--- conflicted
+++ resolved
@@ -222,11 +222,7 @@
         file.write("@arrange(%i, %i, .1, .1, .1, OFF, OFF, OFF)\n" % (row_num, col_num))
 
 
-<<<<<<< HEAD
-def write_xy_header(file=None, paper_size='A4', title=None, subtitle=None, view=None, graph_num=1, sets=1, set_names=None, set_colours=None, symbols=None, symbol_sizes=None, symbol_fill=None, linestyle=None, linetype=None, linewidth=None, data_type=None, seq_type=None, axis_labels=None, legend=True, legend_pos=None, legend_box_fill_pattern=None, legend_char_size=None, norm=False):
-=======
-def write_xy_header(file=None, paper_size='A4', title=None, subtitle=None, view=None, graph_num=1, sets=None, set_names=None, set_colours=None, symbols=None, symbol_sizes=None, symbol_fill=None, linestyle=None, linetype=None, linewidth=None, data_type=None, seq_type=None, axis_labels=None, legend_pos=None, legend=None, norm=None):
->>>>>>> 6376d3af
+def write_xy_header(file=None, paper_size='A4', title=None, subtitle=None, view=None, graph_num=1, sets=1, set_names=None, set_colours=None, symbols=None, symbol_sizes=None, symbol_fill=None, linestyle=None, linetype=None, linewidth=None, data_type=None, seq_type=None, axis_labels=None, legend=None, legend_pos=None, legend_box_fill_pattern=None, legend_char_size=None, norm=None):
     """Write the grace header for xy-scatter plots.
 
     Many of these keyword arguments should be supplied in a [X, Y] list format, where the first element corresponds to the X data, and the second the Y data.  Defaults will be used for any non-supplied args (or lists with elements set to None).
@@ -402,23 +398,14 @@
             file.write("@    %saxis  ticklabel char size 0.70\n" % axes[i])
 
         # Legend box.
-<<<<<<< HEAD
-        if legend:
-            file.write("@    legend on\n")
-        else:
-            file.write("@    legend off\n")
-        if legend_pos:
-            file.write("@    legend %s, %s\n" % (legend_pos[gi][0], legend_pos[gi][1]))
-        file.write("@    legend box fill pattern %s\n" % legend_box_fill_pattern[gi])
-        file.write("@    legend char size %s\n" % legend_char_size[gi])
-=======
         if legend != None and legend[gi]:
             file.write("@    legend on\n")
         else:
             file.write("@    legend off\n")
         if legend_pos != None:
             file.write("@    legend %s, %s\n" % (legend_pos[gi][0], legend_pos[gi][1]))
->>>>>>> 6376d3af
+        file.write("@    legend box fill pattern %s\n" % legend_box_fill_pattern[gi])
+        file.write("@    legend char size %s\n" % legend_char_size[gi])
 
         # Frame.
         file.write("@    frame linewidth %s\n" % linewidth[gi])
