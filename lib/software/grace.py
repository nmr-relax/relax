###############################################################################
#                                                                             #
# Copyright (C) 2003-2013 Edward d'Auvergne                                   #
# Copyright (C) 2013 Troels E. Linnet                                         #
#                                                                             #
# This file is part of the program relax (http://www.nmr-relax.com).          #
#                                                                             #
# This program is free software: you can redistribute it and/or modify        #
# it under the terms of the GNU General Public License as published by        #
# the Free Software Foundation, either version 3 of the License, or           #
# (at your option) any later version.                                         #
#                                                                             #
# This program is distributed in the hope that it will be useful,             #
# but WITHOUT ANY WARRANTY; without even the implied warranty of              #
# MERCHANTABILITY or FITNESS FOR A PARTICULAR PURPOSE.  See the               #
# GNU General Public License for more details.                                #
#                                                                             #
# You should have received a copy of the GNU General Public License           #
# along with this program.  If not, see <http://www.gnu.org/licenses/>.       #
#                                                                             #
###############################################################################

# Module docstring.
"""Module for interfacing with Grace (also known as Xmgrace, Xmgr, and ace)."""

# Python module imports.
from math import ceil, sqrt

# relax module imports.
import pipe_control
from pipe_control import pipes
import specific_analyses

# This script is used to batch convert the Grace *.agr files into graphics files using the Grace
# program itself.

def script_grace2images(file=None):
    """Write a python "grace to PNG/EPS/SVG..." conversion script..

    The makes a conversion script to image types as PNG/EPS/SVG. The conversion is looping over a directory list of *.agr files, and making function calls to xmgrace. Successful conversion of images depends on the compilation of xmgrace. The input is a list of image types which is wanted, f.ex: PNG EPS SVG. PNG is default.

    @keyword file:          The file object to write the data to.
    @type file:             file object
    """

    # Write to file
    file.write("#!/usr/bin/env python\n")
    file.write("#\n")
    file.write("# This script is used to batch convert the Grace *.agr files into graphics bitmap files using the\n")
    file.write("# Grace program itself.  Therefore you will need to install on your system xmgrace,\n")
    file.write("# (http://plasma-gate.weizmann.ac.il/Grace/), qtgrace (http://sourceforge.net/projects/qtgrace/)\n")
    file.write("# or gracegtk (http://sourceforge.net/projects/gracegtk/).\n")
    file.write("\n")
    file.write("import glob, os, sys\n")
    file.write("import shlex, subprocess\n")
    file.write("import optparse\n")
    file.write("\n")
    file.write("# Define a callback function, for a multiple input of PNG, EPS, SVG\n")
    file.write("def foo_callback(option, opt, value, parser):\n")
    file.write("    setattr(parser.values, option.dest, value.split(','))\n")
    file.write("\n")
    file.write("# Add functioning for argument parsing\n")
    file.write("parser = optparse.OptionParser(description='Process grace files to images')\n")
    file.write("# Add argument type. Destination instance is set to types.\n")
    file.write("parser.add_option('-g', action='store_true', dest='relax_gui', default=False, help='Make it possible to run script through relax GUI. Run by using User-functions -> script')\n")
    file.write("parser.add_option('-l', action='callback', callback=foo_callback, dest='l', type=\"string\", default=False, help='Make in possible to run scriptif relax has logfile turned on. Run by using User-functions -> script')\n")
    file.write("parser.add_option('-t', action='callback', callback=foo_callback, dest='types', type=\"string\", default=[], help='List image types for conversion. Execute script with: python %s -t PNG,EPS ...'%(sys.argv[0]))\n")
    file.write("\n")
    file.write("# Parse the arguments to a Class instance object\n")
    file.write("args = parser.parse_args()\n")
    file.write("\n")
    file.write("# Lets print help if no arguments are passed\n")
    file.write("if len(sys.argv) == 1 or len(args[0].types) == 0:\n")
    file.write("    print('system argument is:', sys.argv)\n")
    file.write("    parser.print_help()\n")
    file.write("    print('Performing a default PNG conversion')\n")
    file.write("    # If no input arguments, we make a default PNG option\n")
    file.write("    args[0].types = ['PNG']\n")
    file.write("\n")
    file.write("# If we run through the GUI we cannot pass input arguments so we make a default PNG option\n")
    file.write("if args[0].relax_gui:\n")
    file.write("    args[0].types = ['PNG']\n")
    file.write("\n")
    file.write("types = list(args[0].types)\n")
    file.write("\n")
    file.write("# A easy search for files with *.agr, is to use glob, which is pathnames matching a specified pattern according to the rules used by the Unix shell, not opening a shell\n")
    file.write("gracefiles = glob.glob(\"*.agr\")\n")
    file.write("\n")
    file.write("# For png conversion, several parameters can be passed to xmgrace. These can be altered later afterwards and the script rerun. \n")
    file.write("# The option for transparent is good for poster or insertion in color backgrounds. The ability for this still depends on xmgrace compilation\n")
    file.write("if \"PNG\" in types:\n")
    file.write("    pngpar = \"png.par\"\n")
    file.write("    if not os.path.isfile(pngpar):\n")
    file.write("        wpngpar = open(pngpar, \"w\")\n")
    file.write("        wpngpar.write(\"DEVICE \\\"PNG\\\" FONT ANTIALIASING on\\n\")\n")
    file.write("        wpngpar.write(\"DEVICE \\\"PNG\\\" OP \\\"transparent:on\\\"\\n\")\n")
    file.write("        wpngpar.write(\"DEVICE \\\"PNG\\\" OP \\\"compression:9\\\"\\n\")\n")
    file.write("        wpngpar.close()\n")
    file.write("\n")
    file.write("# Now loop over the grace files\n")
    file.write("for grace in gracefiles:\n")
    file.write("    # Get the filename without extension\n")
    file.write("    fname = grace.split(\".agr\")[0]\n")
    file.write("    if (\"PNG\" in types or \".PNG\" in types or \"png\" in types or \".png\" in types):\n")
    file.write("        # Produce the argument string\n")
    file.write("        im_args = r\"xmgrace -hdevice PNG -hardcopy -param %s -printfile %s.png %s\" % (pngpar, fname, grace)\n")
    file.write("        # Split the arguments the right way to call xmgrace\n")
    file.write("        im_args = shlex.split(im_args)\n")
    file.write("        return_code = subprocess.call(im_args)\n")
    file.write("    if (\"EPS\" in types or \".EPS\" in types or \"eps\" in types or \".eps\" in types):\n")
    file.write("        im_args = r\"xmgrace -hdevice EPS -hardcopy -printfile %s.eps %s\" % (fname, grace)\n")
    file.write("        im_args = shlex.split(im_args)\n")
    file.write("        return_code = subprocess.call(im_args)\n")
    file.write("    if (\"JPG\" in types or \".JPG\" in types or \"jpg\" in types or \".jpg\" in types):\n")
    file.write("        im_args = r\"xmgrace -hdevice JPEG -hardcopy -printfile %s.jpg %s\" % (fname, grace)\n")
    file.write("        im_args = shlex.split(im_args)\n")
    file.write("    if (\"JPEG\" in types or \".JPEG\" in types or \"jpeg\" in types or \".jpeg\" in types):\n")
    file.write("        im_args = r\"xmgrace -hdevice JPEG -hardcopy -printfile %s.jpg %s\" % (fname, grace)\n")
    file.write("        im_args = shlex.split(im_args)\n")
    file.write("        return_code = subprocess.call(im_args)\n")
    file.write("    if (\"SVG\" in types or \".SVG\" in types or \"svg\" in types or \".svg\" in types):\n")
    file.write("        im_args = r\"xmgrace -hdevice SVG -hardcopy -printfile %s.svg %s\" % (fname, grace)\n")
    file.write("        im_args = shlex.split(im_args)\n")
    file.write("        return_code = subprocess.call(im_args)\n")


def write_xy_data(data, file=None, graph_type=None, norm=None):
    """Write the data into the Grace xy-scatter plot.

    The numerical data should be supplied as a 4 dimensional list or array object.  The first dimension corresponds to the graphs, Gx.  The second corresponds the sets of each graph, Sx.  The third corresponds to the data series (i.e. each data point).  The forth is a list of the information about each point, it is a list where the first element is the x value, the second is the y value, the third is the optional dx or dy error (either dx or dy dependent upon the graph_type arg), and the forth is the optional dy error when graph_type is xydxdy (the third position is then dx).


    @param data:            The 4D structure of numerical data to graph (see docstring).
    @type data:             list of lists of lists of float
    @keyword file:          The file object to write the data to.
    @type file:             file object
    @keyword graph_type:    The graph type which can be one of xy, xydy, xydx, or xydxdy.
    @type graph_type:       str
    @keyword norm:          The normalisation flag which if set to True will cause all graphs to be normalised to 1.  The first dimension is the graph.
    @type norm:             None or list of bool
    """

    # Graph number.
    graph_num = len(data)

    # Defaults.
    if not norm:
        norm = []
        for gi in range(graph_num):
            norm.append(False)

    # Comment columns.
    comment_col = 2
    if graph_type in ['xydx', 'xydy']:
        comment_col = 3
    elif graph_type == 'xydxdy':
        comment_col = 4

    # Loop over the graphs.
    for gi in range(graph_num):
        # Loop over the data sets of the graph.
        for si in range(len(data[gi])):
            # The target and type.
            file.write("@target G%s.S%s\n" % (gi, si))
            file.write("@type %s\n" % graph_type)

            # Normalisation (to the first data point y value!).
            norm_fact = 1.0
            if norm[gi]:
                norm_fact = data[gi][si][0][1]

            # Loop over the data points.
            for point in data[gi][si]:
                # Bad data.
                if point[0] == None or point[1] == None:
                    continue

                # X and Y data.
                file.write("%-30s %-30.15f" % (point[0], point[1]/norm_fact))

                # The dx and dy errors.
                if graph_type in ['xydx', 'xydy', 'xydxdy']:
                    # Catch x or y-axis errors of None.
                    error = point[2]
                    if error == None:
                        error = 0.0

                    # Write the error.
                    file.write(" %-30.15f" % (error/norm_fact))

                # The dy errors of xydxdy.
                if graph_type == 'xydxdy':
                    # Catch y-axis errors of None.
                    error = point[3]
                    if error == None:
                        error = 0.0

                    # Write the error.
                    file.write(" %-30.15f" % (error/norm_fact))

                # The comment if given.
                try:
                    file.write("%30s \"# %s\"" % ('', point[comment_col]))
                except IndexError:
                    pass

                # End the point.
                file.write("\n")

            # End of the data set i.
            file.write("&\n")

    # Autoscaling of all graphs to avoid user confusion.
    for i in range(graph_num):
        file.write("@with g%i\n" % i)
        file.write("@autoscale\n")

    # Auto-arrange the graphs if multiple are present.
    if len(data) > 1:
        row_num = int(round(sqrt(len(data))))
        col_num = int(ceil(sqrt(len(data))))
        file.write("@arrange(%i, %i, .1, .1, .1, OFF, OFF, OFF)\n" % (row_num, col_num))


<<<<<<< HEAD
def write_xy_header(file=None, paper_size='A4', title=None, subtitle=None, view=None, sets=1, set_names=None, set_colours=None, symbols=None, symbol_sizes=None, symbol_fill=None, linestyle=None, linetype=None, linewidth=0.5, data_type=None, seq_type=None, axis_labels=None, legend=True, legend_pos=None, legend_box_fill_pattern=1, legend_char_size=1.0, norm=False):
=======
def write_xy_header(file=None, paper_size='A4', title=None, subtitle=None, view=None, graph_num=1, sets=None, set_names=None, set_colours=None, symbols=None, symbol_sizes=None, symbol_fill=None, linestyle=None, linetype=None, linewidth=None, data_type=None, seq_type=None, axis_labels=None, legend_pos=None, legend=False, norm=False):
>>>>>>> 62ee2b0d
    """Write the grace header for xy-scatter plots.

    Many of these keyword arguments should be supplied in a [X, Y] list format, where the first element corresponds to the X data, and the second the Y data.  Defaults will be used for any non-supplied args (or lists with elements set to None).


<<<<<<< HEAD
    @keyword file:                      The file object to write the data to.
    @type file:                         file object
    @keyword paper_size:                The paper size, i.e. 'A4'.  If set to None, this will default to letter size.
    @type paper_size:                   str
    @keyword title:                     The title of the graph.
    @type title:                        None or str
    @keyword subtitle:                  The sub-title of the graph.
    @type subtitle:                     None or str
    @keyword view:                      List of 4 coordinates defining the graph view port.
    @type view:                         None or list of float
    @keyword sets:                      The number of data sets in the graph G0.
    @type sets:                         int
    @keyword set_names:                 The names associated with each graph data set G0.Sx.  For example this can be a list of spin identification strings.
    @type set_names:                    None or list of str
    @keyword set_colours:               The colours for each graph data set G0.Sx.
    @type set_colours:                  None or list of int
    @keyword symbols:                   The symbol style for each graph data set G0.Sx.
    @type symbols:                      None or list of int
    @keyword symbol_sizes:              The symbol size for each graph data set G0.Sx.
    @type symbol_sizes:                 None or list of int
    @keyword symbol_fill:               The symbol file style for each graph data set G0.Sx.
    @type symbol_fill:                  None or list of int
    @keyword linestyle:                 The line style for each graph data set G0.Sx.
    @type linestyle:                    None or list of int
    @keyword linetype:                  The line type for each graph data set G0.Sx.
    @type linetype:                     None or list of int
    @keyword linewidth:                 The line width for all elements of each graph data set G0.Sx.
    @type linewidth:                    None or float
    @keyword data_type:                 The axis data category (in the [X, Y] list format).
    @type data_type:                    None or list of str
    @keyword seq_type:                  The sequence data type (in the [X, Y] list format).  This is for molecular sequence specific data and can be one of 'res', 'spin', or 'mixed'.
    @type seq_type:                     None or list of str
    @keyword axis_labels:               The labels for the axes (in the [X, Y] list format).
    @type axis_labels:                  None or list of str
    @keyword legend:                    If True, the legend will be visible.
    @type legend:                       bool
    @keyword legend_pos:                The position of the legend, e.g. [0.3, 0.8].
    @type legend_pos:                   None or list of float
    @keyword legend_box_fill_pattern:   The legend box fill.  If set to 0, it will become transparent.
    @type legend_box_fill_pattern:      int
    @keyword legend_char_size:          The size of the legend box text.
    @type legend_char_size:             float
    @keyword norm:                      The normalisation flag which if set to True will cause all graphs to be normalised to 1.
    @type norm:                         bool
=======
    @keyword file:                  The file object to write the data to.
    @type file:                     file object
    @keyword paper_size:            The paper size, i.e. 'A4'.  If set to None, this will default to letter size.
    @type paper_size:               str
    @keyword title:                 The title of the graph.
    @type title:                    None or str
    @keyword subtitle:              The sub-title of the graph.
    @type subtitle:                 None or str
    @keyword view:                  List of 4 coordinates defining the graph view port.
    @type view:                     None or list of float
    @keyword graph_num:             The total number of graphs.
    @type graph_num:                int
    @keyword sets:                  The number of data sets in each graph.
    @type sets:                     list of int
    @keyword set_names:             The names associated with each graph data set Gx.Sy.  For example this can be a list of spin identification strings.  The first dimension is the graph, the second is the set.
    @type set_names:                None or list of list of str
    @keyword set_colours:           The colours for each graph data set Gx.Sy.  The first dimension is the graph, the second is the set.
    @type set_colours:              None or list of list of int
    @keyword symbols:               The symbol style for each graph data set Gx.Sy.  The first dimension is the graph, the second is the set.
    @type symbols:                  None or list of list of int
    @keyword symbol_sizes:          The symbol size for each graph data set Gx.Sy.  The first dimension is the graph, the second is the set.
    @type symbol_sizes:             None or list of list of int
    @keyword symbol_fill:           The symbol file style for each graph data set Gx.Sy.  The first dimension is the graph, the second is the set.
    @type symbol_fill:              None or list of list of int
    @keyword linestyle:             The line style for each graph data set Gx.Sy.  The first dimension is the graph, the second is the set.
    @type linestyle:                None or list of list of int
    @keyword linetype:              The line type for each graph data set Gx.Sy.  The first dimension is the graph, the second is the set.
    @type linetype:                 None or list of list of int
    @keyword linewidth:             The line width for all elements of each graph data set Gx.Sy.  The first dimension is the graph, the second is the set.
    @type linewidth:                None or list of float
    @keyword data_type:             The axis data category (in the [X, Y] list format).
    @type data_type:                None or list of list of str
    @keyword seq_type:              The sequence data type (in the [X, Y] list format).  This is for molecular sequence specific data and can be one of 'res', 'spin', or 'mixed'.
    @type seq_type:                 None or list of list of str
    @keyword axis_labels:           The labels for the axes (in the [X, Y] list format).  The first dimension is the graph.
    @type axis_labels:              None or list of list of str
    @keyword legend_pos:            The position of the legend, e.g. [0.3, 0.8].  The first dimension is the graph.
    @type legend_pos:               None or list of list of float
    @keyword legend:                If True, the legend will be visible.  The first dimension is the graph.
    @type legend:                   list of bool
    @keyword norm:                  The normalisation flag which if set to True will cause all graphs to be normalised to 1.  The first dimension is the graph.
    @type norm:                     list of bool
>>>>>>> 62ee2b0d
    """

    # Defaults.
    if not sets:
        sets = []
        for gi in range(graph_num):
            sets.append(1)
    if not linewidth:
        linewidth = []
        for gi in range(graph_num):
            linewidth.append(0.5)
    if not norm:
        norm = []
        for gi in range(graph_num):
            norm.append(False)

    # Set the None args to lists as needed.
    if not data_type:
        data_type = [None, None]
    if not seq_type:
        seq_type = [None, None]
    if not axis_labels:
        axis_labels = []
        for gi in range(graph_num):
            axis_labels.append([None, None])

    # Set the Grace version number of the header's formatting for compatibility.
    file.write("@version 50121\n")

    # The paper size.
    if paper_size == 'A4':
        file.write("@page size 842, 595\n")

<<<<<<< HEAD
    # Graph G0.
    file.write("@with g0\n")

    # The view port.
    if not view:
        view = [0.15, 0.15, 1.28, 0.85]
    file.write("@    view %s, %s, %s, %s\n" % (view[0], view[1], view[2], view[3]))

    # The title and subtitle.
    if title:
        file.write("@    title \"%s\"\n" % title)
    if subtitle:
        file.write("@    subtitle \"%s\"\n" % subtitle)

    # Axis specific settings.
    axes = ['x', 'y']
    for i in range(2):
        # Analysis specific methods for making labels.
        analysis_spec = False
        if pipes.cdp_name():
            # Flag for making labels.
            analysis_spec = True

            # Specific value and error, conversion factor, and units returning functions.
            return_units = specific_analyses.setup.get_specific_fn('return_units', pipes.get_type())
            return_grace_string = specific_analyses.setup.get_specific_fn('return_grace_string', pipes.get_type())

            # Test if the axis data type is a minimisation statistic.
            if data_type[i] and data_type[i] != 'spin' and pipe_control.minimise.return_data_name(data_type[i]):
                return_units = pipe_control.minimise.return_units
                return_grace_string = pipe_control.minimise.return_grace_string

        # Some axis default values for spin data.
        if data_type[i] == 'spin':
            # Residue only data.
            if seq_type[i] == 'res':
                # X-axis label.
                if not axis_labels[i]:
                    axis_labels[i] = "Residue number"

            # Spin only data.
            if seq_type[i] == 'spin':
                # X-axis label.
                if not axis_labels[i]:
                    axis_labels[i] = "Spin number"

            # Mixed data.
            if seq_type[i] == 'mixed':
                # X-axis label.
                if not axis_labels[i]:
                    axis_labels[i] = "Spin identification string"

        # Some axis default values for other data types.
        else:
            # Label.
            if analysis_spec and not axis_labels[i]:
                # Get the units.
                units = return_units(data_type[i])

                # Set the label.
                axis_labels[i] = return_grace_string(data_type[i])

                # Add units.
                if units:
                    axis_labels[i] = axis_labels[i] + "\\N (" + units + ")"

                # Normalised data.
                if norm and axes[i] == 'y':
                    axis_labels[i] = axis_labels[i] + " \\N\\q(normalised)\\Q"

        # Write out the data.
        if axis_labels[i]:
            file.write("@    %saxis  label \"%s\"\n" % (axes[i], axis_labels[i]))
        file.write("@    %saxis  label char size 1.48\n" % axes[i])
        file.write("@    %saxis  tick major size 0.75\n" % axes[i])
        file.write("@    %saxis  tick major linewidth %s\n" % (axes[i], linewidth))
        file.write("@    %saxis  tick minor linewidth %s\n" % (axes[i], linewidth))
        file.write("@    %saxis  tick minor size 0.45\n" % axes[i])
        file.write("@    %saxis  ticklabel char size 1.00\n" % axes[i])

    # Legend box.
    if legend:
        file.write("@    legend on\n")
    else:
        file.write("@    legend off\n")
    if legend_pos:
        file.write("@    legend %s, %s\n" % (legend_pos[0], legend_pos[1]))
    file.write("@    legend box fill pattern %s\n" % legend_box_fill_pattern)
    file.write("@    legend char size %s\n" % legend_char_size)

    # Frame.
    file.write("@    frame linewidth %s\n" % linewidth)

    # Loop over each graph set.
    for i in range(sets):
        # Symbol style (default to all different symbols).
        if symbols:
            file.write("@    s%i symbol %i\n" % (i, symbols[i]))
        else:
            # The symbol number (cycle between 1 and 10).
            num = i % 10 + 1

            # Write out.
            file.write("@    s%i symbol %i\n" % (i, num))

        # Symbol sizes (default to a small size).
        if symbol_sizes:
            file.write("@    s%i symbol size %s\n" % (i, symbol_sizes[i]))
        else:
            file.write("@    s%i symbol size 0.45\n" % i)

        # The symbol fill.
        if symbol_fill:
            file.write("@    s%i symbol fill pattern %i\n" % (i, symbol_fill[i]))

        # The symbol line width.
        file.write("@    s%i symbol linewidth %s\n" % (i, linewidth))

        # Symbol colour (default to nothing).
        if set_colours:
            file.write("@    s%i symbol color %s\n" % (i, set_colours[i]))

        # Error bars.
        file.write("@    s%i errorbar size 0.5\n" % i)
        file.write("@    s%i errorbar linewidth %s\n" % (i, linewidth))
        file.write("@    s%i errorbar riser linewidth %s\n" % (i, linewidth))

        # Line linestyle (default to nothing).
        if linestyle:
            file.write("@    s%i line linestyle %s\n" % (i, linestyle[i]))

        # Line linetype (default to nothing).
        if linetype:
            file.write("@    s%i line type %s\n" % (i, linetype[i]))

        # Line colours (default to nothing).
        if set_colours:
            file.write("@    s%i line color %s\n" % (i, set_colours[i]))

        # Legend.
        if set_names and set_names[i]:
            file.write("@    s%i legend \"%s\"\n" % (i, set_names[i]))
=======
    # Loop over each graph.
    for gi in range(graph_num):
        # Graph Gi.
        file.write("@with g%i\n" % gi)

        # The view port.
        if not view:
            view = [0.15, 0.15, 1.28, 0.85]
        file.write("@    view %s, %s, %s, %s\n" % (view[0], view[1], view[2], view[3]))

        # The title and subtitle.
        if title:
            file.write("@    title \"%s\"\n" % title)
        if subtitle:
            file.write("@    subtitle \"%s\"\n" % subtitle)

        # Axis specific settings.
        axes = ['x', 'y']
        for i in range(2):
            # Analysis specific methods for making labels.
            analysis_spec = False
            if pipes.cdp_name():
                # Flag for making labels.
                analysis_spec = True

                # Specific value and error, conversion factor, and units returning functions.
                return_units = specific_analyses.setup.get_specific_fn('return_units', pipes.get_type())
                return_grace_string = specific_analyses.setup.get_specific_fn('return_grace_string', pipes.get_type())

                # Test if the axis data type is a minimisation statistic.
                if data_type[i] and data_type[i] != 'spin' and pipe_control.minimise.return_data_name(data_type[i]):
                    return_units = pipe_control.minimise.return_units
                    return_grace_string = pipe_control.minimise.return_grace_string

            # Some axis default values for spin data.
            if data_type[i] == 'spin':
                # Residue only data.
                if seq_type[i] == 'res':
                    # X-axis label.
                    if not axis_labels[gi][i]:
                        axis_labels[gi][i] = "Residue number"

                # Spin only data.
                if seq_type[i] == 'spin':
                    # X-axis label.
                    if not axis_labels[gi][i]:
                        axis_labels[gi][i] = "Spin number"

                # Mixed data.
                if seq_type[i] == 'mixed':
                    # X-axis label.
                    if not axis_labels[gi][i]:
                        axis_labels[gi][i] = "Spin identification string"

            # Some axis default values for other data types.
            else:
                # Label.
                if analysis_spec and (not axis_labels or not axis_labels[gi][i]):
                    # Get the units.
                    units = return_units(data_type[i])

                    # Set the label.
                    axis_labels[gi][i] = return_grace_string(data_type[i])

                    # Add units.
                    if units:
                        axis_labels[gi][i] = axis_labels[gi][i] + "\\N (" + units + ")"

                    # Normalised data.
                    if norm and norm[gi] and axes[i] == 'y':
                        axis_labels[gi][i] = axis_labels[gi][i] + " \\N\\q(normalised)\\Q"

            # Write out the data.
            if axis_labels[gi][i]:
                file.write("@    %saxis  label \"%s\"\n" % (axes[i], axis_labels[gi][i]))
            file.write("@    %saxis  label char size 1.48\n" % axes[i])
            file.write("@    %saxis  tick major size 0.75\n" % axes[i])
            file.write("@    %saxis  tick major linewidth %s\n" % (axes[i], linewidth[gi]))
            file.write("@    %saxis  tick minor linewidth %s\n" % (axes[i], linewidth[gi]))
            file.write("@    %saxis  tick minor size 0.45\n" % axes[i])
            file.write("@    %saxis  ticklabel char size 1.00\n" % axes[i])

        # Legend box.
        if legend_pos:
            file.write("@    legend %s, %s\n" % (legend_pos[gi][0], legend_pos[gi][1]))
        if legend and not legend[gi]:
            file.write("@    legend off\n")

        # Frame.
        file.write("@    frame linewidth %s\n" % linewidth[gi])

        # Loop over each graph set.
        for i in range(sets[gi]):
            # Symbol style (default to all different symbols).
            if symbols:
                file.write("@    s%i symbol %i\n" % (i, symbols[gi][i]))
            else:
                # The symbol number (cycle between 1 and 10).
                num = i % 10 + 1

                # Write out.
                file.write("@    s%i symbol %i\n" % (i, num))

            # Symbol sizes (default to a small size).
            if symbol_sizes:
                file.write("@    s%i symbol size %s\n" % (i, symbol_sizes[gi][i]))
            else:
                file.write("@    s%i symbol size 0.45\n" % i)

            # The symbol fill.
            if symbol_fill:
                file.write("@    s%i symbol fill pattern %i\n" % (i, symbol_fill[gi][i]))

            # The symbol line width.
            file.write("@    s%i symbol linewidth %s\n" % (i, linewidth[gi]))

            # Symbol colour (default to nothing).
            if set_colours:
                file.write("@    s%i symbol color %s\n" % (i, set_colours[gi][i]))

            # Error bars.
            file.write("@    s%i errorbar size 0.5\n" % i)
            file.write("@    s%i errorbar linewidth %s\n" % (i, linewidth[gi]))
            file.write("@    s%i errorbar riser linewidth %s\n" % (i, linewidth[gi]))

            # Line linestyle (default to nothing).
            if linestyle:
                file.write("@    s%i line linestyle %s\n" % (i, linestyle[gi][i]))

            # Line linetype (default to nothing).
            if linetype:
                file.write("@    s%i line type %s\n" % (i, linetype[gi][i]))

            # Line colours (default to nothing).
            if set_colours:
                file.write("@    s%i line color %s\n" % (i, set_colours[gi][i]))

            # Legend.
            if set_names and len(set_names) and len(set_names[gi]) and set_names[gi][i]:
                file.write("@    s%i legend \"%s\"\n" % (i, set_names[gi][i]))
>>>>>>> 62ee2b0d
<|MERGE_RESOLUTION|>--- conflicted
+++ resolved
@@ -222,17 +222,12 @@
         file.write("@arrange(%i, %i, .1, .1, .1, OFF, OFF, OFF)\n" % (row_num, col_num))
 
 
-<<<<<<< HEAD
-def write_xy_header(file=None, paper_size='A4', title=None, subtitle=None, view=None, sets=1, set_names=None, set_colours=None, symbols=None, symbol_sizes=None, symbol_fill=None, linestyle=None, linetype=None, linewidth=0.5, data_type=None, seq_type=None, axis_labels=None, legend=True, legend_pos=None, legend_box_fill_pattern=1, legend_char_size=1.0, norm=False):
-=======
-def write_xy_header(file=None, paper_size='A4', title=None, subtitle=None, view=None, graph_num=1, sets=None, set_names=None, set_colours=None, symbols=None, symbol_sizes=None, symbol_fill=None, linestyle=None, linetype=None, linewidth=None, data_type=None, seq_type=None, axis_labels=None, legend_pos=None, legend=False, norm=False):
->>>>>>> 62ee2b0d
+def write_xy_header(file=None, paper_size='A4', title=None, subtitle=None, view=None, graph_num=1, sets=1, set_names=None, set_colours=None, symbols=None, symbol_sizes=None, symbol_fill=None, linestyle=None, linetype=None, linewidth=None, data_type=None, seq_type=None, axis_labels=None, legend=True, legend_pos=None, legend_box_fill_pattern=None, legend_char_size=None, norm=False):
     """Write the grace header for xy-scatter plots.
 
     Many of these keyword arguments should be supplied in a [X, Y] list format, where the first element corresponds to the X data, and the second the Y data.  Defaults will be used for any non-supplied args (or lists with elements set to None).
 
 
-<<<<<<< HEAD
     @keyword file:                      The file object to write the data to.
     @type file:                         file object
     @keyword paper_size:                The paper size, i.e. 'A4'.  If set to None, this will default to letter size.
@@ -243,84 +238,42 @@
     @type subtitle:                     None or str
     @keyword view:                      List of 4 coordinates defining the graph view port.
     @type view:                         None or list of float
-    @keyword sets:                      The number of data sets in the graph G0.
-    @type sets:                         int
-    @keyword set_names:                 The names associated with each graph data set G0.Sx.  For example this can be a list of spin identification strings.
-    @type set_names:                    None or list of str
-    @keyword set_colours:               The colours for each graph data set G0.Sx.
-    @type set_colours:                  None or list of int
-    @keyword symbols:                   The symbol style for each graph data set G0.Sx.
-    @type symbols:                      None or list of int
-    @keyword symbol_sizes:              The symbol size for each graph data set G0.Sx.
-    @type symbol_sizes:                 None or list of int
-    @keyword symbol_fill:               The symbol file style for each graph data set G0.Sx.
-    @type symbol_fill:                  None or list of int
-    @keyword linestyle:                 The line style for each graph data set G0.Sx.
-    @type linestyle:                    None or list of int
-    @keyword linetype:                  The line type for each graph data set G0.Sx.
-    @type linetype:                     None or list of int
-    @keyword linewidth:                 The line width for all elements of each graph data set G0.Sx.
-    @type linewidth:                    None or float
+    @keyword graph_num:                 The total number of graphs.
+    @type graph_num:                    int
+    @keyword sets:                      The number of data sets in each graph.
+    @type sets:                         list of int
+    @keyword set_names:                 The names associated with each graph data set Gx.Sy.  For example this can be a list of spin identification strings.  The first dimension is the graph, the second is the set.
+    @type set_names:                    None or list of list of str
+    @keyword set_colours:               The colours for each graph data set Gx.Sy.  The first dimension is the graph, the second is the set.
+    @type set_colours:                  None or list of list of int
+    @keyword symbols:                   The symbol style for each graph data set Gx.Sy.  The first dimension is the graph, the second is the set.
+    @type symbols:                      None or list of list of int
+    @keyword symbol_sizes:              The symbol size for each graph data set Gx.Sy.  The first dimension is the graph, the second is the set.
+    @type symbol_sizes:                 None or list of list of int
+    @keyword symbol_fill:               The symbol file style for each graph data set Gx.Sy.  The first dimension is the graph, the second is the set.
+    @type symbol_fill:                  None or list of list of int
+    @keyword linestyle:                 The line style for each graph data set Gx.Sy.  The first dimension is the graph, the second is the set.
+    @type linestyle:                    None or list of list of int
+    @keyword linetype:                  The line type for each graph data set Gx.Sy.  The first dimension is the graph, the second is the set.
+    @type linetype:                     None or list of list of int
+    @keyword linewidth:                 The line width for all elements of each graph data set Gx.Sy.  The first dimension is the graph, the second is the set.
+    @type linewidth:                    None or list of float
     @keyword data_type:                 The axis data category (in the [X, Y] list format).
-    @type data_type:                    None or list of str
+    @type data_type:                    None or list of list of str
     @keyword seq_type:                  The sequence data type (in the [X, Y] list format).  This is for molecular sequence specific data and can be one of 'res', 'spin', or 'mixed'.
-    @type seq_type:                     None or list of str
-    @keyword axis_labels:               The labels for the axes (in the [X, Y] list format).
-    @type axis_labels:                  None or list of str
-    @keyword legend:                    If True, the legend will be visible.
-    @type legend:                       bool
-    @keyword legend_pos:                The position of the legend, e.g. [0.3, 0.8].
-    @type legend_pos:                   None or list of float
+    @type seq_type:                     None or list of list of str
+    @keyword axis_labels:               The labels for the axes (in the [X, Y] list format).  The first dimension is the graph.
+    @type axis_labels:                  None or list of list of str
+    @keyword legend_pos:                The position of the legend, e.g. [0.3, 0.8].  The first dimension is the graph.
+    @type legend_pos:                   None or list of list of float
+    @keyword legend:                    If True, the legend will be visible.  The first dimension is the graph.
+    @type legend:                       list of bool
     @keyword legend_box_fill_pattern:   The legend box fill.  If set to 0, it will become transparent.
     @type legend_box_fill_pattern:      int
     @keyword legend_char_size:          The size of the legend box text.
     @type legend_char_size:             float
-    @keyword norm:                      The normalisation flag which if set to True will cause all graphs to be normalised to 1.
-    @type norm:                         bool
-=======
-    @keyword file:                  The file object to write the data to.
-    @type file:                     file object
-    @keyword paper_size:            The paper size, i.e. 'A4'.  If set to None, this will default to letter size.
-    @type paper_size:               str
-    @keyword title:                 The title of the graph.
-    @type title:                    None or str
-    @keyword subtitle:              The sub-title of the graph.
-    @type subtitle:                 None or str
-    @keyword view:                  List of 4 coordinates defining the graph view port.
-    @type view:                     None or list of float
-    @keyword graph_num:             The total number of graphs.
-    @type graph_num:                int
-    @keyword sets:                  The number of data sets in each graph.
-    @type sets:                     list of int
-    @keyword set_names:             The names associated with each graph data set Gx.Sy.  For example this can be a list of spin identification strings.  The first dimension is the graph, the second is the set.
-    @type set_names:                None or list of list of str
-    @keyword set_colours:           The colours for each graph data set Gx.Sy.  The first dimension is the graph, the second is the set.
-    @type set_colours:              None or list of list of int
-    @keyword symbols:               The symbol style for each graph data set Gx.Sy.  The first dimension is the graph, the second is the set.
-    @type symbols:                  None or list of list of int
-    @keyword symbol_sizes:          The symbol size for each graph data set Gx.Sy.  The first dimension is the graph, the second is the set.
-    @type symbol_sizes:             None or list of list of int
-    @keyword symbol_fill:           The symbol file style for each graph data set Gx.Sy.  The first dimension is the graph, the second is the set.
-    @type symbol_fill:              None or list of list of int
-    @keyword linestyle:             The line style for each graph data set Gx.Sy.  The first dimension is the graph, the second is the set.
-    @type linestyle:                None or list of list of int
-    @keyword linetype:              The line type for each graph data set Gx.Sy.  The first dimension is the graph, the second is the set.
-    @type linetype:                 None or list of list of int
-    @keyword linewidth:             The line width for all elements of each graph data set Gx.Sy.  The first dimension is the graph, the second is the set.
-    @type linewidth:                None or list of float
-    @keyword data_type:             The axis data category (in the [X, Y] list format).
-    @type data_type:                None or list of list of str
-    @keyword seq_type:              The sequence data type (in the [X, Y] list format).  This is for molecular sequence specific data and can be one of 'res', 'spin', or 'mixed'.
-    @type seq_type:                 None or list of list of str
-    @keyword axis_labels:           The labels for the axes (in the [X, Y] list format).  The first dimension is the graph.
-    @type axis_labels:              None or list of list of str
-    @keyword legend_pos:            The position of the legend, e.g. [0.3, 0.8].  The first dimension is the graph.
-    @type legend_pos:               None or list of list of float
-    @keyword legend:                If True, the legend will be visible.  The first dimension is the graph.
-    @type legend:                   list of bool
-    @keyword norm:                  The normalisation flag which if set to True will cause all graphs to be normalised to 1.  The first dimension is the graph.
-    @type norm:                     list of bool
->>>>>>> 62ee2b0d
+    @keyword norm:                      The normalisation flag which if set to True will cause all graphs to be normalised to 1.  The first dimension is the graph.
+    @type norm:                         list of bool
     """
 
     # Defaults.
@@ -336,6 +289,14 @@
         norm = []
         for gi in range(graph_num):
             norm.append(False)
+    if not legend_box_fill_pattern:
+        legend_box_fill_pattern = []
+        for gi in range(graph_num):
+            legend_box_fill_pattern.append(1)
+    if not legend_char_size:
+        legend_char_size = []
+        for gi in range(graph_num):
+            legend_char_size.append(1.0)
 
     # Set the None args to lists as needed.
     if not data_type:
@@ -354,150 +315,6 @@
     if paper_size == 'A4':
         file.write("@page size 842, 595\n")
 
-<<<<<<< HEAD
-    # Graph G0.
-    file.write("@with g0\n")
-
-    # The view port.
-    if not view:
-        view = [0.15, 0.15, 1.28, 0.85]
-    file.write("@    view %s, %s, %s, %s\n" % (view[0], view[1], view[2], view[3]))
-
-    # The title and subtitle.
-    if title:
-        file.write("@    title \"%s\"\n" % title)
-    if subtitle:
-        file.write("@    subtitle \"%s\"\n" % subtitle)
-
-    # Axis specific settings.
-    axes = ['x', 'y']
-    for i in range(2):
-        # Analysis specific methods for making labels.
-        analysis_spec = False
-        if pipes.cdp_name():
-            # Flag for making labels.
-            analysis_spec = True
-
-            # Specific value and error, conversion factor, and units returning functions.
-            return_units = specific_analyses.setup.get_specific_fn('return_units', pipes.get_type())
-            return_grace_string = specific_analyses.setup.get_specific_fn('return_grace_string', pipes.get_type())
-
-            # Test if the axis data type is a minimisation statistic.
-            if data_type[i] and data_type[i] != 'spin' and pipe_control.minimise.return_data_name(data_type[i]):
-                return_units = pipe_control.minimise.return_units
-                return_grace_string = pipe_control.minimise.return_grace_string
-
-        # Some axis default values for spin data.
-        if data_type[i] == 'spin':
-            # Residue only data.
-            if seq_type[i] == 'res':
-                # X-axis label.
-                if not axis_labels[i]:
-                    axis_labels[i] = "Residue number"
-
-            # Spin only data.
-            if seq_type[i] == 'spin':
-                # X-axis label.
-                if not axis_labels[i]:
-                    axis_labels[i] = "Spin number"
-
-            # Mixed data.
-            if seq_type[i] == 'mixed':
-                # X-axis label.
-                if not axis_labels[i]:
-                    axis_labels[i] = "Spin identification string"
-
-        # Some axis default values for other data types.
-        else:
-            # Label.
-            if analysis_spec and not axis_labels[i]:
-                # Get the units.
-                units = return_units(data_type[i])
-
-                # Set the label.
-                axis_labels[i] = return_grace_string(data_type[i])
-
-                # Add units.
-                if units:
-                    axis_labels[i] = axis_labels[i] + "\\N (" + units + ")"
-
-                # Normalised data.
-                if norm and axes[i] == 'y':
-                    axis_labels[i] = axis_labels[i] + " \\N\\q(normalised)\\Q"
-
-        # Write out the data.
-        if axis_labels[i]:
-            file.write("@    %saxis  label \"%s\"\n" % (axes[i], axis_labels[i]))
-        file.write("@    %saxis  label char size 1.48\n" % axes[i])
-        file.write("@    %saxis  tick major size 0.75\n" % axes[i])
-        file.write("@    %saxis  tick major linewidth %s\n" % (axes[i], linewidth))
-        file.write("@    %saxis  tick minor linewidth %s\n" % (axes[i], linewidth))
-        file.write("@    %saxis  tick minor size 0.45\n" % axes[i])
-        file.write("@    %saxis  ticklabel char size 1.00\n" % axes[i])
-
-    # Legend box.
-    if legend:
-        file.write("@    legend on\n")
-    else:
-        file.write("@    legend off\n")
-    if legend_pos:
-        file.write("@    legend %s, %s\n" % (legend_pos[0], legend_pos[1]))
-    file.write("@    legend box fill pattern %s\n" % legend_box_fill_pattern)
-    file.write("@    legend char size %s\n" % legend_char_size)
-
-    # Frame.
-    file.write("@    frame linewidth %s\n" % linewidth)
-
-    # Loop over each graph set.
-    for i in range(sets):
-        # Symbol style (default to all different symbols).
-        if symbols:
-            file.write("@    s%i symbol %i\n" % (i, symbols[i]))
-        else:
-            # The symbol number (cycle between 1 and 10).
-            num = i % 10 + 1
-
-            # Write out.
-            file.write("@    s%i symbol %i\n" % (i, num))
-
-        # Symbol sizes (default to a small size).
-        if symbol_sizes:
-            file.write("@    s%i symbol size %s\n" % (i, symbol_sizes[i]))
-        else:
-            file.write("@    s%i symbol size 0.45\n" % i)
-
-        # The symbol fill.
-        if symbol_fill:
-            file.write("@    s%i symbol fill pattern %i\n" % (i, symbol_fill[i]))
-
-        # The symbol line width.
-        file.write("@    s%i symbol linewidth %s\n" % (i, linewidth))
-
-        # Symbol colour (default to nothing).
-        if set_colours:
-            file.write("@    s%i symbol color %s\n" % (i, set_colours[i]))
-
-        # Error bars.
-        file.write("@    s%i errorbar size 0.5\n" % i)
-        file.write("@    s%i errorbar linewidth %s\n" % (i, linewidth))
-        file.write("@    s%i errorbar riser linewidth %s\n" % (i, linewidth))
-
-        # Line linestyle (default to nothing).
-        if linestyle:
-            file.write("@    s%i line linestyle %s\n" % (i, linestyle[i]))
-
-        # Line linetype (default to nothing).
-        if linetype:
-            file.write("@    s%i line type %s\n" % (i, linetype[i]))
-
-        # Line colours (default to nothing).
-        if set_colours:
-            file.write("@    s%i line color %s\n" % (i, set_colours[i]))
-
-        # Legend.
-        if set_names and set_names[i]:
-            file.write("@    s%i legend \"%s\"\n" % (i, set_names[i]))
-=======
     # Loop over each graph.
     for gi in range(graph_num):
         # Graph Gi.
@@ -581,10 +398,14 @@
             file.write("@    %saxis  ticklabel char size 1.00\n" % axes[i])
 
         # Legend box.
+        if legend:
+            file.write("@    legend on\n")
+        else:
+            file.write("@    legend off\n")
         if legend_pos:
             file.write("@    legend %s, %s\n" % (legend_pos[gi][0], legend_pos[gi][1]))
-        if legend and not legend[gi]:
-            file.write("@    legend off\n")
+        file.write("@    legend box fill pattern %s\n" % legend_box_fill_pattern[gi])
+        file.write("@    legend char size %s\n" % legend_char_size[gi])
 
         # Frame.
         file.write("@    frame linewidth %s\n" % linewidth[gi])
@@ -637,5 +458,4 @@
 
             # Legend.
             if set_names and len(set_names) and len(set_names[gi]) and set_names[gi][i]:
-                file.write("@    s%i legend \"%s\"\n" % (i, set_names[gi][i]))
->>>>>>> 62ee2b0d
+                file.write("@    s%i legend \"%s\"\n" % (i, set_names[gi][i]))