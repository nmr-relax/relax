--- conflicted
+++ resolved
@@ -71,23 +71,13 @@
         # First split by the 2D separator.
         assign2, assign1 = split('-', line[0])
 
-<<<<<<< HEAD
-        # The proton info.
-        h_row = split('([a-zA-Z]+)', h_assign)
-        h_name = h_row[-2] + h_row[-1]
-
-        # The heteronucleus info.
-        x_row = split('([a-zA-Z]+)', x_assign)
-        x_name = x_row[-2] + x_row[-1]
-=======
         # The assignment of the first dimension.
-        row1 = split('([A-Z]+)', assign1)
+        row1 = split('([a-zA-Z]+)', assign1)
         name1 = row1[-2] + row1[-1]
 
         # The assignment of the second dimension.
-        row2 = split('([A-Z]+)', assign2)
+        row2 = split('([a-zA-Z]+)', assign2)
         name2 = row2[-2] + row2[-1]
->>>>>>> c0abd941
 
         # The residue number.
         try:
