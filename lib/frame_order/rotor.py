###############################################################################
#                                                                             #
# Copyright (C) 2009-2014 Edward d'Auvergne                                   #
#                                                                             #
# This file is part of the program relax (http://www.nmr-relax.com).          #
#                                                                             #
# This program is free software: you can redistribute it and/or modify        #
# it under the terms of the GNU General Public License as published by        #
# the Free Software Foundation, either version 3 of the License, or           #
# (at your option) any later version.                                         #
#                                                                             #
# This program is distributed in the hope that it will be useful,             #
# but WITHOUT ANY WARRANTY; without even the implied warranty of              #
# MERCHANTABILITY or FITNESS FOR A PARTICULAR PURPOSE.  See the               #
# GNU General Public License for more details.                                #
#                                                                             #
# You should have received a copy of the GNU General Public License           #
# along with this program.  If not, see <http://www.gnu.org/licenses/>.       #
#                                                                             #
###############################################################################

# Module docstring.
"""Module for the handling of Frame Order."""

# Python module imports.
<<<<<<< HEAD
from math import pi, sqrt
from numpy import divide, dot, inner, multiply, sinc, swapaxes, tensordot, transpose
from numpy.linalg import norm
try:
    from scipy.integrate import quad
except ImportError:
    pass
=======
from math import pi
from numpy import divide, dot, multiply, sinc, swapaxes, tensordot
>>>>>>> a3eff97e

# relax module imports.
from lib.compat import norm
from lib.frame_order.matrix_ops import rotate_daeg


def compile_2nd_matrix_rotor(matrix, Rx2_eigen, smax):
    """Generate the rotated 2nd degree Frame Order matrix for the rotor model.

    The cone axis is assumed to be parallel to the z-axis in the eigenframe.


    @param matrix:      The Frame Order matrix, 2nd degree to be populated.
    @type matrix:       numpy 9D, rank-2 array
    @param Rx2_eigen:   The Kronecker product of the eigenframe rotation matrix with itself.
    @type Rx2_eigen:    numpy 9D, rank-2 array
    @param smax:        The maximum torsion angle.
    @type smax:         float
    """

    # Zeros.
    matrix[:] = 0.0

    # Repetitive trig calculations.
    sinc_smax = sinc(smax/pi)
    sinc_2smax = sinc(2.0*smax/pi)

    # Diagonal.
    matrix[0, 0] = (sinc_2smax + 1.0) / 2.0
    matrix[1, 1] = matrix[0, 0]
    matrix[2, 2] = sinc_smax
    matrix[3, 3] = matrix[0, 0]
    matrix[4, 4] = matrix[0, 0]
    matrix[5, 5] = matrix[2, 2]
    matrix[6, 6] = matrix[2, 2]
    matrix[7, 7] = matrix[2, 2]
    matrix[8, 8] = 1.0

    # Off diagonal set 1.
    matrix[0, 4] = matrix[4, 0] = -(sinc_2smax - 1.0) / 2.0

    # Off diagonal set 2.
    matrix[1, 3] = matrix[3, 1] = -matrix[0, 4]

    # Rotate and return the frame order matrix.
    return rotate_daeg(matrix, Rx2_eigen)


def pcs_numeric_int_rotor_qrint(points=None, sigma_max=None, c=None, full_in_ref_frame=None, r_pivot_atom=None, r_pivot_atom_rev=None, r_ln_pivot=None, A=None, R_eigen=None, RT_eigen=None, Ri_prime=None, pcs_theta=None, pcs_theta_err=None, missing_pcs=None):
    """Determine the averaged PCS value via numerical integration.

    @keyword points:            The Sobol points in the torsion-tilt angle space.
    @type points:               numpy rank-2, 3D array
    @keyword sigma_max:         The maximum rotor angle.
    @type sigma_max:            float
    @keyword c:                 The PCS constant (without the interatomic distance and in Angstrom units).
    @type c:                    numpy rank-1 array
    @keyword full_in_ref_frame: An array of flags specifying if the tensor in the reference frame is the full or reduced tensor.
    @type full_in_ref_frame:    numpy rank-1 array
    @keyword r_pivot_atom:      The pivot point to atom vector.
    @type r_pivot_atom:         numpy rank-2, 3D array
    @keyword r_pivot_atom_rev:  The reversed pivot point to atom vector.
    @type r_pivot_atom_rev:     numpy rank-2, 3D array
    @keyword r_ln_pivot:        The lanthanide position to pivot point vector.
    @type r_ln_pivot:           numpy rank-2, 3D array
    @keyword A:                 The full alignment tensor of the non-moving domain.
    @type A:                    numpy rank-2, 3D array
    @keyword R_eigen:           The eigenframe rotation matrix.
    @type R_eigen:              numpy rank-2, 3D array
    @keyword RT_eigen:          The transpose of the eigenframe rotation matrix (for faster calculations).
    @type RT_eigen:             numpy rank-2, 3D array
    @keyword Ri_prime:          The array of pre-calculated rotation matrices for the in-frame rotor motion, used to calculate the PCS for each state i in the numerical integration.
    @type Ri_prime:             numpy rank-3, array of 3D arrays
    @keyword pcs_theta:         The storage structure for the back-calculated PCS values.
    @type pcs_theta:            numpy rank-2 array
    @keyword pcs_theta_err:     The storage structure for the back-calculated PCS errors.
    @type pcs_theta_err:        numpy rank-2 array
    @keyword missing_pcs:       A structure used to indicate which PCS values are missing.
    @type missing_pcs:          numpy rank-2 array
    """

    # Clear the data structures.
    pcs_theta[:] = 0.0
    pcs_theta_err[:] = 0.0

    # Fast frame shift.
    Ri = dot(R_eigen, tensordot(Ri_prime, RT_eigen, axes=1))
    Ri = swapaxes(Ri, 0, 1)

    # Unpack the points (in this case, just an alias).
    sigma = points

    # Loop over the samples.
    num = 0
    for i in range(len(points)):
        # Outside of the distribution, so skip the point.
        if abs(sigma[i]) > sigma_max:
            continue

        # Calculate the PCSs for this state.
        pcs_pivot_motion_rotor_qrint(full_in_ref_frame=full_in_ref_frame, r_pivot_atom=r_pivot_atom, r_pivot_atom_rev=r_pivot_atom_rev, r_ln_pivot=r_ln_pivot, A=A, Ri=Ri[i], pcs_theta=pcs_theta, pcs_theta_err=pcs_theta_err, missing_pcs=missing_pcs)

        # Increment the number of points.
        num += 1

    # Default to the rigid state if no points lie in the distribution.
    if num == 0:
        # Fast identity frame shift.
        Ri_prime = eye(3, dtype=float64)
        Ri = dot(R_eigen, tensordot(Ri_prime, RT_eigen, axes=1))
        Ri = swapaxes(Ri, 0, 1)

        # Calculate the PCSs for this state.
        pcs_pivot_motion_rotor_qrint(full_in_ref_frame=full_in_ref_frame, r_pivot_atom=r_pivot_atom, r_pivot_atom_rev=r_pivot_atom_rev, r_ln_pivot=r_ln_pivot, A=A, Ri=Ri, pcs_theta=pcs_theta, pcs_theta_err=pcs_theta_err, missing_pcs=missing_pcs)

        # Multiply the constant.
        multiply(c, pcs_theta, pcs_theta)

    # Average the PCS.
    else:
        multiply(c, pcs_theta, pcs_theta)
        divide(pcs_theta, float(num), pcs_theta)


def pcs_pivot_motion_rotor_qrint(full_in_ref_frame=None, r_pivot_atom=None, r_pivot_atom_rev=None, r_ln_pivot=None, A=None, Ri=None, pcs_theta=None, pcs_theta_err=None, missing_pcs=None):
    """Calculate the PCS value after a pivoted motion for the rotor model.

    @keyword full_in_ref_frame: An array of flags specifying if the tensor in the reference frame is the full or reduced tensor.
    @type full_in_ref_frame:    numpy rank-1 array
    @keyword r_pivot_atom:      The pivot point to atom vector.
    @type r_pivot_atom:         numpy rank-2, 3D array
    @keyword r_pivot_atom_rev:  The reversed pivot point to atom vector.
    @type r_pivot_atom_rev:     numpy rank-2, 3D array
    @keyword r_ln_pivot:        The lanthanide position to pivot point vector.
    @type r_ln_pivot:           numpy rank-2, 3D array
    @keyword A:                 The full alignment tensor of the non-moving domain.
    @type A:                    numpy rank-2, 3D array
    @keyword Ri:                The frame-shifted, pre-calculated rotation matrix for state i.
    @type Ri:                   numpy rank-2, 3D array
    @keyword pcs_theta:         The storage structure for the back-calculated PCS values.
    @type pcs_theta:            numpy rank-2 array
    @keyword pcs_theta_err:     The storage structure for the back-calculated PCS errors.
    @type pcs_theta_err:        numpy rank-2 array
    @keyword missing_pcs:       A structure used to indicate which PCS values are missing.
    @type missing_pcs:          numpy rank-2 array
    """

    # Pre-calculate all the new vectors.
    rot_vect = dot(r_pivot_atom, Ri) + r_ln_pivot

    # The vector length (to the 5th power).
    length = 1.0 / norm(rot_vect, axis=1)**5

    # The reverse vectors and lengths.
    if min(full_in_ref_frame) == 0:
        rot_vect_rev = dot(r_pivot_atom_rev, Ri) + r_ln_pivot
        length_rev = 1.0 / norm(rot_vect_rev, axis=1)**5

    # Loop over the atoms.
    for j in range(len(r_pivot_atom[:, 0])):
        # Loop over the alignments.
        for i in range(len(pcs_theta)):
            # Skip missing data.
            if missing_pcs[i, j]:
                continue

            # The projection.
            if full_in_ref_frame[i]:
                proj = dot(rot_vect[j], dot(A[i], rot_vect[j]))
                length_i = length[j]
            else:
                proj = dot(rot_vect_rev[j], dot(A[i], rot_vect_rev[j]))
                length_i = length_rev[j]

            # The PCS.
            pcs_theta[i, j] += proj * length_i<|MERGE_RESOLUTION|>--- conflicted
+++ resolved
@@ -23,18 +23,8 @@
 """Module for the handling of Frame Order."""
 
 # Python module imports.
-<<<<<<< HEAD
-from math import pi, sqrt
-from numpy import divide, dot, inner, multiply, sinc, swapaxes, tensordot, transpose
-from numpy.linalg import norm
-try:
-    from scipy.integrate import quad
-except ImportError:
-    pass
-=======
 from math import pi
 from numpy import divide, dot, multiply, sinc, swapaxes, tensordot
->>>>>>> a3eff97e
 
 # relax module imports.
 from lib.compat import norm
