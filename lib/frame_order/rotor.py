###############################################################################
#                                                                             #
# Copyright (C) 2009-2014 Edward d'Auvergne                                   #
#                                                                             #
# This file is part of the program relax (http://www.nmr-relax.com).          #
#                                                                             #
# This program is free software: you can redistribute it and/or modify        #
# it under the terms of the GNU General Public License as published by        #
# the Free Software Foundation, either version 3 of the License, or           #
# (at your option) any later version.                                         #
#                                                                             #
# This program is distributed in the hope that it will be useful,             #
# but WITHOUT ANY WARRANTY; without even the implied warranty of              #
# MERCHANTABILITY or FITNESS FOR A PARTICULAR PURPOSE.  See the               #
# GNU General Public License for more details.                                #
#                                                                             #
# You should have received a copy of the GNU General Public License           #
# along with this program.  If not, see <http://www.gnu.org/licenses/>.       #
#                                                                             #
###############################################################################

# Module docstring.
"""Module for the handling of Frame Order."""

# Python module imports.
from math import pi, sqrt
from numpy import divide, dot, inner, multiply, sinc, swapaxes, tensordot, transpose
from numpy.linalg import norm
try:
    from scipy.integrate import quad
except ImportError:
    pass

# relax module imports.
from lib.frame_order.matrix_ops import rotate_daeg


def compile_2nd_matrix_rotor(matrix, Rx2_eigen, smax):
    """Generate the rotated 2nd degree Frame Order matrix for the rotor model.

    The cone axis is assumed to be parallel to the z-axis in the eigenframe.


    @param matrix:      The Frame Order matrix, 2nd degree to be populated.
    @type matrix:       numpy 9D, rank-2 array
    @param Rx2_eigen:   The Kronecker product of the eigenframe rotation matrix with itself.
    @type Rx2_eigen:    numpy 9D, rank-2 array
    @param smax:        The maximum torsion angle.
    @type smax:         float
    """

    # Zeros.
    matrix[:] = 0.0

    # Repetitive trig calculations.
    sinc_smax = sinc(smax/pi)
    sinc_2smax = sinc(2.0*smax/pi)

    # Diagonal.
    matrix[0, 0] = (sinc_2smax + 1.0) / 2.0
    matrix[1, 1] = matrix[0, 0]
    matrix[2, 2] = sinc_smax
    matrix[3, 3] = matrix[0, 0]
    matrix[4, 4] = matrix[0, 0]
    matrix[5, 5] = matrix[2, 2]
    matrix[6, 6] = matrix[2, 2]
    matrix[7, 7] = matrix[2, 2]
    matrix[8, 8] = 1.0

    # Off diagonal set 1.
    matrix[0, 4] = matrix[4, 0] = -(sinc_2smax - 1.0) / 2.0

    # Off diagonal set 2.
    matrix[1, 3] = matrix[3, 1] = -matrix[0, 4]

    # Rotate and return the frame order matrix.
    return rotate_daeg(matrix, Rx2_eigen)


def pcs_numeric_int_rotor_qrint(points=None, sigma_max=None, c=None, full_in_ref_frame=None, r_pivot_atom=None, r_pivot_atom_rev=None, r_ln_pivot=None, A=None, R_eigen=None, RT_eigen=None, Ri_prime=None, pcs_theta=None, pcs_theta_err=None, missing_pcs=None):
    """Determine the averaged PCS value via numerical integration.

    @keyword points:            The Sobol points in the torsion-tilt angle space.
    @type points:               numpy rank-2, 3D array
    @keyword sigma_max:         The maximum rotor angle.
    @type sigma_max:            float
    @keyword c:                 The PCS constant (without the interatomic distance and in Angstrom units).
    @type c:                    numpy rank-1 array
    @keyword full_in_ref_frame: An array of flags specifying if the tensor in the reference frame is the full or reduced tensor.
    @type full_in_ref_frame:    numpy rank-1 array
    @keyword r_pivot_atom:      The pivot point to atom vector.
    @type r_pivot_atom:         numpy rank-2, 3D array
    @keyword r_pivot_atom_rev:  The reversed pivot point to atom vector.
    @type r_pivot_atom_rev:     numpy rank-2, 3D array
    @keyword r_ln_pivot:        The lanthanide position to pivot point vector.
    @type r_ln_pivot:           numpy rank-2, 3D array
    @keyword A:                 The full alignment tensor of the non-moving domain.
    @type A:                    numpy rank-2, 3D array
    @keyword R_eigen:           The eigenframe rotation matrix.
    @type R_eigen:              numpy rank-2, 3D array
    @keyword RT_eigen:          The transpose of the eigenframe rotation matrix (for faster calculations).
    @type RT_eigen:             numpy rank-2, 3D array
    @keyword Ri_prime:          The array of pre-calculated rotation matrices for the in-frame rotor motion, used to calculate the PCS for each state i in the numerical integration.
    @type Ri_prime:             numpy rank-3, array of 3D arrays
    @keyword pcs_theta:         The storage structure for the back-calculated PCS values.
    @type pcs_theta:            numpy rank-2 array
    @keyword pcs_theta_err:     The storage structure for the back-calculated PCS errors.
    @type pcs_theta_err:        numpy rank-2 array
    @keyword missing_pcs:       A structure used to indicate which PCS values are missing.
    @type missing_pcs:          numpy rank-2 array
    """

    # Clear the data structures.
    pcs_theta[:] = 0.0
    pcs_theta_err[:] = 0.0

    # Fast frame shift.
    Ri = dot(R_eigen, tensordot(Ri_prime, RT_eigen, axes=1))
    Ri = swapaxes(Ri, 0, 1)

    # Unpack the points (in this case, just an alias).
    sigma = points

    # Loop over the samples.
    num = 0
    for i in range(len(points)):
        # Outside of the distribution, so skip the point.
        if abs(sigma[i]) > sigma_max:
            continue

        # Calculate the PCSs for this state.
        pcs_pivot_motion_rotor_qrint(full_in_ref_frame=full_in_ref_frame, r_pivot_atom=r_pivot_atom, r_pivot_atom_rev=r_pivot_atom_rev, r_ln_pivot=r_ln_pivot, A=A, Ri=Ri[i], pcs_theta=pcs_theta, pcs_theta_err=pcs_theta_err, missing_pcs=missing_pcs)

        # Increment the number of points.
        num += 1

    # Default to the rigid state if no points lie in the distribution.
    if num == 0:
        # Fast identity frame shift.
        Ri_prime = eye(3, dtype=float64)
        Ri = dot(R_eigen, tensordot(Ri_prime, RT_eigen, axes=1))
        Ri = swapaxes(Ri, 0, 1)

        # Calculate the PCSs for this state.
        pcs_pivot_motion_rotor_qrint(full_in_ref_frame=full_in_ref_frame, r_pivot_atom=r_pivot_atom, r_pivot_atom_rev=r_pivot_atom_rev, r_ln_pivot=r_ln_pivot, A=A, Ri=Ri, pcs_theta=pcs_theta, pcs_theta_err=pcs_theta_err, missing_pcs=missing_pcs)

        # Multiply the constant.
        multiply(c, pcs_theta, pcs_theta)

    # Average the PCS.
    else:
        multiply(c, pcs_theta, pcs_theta)
        divide(pcs_theta, float(num), pcs_theta)


def pcs_pivot_motion_rotor_qrint(full_in_ref_frame=None, r_pivot_atom=None, r_pivot_atom_rev=None, r_ln_pivot=None, A=None, Ri=None, pcs_theta=None, pcs_theta_err=None, missing_pcs=None):
    """Calculate the PCS value after a pivoted motion for the rotor model.

    @keyword full_in_ref_frame: An array of flags specifying if the tensor in the reference frame is the full or reduced tensor.
    @type full_in_ref_frame:    numpy rank-1 array
    @keyword r_pivot_atom:      The pivot point to atom vector.
    @type r_pivot_atom:         numpy rank-2, 3D array
    @keyword r_pivot_atom_rev:  The reversed pivot point to atom vector.
    @type r_pivot_atom_rev:     numpy rank-2, 3D array
    @keyword r_ln_pivot:        The lanthanide position to pivot point vector.
    @type r_ln_pivot:           numpy rank-2, 3D array
    @keyword A:                 The full alignment tensor of the non-moving domain.
    @type A:                    numpy rank-2, 3D array
    @keyword Ri:                The frame-shifted, pre-calculated rotation matrix for state i.
    @type Ri:                   numpy rank-2, 3D array
    @keyword pcs_theta:         The storage structure for the back-calculated PCS values.
    @type pcs_theta:            numpy rank-2 array
    @keyword pcs_theta_err:     The storage structure for the back-calculated PCS errors.
    @type pcs_theta_err:        numpy rank-2 array
    @keyword missing_pcs:       A structure used to indicate which PCS values are missing.
    @type missing_pcs:          numpy rank-2 array
    """

<<<<<<< HEAD
    # Pre-calculate all the new vectors (forwards and reverse).
    rot_vect_rev = dot(r_pivot_atom_rev, Ri) + r_ln_pivot
    rot_vect = dot(r_pivot_atom, Ri) + r_ln_pivot

    # The vector length (to the 5th power).
    length_rev = 1.0 / norm(rot_vect_rev, axis=1)**5
    length = 1.0 / norm(rot_vect, axis=1)**5
=======
    # Pre-calculate all the new vectors.
    rot_vect = dot(r_pivot_atom, Ri) + r_ln_pivot

    # The vector length (to the 5th power).
    length = 1.0 / norm(rot_vect, axis=1)**5

    # The reverse vectors and lengths.
    if min(full_in_ref_frame) == 0:
        rot_vect_rev = dot(r_pivot_atom_rev, Ri) + r_ln_pivot
        length_rev = 1.0 / norm(rot_vect_rev, axis=1)**5
>>>>>>> 79f937ca

    # Loop over the atoms.
    for j in range(len(r_pivot_atom[:, 0])):
        # Loop over the alignments.
        for i in range(len(pcs_theta)):
            # Skip missing data.
            if missing_pcs[i, j]:
                continue

            # The projection.
            if full_in_ref_frame[i]:
                proj = dot(rot_vect[j], dot(A[i], rot_vect[j]))
                length_i = length[j]
            else:
                proj = dot(rot_vect_rev[j], dot(A[i], rot_vect_rev[j]))
                length_i = length_rev[j]

            # The PCS.
            pcs_theta[i, j] += proj * length_i<|MERGE_RESOLUTION|>--- conflicted
+++ resolved
@@ -176,15 +176,6 @@
     @type missing_pcs:          numpy rank-2 array
     """
 
-<<<<<<< HEAD
-    # Pre-calculate all the new vectors (forwards and reverse).
-    rot_vect_rev = dot(r_pivot_atom_rev, Ri) + r_ln_pivot
-    rot_vect = dot(r_pivot_atom, Ri) + r_ln_pivot
-
-    # The vector length (to the 5th power).
-    length_rev = 1.0 / norm(rot_vect_rev, axis=1)**5
-    length = 1.0 / norm(rot_vect, axis=1)**5
-=======
     # Pre-calculate all the new vectors.
     rot_vect = dot(r_pivot_atom, Ri) + r_ln_pivot
 
@@ -195,7 +186,6 @@
     if min(full_in_ref_frame) == 0:
         rot_vect_rev = dot(r_pivot_atom_rev, Ri) + r_ln_pivot
         length_rev = 1.0 / norm(rot_vect_rev, axis=1)**5
->>>>>>> 79f937ca
 
     # Loop over the atoms.
     for j in range(len(r_pivot_atom[:, 0])):
