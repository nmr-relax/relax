--- conflicted
+++ resolved
@@ -23,14 +23,8 @@
 """Module for the double rotor frame order model."""
 
 # Python module imports.
-<<<<<<< HEAD
-from math import pi, sqrt
-from numpy import add, divide, dot, inner, multiply, sinc, swapaxes, tensordot, transpose
-from numpy.linalg import norm
-=======
 from math import pi
 from numpy import add, divide, dot, multiply, sinc, swapaxes, tensordot
->>>>>>> a3eff97e
 
 # relax module imports.
 from lib.compat import norm
@@ -78,19 +72,11 @@
     matrix[8, 8] = 0.5 * sinc_2smax1p1 * sinc_2smax2p1
 
     # Off diagonal set 1.
-<<<<<<< HEAD
-    matrix[0, 4] = 0.5 * sinc_2smax1n1 * sinc_2smax2n1
-    matrix[0, 8] = -0.5 * sinc_2smax1n1 * sinc_2smax2p1
-    matrix[8, 0] = -sinc_2smax1n1
-    matrix[4, 8] = -sinc_2smax2n1
-    matrix[8, 4] = -0.5 * sinc_2smax1p1 * sinc_2smax2n1
-=======
     matrix[4, 0] = 0.5 * sinc_2smax1n1 * sinc_2smax2n1
     matrix[0, 8] = -sinc_2smax1n1
     matrix[8, 0] = -0.5 * sinc_2smax1n1 * sinc_2smax2p1
     matrix[4, 8] = -0.5 * sinc_2smax1p1 * sinc_2smax2n1
     matrix[8, 4] = -sinc_2smax2n1
->>>>>>> a3eff97e
 
     # Off diagonal set 2.
     matrix[2, 6] = matrix[6, 2] = sinc_smax2 * sinc_2smax1n1
