--- conflicted
+++ resolved
@@ -23,17 +23,12 @@
 """Module for the double rotor frame order model."""
 
 # Python module imports.
-<<<<<<< HEAD
-from math import pi
-from numpy import add, divide, dot, eye, float64, multiply, sinc, swapaxes, tensordot
-=======
 from math import cos, pi, sin
 from numpy import add, divide, dot, eye, float64, multiply, sinc, swapaxes, tensordot
 try:
     from scipy.integrate import dblquad
 except ImportError:
     pass
->>>>>>> 1474aab0
 
 # relax module imports.
 from lib.compat import norm
@@ -180,8 +175,6 @@
 
         # Calculate the PCSs for this state.
         pcs_pivot_motion_double_rotor_qr_int(full_in_ref_frame=full_in_ref_frame, r_pivot_atom=r_pivot_atom, r_pivot_atom_rev=r_pivot_atom_rev, r_ln_pivot=r_ln_pivot, r_inter_pivot=r_inter_pivot, A=A, Ri=Ri, Ri2=Ri, pcs_theta=pcs_theta, pcs_theta_err=pcs_theta_err, missing_pcs=missing_pcs)
-<<<<<<< HEAD
-=======
 
         # Multiply the constant.
         multiply(c, pcs_theta, pcs_theta)
@@ -190,17 +183,8 @@
     else:
         multiply(c, pcs_theta, pcs_theta)
         divide(pcs_theta, float(num), pcs_theta)
->>>>>>> 1474aab0
-
-        # Multiply the constant.
-        multiply(c, pcs_theta, pcs_theta)
-
-<<<<<<< HEAD
-    # Average the PCS.
-    else:
-        multiply(c, pcs_theta, pcs_theta)
-        divide(pcs_theta, float(num), pcs_theta)
-=======
+
+
 def pcs_numeric_quad_int_double_rotor(sigma_max=None, sigma_max_2=None, c=None, r_pivot_atom=None, r_ln_pivot=None, r_inter_pivot=None, A=None, R_eigen=None, RT_eigen=None, Ri_prime=None, Ri2_prime=None):
     """Determine the averaged PCS value via SciPy quadratic numerical integration.
 
@@ -250,7 +234,6 @@
 
     # Return the value.
     return c * result[0] / SA
->>>>>>> 1474aab0
 
 
 def pcs_pivot_motion_double_rotor_qr_int(full_in_ref_frame=None, r_pivot_atom=None, r_pivot_atom_rev=None, r_ln_pivot=None, r_inter_pivot=None, A=None, Ri=None, Ri2=None, pcs_theta=None, pcs_theta_err=None, missing_pcs=None):
@@ -282,7 +265,6 @@
 
     # Rotate the first pivot to atomic position vectors.
     rot_vect = dot(r_pivot_atom, Ri)
-<<<<<<< HEAD
 
     # Add the inter-pivot vector to obtain the 2nd pivot to atomic position vectors.
     add(r_inter_pivot, rot_vect, rot_vect)
@@ -296,21 +278,6 @@
     # The vector length (to the 5th power).
     length = 1.0 / norm(rot_vect, axis=1)**5
 
-=======
-
-    # Add the inter-pivot vector to obtain the 2nd pivot to atomic position vectors.
-    add(r_inter_pivot, rot_vect, rot_vect)
-
-    # Rotate the 2nd pivot to atomic position vectors.
-    rot_vect = dot(rot_vect, Ri2)
-
-    # Add the lanthanide to pivot vector.
-    add(rot_vect, r_ln_pivot, rot_vect)
-
-    # The vector length (to the 5th power).
-    length = 1.0 / norm(rot_vect, axis=1)**5
-
->>>>>>> 1474aab0
     # The reverse vectors and lengths.
     if min(full_in_ref_frame) == 0:
         rot_vect_rev = dot(r_pivot_atom_rev, Ri)
@@ -336,9 +303,6 @@
                 length_i = length_rev[j]
 
             # The PCS.
-<<<<<<< HEAD
-            pcs_theta[i, j] += proj * length_i
-=======
             pcs_theta[i, j] += proj * length_i
 
 
@@ -411,5 +375,4 @@
     pcs = proj / length**5
 
     # Return the PCS value (without the PCS constant).
-    return pcs
->>>>>>> 1474aab0
+    return pcs