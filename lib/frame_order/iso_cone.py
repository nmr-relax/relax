--- conflicted
+++ resolved
@@ -32,8 +32,6 @@
 
 # relax module imports.
 from lib.frame_order.matrix_ops import pcs_pivot_motion_full_qr_int, pcs_pivot_motion_full_quad_int, rotate_daeg
-<<<<<<< HEAD
-=======
 
 
 def compile_1st_matrix_iso_cone(matrix, R_eigen, cone_theta, sigma_max):
@@ -63,7 +61,6 @@
 
     # Rotate and return the frame order matrix.
     return 0.25 * rotate_daeg(matrix, R_eigen)
->>>>>>> 73f83ce8
 
 
 def compile_2nd_matrix_iso_cone(matrix, Rx2_eigen, cone_theta, sigma_max):
@@ -90,8 +87,6 @@
     cos_tmax = cos(cone_theta)
     cos_tmax2 = cos_tmax**2
 
-<<<<<<< HEAD
-=======
     # Larger factors.
     fact_sinc_2smax = sinc_2smax*(cos_tmax2 + 4.0*cos_tmax + 7.0) / 24.0
     fact_cos_tmax2 = (cos_tmax2 + cos_tmax + 4.0) / 12.0
@@ -122,7 +117,6 @@
     return rotate_daeg(matrix, Rx2_eigen)
 
 
->>>>>>> 73f83ce8
 def pcs_numeric_qr_int_iso_cone(points=None, max_points=None, theta_max=None, sigma_max=None, c=None, full_in_ref_frame=None, r_pivot_atom=None, r_pivot_atom_rev=None, r_ln_pivot=None, A=None, R_eigen=None, RT_eigen=None, Ri_prime=None, pcs_theta=None, pcs_theta_err=None, missing_pcs=None):
     """Determine the averaged PCS value via numerical integration.
 
@@ -196,7 +190,6 @@
         Ri_prime = eye(3, dtype=float64)
         Ri = dot(R_eigen, tensordot(Ri_prime, RT_eigen, axes=1))
         Ri = swapaxes(Ri, 0, 1)
-<<<<<<< HEAD
 
         # Calculate the PCSs for this state.
         pcs_pivot_motion_full_qr_int(full_in_ref_frame=full_in_ref_frame, r_pivot_atom=r_pivot_atom, r_pivot_atom_rev=r_pivot_atom_rev, r_ln_pivot=r_ln_pivot, A=A, Ri=Ri, pcs_theta=pcs_theta, pcs_theta_err=pcs_theta_err, missing_pcs=missing_pcs)
@@ -242,97 +235,4 @@
     SA = 4.0 * pi * sigma_max * (1.0 - cos(theta_max))
 
     # Return the value.
-    return c * result[0] / SA
-
-
-def populate_1st_eigenframe_iso_cone(matrix, angle):
-    """Populate the 1st degree Frame Order matrix in the eigenframe for an isotropic cone.
-
-    The cone axis is assumed to be parallel to the z-axis in the eigenframe.
-
-    @param matrix:  The Frame Order matrix, 1st degree.
-    @type matrix:   numpy 3D, rank-2 array
-    @param angle:   The cone angle.
-    @type angle:    float
-    """
-
-    # Zeros.
-    matrix[:] = 0.0
-
-    # The c33 element.
-    matrix[2, 2] = (cos(angle) + 1.0) / 2.0
-=======
-
-        # Calculate the PCSs for this state.
-        pcs_pivot_motion_full_qr_int(full_in_ref_frame=full_in_ref_frame, r_pivot_atom=r_pivot_atom, r_pivot_atom_rev=r_pivot_atom_rev, r_ln_pivot=r_ln_pivot, A=A, Ri=Ri, pcs_theta=pcs_theta, pcs_theta_err=pcs_theta_err, missing_pcs=missing_pcs)
->>>>>>> 73f83ce8
-
-        # Multiply the constant.
-        multiply(c, pcs_theta, pcs_theta)
-
-    # Average the PCS.
-    else:
-        multiply(c, pcs_theta, pcs_theta)
-        divide(pcs_theta, float(num), pcs_theta)
-
-
-def pcs_numeric_quad_int_iso_cone(theta_max=None, sigma_max=None, c=None, r_pivot_atom=None, r_ln_pivot=None, A=None, R_eigen=None, RT_eigen=None, Ri_prime=None):
-    """Determine the averaged PCS value via numerical integration.
-
-    @keyword theta_max:     The half cone angle.
-    @type theta_max:        float
-    @keyword sigma_max:     The maximum torsion angle.
-    @type sigma_max:        float
-    @keyword c:             The PCS constant (without the interatomic distance and in Angstrom units).
-    @type c:                float
-    @keyword r_pivot_atom:  The pivot point to atom vector.
-    @type r_pivot_atom:     numpy rank-1, 3D array
-    @keyword r_ln_pivot:    The lanthanide position to pivot point vector.
-    @type r_ln_pivot:       numpy rank-1, 3D array
-    @keyword A:             The full alignment tensor of the non-moving domain.
-    @type A:                numpy rank-2, 3D array
-    @keyword R_eigen:       The eigenframe rotation matrix.
-    @type R_eigen:          numpy rank-2, 3D array
-    @keyword RT_eigen:      The transpose of the eigenframe rotation matrix (for faster calculations).
-    @type RT_eigen:         numpy rank-2, 3D array
-    @keyword Ri_prime:      The empty rotation matrix for the in-frame isotropic cone motion, used to calculate the PCS for each state i in the numerical integration.
-    @type Ri_prime:         numpy rank-2, 3D array
-    @return:                The averaged PCS value.
-    @rtype:                 float
-    """
-
-<<<<<<< HEAD
-    # Zeros.
-    matrix[:] = 0.0
-
-    # Repetitive trig calculations.
-    sinc_smax = sinc(smax/pi)
-    sinc_2smax = sinc(2.0*smax/pi)
-    cos_tmax = cos(tmax)
-    cos_tmax2 = cos_tmax**2
-
-    # Larger factors.
-    fact_sinc_2smax = sinc_2smax*(cos_tmax2 + 4.0*cos_tmax + 7.0) / 24.0
-    fact_cos_tmax2 = (cos_tmax2 + cos_tmax + 4.0) / 12.0
-    fact_cos_tmax = (cos_tmax + 1.0) / 4.0
-
-    # Diagonal.
-    matrix[0, 0] = fact_sinc_2smax  +  fact_cos_tmax2
-    matrix[1, 1] = fact_sinc_2smax  +  fact_cos_tmax
-    matrix[2, 2] = sinc_smax * (2.0*cos_tmax2 + 5.0*cos_tmax + 5.0) / 12.0
-    matrix[3, 3] = matrix[1, 1]
-    matrix[4, 4] = matrix[0, 0]
-    matrix[5, 5] = matrix[2, 2]
-    matrix[6, 6] = matrix[2, 2]
-    matrix[7, 7] = matrix[2, 2]
-    matrix[8, 8] = (cos_tmax2 + cos_tmax + 1.0) / 3.0
-=======
-    # Perform numerical integration.
-    result = tplquad(pcs_pivot_motion_full_quad_int, -sigma_max, sigma_max, lambda phi: -pi, lambda phi: pi, lambda theta, phi: 0.0, lambda theta, phi: theta_max, args=(r_pivot_atom, r_ln_pivot, A, R_eigen, RT_eigen, Ri_prime))
->>>>>>> 73f83ce8
-
-    # The surface area normalisation factor.
-    SA = 4.0 * pi * sigma_max * (1.0 - cos(theta_max))
-
-    # Return the value.
     return c * result[0] / SA