--- conflicted
+++ resolved
@@ -23,13 +23,8 @@
 """Module for the handling of Frame Order."""
 
 # Python module imports.
-<<<<<<< HEAD
-from math import cos, sin
-from numpy import dot, transpose
-=======
 from math import cos, sin, sqrt
 from numpy import dot, inner, transpose
->>>>>>> 3c959799
 
 # relax module imports.
 from lib.compat import norm
