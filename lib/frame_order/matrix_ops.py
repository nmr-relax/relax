--- conflicted
+++ resolved
@@ -112,12 +112,7 @@
     @type missing_pcs:          numpy rank-2 array
     """
 
-<<<<<<< HEAD
-    # Pre-calculate all the new vectors (forwards and reverse).
-    rot_vect_rev = dot(r_pivot_atom_rev, Ri) + r_ln_pivot
-=======
     # Pre-calculate all the new vectors.
->>>>>>> 79f937ca
     rot_vect = dot(r_pivot_atom, Ri) + r_ln_pivot
 
     # The vector length (to the 5th power).
@@ -171,12 +166,7 @@
     @type missing_pcs:          numpy rank-2 array
     """
 
-<<<<<<< HEAD
-    # Pre-calculate all the new vectors (forwards and reverse).
-    rot_vect_rev = dot(r_pivot_atom_rev, Ri) + r_ln_pivot
-=======
     # Pre-calculate all the new vectors.
->>>>>>> 79f937ca
     rot_vect = dot(r_pivot_atom, Ri) + r_ln_pivot
 
     # The vector length (to the 5th power).
