###############################################################################
#                                                                             #
# Copyright (C) 2009-2014 Edward d'Auvergne                                   #
#                                                                             #
# This file is part of the program relax (http://www.nmr-relax.com).          #
#                                                                             #
# This program is free software: you can redistribute it and/or modify        #
# it under the terms of the GNU General Public License as published by        #
# the Free Software Foundation, either version 3 of the License, or           #
# (at your option) any later version.                                         #
#                                                                             #
# This program is distributed in the hope that it will be useful,             #
# but WITHOUT ANY WARRANTY; without even the implied warranty of              #
# MERCHANTABILITY or FITNESS FOR A PARTICULAR PURPOSE.  See the               #
# GNU General Public License for more details.                                #
#                                                                             #
# You should have received a copy of the GNU General Public License           #
# along with this program.  If not, see <http://www.gnu.org/licenses/>.       #
#                                                                             #
###############################################################################

# Module docstring.
"""Module for the handling of Frame Order."""

# Python module imports.
from math import cos, pi, sin
from numpy import divide, dot, eye, float64, multiply, swapaxes, tensordot
try:
    from scipy.integrate import dblquad, quad
except ImportError:
    pass

# relax module imports.
from lib.geometry.pec import pec
from lib.frame_order.matrix_ops import pcs_pivot_motion_torsionless_qr_int, pcs_pivot_motion_torsionless_quad_int, rotate_daeg
from lib.frame_order.pseudo_ellipse import tmax_pseudo_ellipse, tmax_pseudo_ellipse_array
<<<<<<< HEAD
=======


def compile_1st_matrix_pseudo_ellipse_torsionless(matrix, R_eigen, theta_x, theta_y):
    """Generate the 1st degree Frame Order matrix for the torsionless pseudo-ellipse.

    @param matrix:      The Frame Order matrix, 1st degree to be populated.
    @type matrix:       numpy 3D, rank-2 array
    @param R_eigen:     The eigenframe rotation matrix.
    @type R_eigen:      numpy 3D, rank-2 array
    @param theta_x:     The cone opening angle along x.
    @type theta_x:      float
    @param theta_y:     The cone opening angle along y.
    @type theta_y:      float
    """

    # The surface area normalisation factor.
    fact = 2.0 * pec(theta_x, theta_y)

    # Invert.
    if fact == 0.0:
        fact = 1e100
    else:
        fact = 1.0 / fact

    # Numerical integration of phi of each element.
    matrix[0, 0] = fact * (2.0*pi + quad(part_int_daeg1_pseudo_ellipse_00, -pi, pi, args=(theta_x, theta_y), full_output=1)[0])
    matrix[1, 1] = fact * (2.0*pi + quad(part_int_daeg1_pseudo_ellipse_11, -pi, pi, args=(theta_x, theta_y), full_output=1)[0])
    matrix[2, 2] = fact * quad(part_int_daeg1_pseudo_ellipse_22, -pi, pi, args=(theta_x, theta_y), full_output=1)[0]

    # Rotate and return the frame order matrix.
    return rotate_daeg(matrix, R_eigen)
>>>>>>> 73f83ce8


def compile_2nd_matrix_pseudo_ellipse_torsionless(matrix, Rx2_eigen, theta_x, theta_y):
    """Generate the 2nd degree Frame Order matrix for the torsionless pseudo-ellipse.

    @param matrix:      The Frame Order matrix, 2nd degree to be populated.
    @type matrix:       numpy 9D, rank-2 array
    @param Rx2_eigen:   The Kronecker product of the eigenframe rotation matrix with itself.
    @type Rx2_eigen:    numpy 9D, rank-2 array
    @param theta_x:     The cone opening angle along x.
    @type theta_x:      float
    @param theta_y:     The cone opening angle along y.
    @type theta_y:      float
    """

    # The rigid case.
    if theta_x == 0.0:
        # Set up the matrix as the identity.
        matrix[:] = 0.0
        for i in range(len(matrix)):
            matrix[i, i] = 1.0

        # Rotate and return the frame order matrix.
        return rotate_daeg(matrix, Rx2_eigen)

    # The surface area normalisation factor.
    fact = 6.0 * pec(theta_x, theta_y)
    fact2 = 0.5 * fact

    # Invert.
    if fact == 0.0:
        fact = 1e100
        fact2 = 1e100
    else:
        fact = 1.0 / fact
        fact2 = 1.0 / fact2

    # Diagonal.
    matrix[0, 0] = fact2 * (3.0*pi + quad(part_int_daeg2_pseudo_ellipse_torsionless_00, -pi, pi, args=(theta_x, theta_y), full_output=1)[0])
    matrix[1, 1] = fact * (2.0*pi + quad(part_int_daeg2_pseudo_ellipse_torsionless_11, -pi, pi, args=(theta_x, theta_y), full_output=1)[0])
    matrix[2, 2] = fact * (5.0*pi - quad(part_int_daeg2_pseudo_ellipse_torsionless_22, -pi, pi, args=(theta_x, theta_y), full_output=1)[0])
    matrix[3, 3] = matrix[1, 1]
    matrix[4, 4] = fact2 * (3.0*pi + quad(part_int_daeg2_pseudo_ellipse_torsionless_44, -pi, pi, args=(theta_x, theta_y), full_output=1)[0])
    matrix[5, 5] = fact * (5.0*pi - quad(part_int_daeg2_pseudo_ellipse_torsionless_55, -pi, pi, args=(theta_x, theta_y), full_output=1)[0])
    matrix[6, 6] = matrix[2, 2]
    matrix[7, 7] = matrix[5, 5]
    matrix[8, 8] = fact2 * (2.0*pi - quad(part_int_daeg2_pseudo_ellipse_torsionless_88, -pi, pi, args=(theta_x, theta_y), full_output=1)[0])

    # Off diagonal set 1.
    matrix[0, 4] = matrix[4, 0] = fact2 * (pi + quad(part_int_daeg2_pseudo_ellipse_torsionless_04, -pi, pi, args=(theta_x, theta_y), full_output=1)[0])
    matrix[0, 8] = matrix[8, 0] = fact2 * (2.0*pi + quad(part_int_daeg2_pseudo_ellipse_torsionless_08, -pi, pi, args=(theta_x, theta_y), full_output=1)[0])
    matrix[4, 8] = matrix[8, 4] = fact2 * (2.0*pi + quad(part_int_daeg2_pseudo_ellipse_torsionless_48, -pi, pi, args=(theta_x, theta_y), full_output=1)[0])

    # Off diagonal set 2.
    matrix[1, 3] = matrix[3, 1] = matrix[0, 4]
    matrix[2, 6] = matrix[6, 2] = -matrix[0, 8]
    matrix[5, 7] = matrix[7, 5] = -matrix[4, 8]

    # Rotate and return the frame order matrix.
    return rotate_daeg(matrix, Rx2_eigen)


def part_int_daeg1_pseudo_ellipse_00(phi, x, y):
    """The theta-sigma partial integral of the 1st degree Frame Order matrix element 00 for the pseudo-ellipse.

    @param phi:     The azimuthal tilt-torsion angle.
    @type phi:      float
    @param x:       The cone opening angle along x.
    @type x:        float
    @param y:       The cone opening angle along y.
    @type y:        float
    @return:        The theta-sigma partial integral.
    @rtype:         float
    """

    # Theta max.
    tmax = tmax_pseudo_ellipse(phi, x, y)

    # The theta-sigma integral.
    return cos(phi)**2 * sin(tmax)**2  -  2.0 * sin(phi)**2 * cos(tmax)


def part_int_daeg1_pseudo_ellipse_11(phi, x, y):
    """The theta-sigma partial integral of the 1st degree Frame Order matrix element 11 for the pseudo-ellipse.

    @param phi:     The azimuthal tilt-torsion angle.
    @type phi:      float
    @param x:       The cone opening angle along x.
    @type x:        float
    @param y:       The cone opening angle along y.
    @type y:        float
    @return:        The theta-sigma partial integral.
    @rtype:         float
    """

    # Theta max.
    tmax = tmax_pseudo_ellipse(phi, x, y)

    # The theta-sigma integral.
    return sin(phi)**2 * sin(tmax)**2  -  2.0 * cos(phi)**2 * cos(tmax)


def part_int_daeg1_pseudo_ellipse_22(phi, x, y):
    """The theta-sigma partial integral of the 1st degree Frame Order matrix element 22 for the pseudo-ellipse.

    @param phi:     The azimuthal tilt-torsion angle.
    @type phi:      float
    @param x:       The cone opening angle along x.
    @type x:        float
    @param y:       The cone opening angle along y.
    @type y:        float
    @return:        The theta-sigma partial integral.
    @rtype:         float
    """

    # Theta max.
    tmax = tmax_pseudo_ellipse(phi, x, y)

    # The theta-sigma integral.
    return sin(tmax)**2


def part_int_daeg2_pseudo_ellipse_torsionless_00(phi, x, y):
    """The theta partial integral of the 2nd degree Frame Order matrix for the torsionless pseudo-ellipse.

    @param phi:     The azimuthal tilt-torsion angle.
    @type phi:      float
    @param x:       The cone opening angle along x.
    @type x:        float
    @param y:       The cone opening angle along y.
    @type y:        float
    @return:        The theta partial integral.
    @rtype:         float
    """

    # Theta max.
    tmax = tmax_pseudo_ellipse(phi, x, y)

    # The theta integral.
    return (cos(phi)**4*cos(tmax) + 3.0*cos(phi)**2.0*sin(phi)**2)*sin(tmax)**2 - (3.0*sin(phi)**4 + cos(phi)**4)*cos(tmax)


def part_int_daeg2_pseudo_ellipse_torsionless_04(phi, x, y):
    """The theta partial integral of the 2nd degree Frame Order matrix for the torsionless pseudo-ellipse.

    @param phi:     The azimuthal tilt-torsion angle.
    @type phi:      float
    @param x:       The cone opening angle along x.
    @type x:        float
    @param y:       The cone opening angle along y.
    @type y:        float
    @return:        The theta partial integral.
    @rtype:         float
    """

    # Theta max.
    tmax = tmax_pseudo_ellipse(phi, x, y)

    # The theta integral.
    return (cos(phi)**2*sin(phi)**2*cos(tmax) - 3.0*cos(phi)**2*sin(phi)**2)*sin(tmax)**2 - 4.0*cos(phi)**2*sin(phi)**2*cos(tmax)


def part_int_daeg2_pseudo_ellipse_torsionless_08(phi, x, y):
    """The theta partial integral of the 2nd degree Frame Order matrix for the torsionless pseudo-ellipse.

    @param phi:     The azimuthal tilt-torsion angle.
    @type phi:      float
    @param x:       The cone opening angle along x.
    @type x:        float
    @param y:       The cone opening angle along y.
    @type y:        float
    @return:        The theta partial integral.
    @rtype:         float
    """

    # Theta max.
    tmax = tmax_pseudo_ellipse(phi, x, y)

    # The theta integral.
    return cos(phi)**2*cos(tmax)**3 - 3.0*cos(phi)**2*cos(tmax)


def part_int_daeg2_pseudo_ellipse_torsionless_11(phi, x, y):
    """The theta partial integral of the 2nd degree Frame Order matrix for the torsionless pseudo-ellipse.

    @param phi:     The azimuthal tilt-torsion angle.
    @type phi:      float
    @param x:       The cone opening angle along x.
    @type x:        float
    @param y:       The cone opening angle along y.
    @type y:        float
    @return:        The theta partial integral.
    @rtype:         float
    """

    # Theta max.
    tmax = tmax_pseudo_ellipse(phi, x, y)

    # The theta integral.
    return (2.0*cos(phi)**2*sin(phi)**2*cos(tmax) + 3.0*sin(phi)**4 + 3.0*cos(phi)**4)*sin(tmax)**2 - 8.0*cos(phi)**2*sin(phi)**2*cos(tmax)


def part_int_daeg2_pseudo_ellipse_torsionless_22(phi, x, y):
    """The theta partial integral of the 2nd degree Frame Order matrix for the torsionless pseudo-ellipse.

    @param phi:     The azimuthal tilt-torsion angle.
    @type phi:      float
    @param x:       The cone opening angle along x.
    @type x:        float
    @param y:       The cone opening angle along y.
    @type y:        float
    @return:        The theta partial integral.
    @rtype:         float
    """

    # Theta max.
    tmax = tmax_pseudo_ellipse(phi, x, y)

    # The theta integral.
    return 2.0*cos(phi)**2*cos(tmax)**3 + 3.0*sin(phi)**2*cos(tmax)**2


def part_int_daeg2_pseudo_ellipse_torsionless_44(phi, x, y):
    """The theta partial integral of the 2nd degree Frame Order matrix for the torsionless pseudo-ellipse.

    @param phi:     The azimuthal tilt-torsion angle.
    @type phi:      float
    @param x:       The cone opening angle along x.
    @type x:        float
    @param y:       The cone opening angle along y.
    @type y:        float
    @return:        The theta partial integral.
    @rtype:         float
    """

    # Theta max.
    tmax = tmax_pseudo_ellipse(phi, x, y)

    # The theta integral.
    return (sin(phi)**4*cos(tmax) + 3.0*cos(phi)**2*sin(phi)**2)*sin(tmax)**2 - (sin(phi)**4 + 3.0*cos(phi)**4)*cos(tmax)


def part_int_daeg2_pseudo_ellipse_torsionless_48(phi, x, y):
    """The theta partial integral of the 2nd degree Frame Order matrix for the torsionless pseudo-ellipse.

    @param phi:     The azimuthal tilt-torsion angle.
    @type phi:      float
    @param x:       The cone opening angle along x.
    @type x:        float
    @param y:       The cone opening angle along y.
    @type y:        float
    @return:        The theta partial integral.
    @rtype:         float
    """

    # Theta max.
    tmax = tmax_pseudo_ellipse(phi, x, y)

    # The theta integral.
    return sin(phi)**2*cos(tmax)**3 - 3.0*sin(phi)**2*cos(tmax)


def part_int_daeg2_pseudo_ellipse_torsionless_55(phi, x, y):
    """The theta partial integral of the 2nd degree Frame Order matrix for the torsionless pseudo-ellipse.

    @param phi:     The azimuthal tilt-torsion angle.
    @type phi:      float
    @param x:       The cone opening angle along x.
    @type x:        float
    @param y:       The cone opening angle along y.
    @type y:        float
    @return:        The theta partial integral.
    @rtype:         float
    """

    # Theta max.
    tmax = tmax_pseudo_ellipse(phi, x, y)

    # The theta integral.
    return 2.0*sin(phi)**2*cos(tmax)**3 + 3.0*cos(phi)**2*cos(tmax)**2


def part_int_daeg2_pseudo_ellipse_torsionless_88(phi, x, y):
    """The theta partial integral of the 2nd degree Frame Order matrix for the torsionless pseudo-ellipse.

    @param phi:     The azimuthal tilt-torsion angle.
    @type phi:      float
    @param x:       The cone opening angle along x.
    @type x:        float
    @param y:       The cone opening angle along y.
    @type y:        float
    @return:        The theta partial integral.
    @rtype:         float
    """

    # Theta max.
    tmax = tmax_pseudo_ellipse(phi, x, y)

    # The theta integral.
<<<<<<< HEAD
    return 2 - 2*cos(tmax)**3
=======
    return cos(tmax)**3
>>>>>>> 73f83ce8


def pcs_numeric_qr_int_pseudo_ellipse_torsionless(points=None, max_points=None, theta_x=None, theta_y=None, c=None, full_in_ref_frame=None, r_pivot_atom=None, r_pivot_atom_rev=None, r_ln_pivot=None, A=None, R_eigen=None, RT_eigen=None, Ri_prime=None, pcs_theta=None, pcs_theta_err=None, missing_pcs=None):
    """Determine the averaged PCS value via numerical integration.

    @keyword points:            The Sobol points in the torsion-tilt angle space.
    @type points:               numpy rank-2, 3D array
    @keyword max_points:        The maximum number of Sobol' points to use.  Once this number is reached, the loop over the Sobol' torsion-tilt angles is terminated.
    @type max_points:           int
    @keyword theta_x:           The x-axis half cone angle.
    @type theta_x:              float
    @keyword theta_y:           The y-axis half cone angle.
    @type theta_y:              float
    @keyword c:                 The PCS constant (without the interatomic distance and in Angstrom units).
    @type c:                    numpy rank-1 array
    @keyword full_in_ref_frame: An array of flags specifying if the tensor in the reference frame is the full or reduced tensor.
    @type full_in_ref_frame:    numpy rank-1 array
    @keyword r_pivot_atom:      The pivot point to atom vector.
    @type r_pivot_atom:         numpy rank-2, 3D array
    @keyword r_pivot_atom_rev:  The reversed pivot point to atom vector.
    @type r_pivot_atom_rev:     numpy rank-2, 3D array
    @keyword r_ln_pivot:        The lanthanide position to pivot point vector.
    @type r_ln_pivot:           numpy rank-2, 3D array
    @keyword A:                 The full alignment tensor of the non-moving domain.
    @type A:                    numpy rank-2, 3D array
    @keyword R_eigen:           The eigenframe rotation matrix.
    @type R_eigen:              numpy rank-2, 3D array
    @keyword RT_eigen:          The transpose of the eigenframe rotation matrix (for faster calculations).
    @type RT_eigen:             numpy rank-2, 3D array
    @keyword Ri_prime:          The array of pre-calculated rotation matrices for the in-frame torsionless, pseudo-elliptic cone motion, used to calculate the PCS for each state i in the numerical integration.
    @type Ri_prime:             numpy rank-3, array of 3D arrays
    @keyword pcs_theta:         The storage structure for the back-calculated PCS values.
    @type pcs_theta:            numpy rank-2 array
    @keyword pcs_theta_err:     The storage structure for the back-calculated PCS errors.
    @type pcs_theta_err:        numpy rank-2 array
    @keyword missing_pcs:       A structure used to indicate which PCS values are missing.
    @type missing_pcs:          numpy rank-2 array
    """

    # Clear the data structures.
    pcs_theta[:] = 0.0
    pcs_theta_err[:] = 0.0

    # Fast frame shift.
    Ri = dot(R_eigen, tensordot(Ri_prime, RT_eigen, axes=1))
    Ri = swapaxes(Ri, 0, 1)

    # Unpack the points.
    theta, phi = points

    # Calculate theta_max.
    theta_max = tmax_pseudo_ellipse_array(phi, theta_x, theta_y)

    # Loop over the samples.
    num = 0
    for i in range(len(points[0])):
        # The maximum number of points has been reached (well, surpassed by one so exit the loop before it is used).
        if num == max_points:
            break

        # As theta_x <= theta_y, check if theta is outside of the isotropic cone defined by theta_y to minimise calculations for speed.
        if theta[i] > theta_y:
            continue

        # Outside of the distribution, so skip the point.
        if theta[i] > theta_max[i]:
            continue

        # Calculate the PCSs for this state.
        pcs_pivot_motion_torsionless_qr_int(full_in_ref_frame=full_in_ref_frame, r_pivot_atom=r_pivot_atom, r_pivot_atom_rev=r_pivot_atom_rev, r_ln_pivot=r_ln_pivot, A=A, Ri=Ri[i], pcs_theta=pcs_theta, pcs_theta_err=pcs_theta_err, missing_pcs=missing_pcs)

        # Increment the number of points.
        num += 1

    # Default to the rigid state if no points lie in the distribution.
    if num == 0:
        # Fast identity frame shift.
        Ri_prime = eye(3, dtype=float64)
        Ri = dot(R_eigen, tensordot(Ri_prime, RT_eigen, axes=1))
        Ri = swapaxes(Ri, 0, 1)

        # Calculate the PCSs for this state.
        pcs_pivot_motion_torsionless_qr_int(full_in_ref_frame=full_in_ref_frame, r_pivot_atom=r_pivot_atom, r_pivot_atom_rev=r_pivot_atom_rev, r_ln_pivot=r_ln_pivot, A=A, Ri=Ri, pcs_theta=pcs_theta, pcs_theta_err=pcs_theta_err, missing_pcs=missing_pcs)

        # Multiply the constant.
        multiply(c, pcs_theta, pcs_theta)

    # Average the PCS.
    else:
        multiply(c, pcs_theta, pcs_theta)
        divide(pcs_theta, float(num), pcs_theta)


def pcs_numeric_quad_int_pseudo_ellipse_torsionless(theta_x=None, theta_y=None, c=None, r_pivot_atom=None, r_ln_pivot=None, A=None, R_eigen=None, RT_eigen=None, Ri_prime=None):
    """Determine the averaged PCS value via numerical integration.

    @keyword theta_x:       The x-axis half cone angle.
    @type theta_x:          float
    @keyword theta_y:       The y-axis half cone angle.
    @type theta_y:          float
    @keyword c:             The PCS constant (without the interatomic distance and in Angstrom units).
    @type c:                float
    @keyword r_pivot_atom:  The pivot point to atom vector.
    @type r_pivot_atom:     numpy rank-1, 3D array
    @keyword r_ln_pivot:    The lanthanide position to pivot point vector.
    @type r_ln_pivot:       numpy rank-1, 3D array
    @keyword A:             The full alignment tensor of the non-moving domain.
    @type A:                numpy rank-2, 3D array
    @keyword R_eigen:       The eigenframe rotation matrix.
    @type R_eigen:          numpy rank-2, 3D array
    @keyword RT_eigen:      The transpose of the eigenframe rotation matrix (for faster calculations).
    @type RT_eigen:         numpy rank-2, 3D array
    @keyword Ri_prime:      The empty rotation matrix for the in-frame isotropic cone motion, used to calculate the PCS for each state i in the numerical integration.
    @type Ri_prime:         numpy rank-2, 3D array
    @return:                The averaged PCS value.
    @rtype:                 float
    """

    def pseudo_ellipse(phi):
        """The pseudo-ellipse wrapper formula."""

        return tmax_pseudo_ellipse(phi, theta_x, theta_y)

    # Perform numerical integration.
    result = dblquad(pcs_pivot_motion_torsionless_quad_int, -pi, pi, lambda phi: 0.0, pseudo_ellipse, args=(r_pivot_atom, r_ln_pivot, A, R_eigen, RT_eigen, Ri_prime))

    # The surface area normalisation factor.
    SA = pec(theta_x, theta_y)

    # Return the value.
    return c * result[0] / SA<|MERGE_RESOLUTION|>--- conflicted
+++ resolved
@@ -34,8 +34,6 @@
 from lib.geometry.pec import pec
 from lib.frame_order.matrix_ops import pcs_pivot_motion_torsionless_qr_int, pcs_pivot_motion_torsionless_quad_int, rotate_daeg
 from lib.frame_order.pseudo_ellipse import tmax_pseudo_ellipse, tmax_pseudo_ellipse_array
-<<<<<<< HEAD
-=======
 
 
 def compile_1st_matrix_pseudo_ellipse_torsionless(matrix, R_eigen, theta_x, theta_y):
@@ -67,7 +65,6 @@
 
     # Rotate and return the frame order matrix.
     return rotate_daeg(matrix, R_eigen)
->>>>>>> 73f83ce8
 
 
 def compile_2nd_matrix_pseudo_ellipse_torsionless(matrix, Rx2_eigen, theta_x, theta_y):
@@ -367,11 +364,7 @@
     tmax = tmax_pseudo_ellipse(phi, x, y)
 
     # The theta integral.
-<<<<<<< HEAD
-    return 2 - 2*cos(tmax)**3
-=======
     return cos(tmax)**3
->>>>>>> 73f83ce8
 
 
 def pcs_numeric_qr_int_pseudo_ellipse_torsionless(points=None, max_points=None, theta_x=None, theta_y=None, c=None, full_in_ref_frame=None, r_pivot_atom=None, r_pivot_atom_rev=None, r_ln_pivot=None, A=None, R_eigen=None, RT_eigen=None, Ri_prime=None, pcs_theta=None, pcs_theta_err=None, missing_pcs=None):
