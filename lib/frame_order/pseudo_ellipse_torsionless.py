###############################################################################
#                                                                             #
# Copyright (C) 2009-2014 Edward d'Auvergne                                   #
#                                                                             #
# This file is part of the program relax (http://www.nmr-relax.com).          #
#                                                                             #
# This program is free software: you can redistribute it and/or modify        #
# it under the terms of the GNU General Public License as published by        #
# the Free Software Foundation, either version 3 of the License, or           #
# (at your option) any later version.                                         #
#                                                                             #
# This program is distributed in the hope that it will be useful,             #
# but WITHOUT ANY WARRANTY; without even the implied warranty of              #
# MERCHANTABILITY or FITNESS FOR A PARTICULAR PURPOSE.  See the               #
# GNU General Public License for more details.                                #
#                                                                             #
# You should have received a copy of the GNU General Public License           #
# along with this program.  If not, see <http://www.gnu.org/licenses/>.       #
#                                                                             #
###############################################################################

# Module docstring.
"""Module for the handling of Frame Order."""

# Python module imports.
<<<<<<< HEAD
from math import cos, pi, sin, sqrt
=======
from math import cos, pi, sin
>>>>>>> a3eff97e
from numpy import divide, dot, eye, float64, multiply, swapaxes, tensordot
try:
    from scipy.integrate import quad
except ImportError:
    pass

# relax module imports.
from lib.geometry.pec import pec
from lib.frame_order.matrix_ops import pcs_pivot_motion_torsionless_qrint, rotate_daeg
<<<<<<< HEAD
from lib.frame_order.pseudo_ellipse import tmax_pseudo_ellipse
=======
from lib.frame_order.pseudo_ellipse import tmax_pseudo_ellipse, tmax_pseudo_ellipse_array
>>>>>>> a3eff97e


def compile_2nd_matrix_pseudo_ellipse_torsionless(matrix, Rx2_eigen, theta_x, theta_y):
    """Generate the 2nd degree Frame Order matrix for the torsionless pseudo-ellipse.

    @param matrix:      The Frame Order matrix, 2nd degree to be populated.
    @type matrix:       numpy 9D, rank-2 array
    @param Rx2_eigen:   The Kronecker product of the eigenframe rotation matrix with itself.
    @type Rx2_eigen:    numpy 9D, rank-2 array
    @param theta_x:     The cone opening angle along x.
    @type theta_x:      float
    @param theta_y:     The cone opening angle along y.
    @type theta_y:      float
    """

    # The rigid case.
    if theta_x == 0.0:
        # Set up the matrix as the identity.
        matrix[:] = 0.0
        for i in range(len(matrix)):
            matrix[i, i] = 1.0

        # Rotate and return the frame order matrix.
        return rotate_daeg(matrix, Rx2_eigen)

    # The surface area normalisation factor.
    fact = 1.0 / (6.0 * pec(theta_x, theta_y))

    # Diagonal.
    matrix[0, 0] = fact * (6.0*pi + quad(part_int_daeg2_pseudo_ellipse_torsionless_00, -pi, pi, args=(theta_x, theta_y), full_output=1)[0])
    matrix[1, 1] = fact * (2.0*pi + quad(part_int_daeg2_pseudo_ellipse_torsionless_11, -pi, pi, args=(theta_x, theta_y), full_output=1)[0])
    matrix[2, 2] = fact * (5.0*pi + quad(part_int_daeg2_pseudo_ellipse_torsionless_22, -pi, pi, args=(theta_x, theta_y), full_output=1)[0])
    matrix[3, 3] = matrix[1, 1]
    matrix[4, 4] = fact * (6.0*pi + quad(part_int_daeg2_pseudo_ellipse_torsionless_44, -pi, pi, args=(theta_x, theta_y), full_output=1)[0])
    matrix[5, 5] = fact * (5.0*pi + quad(part_int_daeg2_pseudo_ellipse_torsionless_55, -pi, pi, args=(theta_x, theta_y), full_output=1)[0])
    matrix[6, 6] = matrix[2, 2]
    matrix[7, 7] = matrix[5, 5]
    matrix[8, 8] = fact * quad(part_int_daeg2_pseudo_ellipse_torsionless_88, -pi, pi, args=(theta_x, theta_y), full_output=1)[0]

    # Off diagonal set 1.
    matrix[0, 4] = matrix[4, 0] = fact * (2.0*pi + quad(part_int_daeg2_pseudo_ellipse_torsionless_04, -pi, pi, args=(theta_x, theta_y), full_output=1)[0])
    matrix[0, 8] = matrix[8, 0] = fact * (4.0*pi + quad(part_int_daeg2_pseudo_ellipse_torsionless_08, -pi, pi, args=(theta_x, theta_y), full_output=1)[0])
    matrix[4, 8] = matrix[8, 4] = fact * (4.0*pi + quad(part_int_daeg2_pseudo_ellipse_torsionless_48, -pi, pi, args=(theta_x, theta_y), full_output=1)[0])

    # Off diagonal set 2.
    matrix[1, 3] = matrix[3, 1] = matrix[0, 4]
    matrix[2, 6] = matrix[6, 2] = -matrix[0, 8]
    matrix[5, 7] = matrix[7, 5] = -matrix[4, 8]

    # Rotate and return the frame order matrix.
    return rotate_daeg(matrix, Rx2_eigen)


def part_int_daeg2_pseudo_ellipse_torsionless_00(phi, x, y):
    """The theta partial integral of the 2nd degree Frame Order matrix for the torsionless pseudo-ellipse.

    @param phi:     The azimuthal tilt-torsion angle.
    @type phi:      float
    @param x:       The cone opening angle along x.
    @type x:        float
    @param y:       The cone opening angle along y.
    @type y:        float
    @return:        The theta partial integral.
    @rtype:         float
    """

    # Theta max.
    tmax = tmax_pseudo_ellipse(phi, x, y)

    # The theta integral.
    return (2*cos(phi)**4*cos(tmax) + 6*cos(phi)**2*sin(phi)**2)*sin(tmax)**2 - (6*sin(phi)**4 + 2*cos(phi)**4)*cos(tmax)


def part_int_daeg2_pseudo_ellipse_torsionless_04(phi, x, y):
    """The theta partial integral of the 2nd degree Frame Order matrix for the torsionless pseudo-ellipse.

    @param phi:     The azimuthal tilt-torsion angle.
    @type phi:      float
    @param x:       The cone opening angle along x.
    @type x:        float
    @param y:       The cone opening angle along y.
    @type y:        float
    @return:        The theta partial integral.
    @rtype:         float
    """

    # Theta max.
    tmax = tmax_pseudo_ellipse(phi, x, y)

    # The theta integral.
    return (2*cos(phi)**2*sin(phi)**2*cos(tmax) - 6*cos(phi)**2*sin(phi)**2)*sin(tmax)**2 - 8*cos(phi)**2*sin(phi)**2*cos(tmax)


def part_int_daeg2_pseudo_ellipse_torsionless_08(phi, x, y):
    """The theta partial integral of the 2nd degree Frame Order matrix for the torsionless pseudo-ellipse.

    @param phi:     The azimuthal tilt-torsion angle.
    @type phi:      float
    @param x:       The cone opening angle along x.
    @type x:        float
    @param y:       The cone opening angle along y.
    @type y:        float
    @return:        The theta partial integral.
    @rtype:         float
    """

    # Theta max.
    tmax = tmax_pseudo_ellipse(phi, x, y)

    # The theta integral.
    return 2*cos(phi)**2*cos(tmax)**3 - 6*cos(phi)**2*cos(tmax)


def part_int_daeg2_pseudo_ellipse_torsionless_11(phi, x, y):
    """The theta partial integral of the 2nd degree Frame Order matrix for the torsionless pseudo-ellipse.

    @param phi:     The azimuthal tilt-torsion angle.
    @type phi:      float
    @param x:       The cone opening angle along x.
    @type x:        float
    @param y:       The cone opening angle along y.
    @type y:        float
    @return:        The theta partial integral.
    @rtype:         float
    """

    # Theta max.
    tmax = tmax_pseudo_ellipse(phi, x, y)

    # The theta integral.
    return (2*cos(phi)**2*sin(phi)**2*cos(tmax) + 3*sin(phi)**4 + 3*cos(phi)**4)*sin(tmax)**2 - 8*cos(phi)**2*sin(phi)**2*cos(tmax)


def part_int_daeg2_pseudo_ellipse_torsionless_22(phi, x, y):
    """The theta partial integral of the 2nd degree Frame Order matrix for the torsionless pseudo-ellipse.

    @param phi:     The azimuthal tilt-torsion angle.
    @type phi:      float
    @param x:       The cone opening angle along x.
    @type x:        float
    @param y:       The cone opening angle along y.
    @type y:        float
    @return:        The theta partial integral.
    @rtype:         float
    """

    # Theta max.
    tmax = tmax_pseudo_ellipse(phi, x, y)

    # The theta integral.
    return (2*sin(phi)**2 - 2)*cos(tmax)**3 - 3*sin(phi)**2*cos(tmax)**2


def part_int_daeg2_pseudo_ellipse_torsionless_44(phi, x, y):
    """The theta partial integral of the 2nd degree Frame Order matrix for the torsionless pseudo-ellipse.

    @param phi:     The azimuthal tilt-torsion angle.
    @type phi:      float
    @param x:       The cone opening angle along x.
    @type x:        float
    @param y:       The cone opening angle along y.
    @type y:        float
    @return:        The theta partial integral.
    @rtype:         float
    """

    # Theta max.
    tmax = tmax_pseudo_ellipse(phi, x, y)

    # The theta integral.
    return (2*sin(phi)**4*cos(tmax) + 6*cos(phi)**2*sin(phi)**2)*sin(tmax)**2 - (2*sin(phi)**4 + 6*cos(phi)**4)*cos(tmax)


def part_int_daeg2_pseudo_ellipse_torsionless_48(phi, x, y):
    """The theta partial integral of the 2nd degree Frame Order matrix for the torsionless pseudo-ellipse.

    @param phi:     The azimuthal tilt-torsion angle.
    @type phi:      float
    @param x:       The cone opening angle along x.
    @type x:        float
    @param y:       The cone opening angle along y.
    @type y:        float
    @return:        The theta partial integral.
    @rtype:         float
    """

    # Theta max.
    tmax = tmax_pseudo_ellipse(phi, x, y)

    # The theta integral.
    return 2*sin(phi)**2*cos(tmax)**3 - 6*sin(phi)**2*cos(tmax)


def part_int_daeg2_pseudo_ellipse_torsionless_55(phi, x, y):
    """The theta partial integral of the 2nd degree Frame Order matrix for the torsionless pseudo-ellipse.

    @param phi:     The azimuthal tilt-torsion angle.
    @type phi:      float
    @param x:       The cone opening angle along x.
    @type x:        float
    @param y:       The cone opening angle along y.
    @type y:        float
    @return:        The theta partial integral.
    @rtype:         float
    """

    # Theta max.
    tmax = tmax_pseudo_ellipse(phi, x, y)

    # The theta integral.
    return (2*cos(phi)**2 - 2)*cos(tmax)**3 - 3*cos(phi)**2*cos(tmax)**2


def part_int_daeg2_pseudo_ellipse_torsionless_88(phi, x, y):
    """The theta partial integral of the 2nd degree Frame Order matrix for the torsionless pseudo-ellipse.

    @param phi:     The azimuthal tilt-torsion angle.
    @type phi:      float
    @param x:       The cone opening angle along x.
    @type x:        float
    @param y:       The cone opening angle along y.
    @type y:        float
    @return:        The theta partial integral.
    @rtype:         float
    """

    # Theta max.
    tmax = tmax_pseudo_ellipse(phi, x, y)

    # The theta integral.
    return 2 - 2*cos(tmax)**3


def pcs_numeric_int_pseudo_ellipse_torsionless_qrint(points=None, theta_x=None, theta_y=None, c=None, full_in_ref_frame=None, r_pivot_atom=None, r_pivot_atom_rev=None, r_ln_pivot=None, A=None, R_eigen=None, RT_eigen=None, Ri_prime=None, pcs_theta=None, pcs_theta_err=None, missing_pcs=None):
    """Determine the averaged PCS value via numerical integration.

    @keyword points:            The Sobol points in the torsion-tilt angle space.
    @type points:               numpy rank-2, 3D array
    @keyword theta_x:           The x-axis half cone angle.
    @type theta_x:              float
    @keyword theta_y:           The y-axis half cone angle.
    @type theta_y:              float
    @keyword c:                 The PCS constant (without the interatomic distance and in Angstrom units).
    @type c:                    numpy rank-1 array
    @keyword full_in_ref_frame: An array of flags specifying if the tensor in the reference frame is the full or reduced tensor.
    @type full_in_ref_frame:    numpy rank-1 array
    @keyword r_pivot_atom:      The pivot point to atom vector.
    @type r_pivot_atom:         numpy rank-2, 3D array
    @keyword r_pivot_atom_rev:  The reversed pivot point to atom vector.
    @type r_pivot_atom_rev:     numpy rank-2, 3D array
    @keyword r_ln_pivot:        The lanthanide position to pivot point vector.
    @type r_ln_pivot:           numpy rank-2, 3D array
    @keyword A:                 The full alignment tensor of the non-moving domain.
    @type A:                    numpy rank-2, 3D array
    @keyword R_eigen:           The eigenframe rotation matrix.
    @type R_eigen:              numpy rank-2, 3D array
    @keyword RT_eigen:          The transpose of the eigenframe rotation matrix (for faster calculations).
    @type RT_eigen:             numpy rank-2, 3D array
    @keyword Ri_prime:          The array of pre-calculated rotation matrices for the in-frame torsionless, pseudo-elliptic cone motion, used to calculate the PCS for each state i in the numerical integration.
    @type Ri_prime:             numpy rank-3, array of 3D arrays
    @keyword pcs_theta:         The storage structure for the back-calculated PCS values.
    @type pcs_theta:            numpy rank-2 array
    @keyword pcs_theta_err:     The storage structure for the back-calculated PCS errors.
    @type pcs_theta_err:        numpy rank-2 array
    @keyword missing_pcs:       A structure used to indicate which PCS values are missing.
    @type missing_pcs:          numpy rank-2 array
    """

    # Clear the data structures.
    pcs_theta[:] = 0.0
    pcs_theta_err[:] = 0.0

    # Fast frame shift.
    Ri = dot(R_eigen, tensordot(Ri_prime, RT_eigen, axes=1))
    Ri = swapaxes(Ri, 0, 1)

    # Unpack the points.
    theta, phi = swapaxes(points, 0, 1)
<<<<<<< HEAD
=======

    # Calculate theta_max.
    theta_max = tmax_pseudo_ellipse_array(phi, theta_x, theta_y)
>>>>>>> a3eff97e

    # Loop over the samples.
    num = 0
    for i in range(len(points)):
        # As theta_x <= theta_y, check if theta is outside of the isotropic cone defined by theta_y to minimise calculations for speed.
        if theta[i] > theta_y:
            continue
<<<<<<< HEAD

        # Calculate theta_max.
        theta_max = tmax_pseudo_ellipse(phi[i], theta_x, theta_y)

        # Outside of the distribution, so skip the point.
        if theta[i] > theta_max:
=======

        # Outside of the distribution, so skip the point.
        if theta[i] > theta_max[i]:
>>>>>>> a3eff97e
            continue

        # Calculate the PCSs for this state.
        pcs_pivot_motion_torsionless_qrint(full_in_ref_frame=full_in_ref_frame, r_pivot_atom=r_pivot_atom, r_pivot_atom_rev=r_pivot_atom_rev, r_ln_pivot=r_ln_pivot, A=A, Ri=Ri[i], pcs_theta=pcs_theta, pcs_theta_err=pcs_theta_err, missing_pcs=missing_pcs)

        # Increment the number of points.
        num += 1

    # Default to the rigid state if no points lie in the distribution.
    if num == 0:
        # Fast identity frame shift.
        Ri_prime = eye(3, dtype=float64)
        Ri = dot(R_eigen, tensordot(Ri_prime, RT_eigen, axes=1))
        Ri = swapaxes(Ri, 0, 1)

        # Calculate the PCSs for this state.
        pcs_pivot_motion_torsionless_qrint(full_in_ref_frame=full_in_ref_frame, r_pivot_atom=r_pivot_atom, r_pivot_atom_rev=r_pivot_atom_rev, r_ln_pivot=r_ln_pivot, A=A, Ri=Ri, pcs_theta=pcs_theta, pcs_theta_err=pcs_theta_err, missing_pcs=missing_pcs)

        # Multiply the constant.
        multiply(c, pcs_theta, pcs_theta)

    # Average the PCS.
    else:
        multiply(c, pcs_theta, pcs_theta)
        divide(pcs_theta, float(num), pcs_theta)<|MERGE_RESOLUTION|>--- conflicted
+++ resolved
@@ -23,11 +23,7 @@
 """Module for the handling of Frame Order."""
 
 # Python module imports.
-<<<<<<< HEAD
-from math import cos, pi, sin, sqrt
-=======
 from math import cos, pi, sin
->>>>>>> a3eff97e
 from numpy import divide, dot, eye, float64, multiply, swapaxes, tensordot
 try:
     from scipy.integrate import quad
@@ -37,11 +33,7 @@
 # relax module imports.
 from lib.geometry.pec import pec
 from lib.frame_order.matrix_ops import pcs_pivot_motion_torsionless_qrint, rotate_daeg
-<<<<<<< HEAD
-from lib.frame_order.pseudo_ellipse import tmax_pseudo_ellipse
-=======
 from lib.frame_order.pseudo_ellipse import tmax_pseudo_ellipse, tmax_pseudo_ellipse_array
->>>>>>> a3eff97e
 
 
 def compile_2nd_matrix_pseudo_ellipse_torsionless(matrix, Rx2_eigen, theta_x, theta_y):
@@ -320,12 +312,9 @@
 
     # Unpack the points.
     theta, phi = swapaxes(points, 0, 1)
-<<<<<<< HEAD
-=======
 
     # Calculate theta_max.
     theta_max = tmax_pseudo_ellipse_array(phi, theta_x, theta_y)
->>>>>>> a3eff97e
 
     # Loop over the samples.
     num = 0
@@ -333,18 +322,9 @@
         # As theta_x <= theta_y, check if theta is outside of the isotropic cone defined by theta_y to minimise calculations for speed.
         if theta[i] > theta_y:
             continue
-<<<<<<< HEAD
-
-        # Calculate theta_max.
-        theta_max = tmax_pseudo_ellipse(phi[i], theta_x, theta_y)
-
-        # Outside of the distribution, so skip the point.
-        if theta[i] > theta_max:
-=======
 
         # Outside of the distribution, so skip the point.
         if theta[i] > theta_max[i]:
->>>>>>> a3eff97e
             continue
 
         # Calculate the PCSs for this state.
