--- conflicted
+++ resolved
@@ -35,10 +35,6 @@
     'pseudo_ellipse',
     'pseudo_ellipse_torsionless',
     'rotor',
-<<<<<<< HEAD
-    'simulation'
-=======
     'simulation',
     'variables'
->>>>>>> ccbd2182
 ]