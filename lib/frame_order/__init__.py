###############################################################################
#                                                                             #
# Copyright (C) 2013-2014 Edward d'Auvergne                                   #
#                                                                             #
# This file is part of the program relax (http://www.nmr-relax.com).          #
#                                                                             #
# This program is free software: you can redistribute it and/or modify        #
# it under the terms of the GNU General Public License as published by        #
# the Free Software Foundation, either version 3 of the License, or           #
# (at your option) any later version.                                         #
#                                                                             #
# This program is distributed in the hope that it will be useful,             #
# but WITHOUT ANY WARRANTY; without even the implied warranty of              #
# MERCHANTABILITY or FITNESS FOR A PARTICULAR PURPOSE.  See the               #
# GNU General Public License for more details.                                #
#                                                                             #
# You should have received a copy of the GNU General Public License           #
# along with this program.  If not, see <http://www.gnu.org/licenses/>.       #
#                                                                             #
###############################################################################

# Package docstring.
"""The relax-lib NMR package - a library of functions for the frame order theories."""

__all__ = [
    'conversions',
    'double_rotor',
    'format',
    'free_rotor',
    'iso_cone_free_rotor',
    'iso_cone',
    'iso_cone_torsionless',
    'matrix_ops',
    'pseudo_ellipse_free_rotor',
    'pseudo_ellipse',
    'pseudo_ellipse_torsionless',
<<<<<<< HEAD
    'rotor'
=======
    'rotor',
    'simulation'
>>>>>>> 312e8194
]<|MERGE_RESOLUTION|>--- conflicted
+++ resolved
@@ -34,10 +34,6 @@
     'pseudo_ellipse_free_rotor',
     'pseudo_ellipse',
     'pseudo_ellipse_torsionless',
-<<<<<<< HEAD
-    'rotor'
-=======
     'rotor',
     'simulation'
->>>>>>> 312e8194
 ]