--- conflicted
+++ resolved
@@ -509,7 +509,7 @@
         # Get the numpy include path (for numpy/arrayobject.h).
         numpy_path = get_include()
 
-        # Relaxation curve fitting build environment.
+        # Build environment.
         env = Environment()
 
         # C flags.
@@ -517,15 +517,9 @@
             cflags = '/nologo /I\"' + py_include_minpath + '\" /I\"' + numpy_path + '\"'
         else:
             cflags = '-I' + py_include_fullpath + ' -I' + numpy_path
-<<<<<<< HEAD
-
-        # Build environment.
-        env = Environment()
-=======
         if env['PLATFORM'] == 'darwin':
             for arch in ['i386', 'x86_64', 'ppc', 'ppc64']:
                 cflags = '%s -arch %s' % (cflags, arch)
->>>>>>> 45ed0c8d
 
         # Python library path.
         libpath = ''
