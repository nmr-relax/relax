#! /usr/bin/env python

###############################################################################
#                                                                             #
#                                    relax                                    #
#                                                                             #
#               Protein dynamics by NMR relaxation data analysis              #
#                                                                             #
#                             by Edward d'Auvergne                            #
#                                                                             #
###############################################################################
#                                                                             #
#                                   Licence                                   #
#                                                                             #
# relax, a program for relaxation data analysis.                              #
#                                                                             #
# Copyright (C) 2001-2006  Edward d'Auvergne                                  #
# Copyright (C) 2006-2009  the relax development team                         #
#                                                                             #
# This program is free software; you can redistribute it and/or modify        #
# it under the terms of the GNU General Public License as published by        #
# the Free Software Foundation; either version 2 of the License, or           #
# (at your option) any later version.                                         #
#                                                                             #
# This program is distributed in the hope that it will be useful,             #
# but WITHOUT ANY WARRANTY; without even the implied warranty of              #
# MERCHANTABILITY or FITNESS FOR A PARTICULAR PURPOSE.  See the               #
# GNU Library General Public License for more details.                        #
#                                                                             #
# You should have received a copy of the GNU General Public License           #
# along with this program; if not, write to the Free Software                 #
# Foundation, Inc., 59 Temple Place - Suite 330, Boston, MA 02111-1307, USA.  #
#                                                                             #
###############################################################################


# Dependency checks.
import dep_check

# Python modules.
from optparse import Option, OptionParser
from os import F_OK, access, getpid, putenv
import platform
import profile
import pstats
from re import match
from string import split, strip
import sys

# relax modules.
import generic_fns
from multi.processor import Application_callback, Processor
from prompt.gpl import gpl
from prompt import interpreter
import relax_errors
from relax_io import log, tee
import relax_warnings
from test_suite.test_suite_runner import Test_suite_runner
import version

sys.path.append(sys.path[0])
sys.path[0] = '.'
putenv('PDBVIEWER', 'vmd')


class Relax:
    """The main relax class.

    This contains information about the running state, for example the mode of operation of relax,
    whether debugging is turned on, etc.
    """

    def __init__(self):
        """The top level class for initialising the program."""

        # relax version number.
        self.version = version.version

        # Get and store the PID of this process.
        self.pid = getpid()

        # Store the operating system name.
        self.platform = platform.uname()[0]

        # Debugging flag (default is off).
        self.Debug = 0

        # Pedantic flag (default is off).
        self.Pedantic = 0

        # Set the program introduction string to nothing.
        self.intro_string = None

        # Setup the object containing the generic functions.
        self.generic = generic_fns

        # Place the debugging flag in a number of modules which don't have access to this class's namespace.
        relax_errors.Debug = self.Debug
        relax_warnings.Debug = self.Debug
        interpreter.Debug = self.Debug

        # Set up the pedantic flag.
        relax_warnings.Pedantic = self.Pedantic


    def run(self):
        """Execute relax."""

        # Show the version number and exit.
<<<<<<< HEAD
        if self.mode == 'version':
            print 'relax ' + self.version
=======
        if mode == 'version':
            print('relax ' + self.version)
>>>>>>> 932b7b59
            sys.exit()

        # Logging.
        if self.log_file:
            log(self.log_file)

        # Tee.
        elif self.tee_file:
            tee(self.tee_file)

        # Create a string to pass to the interpreter to print.
        intro_string = self.get_intro_string()

        # Run the interpreter for the prompt or script modes.
        if self.mode == 'prompt' or self.mode == 'script':
            # Run the interpreter.
            self.interpreter = interpreter.Interpreter(self, intro_string)
            self.interpreter.run(self.script_file)

        # Execute the relax test suite
        elif self.mode == 'test suite':
            # Load the interpreter and turn intros on.
            self.interpreter = interpreter.Interpreter(self, show_script=False, quit=False, raise_relax_error=True)
            self.interpreter._on()

            # Run the tests.
            runner = Test_suite_runner(self)
            runner.run_all_tests()

        # Execute the relax system tests.
        elif self.mode == 'system tests':
            # Load the interpreter and turn intros on.
            self.interpreter = interpreter.Interpreter(self, show_script=False, quit=False, raise_relax_error=True)
            self.interpreter._on()

            # Run the tests.
            runner = Test_suite_runner(self)
            runner.run_system_tests()

        # Execute the relax unit tests.
        elif self.mode == 'unit tests':
            # Run the tests.
            runner = Test_suite_runner(self)
            runner.run_unit_tests()

        # Test mode.
        elif self.mode == 'test':
            self.test_mode()

        # Licence mode.
        elif self.mode == 'licence':
            self.licence()


    def arguments(self):
        """Process the command line arguments."""

        # Parser object.
        parser = RelaxParser(self, usage="usage: %prog [options] [script_file]")

        # Recognised command line options.
        parser.add_option('-d', '--debug', action='store_true', dest='debug', default=0, help='enable debugging output')
        parser.add_option('-l', '--log', action='store', type='string', dest='log', help='log relax output to the file LOG_FILE', metavar='LOG_FILE')
        parser.add_option('--licence', action='store_true', dest='licence', default=0, help='display the licence')
        parser.add_option('-t', '--tee', action='store', type='string', dest='tee', help='tee relax output to stdout and the file LOG_FILE', metavar='LOG_FILE')
        parser.add_option('-p', '--pedantic', action='store_true', dest='pedantic', default=0, help='escalate all warnings to errors')
        parser.add_option('--test', action='store_true', dest='test', default=0, help='run relax in test mode')
        parser.add_option('-x', '--test-suite', action='store_true', dest='test_suite', default=0, help='execute the relax test suite')
        parser.add_option('-s', '--system-tests', action='store_true', dest='system_tests', default=0, help='execute the relax system/functional tests (part of the test suite)')
        parser.add_option('-u', '--unit-tests', action='store_true', dest='unit_tests', default=0, help='execute the relax unit tests (part of the test suite)')
        parser.add_option('-v', '--version', action='store_true', dest='version', default=0, help='show the version number and exit')
        parser.add_option('-m', '--multi', action='store', type='string', dest='multiprocessor', default='uni', help='set multi processor method')
        parser.add_option('-n', '--processors', action='store', type='int', dest='n_processors', default=-1, help='set number of processors (may be ignored)')

        # Parse the options.
        (options, args) = parser.parse_args()

        # Debugging flag.
        if options.debug:
            self.Debug = 1

        # Pedantic flag.
        if options.pedantic:
            self.Pedantic = 1

        # Logging.
        if options.log:
            # Exclusive modes.
            if options.tee:
                parser.error("the logging and tee options cannot be set simultaneously")

            # The log file.
            self.log_file = options.log

            # Fail if the file already exists.
            if access(log_file, F_OK):
                parser.error("the log file " + repr(log_file) + " already exists")
        else:
            self.log_file = None

        # Tee.
        if options.tee:
            # Exclusive modes.
            if options.log:
                parser.error("the tee and logging options cannot be set simultaneously")

            # The tee file.
            self.tee_file = options.tee

            # Fail if the file already exists.
            if access(tee_file, F_OK):
                parser.error("the tee file " + repr(tee_file) + " already exists")
        else:
            self.tee_file = None

        # Number of positional arguements should only be 0 or 1.  1 should be the script file.
        if len(args) > 1:
            parser.error("incorrect number of arguments")

        # Script file.
        self.script_file = None
        if len(args) == 1:
            self.script_file = args[0]

            # Test if the script file exists.
            if not access(self.script_file, F_OK):
                parser.error("the script file " + repr(self.script_file) + " does not exist")

        # Set the multi-processor type and number.
        self.multiprocessor_type = options.multiprocessor
        self.n_processors = options.n_processors


        # Determine the relax mode and test for mutually exclusive modes.
        #################################################################

        # TODO: this should be a task.

        # Show the version number.
        if options.version:
            self.mode = 'version'

        # Run the relax tests.
        elif options.test_suite or options.system_tests or options.unit_tests:
            # Make sure no script is supplied.
            if self.script_file:
                parser.error("a script should not be supplied when executing the test suite")

            # Exclusive modes.
            if options.test:
                parser.error("executing the relax test suite and running relax in test mode are mutually exclusive")
            elif options.licence:
                parser.error("executing the relax test suite and running relax in licence mode are mutually exclusive")

            # Set the mode.
            if options.test_suite:
                self.mode = 'test suite'
            elif options.system_tests:
                self.mode = 'system tests'
            elif options.unit_tests:
                self.mode = 'unit tests'

        # Test mode.
        elif options.test:
            # Make sure no script is supplied.
            if self.script_file:
                parser.error("a script should not be supplied in test mode")

            # Exclusive modes.
            if options.test_suite or options.system_tests or options.unit_tests:
                parser.error("the relax test mode and executing the test suite are mutually exclusive")
            elif options.licence:
                parser.error("the relax modes test and licence are mutually exclusive")

            # Set the mode.
            self.mode = 'test'

        # Licence mode.
        elif options.licence:
            # Make sure no script is supplied.
            if self.script_file:
                parser.error("a script should not be supplied in test mode")

            # Exclusive modes.
            if options.test_suite or options.system_tests or options.unit_tests:
                parser.error("the relax licence mode and executing the test suite are mutually exclusive")
            elif options.test:
                parser.error("the relax modes licence and test are mutually exclusive")

            # Set the mode.
            self.mode = 'licence'

        # Script mode.
        elif self.script_file:
            self.mode = 'script'

        # Prompt mode (default).
        else:
            self.mode = 'prompt'


    def get_intro_string(self):
        """Create the program introduction.

        @return:    The program introduction string.
        @rtype:     str
        """

        # The width of the printout.
        if self.platform == 'Windows' or self.platform == 'Microsoft':
            width = 80
        else:
            width = 100

        # Some new lines.
        intro_string = '\n\n\n'

        # Program name and version.
        string = "relax " + self.version
        intro_string = intro_string + self.spacing(string, width) + '\n\n'

        # Program description.
        string = "Protein dynamics by NMR relaxation data analysis"
        intro_string = intro_string + self.spacing(string, width) + '\n\n'

        # Copyright printout.
        string = "Copyright (C) 2001-2006 Edward d'Auvergne"
        intro_string = intro_string + self.spacing(string, width) + '\n'
        string = "Copyright (C) 2006-2009 the relax development team"
        intro_string = intro_string + self.spacing(string, width) + '\n\n'

        # Program licence and help (80 characters wide).
        if width == 80:
            intro_string = intro_string + "This is free software which you are welcome to modify and redistribute under\n"
            intro_string = intro_string + "the conditions of the GNU General Public License (GPL).  This program,\n"
            intro_string = intro_string + "including all modules, is licensed under the GPL and comes with absolutely no\n"
            intro_string = intro_string + "warranty.  For details type 'GPL'.  Assistance in using this program can be\n"
            intro_string = intro_string + "accessed by typing 'help'.\n"

        # Program licence and help (100 characters wide).
        else:
            intro_string = intro_string + "This is free software which you are welcome to modify and redistribute under the conditions of the\n"
            intro_string = intro_string + "GNU General Public License (GPL).  This program, including all modules, is licensed under the GPL\n"
            intro_string = intro_string + "and comes with absolutely no warranty.  For details type 'GPL'.  Assistance in using this program\n"
            intro_string = intro_string + "can be accessed by typing 'help'.\n"

        # Import errors, if any.
        if not dep_check.C_module_exp_fn:
            intro_string = intro_string + "\n" + dep_check.C_module_exp_fn_mesg + "\n"

        # Multi processor string component.
        if not self.mode == 'prompt' or not self.multiprocessor_type == 'uni':
            intro_string  = intro_string  + '\nProcessor model:  %s\n' % self.processor.get_intro_string()

        # Return the string.
        return intro_string


    def licence(self):
        """Function for displaying the licence."""

        help(gpl)


    def spacing(self, string, width=100):
        """Function for formatting the string to be centred to 100 spaces."""

        # Calculate the number of spaces needed.
        spaces = (width - len(string)) / 2

        # The new string.
        string = spaces * ' ' + string

        # Return the new string.
        return string


    def test_mode(self):
        """Relax test mode code."""

        # Don't actually do anything.
        return


class RelaxParser(OptionParser):
    def __init__(self, relax, usage=None, option_list=None, option_class=Option, version=None, conflict_handler="error", description=None, formatter=None, add_help_option=1, prog=None):
        """Subclassed OptionParser class with a replacement error function."""

        # Relax base class.
        self.relax = relax

        # Run the __init__ method of the OptionParser class.
        OptionParser.__init__(self, usage, option_list, option_class, version, conflict_handler, description, formatter, add_help_option, prog)


    def error(self, message):
        """Replacement error function."""

        # Usage message.
        self.print_usage(sys.stderr)

        # Raise a clean error.
        try:
            raise relax_errors.RelaxError(message)
        except relax_errors.AllRelaxErrors, instance:
            sys.stderr.write(instance.__str__())

        # Exit.
        sys.exit()


# FIXME: code shared with unit testing framework not changed from unit tests version
# replace unit test version with this

if __name__ == "__main__":
    # Change this flag to True for code profiling.
    profile_flag = False

    # No profiling.
    if not profile_flag:
        # Instantiate the main class.
        relax_instance = Relax()

        # Process the command line arguments.
        relax_instance.arguments()

        # Set up the multi-processor elements.
        callbacks = Application_callback(master=relax_instance)
        multi_processor = Processor.load_multiprocessor(relax_instance.multiprocessor_type, callbacks, processor_size=relax_instance.n_processors)
        relax_instance.processor = multi_processor

        # Execute relax in multi-processor mode (this includes the uni-processor for normal operation).
        multi_processor.run()

    # Profiling activated.
    else:
        def print_stats(stats, status=0):
            """Profile statistics printing function."""

            pstats.Stats(stats).sort_stats('time', 'name').print_stats()


        #FIXME: profiling won't work with multi processors.
        profile.Profile.print_stats = print_stats
        profile.run('Relax()')<|MERGE_RESOLUTION|>--- conflicted
+++ resolved
@@ -107,13 +107,8 @@
         """Execute relax."""
 
         # Show the version number and exit.
-<<<<<<< HEAD
         if self.mode == 'version':
-            print 'relax ' + self.version
-=======
-        if mode == 'version':
             print('relax ' + self.version)
->>>>>>> 932b7b59
             sys.exit()
 
         # Logging.
