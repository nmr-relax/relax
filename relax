--- conflicted
+++ resolved
@@ -127,32 +127,9 @@
         # Run the interpreter for the prompt or script modes.
         if mode == 'prompt' or mode == 'script':
             # Run the interpreter.
-<<<<<<< HEAD
             self.interpreter = interpreter.Interpreter(self, intro_string)
             self.interpreter.run(self.script_file)
-=======
-            self.interpreter = Interpreter(self)
-            self.interpreter.run()
             print 'exit'
-
-        # FIXME no more threading
-        # Threading mode.
-#        elif mode == 'thread':
-#            # Print the PID prior to IO redirection, and then flush the buffer to send it to the parent.
-#            print self.pid
-#            sys.stdout.flush()
-#
-#            # Logging (silent IO redirection).
-#            if self.log_file:
-#                self.IO.log(log_file, print_flag=0)
-#
-#            # Tee (silent IO redirection).
-#            elif self.tee_file:
-#                self.IO.tee(tee_file, print_flag=0)
-#
-#            # Execute the script.
-#            self.threading.execute()
->>>>>>> debd8713
 
         # Execute the relax test suite
         elif mode == 'test suite':
