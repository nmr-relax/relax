--- conflicted
+++ resolved
@@ -205,15 +205,11 @@
                 parser.error("the logging and tee options cannot be set simultaneously")
 
             # The log file.
-<<<<<<< HEAD
             self.log_file = options.log
-=======
-            log_file = options.log
 
             # Fail if the file already exists.
             if access(log_file, F_OK):
                 parser.error("the log file " + `log_file` + " already exists")
->>>>>>> 19433ec7
         else:
             self.log_file = None
 
@@ -224,15 +220,11 @@
                 parser.error("the tee and logging options cannot be set simultaneously")
 
             # The tee file.
-<<<<<<< HEAD
             self.tee_file = options.tee
-=======
-            tee_file = options.tee
 
             # Fail if the file already exists.
             if access(tee_file, F_OK):
                 parser.error("the tee file " + `tee_file` + " already exists")
->>>>>>> 19433ec7
         else:
             self.tee_file = None
 
