--- conflicted
+++ resolved
@@ -355,10 +355,7 @@
     pymol_obj.exec_cmd("center animate=3")
     pymol_obj.exec_cmd("zoom animate=3")
 
-<<<<<<< HEAD
-=======
-
->>>>>>> a3eff97e
+
 def frame_order_ave_pos(root=None, path=None):
     """Display the PDB structure for the frame order average domain position.
 
@@ -368,33 +365,19 @@
 
     # Find all PDB files.
     pdb_files = find_pdb_files(path=path, file_root=root)
-<<<<<<< HEAD
-
-    # Read in the PDB files.
-    print pdb_files
-    for file in pdb_files:
-        pymol_obj.exec_cmd("load " + file)
-
-        # The object ID.
-        id = file_root(file)
-=======
     pdb_files += find_pdb_files(path=path, file_root=root+'_sim')
 
     # Read in the PDB files.
     for file in pdb_files:
         pymol_obj.exec_cmd("load " + file)
->>>>>>> a3eff97e
 
         # The object ID.
         id = file_root(file)
 
-<<<<<<< HEAD
-=======
     # Disable the MC simulation representation - the user can find this out for themselves.
     pymol_obj.exec_cmd("disable %s_sim" % root)
 
 
->>>>>>> a3eff97e
 def frame_order_distribution(root=None, path=None):
     """Display the PDB structure for the frame order distribution of domain positions.
 
@@ -419,26 +402,6 @@
 
     # Find all PDB files.
     pdb_files = find_pdb_files(path=path, file_root=root)
-<<<<<<< HEAD
-    pdb_files += find_pdb_files(path=path, file_root=root+'_pos')
-    pdb_files += find_pdb_files(path=path, file_root=root+'_neg')
-    pdb_files += find_pdb_files(path=path, file_root=root+'_sim')
-    pdb_files += find_pdb_files(path=path, file_root=root+'_sim_pos')
-    pdb_files += find_pdb_files(path=path, file_root=root+'_sim_neg')
-
-    # Read in the PDB files.
-    for file in pdb_files:
-        # Read in the PDB file.
-        pymol_obj.exec_cmd("load " + file)
-
-        # The object ID.
-        id = file_root(file)
-
-        # First hide everything.
-        pymol_obj.exec_cmd("select %s" % id)
-        pymol_obj.exec_cmd("hide ('sele')")
-        pymol_obj.exec_cmd("cmd.delete('sele')")
-=======
     pdb_files += find_pdb_files(path=path, file_root=root+'_A')
     pdb_files += find_pdb_files(path=path, file_root=root+'_B')
     pdb_files += find_pdb_files(path=path, file_root=root+'_sim')
@@ -460,7 +423,6 @@
 
         # Set up the titles.
         represent_titles(id=id)
->>>>>>> a3eff97e
 
         # Set up the pivot points.
         represent_pivots(id=id)
@@ -473,14 +435,11 @@
 
         # Set up the cone object.
         represent_cone_object(id=id)
-<<<<<<< HEAD
-=======
 
     # Disable the MC simulation representation - the user can find this out for themselves.
     pymol_obj.exec_cmd("disable %s_sim" % root)
     pymol_obj.exec_cmd("disable %s_sim_A" % root)
     pymol_obj.exec_cmd("disable %s_sim_B" % root)
->>>>>>> a3eff97e
 
 
 def macro_apply(data_type=None, style="classic", colour_start_name=None, colour_start_rgb=None, colour_end_name=None, colour_end_rgb=None, colour_list=None):
@@ -734,8 +693,6 @@
     pymol_obj.exec_cmd("cmd.delete('sele')")
 
 
-<<<<<<< HEAD
-=======
 def represent_titles(id=None):
     """Set up the PyMOL title object representation.
 
@@ -778,7 +735,6 @@
     pymol_obj.exec_cmd("cmd.delete('sele')")
 
 
->>>>>>> a3eff97e
 def represent_rotor_object(id=None):
     """Set up the PyMOL rotor object representation.
 
