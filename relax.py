--- conflicted
+++ resolved
@@ -349,16 +349,12 @@
             elif options.system_tests:
                 self.mode = 'system tests'
             elif options.unit_tests:
-<<<<<<< HEAD
-                mode = 'unit tests'
+                self.mode = 'unit tests'
             elif options.gui_tests:
                 mode = 'GUI tests'
 
             # Set the status flag.
             status.test_mode = True
-=======
-                self.mode = 'unit tests'
->>>>>>> 5341d50a
 
         # Test mode.
         elif options.test:
