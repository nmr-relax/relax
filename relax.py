--- conflicted
+++ resolved
@@ -78,7 +78,7 @@
 
     # Normal relax operation.
     if not profile_flag:
-        Relax()
+        relax = Relax()
 
     # Process the command line arguments.
     relax.arguments()
@@ -138,19 +138,12 @@
         # Setup the object containing the generic functions.
         self.generic = generic_fns
 
-<<<<<<< HEAD
 
     def run(self):
         """Execute relax.
 
         This is the application callback method executed by the multi-processor framework.
         """
-=======
-        # Process the command line arguments and determine the relax mode.
-        cmd_mode, log_file, tee_file = self.arguments()
-        if not mode:
-            mode = cmd_mode
->>>>>>> a96ca398
 
         # Set up the warning system.
         relax_warnings.setup()
