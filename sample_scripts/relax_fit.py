--- conflicted
+++ resolved
@@ -1,11 +1,7 @@
 ###############################################################################
 #                                                                             #
-<<<<<<< HEAD
-# Copyright (C) 2004-2008 Edward d'Auvergne                                   #
+# Copyright (C) 2004-2012 Edward d'Auvergne                                   #
 # Copyright (C) 2011 Sebastien Morin                                          #
-=======
-# Copyright (C) 2004-2012 Edward d'Auvergne                                   #
->>>>>>> 56598e9e
 #                                                                             #
 # This file is part of the program relax.                                     #
 #                                                                             #
