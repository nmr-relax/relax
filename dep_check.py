--- conflicted
+++ resolved
@@ -154,11 +154,9 @@
 # mpi4py.
 try:
     import mpi4py
-<<<<<<< HEAD
-    del mpi4py
-    mpi4py_import = True
+    mpi4py_module = True
 except ImportError, message:
-    mpi4py_import = False
+    mpi4py_module = False
 
     # The error message.
     mpi4py_message = """The dependency 'mpi4py' has not been installed. You should either:
@@ -170,12 +168,6 @@
 3. Choose another multi processor method to give to the --multi command line flag.\n
     """
  
-=======
-    mpi4py_module = True
-except ImportError, message:
-    mpi4py_module = False
-
->>>>>>> 8b427bcb
 
 # Compiled C modules.
 #####################
