--- conflicted
+++ resolved
@@ -1070,7 +1070,6 @@
     """An empty data container for the alignment tensor elements."""
 
     # List of modifiable attributes.
-<<<<<<< HEAD
     _mod_attr = [
         'name',
         'Axx',  'Axx_sim',  'Axx_err',
@@ -1078,22 +1077,11 @@
         'Axy',  'Axy_sim',  'Axy_err',
         'Axz',  'Axz_sim',  'Axz_err',
         'Ayz',  'Ayz_sim',  'Ayz_err',
+        'align_id',
         'domain',
         'red',
         'fixed'
     ]
-=======
-    __mod_attr__ = ['name',
-                    'Axx',  'Axx_sim',  'Axx_err',
-                    'Ayy',  'Ayy_sim',  'Ayy_err',
-                    'Axy',  'Axy_sim',  'Axy_err',
-                    'Axz',  'Axz_sim',  'Axz_err',
-                    'Ayz',  'Ayz_sim',  'Ayz_err',
-                    'align_id',
-                    'domain',
-                    'red',
-                    'fixed']
->>>>>>> bcf59030
 
     def __init__(self, name, fixed=False):
         """Set up the tensor data.
