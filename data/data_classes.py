###############################################################################
#                                                                             #
# Copyright (C) 2003-2004, 2006-2008 Edward d'Auvergne                        #
#                                                                             #
# This file is part of the program relax.                                     #
#                                                                             #
# relax is free software; you can redistribute it and/or modify               #
# it under the terms of the GNU General Public License as published by        #
# the Free Software Foundation; either version 2 of the License, or           #
# (at your option) any later version.                                         #
#                                                                             #
# relax is distributed in the hope that it will be useful,                    #
# but WITHOUT ANY WARRANTY; without even the implied warranty of              #
# MERCHANTABILITY or FITNESS FOR A PARTICULAR PURPOSE.  See the               #
# GNU General Public License for more details.                                #
#                                                                             #
# You should have received a copy of the GNU General Public License           #
# along with relax; if not, write to the Free Software                        #
# Foundation, Inc., 59 Temple Place, Suite 330, Boston, MA  02111-1307  USA   #
#                                                                             #
###############################################################################

# Python module imports.
from re import search
<<<<<<< HEAD
from types import ListType

# relax module imports.
from relax_xml import fill_object_contents, xml_to_object
=======
from numpy import ndarray
>>>>>>> 8e5a8002


# Empty data container.
#######################

class Element(object):
    """Empty data container."""

    def __repr__(self):
        # Header.
        text = "%-25s%-100s\n\n" % ("Data structure", "Value")

        # Data structures.
        for name in dir(self):
            # Skip Element and derived class methods.
            if name in list(Element.__dict__.keys()) or name in list(self.__class__.__dict__.keys()):
                continue

            # Skip special objects.
            if search("^_", name):
                continue

            # Get the object.
            obj = getattr(self, name)

            # Numpy matrices.
            if isinstance(obj, ndarray) and  isinstance(obj[0], ndarray):
                spacer = '\n'
            else:
                spacer = ''

            # Generate the text.
            text = text + "%-25s%s%-100s\n" % (name, spacer, repr(obj))

        # Return the lot.
        return text


    def from_xml(self, exp_info_node):
        """Recreate the container data structure from the XML container node.

        @param exp_info_node:   The container XML node.
        @type exp_info_node:    xml.dom.minicompat.Element instance
        """

        # Recreate all the data structures.
        xml_to_object(exp_info_node, self)


    def is_empty(self):
        """Method for testing if the Element container is empty.

        @return:    True if the Element container is empty, False otherwise.
        @rtype:     bool
        """

        # An object has been added to the container.
        for name in dir(self):
            # Skip Element and derived class methods.
            if name in list(Element.__dict__.keys()) or name in list(self.__class__.__dict__.keys()):
                continue

            # Skip special objects.
            if search("^__", name):
                continue

            # An object has been added.
            return False

        # The Element container is empty.
        return True


    def to_xml(self, doc, element):
        """Create an XML element for the container.

        The variables self.element_name and self.element_desc must exist.


        @param doc:     The XML document object.
        @type doc:      xml.dom.minidom.Document instance
        @param element: The element to add the container element to.
        @type element:  XML element object
        """

        # Create the container element and add it to the higher level element.
        container_element = doc.createElement(self.element_name)
        element.appendChild(container_element)

        # Set the container attributes.
        container_element.setAttribute('desc', self.element_desc)

        # Blacklist.
        blacklist = ['element_name', 'element_desc'] + list(Element.__dict__.keys()) + list(self.__class__.__dict__.keys())
        if hasattr(self, 'blacklist'):
            blacklist = blacklist + self.blacklist + ['blacklist']

        # Add all simple python objects within.
        fill_object_contents(doc, container_element, object=self, blacklist=blacklist)

        # Run any object to_xml() methods.
        for name in dir(self):
            # Skip certain objects.
            if search("^_", name):
                continue

            # Get the object.
            obj = getattr(self, name)

            # Test for and run to_xml().
            if hasattr(obj, 'to_xml'):
                obj.to_xml(doc, container_element)



# Empty data container.
#######################

class ContainerList(ListType):
    """List type data container for basic Element data containers.

    The elements of this list should be Element instances.
    """

    def __repr__(self):
        """Replacement function for displaying an instance of this class."""

        text = "Container list.\n\n"
        text = text + "%-8s%-20s\n" % ("Index", "Name")
        for i in xrange(len(self)):
            text = text + "%-8i%-20s\n" % (i, self[i].element_name)
        return text


    def add_item(self):
        """Function for appending a new Element instance to the list."""

        self.append(Element())


    def from_xml(self, container_list_super_node):
        """Recreate the container list data structure from the XML container list node.

        @param container_list_super_node:     The container list XML nodes.
        @type container_list_super_node:      xml.dom.minicompat.Element instance
        """

        # Recreate all the container list data structures.
        xml_to_object(container_list_super_node, self, blacklist=[self.container_name])

        # Get the individual containers.
        container_list_nodes = container_list_super_node.getElementsByTagName(self.container_name)

        # Loop over the child nodes.
        for container_node in container_nodes:
            # Add the container list data container.
            self.add_item(container_node.getAttribute('name'))

            # Recreate all the other data structures.
            xml_to_object(container_node, self[-1])


    def to_xml(self, doc, element):
        """Create an XML element for the container list.

        The variables self.container_name and self.container_desc must exist.


        @param doc:     The XML document object.
        @type doc:      xml.dom.minidom.Document instance
        @param element: The element to add the container list XML element to.
        @type element:  XML element object
        """

        # Create the container list element and add it to the higher level element.
        container_list_element = doc.createElement(self.container_name)
        element.appendChild(container_list_element)

        # Set the container list attributes.
        container_list_element.setAttribute('desc', self.container_desc)

        # Blacklist.
        blacklist = ['container_name', 'container_desc'] + list(ListType.__dict__.keys()) + list(ContainerList.__dict__.keys()) + list(self.__class__.__dict__.keys())
        if hasattr(self, 'blacklist'):
            blacklist = blacklist + self.blacklist + ['blacklist']

        # Add all simple python objects.
        fill_object_contents(doc, container_list_element, object=self, blacklist=blacklist)

        # Loop over the elements.
        for i in xrange(len(self)):
            # Add the element.
            self[i].to_xml(doc, container_list_element)<|MERGE_RESOLUTION|>--- conflicted
+++ resolved
@@ -22,14 +22,11 @@
 
 # Python module imports.
 from re import search
-<<<<<<< HEAD
+from numpy import ndarray
 from types import ListType
 
 # relax module imports.
 from relax_xml import fill_object_contents, xml_to_object
-=======
-from numpy import ndarray
->>>>>>> 8e5a8002
 
 
 # Empty data container.
