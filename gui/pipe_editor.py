###############################################################################
#                                                                             #
# Copyright (C) 2011-2013 Edward d'Auvergne                                   #
#                                                                             #
# This file is part of the program relax (http://www.nmr-relax.com).          #
#                                                                             #
# This program is free software: you can redistribute it and/or modify        #
# it under the terms of the GNU General Public License as published by        #
# the Free Software Foundation, either version 3 of the License, or           #
# (at your option) any later version.                                         #
#                                                                             #
# This program is distributed in the hope that it will be useful,             #
# but WITHOUT ANY WARRANTY; without even the implied warranty of              #
# MERCHANTABILITY or FITNESS FOR A PARTICULAR PURPOSE.  See the               #
# GNU General Public License for more details.                                #
#                                                                             #
# You should have received a copy of the GNU General Public License           #
# along with this program.  If not, see <http://www.gnu.org/licenses/>.       #
#                                                                             #
###############################################################################

# Module docstring.
"""The pipe editor GUI element."""

# Python module imports.
import wx
import wx.grid

# relax module imports.
from data_store import Relax_data_store; ds = Relax_data_store()
from graphics import WIZARD_IMAGE_PATH, fetch_icon
from gui.components.menu import build_menu_item
from gui.fonts import font
from gui.icons import relax_icons
from gui.message import Question
from gui.misc import add_border, bitmap_setup
from gui.string_conv import gui_to_str, str_to_gui
from gui.uf_objects import Uf_storage; uf_store = Uf_storage()
from lib.errors import RelaxError
from pipe_control.pipes import cdp_name, delete, get_bundle, get_type, pipe_names, switch
from status import Status; status = Status()


class Pipe_editor(wx.Frame):
    """The pipe editor window object."""

    def __init__(self, gui=None, size_x=1000, size_y=600, border=10):
        """Set up the relax controller frame.
        
        @keyword gui:       The main GUI object.
        @type gui:          wx.Frame instance
        @keyword size_x:    The initial and minimum width of the window.
        @type size_x:       int
        @keyword size_y:    The initial and minimum height of the window.
        @type size_y:       int
        @keyword border:    The size of the internal border of the window.
        @type border:       int
        """

        # Store the args.
        self.gui = gui
        self.border = border

        # Create GUI elements
        wx.Frame.__init__(self, None, id=-1, title="Data pipe editor")

        # Set up the window icon.
        self.SetIcons(relax_icons)

        # Initialise some data.
        self.width_col_label = 40

        # Set the normal and minimum window sizes.
        self.SetMinSize((size_x, size_y))
        self.SetSize((size_x, size_y))

        # Place all elements within a panel (to remove the dark grey in MS Windows).
        self.main_panel = wx.Panel(self, -1)

        # Pack a sizer into the panel.
        main_sizer = wx.BoxSizer(wx.VERTICAL)
        self.main_panel.SetSizer(main_sizer)

        # Build the central sizer, with borders.
        sizer = add_border(main_sizer, border=border, packing=wx.VERTICAL)

        # Add the contents.
        sizer.AddSpacer(10)
        self.add_logo(sizer)
        sizer.AddSpacer(20)
        self.add_buttons(sizer)
        sizer.AddSpacer(10)
        self.add_table(sizer)

        # Bind some events.
        self.grid.Bind(wx.EVT_SIZE, self.resize)
        self.Bind(wx.EVT_CLOSE, self.handler_close)
        self.grid.Bind(wx.grid.EVT_GRID_CELL_RIGHT_CLICK, self.menu)

        # Initialise the observer name.
        self.name = 'pipe editor'

        # Update the grid.
        self.update_grid()


    def activate(self):
        """Activate or deactivate certain elements in response to the execution lock."""

        # Turn off all buttons.
        if status.exec_lock.locked():
            wx.CallAfter(self.button_bundle.Enable, False)
            wx.CallAfter(self.button_create.Enable, False)
            wx.CallAfter(self.button_copy.Enable, False)
            wx.CallAfter(self.button_delete.Enable, False)
            wx.CallAfter(self.button_hybrid.Enable, False)
            wx.CallAfter(self.button_switch.Enable, False)

        # Turn on all buttons.
        else:
            wx.CallAfter(self.button_bundle.Enable, True)
            wx.CallAfter(self.button_create.Enable, True)
            wx.CallAfter(self.button_copy.Enable, True)
            wx.CallAfter(self.button_delete.Enable, True)
            wx.CallAfter(self.button_hybrid.Enable, True)
            wx.CallAfter(self.button_switch.Enable, True)


    def menu(self, event):
        """The pop up menu.

        @param event:   The wx event.
        @type event:    wx event
        """

        # Get the row.
        row = event.GetRow()

        # Get the name of the data pipe.
        self.selected_pipe = gui_to_str(self.grid.GetCellValue(row, 0))

        # No data pipe.
        if not self.selected_pipe:
            return

        # The pipe type and bundle.
        pipe_type = get_type(self.selected_pipe)
        pipe_bundle = get_bundle(self.selected_pipe)

        # Initialise the menu.
        menu = wx.Menu()
        items = []

        # Menu entry:  add the data pipe to a bundle.
        if not pipe_bundle:
            items.append(build_menu_item(menu, parent=self, text="&Add the pipe to a bundle", icon=fetch_icon("relax.pipe_bundle"), fn=self.pipe_bundle))

        # Menu entry:  delete the data pipe.
        items.append(build_menu_item(menu, parent=self, text="&Delete the pipe", icon=fetch_icon('oxygen.actions.list-remove', "16x16"), fn=self.pipe_delete))
 
        # Menu entry:  switch to this data pipe.
        items.append(build_menu_item(menu, parent=self, text="&Switch to this pipe", icon=fetch_icon('oxygen.actions.system-switch-user', "16x16"), fn=self.pipe_switch))
 
        # Menu entry:  new auto-analysis tab.
<<<<<<< HEAD
        if pipe_bundle and self.gui.analysis.page_index_from_bundle(pipe_bundle) == None and pipe_type in ['noe', 'r1', 'r2', 'mf', 'relax_disp']:
            items.append(build_menu_item(menu, parent=self, text="&Associate with a new auto-analysis", icon=icon_16x16.new, fn=self.associate_auto))
=======
        if pipe_bundle and self.gui.analysis.page_index_from_bundle(pipe_bundle) == None and pipe_type in ['noe', 'r1', 'r2', 'mf']:
            items.append(build_menu_item(menu, parent=self, text="&Associate with a new auto-analysis", icon=fetch_icon('oxygen.actions.document-new', "16x16"), fn=self.associate_auto))
>>>>>>> e88bf837
 
        # Set up the entries.
        for item in items:
            menu.AppendItem(item)
            if status.exec_lock.locked():
                item.Enable(False)

        # Show the menu.
        if status.show_gui:
            self.PopupMenu(menu)

        # Kill the menu once done.
        menu.Destroy()


    def add_buttons(self, sizer):
        """Add the buttons to the sizer.

        @param sizer:   The sizer element to pack the buttons into.
        @type sizer:    wx.Sizer instance
        """

        # Create a horizontal layout for the buttons.
        button_sizer = wx.BoxSizer(wx.HORIZONTAL)
        sizer.Add(button_sizer, 0, wx.ALL|wx.EXPAND, 0)

        # The bundle button.
        self.button_bundle = wx.lib.buttons.ThemedGenBitmapTextButton(self.main_panel, -1, None, " Bundle")
        self.button_bundle.SetBitmapLabel(wx.Bitmap(fetch_icon("relax.pipe_bundle", size="22x22"), wx.BITMAP_TYPE_ANY))
        self.button_bundle.SetFont(font.normal)
        self.button_bundle.SetToolTipString("Add a data pipe to a data pipe bundle.")
        button_sizer.Add(self.button_bundle, 1, wx.ALL|wx.EXPAND, 0)
        self.Bind(wx.EVT_BUTTON, self.uf_launch, self.button_bundle)

        # The create button.
        self.button_create = wx.lib.buttons.ThemedGenBitmapTextButton(self.main_panel, -1, None, " Create")
        self.button_create.SetBitmapLabel(wx.Bitmap(fetch_icon('oxygen.actions.list-add-relax-blue', "22x22"), wx.BITMAP_TYPE_ANY))
        self.button_create.SetFont(font.normal)
        self.button_create.SetToolTipString("Create a new data pipe.")
        button_sizer.Add(self.button_create, 1, wx.ALL|wx.EXPAND, 0)
        self.Bind(wx.EVT_BUTTON, self.uf_launch, self.button_create)

        # The copy button.
        self.button_copy = wx.lib.buttons.ThemedGenBitmapTextButton(self.main_panel, -1, None, " Copy")
        self.button_copy.SetBitmapLabel(wx.Bitmap(fetch_icon('oxygen.actions.list-add', "22x22"), wx.BITMAP_TYPE_ANY))
        self.button_copy.SetFont(font.normal)
        self.button_copy.SetToolTipString("Copy a data pipe.")
        button_sizer.Add(self.button_copy, 1, wx.ALL|wx.EXPAND, 0)
        self.Bind(wx.EVT_BUTTON, self.uf_launch, self.button_copy)

        # The delete button.
        self.button_delete = wx.lib.buttons.ThemedGenBitmapTextButton(self.main_panel, -1, None, " Delete")
        self.button_delete.SetBitmapLabel(wx.Bitmap(fetch_icon('oxygen.actions.list_remove', "22x22"), wx.BITMAP_TYPE_ANY))
        self.button_delete.SetFont(font.normal)
        self.button_delete.SetToolTipString("Delete a data pipe.")
        button_sizer.Add(self.button_delete, 1, wx.ALL|wx.EXPAND, 0)
        self.Bind(wx.EVT_BUTTON, self.uf_launch, self.button_delete)

        # The hybridise button.
        self.button_hybrid = wx.lib.buttons.ThemedGenBitmapTextButton(self.main_panel, -1, None, " Hybridise")
        self.button_hybrid.SetBitmapLabel(wx.Bitmap(fetch_icon('relax.pipe_hybrid', "22x22"), wx.BITMAP_TYPE_ANY))
        self.button_hybrid.SetFont(font.normal)
        self.button_hybrid.SetToolTipString("Hybridise data pipes.")
        button_sizer.Add(self.button_hybrid, 1, wx.ALL|wx.EXPAND, 0)
        self.Bind(wx.EVT_BUTTON, self.uf_launch, self.button_hybrid)

        # The switch button.
        self.button_switch = wx.lib.buttons.ThemedGenBitmapTextButton(self.main_panel, -1, None, " Switch")
        self.button_switch.SetBitmapLabel(wx.Bitmap(fetch_icon('oxygen.actions.system-switch-user', "22x22"), wx.BITMAP_TYPE_ANY))
        self.button_switch.SetFont(font.normal)
        self.button_switch.SetToolTipString("Switch data pipes.")
        button_sizer.Add(self.button_switch, 1, wx.ALL|wx.EXPAND, 0)
        self.Bind(wx.EVT_BUTTON, self.uf_launch, self.button_switch)


    def uf_launch(self, event):
        """Launch the user function GUI wizards.

        @param event:   The wx event.
        @type event:    wx event
        """

        # Launch the respective user functions.
        if event.GetEventObject() == self.button_bundle:
            uf_store['pipe.bundle'](event, wx_parent=self, wx_wizard_sync=True, wx_wizard_modal=True)
        elif event.GetEventObject() == self.button_create:
            uf_store['pipe.create'](event, wx_parent=self, wx_wizard_sync=True, wx_wizard_modal=True)
        elif event.GetEventObject() == self.button_copy:
            uf_store['pipe.copy'](event, wx_parent=self, wx_wizard_sync=True, wx_wizard_modal=True)
        elif event.GetEventObject() == self.button_delete:
            uf_store['pipe.delete'](event, wx_parent=self, wx_wizard_sync=True, wx_wizard_modal=True)
        elif event.GetEventObject() == self.button_hybrid:
            uf_store['pipe.hybridise'](event, wx_parent=self, wx_wizard_sync=True, wx_wizard_modal=True)
        elif event.GetEventObject() == self.button_switch:
            uf_store['pipe.switch'](event, wx_parent=self, wx_wizard_sync=True, wx_wizard_modal=True)


    def add_logo(self, box):
        """Add the logo to the sizer.

        @param box:     The sizer element to pack the logo into.
        @type box:      wx.Sizer instance
        """

        # The pipe logo.
        logo = wx.StaticBitmap(self.main_panel, -1, bitmap_setup(WIZARD_IMAGE_PATH+'pipe_200x90.png'))

        # Pack the logo.
        box.Add(logo, 0, wx.ALIGN_CENTER_HORIZONTAL, 0)


    def add_table(self, sizer):
        """Add the table to the sizer.

        @param sizer:   The sizer element to pack the table into.
        @type sizer:    wx.Sizer instance
        """

        # Grid of all data pipes.
        self.grid = wx.grid.Grid(self.main_panel, -1)

        # Initialise to a single row and 5 columns.
        self.grid.CreateGrid(1, 5)

        # Set the headers.
        self.grid.SetColLabelValue(0, "Data pipe")
        self.grid.SetColLabelValue(1, "Type")
        self.grid.SetColLabelValue(2, "Bundle")
        self.grid.SetColLabelValue(3, "Current")
        self.grid.SetColLabelValue(4, "Analysis tab")

        # Properties.
        self.grid.SetDefaultCellFont(font.normal)
        self.grid.SetLabelFont(font.normal_bold)

        # Set the row label widths.
        self.grid.SetRowLabelSize(self.width_col_label)

        # No cell resizing allowed.
        self.grid.EnableDragColSize(False)
        self.grid.EnableDragRowSize(False)

        # Add grid to sizer.
        sizer.Add(self.grid, 1, wx.ALL|wx.EXPAND, 0)


    def associate_auto(self, event):
        """Associate the selected data pipe with a new auto-analysis.

        @param event:   The wx event.
        @type event:    wx event
        """

        # Initialise the GUI data store object if needed.
        if not hasattr(ds, 'relax_gui'):
            self.gui.init_data()

        # The type and data pipe bundle.
        type = get_type(self.selected_pipe)
        bundle = get_bundle(self.selected_pipe)

        # Error checking.
        if self.selected_pipe == None:
            raise RelaxError("No data pipe has been selected - this is not possible.")
        if bundle == None:
            raise RelaxError("The selected data pipe is not associated with a data pipe bundle.")

        # The name.
        names = {
            'noe': 'Steady-state NOE',
            'r1': 'R1 relaxation',
            'r2': 'R2 relaxation',
            'mf': 'Model-free',
            'relax_disp': 'Relaxation dispersion'
        }

        # Create a new analysis with the selected data pipe.
        self.gui.analysis.new_analysis(analysis_type=type, analysis_name=names[type], pipe_name=self.selected_pipe, pipe_bundle=bundle)


    def handler_close(self, event):
        """Event handler for the close window action.

        @param event:   The wx event.
        @type event:    wx event
        """

        # Unregister the methods from the observers to avoid unnecessary updating.
        self.observer_setup(register=False)

        # Close the window.
        self.Hide()


    def observer_setup(self, register=True):
        """Register and unregister with the observer objects.

        @keyword register:  A flag which if True will register with the observers and if False will unregister all methods.
        @type register:     bool
        """

        # Register the methods with the observers.
        if register:
            status.observers.pipe_alteration.register(self.name, self.update_grid, method_name='update_grid')
            status.observers.gui_analysis.register(self.name, self.update_grid, method_name='update_grid')
            status.observers.exec_lock.register(self.name, self.activate, method_name='activate')

        # Unregister the methods.
        else:
            status.observers.pipe_alteration.unregister(self.name)
            status.observers.gui_analysis.unregister(self.name)
            status.observers.exec_lock.unregister(self.name)


    def pipe_bundle(self, event):
        """Bundle the date pipe.

        @param event:   The wx event.
        @type event:    wx event
        """

        # Bundle the data pipe.
        uf_store['pipe.bundle'](event, wx_parent=self, pipe=self.selected_pipe)


    def pipe_delete(self, event):
        """Delete the date pipe.

        @param event:   The wx event.
        @type event:    wx event
        """

        # Ask if this should be done.
        msg = "Are you sure you would like to delete the '%s' data pipe?  This operation cannot be undone." % self.selected_pipe
        if status.show_gui and Question(msg, parent=self, default=False).ShowModal() == wx.ID_NO:
            return

        # Delete the data pipe.
        delete(self.selected_pipe)


    def pipe_switch(self, event):
        """Switch to the selected date pipe.

        @param event:   The wx event.
        @type event:    wx event
        """

        # Switch to the selected data pipe.
        switch(self.selected_pipe)

        # Bug fix for MS Windows.
        wx.CallAfter(self.Raise)


    def resize(self, event):
        """Catch the resize to allow the grid to be resized.

        @param event:   The wx event.
        @type event:    wx event
        """

        # Set the column sizes.
        self.size_cols()

        # Continue with the normal resizing.
        event.Skip()


    def size_cols(self):
        """Set the column sizes."""

        # The grid size.
        x, y = self.grid.GetSize()

        # Number of columns.
        n = 5

        # The width of the current data pipe column.
        width_col_curr = 80

        # Set to equal sizes.
        width = int((x - self.width_col_label - width_col_curr) / (n - 1))

        # Set the column sizes.
        for i in range(n):
            # The narrower cdp column.
            if i == 3:
                self.grid.SetColSize(i, width_col_curr)

            # All others.
            else:
                self.grid.SetColSize(i, width)


    def update_grid(self):
        """Update the grid in a thread safe way using wx.CallAfter."""

        # Thread safe.
        wx.CallAfter(self.update_grid_safe)

        # Flush the events.
        wx.GetApp().Yield(True)


    def update_grid_safe(self):
        """Update the grid with the pipe data."""

        # First freeze the grid, so that the GUI element doesn't update until the end.
        self.grid.Freeze()

        # Acquire the pipe lock.
        status.pipe_lock.acquire('pipe editor window')

        # Delete the rows, leaving a single row.
        self.grid.DeleteRows(numRows=self.grid.GetNumberRows()-1)

        # Clear the contents of the first row.
        for i in range(self.grid.GetNumberCols()):
            self.grid.SetCellValue(0, i, str_to_gui(""))

        # The data pipes.
        pipe_list = pipe_names()
        n = len(pipe_list)

        # Append the appropriate number of rows.
        if n >= 1:
            self.grid.AppendRows(numRows=n-1)

        # Loop over the data pipes.
        for i in range(n):
            # Set the pipe name.
            self.grid.SetCellValue(i, 0, str_to_gui(pipe_list[i]))

            # Set the pipe type.
            self.grid.SetCellValue(i, 1, str_to_gui(get_type(pipe_list[i])))

            # Set the pipe bundle.
            self.grid.SetCellValue(i, 2, str_to_gui(get_bundle(pipe_list[i])))

            # Set the current pipe.
            if pipe_list[i] == cdp_name():
                self.grid.SetCellValue(i, 3, str_to_gui("cdp"))

            # Set the tab the pipe belongs to.
            self.grid.SetCellValue(i, 4, str_to_gui(self.gui.analysis.page_name_from_bundle(get_bundle(pipe_list[i]))))

        # Set the grid properties once finalised.
        for i in range(self.grid.GetNumberRows()):
            # Row properties.
            self.grid.SetRowSize(i, 27)

            # Loop over the columns.
            for j in range(self.grid.GetNumberCols()):
                # Cell properties.
                self.grid.SetReadOnly(i, j)

        # Release the lock.
        status.pipe_lock.release('pipe editor window')

        # Unfreeze.
        self.grid.Thaw()<|MERGE_RESOLUTION|>--- conflicted
+++ resolved
@@ -162,13 +162,8 @@
         items.append(build_menu_item(menu, parent=self, text="&Switch to this pipe", icon=fetch_icon('oxygen.actions.system-switch-user', "16x16"), fn=self.pipe_switch))
  
         # Menu entry:  new auto-analysis tab.
-<<<<<<< HEAD
         if pipe_bundle and self.gui.analysis.page_index_from_bundle(pipe_bundle) == None and pipe_type in ['noe', 'r1', 'r2', 'mf', 'relax_disp']:
-            items.append(build_menu_item(menu, parent=self, text="&Associate with a new auto-analysis", icon=icon_16x16.new, fn=self.associate_auto))
-=======
-        if pipe_bundle and self.gui.analysis.page_index_from_bundle(pipe_bundle) == None and pipe_type in ['noe', 'r1', 'r2', 'mf']:
             items.append(build_menu_item(menu, parent=self, text="&Associate with a new auto-analysis", icon=fetch_icon('oxygen.actions.document-new', "16x16"), fn=self.associate_auto))
->>>>>>> e88bf837
  
         # Set up the entries.
         for item in items:
