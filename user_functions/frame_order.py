###############################################################################
#                                                                             #
# Copyright (C) 2009-2013 Edward d'Auvergne                                   #
#                                                                             #
# This file is part of the program relax (http://www.nmr-relax.com).          #
#                                                                             #
# This program is free software: you can redistribute it and/or modify        #
# it under the terms of the GNU General Public License as published by        #
# the Free Software Foundation, either version 3 of the License, or           #
# (at your option) any later version.                                         #
#                                                                             #
# This program is distributed in the hope that it will be useful,             #
# but WITHOUT ANY WARRANTY; without even the implied warranty of              #
# MERCHANTABILITY or FITNESS FOR A PARTICULAR PURPOSE.  See the               #
# GNU General Public License for more details.                                #
#                                                                             #
# You should have received a copy of the GNU General Public License           #
# along with this program.  If not, see <http://www.gnu.org/licenses/>.       #
#                                                                             #
###############################################################################

# Module docstring.
"""The frame_order user function definitions."""

# Python module imports.
import dep_check
if dep_check.wx_module:
    from wx import FD_SAVE
else:
    FD_SAVE = -1

# relax module imports.
from specific_fns.setup import frame_order_obj
from graphics import WIZARD_IMAGE_PATH
from user_functions.data import Uf_info; uf_info = Uf_info()
from user_functions.objects import Desc_container


# The user function class.
uf_class = uf_info.add_class('frame_order')
uf_class.title = "Class containing the user functions of the Frame Order theories."
uf_class.menu_text = "&frame_order"
uf_class.gui_icon = "relax.frame_order"


# The frame_order.average_position user function.
uf = uf_info.add_uf('frame_order.average_position')
uf.title = "Define the mechanics of the average domain position."
uf.title_short = "Average domain position mechanics."
uf.add_keyarg(
    name = "pivot",
    default = "com",
    py_type = "str",
    desc_short = "average position pivot",
    desc = "The type of pivot to use for the rotation to the average domain position.  This can be one of 'com' or 'motional'.",
    wiz_element_type = "combo",
    wiz_combo_choices = [
        "Centre of Mass (CoM)",
        "Motional pivot"
    ],
    wiz_combo_data = [
        "com",
        "motional"
    ],
    wiz_read_only = True
)
uf.add_keyarg(
    name = "translation",
    default = False,
    py_type = "bool",
    desc_short = "translation flag",
    desc = "A flag specifying if the average domain position should be allowed to translate during optimisation.  If False, then translation can be disabled."
<<<<<<< HEAD
=======
)
# Description.
uf.desc.append(Desc_container())
uf.desc[-1].add_paragraph("Prior to optimisation, the mechanics of the average moving domain position must be specified.  Having the domain shifted to the correct average position is essential for understanding the dynamics as this information is the major contributor to the RDC and PCS.  The motional eigenframe (spherical or Euler angles) and ordering (via order parameters, cone angles or torsion angles) come second, and are therefore severely distorted by an incorrect average domain position.")
uf.desc[-1].add_paragraph("There are two pieces of information affecting this average position - a rotation and translation.  For the rotation, a pivot point is required.  Note that this pivot is not related to the pivot of the motions.  However if you believe that your starting structure lies within the uniform distribution of positions of the domain motions, then the two pivots can be linked by setting the average position pivot to the motional pivot.  The default however is to set the pivot to the centre of mass (CoM) of the moving domain.")
uf.desc[-1].add_paragraph("The second option allows the average domain position to translate during optimisation.  By default, only a rotation of the initial structure of the domain is rotated to the average position.  But if the rotation is not sufficient to shift the domain to the average position, then a translation will be required.  This option will be ignored if no PDC data is present, as RDCs do not contain information about the translation of the domain.")
# Prompt examples.
uf.desc.append(Desc_container("Prompt examples"))
uf.desc[-1].add_paragraph("To use the centre of mass as the rotational pivot and to allow translation of the average domain position during optimisation, type one of:")
uf.desc[-1].add_prompt("relax> frame_order.translate('com', True)")
uf.desc[-1].add_prompt("relax> frame_order.translate(translation=True)")
uf.desc[-1].add_prompt("relax> frame_order.translate(pivot='com', translation=True)")
uf.desc[-1].add_paragraph("To use the motional pivot as the average domain rotational pivot while disallowing translation of, type one of:")
uf.desc[-1].add_prompt("relax> frame_order.translate('motional')")
uf.desc[-1].add_prompt("relax> frame_order.translate('motional', False)")
uf.desc[-1].add_prompt("relax> frame_order.translate(pivot='motional', translation=False)")
uf.backend = frame_order_obj._average_position
uf.menu_text = "&average_position"
uf.wizard_height_desc = 450
uf.wizard_size = (1000, 750)
uf.wizard_image = WIZARD_IMAGE_PATH + 'frame_order.png'


# The frame_order.pdb_model user function.
uf = uf_info.add_uf('frame_order.pdb_model')
uf.title = "Create a PDB file representation of the frame order dynamics."
uf.title_short = "Frame order dynamics PDB representation."
uf.add_keyarg(
    name = "ave_pos_file",
    default = "ave_pos.pdb",
    py_type = "str",
    arg_type = "file sel",
    desc_short = "average structure file name",
    desc = "The name of the 3D structure PDB file for the molecular structure with the moving domains shifted to the average position.",
    wiz_filesel_wildcard = "PDB files (*.pdb)|*.pdb;*.PDB",
    wiz_filesel_style = FD_SAVE
)
uf.add_keyarg(
    name = "rep_file",
    default = "frame_order.pdb",
    py_type = "str",
    arg_type = "file sel",
    desc_short = "PDB representation file name",
    desc = "The name of the PDB file for the geometric object representation of the frame order dynamics.",
    wiz_filesel_wildcard = "PDB files (*.pdb)|*.pdb;*.PDB",
    wiz_filesel_style = FD_SAVE
>>>>>>> c4946bc7
)
# Description.
uf.desc.append(Desc_container())
uf.desc[-1].add_paragraph("Prior to optimisation, the mechanics of the average moving domain position must be specified.  Having the domain shifted to the correct average position is essential for understanding the dynamics as this information is the major contributor to the RDC and PCS.  The motional eigenframe (spherical or Euler angles) and ordering (via order parameters, cone angles or torsion angles) come second, and are therefore severely distorted by an incorrect average domain position.")
uf.desc[-1].add_paragraph("There are two pieces of information affecting this average position - a rotation and translation.  For the rotation, a pivot point is required.  Note that this pivot is not related to the pivot of the motions.  However if you believe that your starting structure lies within the uniform distribution of positions of the domain motions, then the two pivots can be linked by setting the average position pivot to the motional pivot.  The default however is to set the pivot to the centre of mass (CoM) of the moving domain.")
uf.desc[-1].add_paragraph("The second option allows the average domain position to translate during optimisation.  By default, only a rotation of the initial structure of the domain is rotated to the average position.  But if the rotation is not sufficient to shift the domain to the average position, then a translation will be required.  This option will be ignored if no PDC data is present, as RDCs do not contain information about the translation of the domain.")
# Prompt examples.
uf.desc.append(Desc_container("Prompt examples"))
uf.desc[-1].add_paragraph("To use the centre of mass as the rotational pivot and to allow translation of the average domain position during optimisation, type one of:")
uf.desc[-1].add_prompt("relax> frame_order.translate('com', True)")
uf.desc[-1].add_prompt("relax> frame_order.translate(translation=True)")
uf.desc[-1].add_prompt("relax> frame_order.translate(pivot='com', translation=True)")
uf.desc[-1].add_paragraph("To use the motional pivot as the average domain rotational pivot while disallowing translation of, type one of:")
uf.desc[-1].add_prompt("relax> frame_order.translate('motional')")
uf.desc[-1].add_prompt("relax> frame_order.translate('motional', False)")
uf.desc[-1].add_prompt("relax> frame_order.translate(pivot='motional', translation=False)")
uf.backend = frame_order_obj._average_position
uf.menu_text = "&average_position"
uf.wizard_height_desc = 450
uf.wizard_size = (1000, 750)
uf.wizard_image = WIZARD_IMAGE_PATH + 'frame_order.png'


# The frame_order.pdb_model user function.
uf = uf_info.add_uf('frame_order.pdb_model')
uf.title = "Create a PDB file representation of the frame order dynamics."
uf.title_short = "Frame order dynamics PDB representation."
uf.add_keyarg(
<<<<<<< HEAD
    name = "file",
    default = "frame_order.pdb",
    py_type = "str",
    arg_type = "file sel",
    desc_short = "file name",
    desc = "The name of the file of the PDB representation of the frame order dynamics to create.",
    wiz_filesel_wildcard = "PDB files (*.pdb)|*.pdb;*.PDB",
    wiz_filesel_style = FD_SAVE
)
uf.add_keyarg(
    name = "dist_file",
    default = "frame_order_distribution.pdb",
    py_type = "str",
    arg_type = "file sel",
=======
    name = "dist_file",
    default = "domain_distribution.pdb",
    py_type = "str",
    arg_type = "file sel",
>>>>>>> c4946bc7
    desc_short = "distribution file name",
    desc = "The name of the file which will contain multiple models spanning the full dynamics distribution of the frame order model.",
    wiz_filesel_wildcard = "PDB files (*.pdb)|*.pdb;*.PDB",
    wiz_filesel_style = FD_SAVE
)
uf.add_keyarg(
    name = "dir",
    py_type = "str",
    arg_type = "dir",
    desc_short = "directory name",
    desc = "The directory where the file is to be located.",
    can_be_none = True
)
uf.add_keyarg(
    name = "size",
    default = 30.0,
    py_type = "num",
    desc_short = "geometric object size",
    desc = "The size of the geometric object in Angstroms."
)
uf.add_keyarg(
    name = "inc",
    default = 36,
    py_type = "int",
    desc_short = "increment number",
    desc = "The number of increments used to create the geometric object.",
    wiz_element_type = "spin"
)
uf.add_keyarg(
    name = "force",
    default = False,
    py_type = "bool",
    desc_short = "force flag",
    desc = "A flag which, if set to True, will overwrite the any pre-existing files."
)
# Description.
uf.desc.append(Desc_container())
uf.desc[-1].add_paragraph("This function creates a PDB file containing an artificial geometric structure representing the Frame Order cone models.")
uf.desc[-1].add_paragraph("There are four different types of residue within the PDB.  The pivot point is represented as as a single carbon atom of the residue 'PIV'.  The cone consists of numerous H atoms of the residue 'CON'.  The cone axis vector is presented as the residue 'AXE' with one carbon atom positioned at the pivot and the other x Angstroms away on the cone axis (set by the geometric object size).  Finally, if Monte Carlo have been performed, there will be multiple 'MCC' residues representing the cone for each simulation, and multiple 'MCA' residues representing the multiple cone axes.")
uf.desc[-1].add_paragraph("To create the diffusion in a cone PDB representation, a uniform distribution of vectors on a sphere is generated using spherical coordinates with the polar angle defined by the cone axis.  By incrementing the polar angle using an arccos distribution, a radial array of vectors representing latitude are created while incrementing the azimuthal angle evenly creates the longitudinal vectors.  These are all placed into the PDB file as H atoms and are all connected using PDB CONECT records.  Each H atom is connected to its two neighbours on the both the longitude and latitude.  This creates a geometric PDB object with longitudinal and latitudinal lines representing the filled cone.")
uf.backend = frame_order_obj._pdb_model
uf.menu_text = "pdb_&model"
uf.gui_icon = "oxygen.actions.document-save"
uf.wizard_height_desc = 400
uf.wizard_size = (1000, 750)
uf.wizard_image = WIZARD_IMAGE_PATH + 'frame_order.png'


# The frame_order.pivot user function.
uf = uf_info.add_uf('frame_order.pivot')
uf.title = "Set the pivot point for the two body motion in the structural coordinate system."
uf.title_short = "Pivot point setting."
uf.add_keyarg(
    name = "pivot",
    py_type = "num_list",
    dim = 3,
    desc_short = "pivot point",
    desc = "The pivot point for the motion (e.g. the position between the 2 domains in PDB coordinates)."
)
uf.add_keyarg(
    name = "fix",
    py_type = "bool",
    desc_short = "fixed flag",
    desc = "A flag specifying if the pivot point should be fixed during optimisation."
)
# Description.
uf.desc.append(Desc_container())
uf.desc[-1].add_paragraph("This will set the pivot point for the two domain system within the PDB coordinate system.  This is required for interpreting PCS data as well as for the generation of cone or other PDB representations of the domain motions.")
# Prompt examples.
uf.desc.append(Desc_container("Prompt examples"))
uf.desc[-1].add_paragraph("To set the pivot point, type one of:")
uf.desc[-1].add_prompt("relax> frame_order.pivot([12.067, 14.313, -3.2675])")
uf.desc[-1].add_prompt("relax> frame_order.pivot(pivot=[12.067, 14.313, -3.2675])")
uf.backend = frame_order_obj._pivot
uf.menu_text = "&pivot"
uf.wizard_image = WIZARD_IMAGE_PATH + 'frame_order.png'


# The frame_order.num_int_pts user function.
uf = uf_info.add_uf('frame_order.num_int_pts')
uf.title = "Set the number of integration points used in the quasi-random Sobol' sequence during optimisation."
uf.title_short = "Number of integration points."
uf.add_keyarg(
    name = "num",
    default = 200000,
    min = 3,
    max = 10000000,
    py_type = "int",
    desc_short = "number of points",
    desc = "The number of integration points to use in the Sobol' sequence during optimisation.",
    wiz_element_type = "spin"
)
# Description.
uf.desc.append(Desc_container())
uf.desc[-1].add_paragraph("This allows the number of integration points used during the Frame Order target function optimisation to be changed from the default.  This is used in the quasi-random Sobol' sequence for the numerical integration.")
uf.backend = frame_order_obj._num_int_pts
uf.menu_text = "&num_int_pts"
uf.gui_icon = "oxygen.actions.edit-rename"
uf.wizard_size = (900, 500)
uf.wizard_image = WIZARD_IMAGE_PATH + 'frame_order.png'


# The frame_order.quad_int user function.
uf = uf_info.add_uf('frame_order.quad_int')
uf.title = "Turn the high precision quadratic integration on or off."
uf.title_short = "Quadratic integration."
uf.add_keyarg(
    name = "flag",
    default = False,
    py_type = "bool",
    desc_short = "flag",
    desc = "The flag with if True  will perform high precision numerical integration via the scipy.integrate quad(), dblquad() and tplquad() integration methods rather than the rough quasi-random numerical integration."
)
# Description.
uf.desc.append(Desc_container())
uf.desc[-1].add_paragraph("This allows the high precision numerical integration of the Scipy quad() and related functions to be used instead of the lower precision quasi-random Sobol' sequence integration.  This is for the optimisation of the Frame Order target functions.  The quadratic integration is orders of magnitude slower than the Sobol' sequence integration, but the precision is much higher.")
uf.backend = frame_order_obj._quad_int
uf.menu_text = "&quad_int"
uf.gui_icon = "oxygen.actions.edit-rename"
uf.wizard_size = (900, 500)
uf.wizard_image = WIZARD_IMAGE_PATH + 'frame_order.png'


# The frame_order.ref_domain user function.
uf = uf_info.add_uf('frame_order.ref_domain')
uf.title = "Set the reference domain for the '2-domain' Frame Order theories."
uf.title_short = "Reference domain setting."
uf.add_keyarg(
    name = "ref",
    py_type = "str",
    desc_short = "reference frame",
    desc = "The domain which will act as the frame of reference.  This is only valid for the '2-domain' Frame Order theories."
)
# Description.
uf.desc.append(Desc_container())
uf.desc[-1].add_paragraph("Prior to optimisation of the '2-domain' Frame Order theories, which of the two domains will act as the frame of reference must be specified.  This is important for the attachment of cones to domains, etc.")
# Prompt examples.
uf.desc.append(Desc_container("Prompt examples"))
uf.desc[-1].add_paragraph("To set up the isotropic cone frame order model with 'centre' domain being the frame of reference, type:")
uf.desc[-1].add_prompt("relax> frame_order.ref_domain(ref='centre')")
uf.backend = frame_order_obj._ref_domain
uf.menu_text = "&ref_domain"
uf.gui_icon = "oxygen.actions.edit-rename"
uf.wizard_image = WIZARD_IMAGE_PATH + 'frame_order.png'


# The frame_order.select_model user function.
uf = uf_info.add_uf('frame_order.select_model')
uf.title = "Select and set up the Frame Order model."
uf.title_short = "Model choice."
uf.add_keyarg(
    name = "model",
    py_type = "str",
    desc_short = "Frame Order model",
    desc = "The name of the preset Frame Order model.",
    wiz_element_type = "combo",
    wiz_combo_choices = [
        "Free rotor model",
        "Rigid model",
        "Rotor model",
        "Free rotor line model",
        "Torsionless line model",
        "Line model",
        "Free rotor isotropic cone",
        "Torsionless isotropic cone",
        "Isotropic cone",
        "Free rotor pseudo-ellipse",
        "Torsionless pseudo-ellipse",
        "Pseudo-ellipse"
    ],
    wiz_combo_data = [
        "free rotor",
        "rigid",
        "rotor",
        "line, free rotor",
        "line, torsionless",
        "line",
        "iso cone, free rotor",
        "iso cone, torsionless",
        "iso cone",
        "pseudo-ellipse, free rotor",
        "pseudo-ellipse, torsionless",
        "pseudo-ellipse"
    ],
    wiz_read_only = True,
)
# Description.
uf.desc.append(Desc_container())
uf.desc[-1].add_paragraph("Prior to optimisation, the Frame Order model should be selected.  These models consist of three parameter categories:")
uf.desc[-1].add_list_element("The average domain position.  This includes the parameters ave_pos_alpha, ave_pos_beta, and ave_pos_gamma.  These Euler angles rotate the tensors from the arbitrary PDB frame of the moving domain to the average domain position.")
uf.desc[-1].add_list_element("The frame order eigenframe.  This includes the parameters eigen_alpha, eigen_beta, and eigen_gamma.  These Euler angles define the major modes of motion.  The cone central axis is defined as the z-axis.  The pseudo-elliptic cone x and y-axes are defined as the x and y-axes of the eigenframe.")
uf.desc[-1].add_list_element("The cone parameters.  These are defined as the tilt-torsion angles cone_theta_x, cone_theta_y, and cone_sigma_max.  The cone_theta_x and cone_theta_y parameters define the two cone opening angles of the pseudo-ellipse.  The amount of domain torsion is defined as the average domain position, plus and minus cone_sigma_max.  The isotropic cones are defined by setting cone_theta_x = cone_theta_y and converting the single parameter into a 2nd rank order parameter.")
uf.desc[-1].add_paragraph("The list of available models are:")
uf.desc[-1].add_item_list_element("'pseudo-ellipse'", "The pseudo-elliptic cone model.  This is the full model consisting of the parameters ave_pos_alpha, ave_pos_beta, ave_pos_gamma, eigen_alpha, eigen_beta, eigen_gamma, cone_theta_x, cone_theta_y, and cone_sigma_max.")
uf.desc[-1].add_item_list_element("'pseudo-ellipse, torsionless'", "The pseudo-elliptic cone with the torsion angle cone_sigma_max set to zero.")
uf.desc[-1].add_item_list_element("'pseudo-ellipse, free rotor'", "The pseudo-elliptic cone with no torsion angle restriction.")
uf.desc[-1].add_item_list_element("'iso cone'", "The isotropic cone model.  The cone is defined by a single order parameter s1 which is related to the single cone opening angle cone_theta_x = cone_theta_y.  Due to rotational symmetry about the cone axis, the average position alpha Euler angle ave_pos_alpha is dropped from the model.  The symmetry also collapses the eigenframe to a single z-axis defined by the parameters axis_theta and axis_phi.")
uf.desc[-1].add_item_list_element("'iso cone, torsionless'", "The isotropic cone model with the torsion angle cone_sigma_max set to zero.")
uf.desc[-1].add_item_list_element("'iso cone, free rotor'", "The isotropic cone model with no torsion angle restriction.")
uf.desc[-1].add_item_list_element("'line'", "The line cone model.  This is the pseudo-elliptic cone with one of the cone angles, cone_theta_y, assumed to be statistically negligible.  I.e. the cone angle is so small that it cannot be distinguished from noise.")
uf.desc[-1].add_item_list_element("'line, torsionless'", "The line cone model with the torsion angle cone_sigma_max set to zero.")
uf.desc[-1].add_item_list_element("'line, free rotor'", "The line cone model with no torsion angle restriction.")
uf.desc[-1].add_item_list_element("'rotor'", "The only motion is a rotation about the cone axis restricted by the torsion angle cone_sigma_max.")
uf.desc[-1].add_item_list_element("'rigid'", "No domain motions.")
uf.desc[-1].add_item_list_element("'free rotor'", "The only motion is free rotation about the cone axis.")
# Prompt examples.
uf.desc.append(Desc_container("Prompt examples"))
uf.desc[-1].add_paragraph("To select the isotropic cone model, type:")
uf.desc[-1].add_prompt("relax> frame_order.select_model(model='iso cone')")
uf.backend = frame_order_obj._select_model
uf.menu_text = "&select_model"
uf.gui_icon = "oxygen.actions.list-add"
uf.wizard_height_desc = 560
uf.wizard_size = (1000, 750)
uf.wizard_apply_button = False
uf.wizard_image = WIZARD_IMAGE_PATH + 'frame_order.png'<|MERGE_RESOLUTION|>--- conflicted
+++ resolved
@@ -70,8 +70,6 @@
     py_type = "bool",
     desc_short = "translation flag",
     desc = "A flag specifying if the average domain position should be allowed to translate during optimisation.  If False, then translation can be disabled."
-<<<<<<< HEAD
-=======
 )
 # Description.
 uf.desc.append(Desc_container())
@@ -118,56 +116,12 @@
     desc = "The name of the PDB file for the geometric object representation of the frame order dynamics.",
     wiz_filesel_wildcard = "PDB files (*.pdb)|*.pdb;*.PDB",
     wiz_filesel_style = FD_SAVE
->>>>>>> c4946bc7
-)
-# Description.
-uf.desc.append(Desc_container())
-uf.desc[-1].add_paragraph("Prior to optimisation, the mechanics of the average moving domain position must be specified.  Having the domain shifted to the correct average position is essential for understanding the dynamics as this information is the major contributor to the RDC and PCS.  The motional eigenframe (spherical or Euler angles) and ordering (via order parameters, cone angles or torsion angles) come second, and are therefore severely distorted by an incorrect average domain position.")
-uf.desc[-1].add_paragraph("There are two pieces of information affecting this average position - a rotation and translation.  For the rotation, a pivot point is required.  Note that this pivot is not related to the pivot of the motions.  However if you believe that your starting structure lies within the uniform distribution of positions of the domain motions, then the two pivots can be linked by setting the average position pivot to the motional pivot.  The default however is to set the pivot to the centre of mass (CoM) of the moving domain.")
-uf.desc[-1].add_paragraph("The second option allows the average domain position to translate during optimisation.  By default, only a rotation of the initial structure of the domain is rotated to the average position.  But if the rotation is not sufficient to shift the domain to the average position, then a translation will be required.  This option will be ignored if no PDC data is present, as RDCs do not contain information about the translation of the domain.")
-# Prompt examples.
-uf.desc.append(Desc_container("Prompt examples"))
-uf.desc[-1].add_paragraph("To use the centre of mass as the rotational pivot and to allow translation of the average domain position during optimisation, type one of:")
-uf.desc[-1].add_prompt("relax> frame_order.translate('com', True)")
-uf.desc[-1].add_prompt("relax> frame_order.translate(translation=True)")
-uf.desc[-1].add_prompt("relax> frame_order.translate(pivot='com', translation=True)")
-uf.desc[-1].add_paragraph("To use the motional pivot as the average domain rotational pivot while disallowing translation of, type one of:")
-uf.desc[-1].add_prompt("relax> frame_order.translate('motional')")
-uf.desc[-1].add_prompt("relax> frame_order.translate('motional', False)")
-uf.desc[-1].add_prompt("relax> frame_order.translate(pivot='motional', translation=False)")
-uf.backend = frame_order_obj._average_position
-uf.menu_text = "&average_position"
-uf.wizard_height_desc = 450
-uf.wizard_size = (1000, 750)
-uf.wizard_image = WIZARD_IMAGE_PATH + 'frame_order.png'
-
-
-# The frame_order.pdb_model user function.
-uf = uf_info.add_uf('frame_order.pdb_model')
-uf.title = "Create a PDB file representation of the frame order dynamics."
-uf.title_short = "Frame order dynamics PDB representation."
-uf.add_keyarg(
-<<<<<<< HEAD
-    name = "file",
-    default = "frame_order.pdb",
-    py_type = "str",
-    arg_type = "file sel",
-    desc_short = "file name",
-    desc = "The name of the file of the PDB representation of the frame order dynamics to create.",
-    wiz_filesel_wildcard = "PDB files (*.pdb)|*.pdb;*.PDB",
-    wiz_filesel_style = FD_SAVE
-)
-uf.add_keyarg(
-    name = "dist_file",
-    default = "frame_order_distribution.pdb",
-    py_type = "str",
-    arg_type = "file sel",
-=======
+)
+uf.add_keyarg(
     name = "dist_file",
     default = "domain_distribution.pdb",
     py_type = "str",
     arg_type = "file sel",
->>>>>>> c4946bc7
     desc_short = "distribution file name",
     desc = "The name of the file which will contain multiple models spanning the full dynamics distribution of the frame order model.",
     wiz_filesel_wildcard = "PDB files (*.pdb)|*.pdb;*.PDB",
