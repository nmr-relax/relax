/*
<<<<<<< HEAD
 * Copyright (C) 2006-2011 Edward d'Auvergne
 * Copyright (C) 2011 Sebastien Morin
=======
 * Copyright (C) 2006-2012 Edward d'Auvergne
>>>>>>> 4c6ba4a8
 *
 * This file is part of the program relax (http://www.nmr-relax.com).
 *
 * This program is free software: you can redistribute it and/or modify
 * it under the terms of the GNU General Public License as published by
 * the Free Software Foundation, either version 3 of the License, or
 * (at your option) any later version.
 *
 * This program is distributed in the hope that it will be useful,
 * but WITHOUT ANY WARRANTY; without even the implied warranty of
 * MERCHANTABILITY or FITNESS FOR A PARTICULAR PURPOSE.  See the
 * GNU General Public License for more details.
 *
 * You should have received a copy of the GNU General Public License
 * along with this program.  If not, see <http://www.gnu.org/licenses/>.
 */

/* This include must come first */
#include <Python.h>

/* The header for all functions which will be called */
#include "relax_fit.h"

/* functions for chi2 and exponential */
#include "c_chi2.h"
#include "exponential.h"

static PyObject *
setup(PyObject *self, PyObject *args, PyObject *keywords) {
    /* Python object declarations */
    PyObject *curve_type_arg, *values_arg, *sd_arg, *relax_times_arg, *scaling_matrix_arg;
    PyObject *element;

    /* Normal declarations */
    extern char *curve_type;
    extern double *params, *values, *sd, *relax_times, *scaling_matrix;
    extern double relax_time_array;
    extern int num_params, num_times;
    int i;

    /* The keyword list */
    static char *keyword_list[] = {"curve_type", "num_params", "num_times", "values", "sd", "relax_times", "scaling_matrix", NULL};

    /* Parse the function arguments */
    if (!PyArg_ParseTupleAndKeywords(args, keywords, "iiOOOO", keyword_list, &curve_type, &num_params, &num_times, &values_arg, &sd_arg, &relax_times_arg, &scaling_matrix_arg))
        return NULL;

    /* Dynamic C arrays */
    curve_type = (char *) malloc(sizeof(char)*20);
    params = (double *) malloc(sizeof(double)*num_params);
    values = (double *) malloc(sizeof(double)*num_times);
    sd = (double *) malloc(sizeof(double)*num_times);
    relax_times = (double *) malloc(sizeof(double)*num_times);
    scaling_matrix = (double *) malloc(sizeof(double)*num_params);

    /* Place the curve_type element into the C array */
    for (i = 0; i < PySequence_Fast_GET_SIZE(curve_type); i++) {
        /* Get the element */
        element = PySequence_GetItem(curve_type_arg, i);

        /* Convert to a C char array */
        curve_type[i] = PyString_AsString(element);
    }

    /* Place the value elements into the C array */
    for (i = 0; i < num_times; i++) {
        /* Get the element */
        element = PySequence_GetItem(values_arg, i);

        /* Convert to a C double */
        values[i] = PyFloat_AsDouble(element);
    }

    /* Place the sd elements into the C array */
    for (i = 0; i < num_times; i++) {
        /* Get the element */
        element = PySequence_GetItem(sd_arg, i);

        /* Convert to a C double */
        sd[i] = PyFloat_AsDouble(element);
    }

    /* Place the relax_times elements into the C array */
    for (i = 0; i < num_times; i++) {
        /* Get the element */
        element = PySequence_GetItem(relax_times_arg, i);

        /* Convert to a C double */
        relax_times[i] = PyFloat_AsDouble(element);
    }

    /* Place the scaling matrix elements into the C array */
    for (i = 0; i < num_params; i++) {
        /* Get the element */
        element = PySequence_GetItem(values_arg, i);

        /* Convert to a C double */
        scaling_matrix[i] = PyFloat_AsDouble(element);
    }

    /* Return nothing */
    return Py_None;
}


static PyObject *
func(PyObject *self, PyObject *args) {
    /* Function for calculating and returning the chi-squared value.
     *
     * Firstly the back calculated intensities are generated, then the chi-squared statistic is
     * calculated
     */

    /* Declarations */
    PyObject *curve_type_arg;
    PyObject *params_arg;
    PyObject *element;
    char *curve_type;
    extern double *params;
    int i;

    /* Parse the function arguments, the only argument should be the parameter array */
    if (!PyArg_ParseTuple(args, "O", &params_arg, &curve_type_arg))
        return NULL;

    /* Place the parameter array elements into the C array */
    for (i = 0; i < num_params; i++) {
        /* Get the element */
        element = PySequence_GetItem(params_arg, i);

        /* Convert to a C double */
        params[i] = PyFloat_AsDouble(element);
    }

    /* Back calculated the peak intensities */
    if (curve_type == "exp_2param_neg")
        exp_2param_neg(params, relax_times, back_calc, num_times);
    if (curve_type == "exp_3param_inv_neg")
        exp_3param_inv_neg(params, relax_times, back_calc, num_times);

    /* Calculate and return the chi-squared value */
    return Py_BuildValue("f", chi2(values,sd,back_calc,num_times));
}


static PyObject *
dfunc(PyObject *self, PyObject *args) {
    /* Function for calculating and returning the chi-squared gradient. */

    /* Declarations */
    PyObject *curve_type_arg;
    PyObject *params_arg;

    /* Temp Declarations */
    char *curve_type;
    double aaa[MAXPARAMS] = {1.0, 2.0};
    int i;
    double *params;

    /* Parse the function arguments, the only argument should be the parameter array */
    if (!PyArg_ParseTuple(args, "O", &params_arg, &curve_type_arg))
        return NULL;

    /* Back calculated the peak intensities */
    if (curve_type == "exp_2param_neg")
        exp_2param_neg(params, relax_times, back_calc, num_times);
    if (curve_type == "exp_3param_inv_neg")
        exp_3param_inv_neg(params, relax_times, back_calc, num_times);


    return NULL;
}

static PyObject *
d2func(PyObject *self, PyObject *args) {
    /* Function for calculating and returning the chi-squared Hessian. */
    return Py_BuildValue("f", 0.0);
}


static PyObject *
back_calc_I(PyObject *self, PyObject *args) {
    /* Function for returning as a numpy array the back calculated peak intensities */

    /* Declarations */
    PyObject *back_calc_py = PyList_New(num_times);
    extern double back_calc[];
    extern int num_times;
    int i;

    /* Copy the values out of the C array into the Python array */
    for (i = 0; i < num_times; i++)
        PyList_SetItem(back_calc_py, i, Py_BuildValue("f", back_calc[i]));

    /* Return the numpy array */
    return back_calc_py;
}


/* The method table for the functions called by Python */
static PyMethodDef relax_fit_methods[] = {
    {"setup", (PyCFunction)setup, METH_VARARGS | METH_KEYWORDS, "The main relaxation curve fitting setup function."},
    {"func", func, METH_VARARGS},
    {"dfunc", dfunc, METH_VARARGS},
    {"d2func", d2func, METH_VARARGS},
    {"back_calc_I", back_calc_I, METH_VARARGS},
    {NULL, NULL, 0, NULL}        /* Sentinel */
};


/* Define the Python 3 module */
#if PY_MAJOR_VERSION >= 3
    static struct PyModuleDef moduledef = {
        PyModuleDef_HEAD_INIT,
        "relax_fit",         /* m_name */
        "Relaxation curve-fitting C module.",  /* m_doc */
        -1,                  /* m_size */
        relax_fit_methods,   /* m_methods */
        NULL,                /* m_reload */
        NULL,                /* m_traverse */
        NULL,                /* m_clear */
        NULL,                /* m_free */
    };
#endif

/* Initialise as a Python module */
PyMODINIT_FUNC
#if PY_MAJOR_VERSION >= 3
    PyInit_relax_fit(void)
    {
        return PyModule_Create(&moduledef);
    }
#else
    initrelax_fit(void)
    {
        (void) Py_InitModule("relax_fit", relax_fit_methods);
    }
#endif<|MERGE_RESOLUTION|>--- conflicted
+++ resolved
@@ -1,10 +1,6 @@
 /*
-<<<<<<< HEAD
- * Copyright (C) 2006-2011 Edward d'Auvergne
+ * Copyright (C) 2006-2012 Edward d'Auvergne
  * Copyright (C) 2011 Sebastien Morin
-=======
- * Copyright (C) 2006-2012 Edward d'Auvergne
->>>>>>> 4c6ba4a8
  *
  * This file is part of the program relax (http://www.nmr-relax.com).
  *
