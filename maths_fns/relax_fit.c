/*
<<<<<<< HEAD
 * Copyright (C) 2006 Edward d'Auvergne
 * Copyright (C) 2011 Sebastien Morin
=======
 * Copyright (C) 2006-2011 Edward d'Auvergne
>>>>>>> fa7b44e2
 *
 * This file is part of the program relax.
 *
 * relax is free software; you can redistribute it and/or modify
 * it under the terms of the GNU General Public License as published by
 * the Free Software Foundation; either version 2 of the License, or
 * (at your option) any later version.
 *
 * relax is distributed in the hope that it will be useful,
 * but WITHOUT ANY WARRANTY; without even the implied warranty of
 * MERCHANTABILITY or FITNESS FOR A PARTICULAR PURPOSE.  See the
 * GNU General Public License for more details.
 *
 * You should have received a copy of the GNU General Public License
 * along with relax; if not, write to the Free Software
 * Foundation, Inc., 59 Temple Place, Suite 330, Boston, MA  02111-1307  USA
 */

/* This include must come first */
#include <Python.h>

/* The header for all functions which will be called */
#include "relax_fit.h"

/* functions for chi2 and exponential */
#include "c_chi2.h"
#include "exponential.h"

static PyObject *
setup(PyObject *self, PyObject *args, PyObject *keywords) {
    /* Python object declarations */
    PyObject *values_arg, *sd_arg, *relax_times_arg, *scaling_matrix_arg;
    PyObject *element;

    /* Normal declarations */
    extern double *params, *values, *sd, *relax_times, *scaling_matrix;
    extern double relax_time_array;
    extern int num_params, num_times;
    int i;

    /* The keyword list */
    static char *keyword_list[] = {"num_params", "num_times", "values", "sd", "relax_times", "scaling_matrix", NULL};

    /* Parse the function arguments */
    if (!PyArg_ParseTupleAndKeywords(args, keywords, "iiOOOO", keyword_list, &num_params, &num_times, &values_arg, &sd_arg, &relax_times_arg, &scaling_matrix_arg))
        return NULL;

    /* Dynamic C arrays */
    params = (double *) malloc(sizeof(double)*num_params);
    values = (double *) malloc(sizeof(double)*num_times);
    sd = (double *) malloc(sizeof(double)*num_times);
    relax_times = (double *) malloc(sizeof(double)*num_times);
    scaling_matrix = (double *) malloc(sizeof(double)*num_params);

    /* Place the value elements into the C array */
    for (i = 0; i < num_times; i++) {
        /* Get the element */
        element = PySequence_GetItem(values_arg, i);

        /* Convert to a C double */
        values[i] = PyFloat_AsDouble(element);
    }

    /* Place the sd elements into the C array */
    for (i = 0; i < num_times; i++) {
        /* Get the element */
        element = PySequence_GetItem(sd_arg, i);

        /* Convert to a C double */
        sd[i] = PyFloat_AsDouble(element);
    }

    /* Place the relax_times elements into the C array */
    for (i = 0; i < num_times; i++) {
        /* Get the element */
        element = PySequence_GetItem(relax_times_arg, i);

        /* Convert to a C double */
        relax_times[i] = PyFloat_AsDouble(element);
    }

    /* Place the scaling matrix elements into the C array */
    for (i = 0; i < num_params; i++) {
        /* Get the element */
        element = PySequence_GetItem(values_arg, i);

        /* Convert to a C double */
        scaling_matrix[i] = PyFloat_AsDouble(element);
    }

    /* Return nothing */
    return Py_None;
}


static PyObject *
func(PyObject *self, PyObject *args) {
    /* Function for calculating and returning the chi-squared value.
     *
     * Firstly the back calculated intensities are generated, then the chi-squared statistic is
     * calculated
     */

    /* Declarations */
    PyObject *params_arg;
    PyObject *element;
    extern double *params;
    int i;

    /* Parse the function arguments, the only argument should be the parameter array */
    if (!PyArg_ParseTuple(args, "O", &params_arg))
        return NULL;

    /* Place the parameter array elements into the C array */
    for (i = 0; i < num_params; i++) {
        /* Get the element */
        element = PySequence_GetItem(params_arg, i);

        /* Convert to a C double */
        params[i] = PyFloat_AsDouble(element);
    }

    /* Back calculated the peak intensities */
    exp_2param_neg(params, relax_times, back_calc, num_times);

    /* Calculate and return the chi-squared value */
    return Py_BuildValue("f", chi2(values,sd,back_calc,num_times));
}


static PyObject *
dfunc(PyObject *self, PyObject *args) {
    /* Function for calculating and returning the chi-squared gradient. */

    /* Declarations */
    PyObject *params_arg;

    /* Temp Declarations */
    double aaa[MAXPARAMS] = {1.0, 2.0};
    int i;
    double *params;

    /* Parse the function arguments, the only argument should be the parameter array */
    if (!PyArg_ParseTuple(args, "O", &params_arg))
        return NULL;

    /* Back calculated the peak intensities */
    exp_2param_neg(params, relax_times, back_calc, num_times);

    return NULL;
}

static PyObject *
d2func(PyObject *self, PyObject *args) {
    /* Function for calculating and returning the chi-squared Hessian. */
    return Py_BuildValue("f", 0.0);
}


static PyObject *
back_calc_I(PyObject *self, PyObject *args) {
    /* Function for returning as a numpy array the back calculated peak intensities */

    /* Declarations */
    PyObject *back_calc_py = PyList_New(num_times);
    extern double back_calc[];
    extern int num_times;
    int i;

    /* Copy the values out of the C array into the Python array */
    for (i = 0; i < num_times; i++)
        PyList_SetItem(back_calc_py, i, Py_BuildValue("f", back_calc[i]));

    /* Return the numpy array */
    return back_calc_py;
}


/* The method table for the functions called by Python */
static PyMethodDef relax_fit_methods[] = {
    {"setup", (PyCFunction)setup, METH_VARARGS | METH_KEYWORDS, "The main relaxation curve fitting setup function."},
    {"func", func, METH_VARARGS},
    {"dfunc", dfunc, METH_VARARGS},
    {"d2func", d2func, METH_VARARGS},
    {"back_calc_I", back_calc_I, METH_VARARGS},
    {NULL, NULL, 0, NULL}        /* Sentinel */
};


/* Initialise as a Python module */
PyMODINIT_FUNC
initrelax_fit(void)
{
    (void) Py_InitModule("relax_fit", relax_fit_methods);
}<|MERGE_RESOLUTION|>--- conflicted
+++ resolved
@@ -1,10 +1,6 @@
 /*
-<<<<<<< HEAD
- * Copyright (C) 2006 Edward d'Auvergne
+ * Copyright (C) 2006-2011 Edward d'Auvergne
  * Copyright (C) 2011 Sebastien Morin
-=======
- * Copyright (C) 2006-2011 Edward d'Auvergne
->>>>>>> fa7b44e2
  *
  * This file is part of the program relax.
  *
