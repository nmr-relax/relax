--- conflicted
+++ resolved
@@ -24,17 +24,12 @@
 
 # Python module imports.
 from copy import deepcopy
-<<<<<<< HEAD
-from math import acos, pi, sqrt
-from numpy import array, dot, float16, float64, ones, transpose, zeros
-=======
 from math import acos, ceil, pi, sqrt
 from numpy import array, dot, float32, float64, ones, transpose, uint8, zeros
 try:
     from numpy import float16
 except ImportError:
     float16 = float32
->>>>>>> 8e298b40
 from numpy.linalg import norm
 
 # relax module imports.
@@ -44,19 +39,12 @@
 from maths_fns.alignment_tensor import to_5D, to_tensor
 from maths_fns.chi2 import chi2
 from maths_fns.coord_transform import spherical_to_cartesian
-<<<<<<< HEAD
-from maths_fns.frame_order_matrix_ops import compile_2nd_matrix_free_rotor, compile_2nd_matrix_iso_cone, compile_2nd_matrix_iso_cone_free_rotor, compile_2nd_matrix_iso_cone_torsionless, compile_2nd_matrix_pseudo_ellipse, compile_2nd_matrix_pseudo_ellipse_free_rotor, compile_2nd_matrix_pseudo_ellipse_torsionless, compile_2nd_matrix_rotor, reduce_alignment_tensor, pcs_numeric_int_iso_cone, pcs_numeric_int_iso_cone_qrint, pcs_numeric_int_iso_cone_torsionless, pcs_numeric_int_iso_cone_torsionless_qrint, pcs_numeric_int_pseudo_ellipse, pcs_numeric_int_pseudo_ellipse_qrint, pcs_numeric_int_pseudo_ellipse_torsionless, pcs_numeric_int_pseudo_ellipse_torsionless_qrint, pcs_numeric_int_rotor, pcs_numeric_int_rotor_qrint
-=======
 from maths_fns.frame_order_matrix_ops import compile_2nd_matrix_free_rotor, compile_2nd_matrix_iso_cone, compile_2nd_matrix_iso_cone_free_rotor, compile_2nd_matrix_iso_cone_torsionless, compile_2nd_matrix_pseudo_ellipse, compile_2nd_matrix_pseudo_ellipse_free_rotor, compile_2nd_matrix_pseudo_ellipse_torsionless, compile_2nd_matrix_rotor, Data, Memo_pcs_pseudo_ellipse_qrint, reduce_alignment_tensor, pcs_numeric_int_iso_cone, pcs_numeric_int_iso_cone_qrint, pcs_numeric_int_iso_cone_torsionless, pcs_numeric_int_iso_cone_torsionless_qrint, pcs_numeric_int_pseudo_ellipse, pcs_numeric_int_pseudo_ellipse_torsionless, pcs_numeric_int_pseudo_ellipse_torsionless_qrint, pcs_numeric_int_rotor, pcs_numeric_int_rotor_qrint, Slave_command_pcs_pseudo_ellipse_qrint
->>>>>>> 8e298b40
 from maths_fns.kronecker_product import kron_prod
 from maths_fns import order_parameters
 from maths_fns.rotation_matrix import euler_to_R_zyz
 from maths_fns.rotation_matrix import two_vect_to_R
-<<<<<<< HEAD
-=======
 from multi import Processor_box
->>>>>>> 8e298b40
 from pcs import pcs_tensor
 from physical_constants import pcs_constant
 from rdc import rdc_tensor
@@ -66,11 +54,7 @@
 class Frame_order:
     """Class containing the target function of the optimisation of Frame Order matrix components."""
 
-<<<<<<< HEAD
-    def __init__(self, model=None, init_params=None, full_tensors=None, full_in_ref_frame=None, rdcs=None, rdc_errors=None, rdc_weights=None, rdc_vect=None, rdc_const=None, pcs=None, pcs_errors=None, pcs_weights=None, pcs_atoms=None, temp=None, frq=None, paramag_centre=None, scaling_matrix=None, num_int_pts=500, pivot=None, pivot_opt=False, quad_int=True):
-=======
     def __init__(self, model=None, init_params=None, full_tensors=None, full_in_ref_frame=None, rdcs=None, rdc_errors=None, rdc_weights=None, rdc_vect=None, rdc_const=None, pcs=None, pcs_errors=None, pcs_weights=None, pcs_atoms=None, temp=None, frq=None, paramag_centre=zeros(3), scaling_matrix=None, num_int_pts=500, pivot=zeros(3), pivot_opt=False, quad_int=True):
->>>>>>> 8e298b40
         """Set up the target functions for the Frame Order theories.
         
         @keyword model:             The name of the Frame Order model.
@@ -212,19 +196,11 @@
 
         # Missing data matrices (RDC).
         if self.rdc_flag:
-<<<<<<< HEAD
-            self.missing_rdc = zeros((self.num_align, self.num_rdc), float64)
+            self.missing_rdc = zeros((self.num_align, self.num_rdc), uint8)
 
         # Missing data matrices (PCS).
         if self.pcs_flag:
-            self.missing_pcs = zeros((self.num_align, self.num_pcs), float64)
-=======
-            self.missing_rdc = zeros((self.num_align, self.num_rdc), uint8)
-
-        # Missing data matrices (PCS).
-        if self.pcs_flag:
             self.missing_pcs = zeros((self.num_align, self.num_pcs), uint8)
->>>>>>> 8e298b40
 
         # Clean up problematic data and put the weights into the errors..
         if self.rdc_flag or self.pcs_flag:
@@ -277,14 +253,10 @@
             self.pcs_const = zeros(self.num_align, float64)
             self.r_pivot_atom = zeros((3, self.num_pcs), float64)
             self.r_pivot_atom_rev = zeros((3, self.num_pcs), float64)
-<<<<<<< HEAD
-            self.r_ln_pivot = zeros((3, self.num_pcs), float64)
-=======
             self.r_pivot_atom_rev = zeros((3, self.num_pcs), float64)
             self.r_ln_pivot = zeros((3, self.num_pcs), float64)
             for j in xrange(self.num_pcs):
                 self.r_ln_pivot[:, j] = pivot - self.paramag_centre
->>>>>>> 8e298b40
             if self.paramag_centre == None:
                 self.paramag_centre = zeros(3, float64)
 
@@ -305,10 +277,6 @@
             self.drdc_theta = zeros((self.total_num_params, self.num_align, self.num_rdc), float64)
             self.d2rdc_theta = zeros((self.total_num_params, self.total_num_params, self.num_align, self.num_rdc), float64)
 
-<<<<<<< HEAD
-        # The Sobol' sequence data and target function aliases (quasi-random integration).
-        if not quad_int:
-=======
         # The quasi-random integration via the multi-processor.
         if not quad_int:
             # Get the Processor box singleton (it contains the Processor instance) and alias the Processor.
@@ -316,7 +284,6 @@
             self.processor = processor_box.processor
 
             # The Sobol' sequence data and target function aliases (quasi-random integration).
->>>>>>> 8e298b40
             if model == 'pseudo-ellipse':
                 self.create_sobol_data(n=self.num_int_pts, dims=['theta', 'phi', 'sigma'])
                 self.func = self.func_pseudo_ellipse_qrint
@@ -353,8 +320,6 @@
                 self.create_sobol_data(n=self.num_int_pts, dims=['sigma'])
                 self.func = self.func_free_rotor_qrint
 
-<<<<<<< HEAD
-=======
             # Subdivide the Sobol' data points for the slave processors.
             blocks = []
             for block in self.subdivide(self.sobol_angles, self.processor.processor_size()):
@@ -365,7 +330,6 @@
             for i in range(self.processor.processor_size()):
                 self.slaves.append(Slave_command_pcs_pseudo_ellipse_qrint(blocks[i], full_in_ref_frame=self.full_in_ref_frame, r_ln_pivot=self.r_ln_pivot, A=self.A_3D, Ri_prime=self.Ri_prime, pcs_theta=deepcopy(self.pcs_theta), pcs_theta_err=self.pcs_theta_err, missing_pcs=self.missing_pcs))
 
->>>>>>> 8e298b40
         # The target function aliases (Scipy numerical integration).
         else:
             if model == 'pseudo-ellipse':
@@ -404,11 +368,7 @@
             raise RelaxError("The full_in_ref_frame argument " + repr(self.full_in_ref_frame) + " must be supplied.")
 
         # Tensor set up.
-<<<<<<< HEAD
         self.num_tensors = int(len(self.full_tensors) / 5)
-=======
-        self.num_tensors = len(self.full_tensors) / 5
->>>>>>> 8e298b40
         self.A_3D = zeros((self.num_tensors, 3, 3), float64)
         self.A_3D_bc = zeros((self.num_tensors, 3, 3), float64)
         self.A_5D_bc = zeros(self.num_tensors*5, float64)
@@ -751,8 +711,6 @@
 
         This function optimises the isotropic cone model parameters using the RDC and PCS base data.  Scipy quadratic integration is used for the PCS.
 
-<<<<<<< HEAD
-=======
 
         @param params:  The vector of parameter values {beta, gamma, theta, phi, s1} where the first 2 are the tensor rotation Euler angles, the next two are the polar and azimuthal angles of the cone axis, and s1 is the isotropic cone order parameter.
         @type params:   list of float
@@ -840,7 +798,6 @@
 
         This function optimises the isotropic cone model parameters using the RDC and PCS base data.  Simple Monte Carlo integration is used for the PCS.
 
->>>>>>> 8e298b40
 
         @param params:  The vector of parameter values {beta, gamma, theta, phi, s1} where the first 2 are the tensor rotation Euler angles, the next two are the polar and azimuthal angles of the cone axis, and s1 is the isotropic cone order parameter.
         @type params:   list of float
@@ -901,7 +858,81 @@
                 # Calculate and sum the single alignment chi-squared value (for the RDC).
                 chi2_sum = chi2_sum + chi2(self.rdc[i], self.rdc_theta[i], self.rdc_error[i])
 
-<<<<<<< HEAD
+        # PCS via Monte Carlo integration.
+        if self.pcs_flag:
+            # Numerical integration of the PCSs.
+            pcs_numeric_int_iso_cone_qrint(points=self.sobol_angles, theta_max=theta_max, sigma_max=pi, c=self.pcs_const, full_in_ref_frame=self.full_in_ref_frame, r_pivot_atom=self.r_pivot_atom, r_pivot_atom_rev=self.r_pivot_atom_rev, r_ln_pivot=self.r_ln_pivot, A=self.A_3D, R_eigen=self.R_eigen, RT_eigen=RT_eigen, Ri_prime=self.Ri_prime, pcs_theta=self.pcs_theta, pcs_theta_err=self.pcs_theta_err, missing_pcs=self.missing_pcs, error_flag=False)
+
+            # Calculate and sum the single alignment chi-squared value (for the PCS).
+            for i in xrange(self.num_align):
+                chi2_sum = chi2_sum + chi2(self.pcs[i], self.pcs_theta[i], self.pcs_error[i])
+
+        # Return the chi-squared value.
+        return chi2_sum
+
+
+    def func_iso_cone_torsionless(self, params):
+        """Target function for torsionless isotropic cone model optimisation.
+
+        This function optimises the isotropic cone model parameters using the RDC and PCS base data.  Scipy quadratic integration is used for the PCS.
+
+
+        @param params:  The vector of parameter values {beta, gamma, theta, phi, cone_theta} where the first 2 are the tensor rotation Euler angles, the next two are the polar and azimuthal angles of the cone axis, and cone_theta is cone opening angle.
+        @type params:   list of float
+        @return:        The chi-squared or SSE value.
+        @rtype:         float
+        """
+
+        # Scaling.
+        if self.scaling_flag:
+            params = dot(params, self.scaling_matrix)
+
+        # Unpack the parameters.
+        if self.pivot_opt:
+            self._param_pivot = params[:3]
+            ave_pos_alpha, ave_pos_beta, ave_pos_gamma, axis_theta, axis_phi, cone_theta = params[3:]
+        else:
+            ave_pos_alpha, ave_pos_beta, ave_pos_gamma, axis_theta, axis_phi, cone_theta = params
+
+        # Generate the cone axis from the spherical angles.
+        spherical_to_cartesian([1.0, axis_theta, axis_phi], self.cone_axis)
+
+        # Pre-calculate the eigenframe rotation matrix.
+        two_vect_to_R(self.z_axis, self.cone_axis, self.R_eigen)
+
+        # The Kronecker product of the eigenframe rotation.
+        Rx2_eigen = kron_prod(self.R_eigen, self.R_eigen)
+
+        # Generate the 2nd degree Frame Order super matrix.
+        frame_order_2nd = compile_2nd_matrix_iso_cone_torsionless(self.frame_order_2nd, Rx2_eigen, cone_theta)
+
+        # Reduce and rotate the tensors.
+        self.reduce_and_rot(ave_pos_alpha, ave_pos_beta, ave_pos_gamma, frame_order_2nd)
+
+        # Pre-transpose matrices for faster calculations.
+        RT_eigen = transpose(self.R_eigen)
+        RT_ave = transpose(self.R_ave)
+
+        # Pre-calculate all the necessary vectors.
+        if self.pcs_flag:
+            self.calc_vectors(self._param_pivot, self.R_ave, RT_ave)
+
+        # Initial chi-squared (or SSE) value.
+        chi2_sum = 0.0
+
+        # Loop over each alignment.
+        for i in xrange(self.num_align):
+            # RDCs.
+            if self.rdc_flag:
+                # Loop over the RDCs.
+                for j in xrange(self.num_rdc):
+                    # The back calculated RDC.
+                    if not self.missing_rdc[i, j]:
+                        self.rdc_theta[i, j] = rdc_tensor(self.rdc_const[j], self.rdc_vect[j], self.A_3D_bc[i])
+
+                # Calculate and sum the single alignment chi-squared value (for the RDC).
+                chi2_sum = chi2_sum + chi2(self.rdc[i], self.rdc_theta[i], self.rdc_error[i])
+
             # PCS.
             if self.pcs_flag:
                 # Loop over the PCSs.
@@ -915,32 +946,22 @@
                             r_pivot_atom = self.r_pivot_atom[:, j]
 
                         # The numerical integration.
-                        self.pcs_theta[i, j] = pcs_numeric_int_iso_cone(theta_max=theta_max, sigma_max=pi, c=self.pcs_const[i], r_pivot_atom=r_pivot_atom, r_ln_pivot=self.r_ln_pivot[:, 0], A=self.A_3D[i], R_eigen=self.R_eigen, RT_eigen=RT_eigen, Ri_prime=self.Ri_prime)
+                        self.pcs_theta[i, j] = pcs_numeric_int_iso_cone_torsionless(theta_max=cone_theta, c=self.pcs_const[i], r_pivot_atom=r_pivot_atom, r_ln_pivot=self.r_ln_pivot[:, 0], A=self.A_3D[i], R_eigen=self.R_eigen, RT_eigen=RT_eigen, Ri_prime=self.Ri_prime)
 
                 # Calculate and sum the single alignment chi-squared value (for the PCS).
-=======
-        # PCS via Monte Carlo integration.
-        if self.pcs_flag:
-            # Numerical integration of the PCSs.
-            pcs_numeric_int_iso_cone_qrint(points=self.sobol_angles, theta_max=theta_max, sigma_max=pi, c=self.pcs_const, full_in_ref_frame=self.full_in_ref_frame, r_pivot_atom=self.r_pivot_atom, r_pivot_atom_rev=self.r_pivot_atom_rev, r_ln_pivot=self.r_ln_pivot, A=self.A_3D, R_eigen=self.R_eigen, RT_eigen=RT_eigen, Ri_prime=self.Ri_prime, pcs_theta=self.pcs_theta, pcs_theta_err=self.pcs_theta_err, missing_pcs=self.missing_pcs, error_flag=False)
-
-            # Calculate and sum the single alignment chi-squared value (for the PCS).
-            for i in xrange(self.num_align):
->>>>>>> 8e298b40
                 chi2_sum = chi2_sum + chi2(self.pcs[i], self.pcs_theta[i], self.pcs_error[i])
 
         # Return the chi-squared value.
         return chi2_sum
-<<<<<<< HEAD
-
-
-    def func_iso_cone_free_rotor_qrint(self, params):
-        """Target function for free rotor isotropic cone model optimisation.
+
+
+    def func_iso_cone_torsionless_qrint(self, params):
+        """Target function for torsionless isotropic cone model optimisation.
 
         This function optimises the isotropic cone model parameters using the RDC and PCS base data.  Simple Monte Carlo integration is used for the PCS.
 
 
-        @param params:  The vector of parameter values {beta, gamma, theta, phi, s1} where the first 2 are the tensor rotation Euler angles, the next two are the polar and azimuthal angles of the cone axis, and s1 is the isotropic cone order parameter.
+        @param params:  The vector of parameter values {beta, gamma, theta, phi, cone_theta} where the first 2 are the tensor rotation Euler angles, the next two are the polar and azimuthal angles of the cone axis, and cone_theta is cone opening angle.
         @type params:   list of float
         @return:        The chi-squared or SSE value.
         @rtype:         float
@@ -953,9 +974,9 @@
         # Unpack the parameters.
         if self.pivot_opt:
             self._param_pivot = params[:3]
-            ave_pos_beta, ave_pos_gamma, axis_theta, axis_phi, cone_s1 = params[3:]
+            ave_pos_alpha, ave_pos_beta, ave_pos_gamma, axis_theta, axis_phi, cone_theta = params[3:]
         else:
-            ave_pos_beta, ave_pos_gamma, axis_theta, axis_phi, cone_s1 = params
+            ave_pos_alpha, ave_pos_beta, ave_pos_gamma, axis_theta, axis_phi, cone_theta = params
 
         # Generate the cone axis from the spherical angles.
         spherical_to_cartesian([1.0, axis_theta, axis_phi], self.cone_axis)
@@ -966,14 +987,11 @@
         # The Kronecker product of the eigenframe rotation.
         Rx2_eigen = kron_prod(self.R_eigen, self.R_eigen)
 
-        # Calculate the cone angle.
-        theta_max = order_parameters.iso_cone_S_to_theta(cone_s1)
-
         # Generate the 2nd degree Frame Order super matrix.
-        frame_order_2nd = compile_2nd_matrix_iso_cone_free_rotor(self.frame_order_2nd, Rx2_eigen, cone_s1)
+        frame_order_2nd = compile_2nd_matrix_iso_cone_torsionless(self.frame_order_2nd, Rx2_eigen, cone_theta)
 
         # Reduce and rotate the tensors.
-        self.reduce_and_rot(0.0, ave_pos_beta, ave_pos_gamma, frame_order_2nd)
+        self.reduce_and_rot(ave_pos_alpha, ave_pos_beta, ave_pos_gamma, frame_order_2nd)
 
         # Pre-transpose matrices for faster calculations.
         RT_eigen = transpose(self.R_eigen)
@@ -1002,7 +1020,7 @@
         # PCS via Monte Carlo integration.
         if self.pcs_flag:
             # Numerical integration of the PCSs.
-            pcs_numeric_int_iso_cone_qrint(points=self.sobol_angles, theta_max=theta_max, sigma_max=pi, c=self.pcs_const, full_in_ref_frame=self.full_in_ref_frame, r_pivot_atom=self.r_pivot_atom, r_pivot_atom_rev=self.r_pivot_atom_rev, r_ln_pivot=self.r_ln_pivot, A=self.A_3D, R_eigen=self.R_eigen, RT_eigen=RT_eigen, Ri_prime=self.Ri_prime, pcs_theta=self.pcs_theta, pcs_theta_err=self.pcs_theta_err, missing_pcs=self.missing_pcs, error_flag=False)
+            pcs_numeric_int_iso_cone_torsionless_qrint(points=self.sobol_angles, theta_max=cone_theta, c=self.pcs_const, full_in_ref_frame=self.full_in_ref_frame, r_pivot_atom=self.r_pivot_atom, r_pivot_atom_rev=self.r_pivot_atom_rev, r_ln_pivot=self.r_ln_pivot, A=self.A_3D, R_eigen=self.R_eigen, RT_eigen=RT_eigen, Ri_prime=self.Ri_prime, pcs_theta=self.pcs_theta, pcs_theta_err=self.pcs_theta_err, missing_pcs=self.missing_pcs, error_flag=False)
 
             # Calculate and sum the single alignment chi-squared value (for the PCS).
             for i in xrange(self.num_align):
@@ -1010,17 +1028,15 @@
 
         # Return the chi-squared value.
         return chi2_sum
-=======
->>>>>>> 8e298b40
-
-
-    def func_iso_cone_torsionless(self, params):
-        """Target function for torsionless isotropic cone model optimisation.
+
+
+    def func_pseudo_ellipse(self, params):
+        """Target function for pseudo-elliptic cone model optimisation.
 
         This function optimises the isotropic cone model parameters using the RDC and PCS base data.  Scipy quadratic integration is used for the PCS.
 
 
-        @param params:  The vector of parameter values {beta, gamma, theta, phi, cone_theta} where the first 2 are the tensor rotation Euler angles, the next two are the polar and azimuthal angles of the cone axis, and cone_theta is cone opening angle.
+        @param params:  The vector of parameter values {alpha, beta, gamma, eigen_alpha, eigen_beta, eigen_gamma, cone_theta_x, cone_theta_y, cone_sigma_max} where the first 3 are the average position rotation Euler angles, the next 3 are the Euler angles defining the eigenframe, and the last 3 are the pseudo-elliptic cone geometric parameters.
         @type params:   list of float
         @return:        The chi-squared or SSE value.
         @rtype:         float
@@ -1033,21 +1049,18 @@
         # Unpack the parameters.
         if self.pivot_opt:
             self._param_pivot = params[:3]
-            ave_pos_alpha, ave_pos_beta, ave_pos_gamma, axis_theta, axis_phi, cone_theta = params[3:]
+            ave_pos_alpha, ave_pos_beta, ave_pos_gamma, eigen_alpha, eigen_beta, eigen_gamma, cone_theta_x, cone_theta_y, cone_sigma_max = params[3:]
         else:
-            ave_pos_alpha, ave_pos_beta, ave_pos_gamma, axis_theta, axis_phi, cone_theta = params
-
-        # Generate the cone axis from the spherical angles.
-        spherical_to_cartesian([1.0, axis_theta, axis_phi], self.cone_axis)
-
-        # Pre-calculate the eigenframe rotation matrix.
-        two_vect_to_R(self.z_axis, self.cone_axis, self.R_eigen)
+            ave_pos_alpha, ave_pos_beta, ave_pos_gamma, eigen_alpha, eigen_beta, eigen_gamma, cone_theta_x, cone_theta_y, cone_sigma_max = params
+
+        # Average position rotation.
+        euler_to_R_zyz(eigen_alpha, eigen_beta, eigen_gamma, self.R_eigen)
 
         # The Kronecker product of the eigenframe rotation.
         Rx2_eigen = kron_prod(self.R_eigen, self.R_eigen)
 
         # Generate the 2nd degree Frame Order super matrix.
-        frame_order_2nd = compile_2nd_matrix_iso_cone_torsionless(self.frame_order_2nd, Rx2_eigen, cone_theta)
+        frame_order_2nd = compile_2nd_matrix_pseudo_ellipse(self.frame_order_2nd, Rx2_eigen, cone_theta_x, cone_theta_y, cone_sigma_max)
 
         # Reduce and rotate the tensors.
         self.reduce_and_rot(ave_pos_alpha, ave_pos_beta, ave_pos_gamma, frame_order_2nd)
@@ -1089,23 +1102,22 @@
                             r_pivot_atom = self.r_pivot_atom[:, j]
 
                         # The numerical integration.
-                        self.pcs_theta[i, j] = pcs_numeric_int_iso_cone_torsionless(theta_max=cone_theta, c=self.pcs_const[i], r_pivot_atom=r_pivot_atom, r_ln_pivot=self.r_ln_pivot[:, 0], A=self.A_3D[i], R_eigen=self.R_eigen, RT_eigen=RT_eigen, Ri_prime=self.Ri_prime)
+                        self.pcs_theta[i, j] = pcs_numeric_int_pseudo_ellipse(theta_x=cone_theta_x, theta_y=cone_theta_y, sigma_max=cone_sigma_max, c=self.pcs_const[i], r_pivot_atom=r_pivot_atom, r_ln_pivot=self.r_ln_pivot[:, 0], A=self.A_3D[i], R_eigen=self.R_eigen, RT_eigen=RT_eigen, Ri_prime=self.Ri_prime)
 
                 # Calculate and sum the single alignment chi-squared value (for the PCS).
                 chi2_sum = chi2_sum + chi2(self.pcs[i], self.pcs_theta[i], self.pcs_error[i])
-<<<<<<< HEAD
 
         # Return the chi-squared value.
         return chi2_sum
 
 
-    def func_iso_cone_torsionless_qrint(self, params):
-        """Target function for torsionless isotropic cone model optimisation.
-
-        This function optimises the isotropic cone model parameters using the RDC and PCS base data.  Simple Monte Carlo integration is used for the PCS.
-
-
-        @param params:  The vector of parameter values {beta, gamma, theta, phi, cone_theta} where the first 2 are the tensor rotation Euler angles, the next two are the polar and azimuthal angles of the cone axis, and cone_theta is cone opening angle.
+    def func_pseudo_ellipse_qrint(self, params):
+        """Target function for pseudo-elliptic cone model optimisation.
+
+        This function optimises the model parameters using the RDC and PCS base data.  Quasi-random, Sobol' sequence based, numerical integration is used for the PCS.
+
+
+        @param params:  The vector of parameter values {alpha, beta, gamma, eigen_alpha, eigen_beta, eigen_gamma, cone_theta_x, cone_theta_y, cone_sigma_max} where the first 3 are the average position rotation Euler angles, the next 3 are the Euler angles defining the eigenframe, and the last 3 are the pseudo-elliptic cone geometric parameters.
         @type params:   list of float
         @return:        The chi-squared or SSE value.
         @rtype:         float
@@ -1118,21 +1130,18 @@
         # Unpack the parameters.
         if self.pivot_opt:
             self._param_pivot = params[:3]
-            ave_pos_alpha, ave_pos_beta, ave_pos_gamma, axis_theta, axis_phi, cone_theta = params[3:]
+            ave_pos_alpha, ave_pos_beta, ave_pos_gamma, eigen_alpha, eigen_beta, eigen_gamma, cone_theta_x, cone_theta_y, cone_sigma_max = params[3:]
         else:
-            ave_pos_alpha, ave_pos_beta, ave_pos_gamma, axis_theta, axis_phi, cone_theta = params
-
-        # Generate the cone axis from the spherical angles.
-        spherical_to_cartesian([1.0, axis_theta, axis_phi], self.cone_axis)
-
-        # Pre-calculate the eigenframe rotation matrix.
-        two_vect_to_R(self.z_axis, self.cone_axis, self.R_eigen)
+            ave_pos_alpha, ave_pos_beta, ave_pos_gamma, eigen_alpha, eigen_beta, eigen_gamma, cone_theta_x, cone_theta_y, cone_sigma_max = params
+
+        # Average position rotation.
+        euler_to_R_zyz(eigen_alpha, eigen_beta, eigen_gamma, self.R_eigen)
 
         # The Kronecker product of the eigenframe rotation.
         Rx2_eigen = kron_prod(self.R_eigen, self.R_eigen)
 
         # Generate the 2nd degree Frame Order super matrix.
-        frame_order_2nd = compile_2nd_matrix_iso_cone_torsionless(self.frame_order_2nd, Rx2_eigen, cone_theta)
+        frame_order_2nd = compile_2nd_matrix_pseudo_ellipse(self.frame_order_2nd, Rx2_eigen, cone_theta_x, cone_theta_y, cone_sigma_max)
 
         # Reduce and rotate the tensors.
         self.reduce_and_rot(ave_pos_alpha, ave_pos_beta, ave_pos_gamma, frame_order_2nd)
@@ -1163,8 +1172,48 @@
 
         # PCS via Monte Carlo integration.
         if self.pcs_flag:
-            # Numerical integration of the PCSs.
-            pcs_numeric_int_iso_cone_torsionless_qrint(points=self.sobol_angles, theta_max=cone_theta, c=self.pcs_const, full_in_ref_frame=self.full_in_ref_frame, r_pivot_atom=self.r_pivot_atom, r_pivot_atom_rev=self.r_pivot_atom_rev, r_ln_pivot=self.r_ln_pivot, A=self.A_3D, R_eigen=self.R_eigen, RT_eigen=RT_eigen, Ri_prime=self.Ri_prime, pcs_theta=self.pcs_theta, pcs_theta_err=self.pcs_theta_err, missing_pcs=self.missing_pcs, error_flag=False)
+            # Clear the data structures.
+            for i in range(len(self.pcs_theta)):
+                for j in range(len(self.pcs_theta[i])):
+                    self.pcs_theta[i, j] = 0.0
+                    self.pcs_theta_err[i, j] = 0.0
+
+            # Initialise the data object for the slave results to be stored in.
+            data = Data()
+            data.num_pts = 0
+            data.pcs_theta = self.pcs_theta
+
+            # Subdivide the points.
+            for i in range(self.processor.processor_size()):
+                # Initialise the slave command and memo.
+                self.slaves[i].load_data(theta_x=cone_theta_x, theta_y=cone_theta_x, sigma_max=cone_sigma_max, r_pivot_atom=self.r_pivot_atom, r_pivot_atom_rev=self.r_pivot_atom_rev, R_eigen=self.R_eigen, RT_eigen=RT_eigen)
+
+                # Update certain data structures.
+                if self.pivot_opt:
+                    self.slaves[i].r_ln_pivot = self.r_ln_pivot
+
+                # Initialise the memo.
+                memo = Memo_pcs_pseudo_ellipse_qrint(data)
+
+                # Queue the block.
+                self.processor.add_to_queue(self.slaves[i], memo)
+
+            # Wait for completion.
+            self.processor.run_queue()
+
+            # Calculate the PCS and error.
+            num = data.num_pts
+            for i in range(len(self.pcs_theta)):
+                for j in range(len(self.pcs_theta[i])):
+                    # The average PCS.
+                    self.pcs_theta[i, j] = self.pcs_const[i] * self.pcs_theta[i, j] / float(num)
+
+                    # The error.
+                    error_flag = False
+                    if error_flag:
+                        self.pcs_theta_err[i, j] = abs(self.pcs_theta_err[i, j] / float(num)  -  self.pcs_theta[i, j]**2) / float(num)
+                        self.pcs_theta_err[i, j] = c[i] * sqrt(self.pcs_theta_err[i, j])
+                        print "%8.3f +/- %-8.3f" % (self.pcs_theta[i, j]*1e6, self.pcs_theta_err[i, j]*1e6)
 
             # Calculate and sum the single alignment chi-squared value (for the PCS).
             for i in xrange(self.num_align):
@@ -1172,19 +1221,15 @@
 
         # Return the chi-squared value.
         return chi2_sum
-=======
-
-        # Return the chi-squared value.
-        return chi2_sum
-
-
-    def func_iso_cone_torsionless_qrint(self, params):
-        """Target function for torsionless isotropic cone model optimisation.
-
-        This function optimises the isotropic cone model parameters using the RDC and PCS base data.  Simple Monte Carlo integration is used for the PCS.
-
-
-        @param params:  The vector of parameter values {beta, gamma, theta, phi, cone_theta} where the first 2 are the tensor rotation Euler angles, the next two are the polar and azimuthal angles of the cone axis, and cone_theta is cone opening angle.
+
+
+    def func_pseudo_ellipse_free_rotor(self, params):
+        """Target function for free_rotor pseudo-elliptic cone model optimisation.
+
+        This function optimises the isotropic cone model parameters using the RDC and PCS base data.  Scipy quadratic integration is used for the PCS.
+
+
+        @param params:  The vector of parameter values {alpha, beta, gamma, eigen_alpha, eigen_beta, eigen_gamma, cone_theta_x, cone_theta_y} where the first 3 are the average position rotation Euler angles, the next 3 are the Euler angles defining the eigenframe, and the last 2 are the free_rotor pseudo-elliptic cone geometric parameters.
         @type params:   list of float
         @return:        The chi-squared or SSE value.
         @rtype:         float
@@ -1197,96 +1242,18 @@
         # Unpack the parameters.
         if self.pivot_opt:
             self._param_pivot = params[:3]
-            ave_pos_alpha, ave_pos_beta, ave_pos_gamma, axis_theta, axis_phi, cone_theta = params[3:]
+            ave_pos_alpha, ave_pos_beta, ave_pos_gamma, eigen_alpha, eigen_beta, eigen_gamma, cone_theta_x, cone_theta_y = params[3:]
         else:
-            ave_pos_alpha, ave_pos_beta, ave_pos_gamma, axis_theta, axis_phi, cone_theta = params
-
-        # Generate the cone axis from the spherical angles.
-        spherical_to_cartesian([1.0, axis_theta, axis_phi], self.cone_axis)
-
-        # Pre-calculate the eigenframe rotation matrix.
-        two_vect_to_R(self.z_axis, self.cone_axis, self.R_eigen)
+            ave_pos_alpha, ave_pos_beta, ave_pos_gamma, eigen_alpha, eigen_beta, eigen_gamma, cone_theta_x, cone_theta_y = params
+
+        # Average position rotation.
+        euler_to_R_zyz(eigen_alpha, eigen_beta, eigen_gamma, self.R_eigen)
 
         # The Kronecker product of the eigenframe rotation.
         Rx2_eigen = kron_prod(self.R_eigen, self.R_eigen)
 
         # Generate the 2nd degree Frame Order super matrix.
-        frame_order_2nd = compile_2nd_matrix_iso_cone_torsionless(self.frame_order_2nd, Rx2_eigen, cone_theta)
-
-        # Reduce and rotate the tensors.
-        self.reduce_and_rot(ave_pos_alpha, ave_pos_beta, ave_pos_gamma, frame_order_2nd)
-
-        # Pre-transpose matrices for faster calculations.
-        RT_eigen = transpose(self.R_eigen)
-        RT_ave = transpose(self.R_ave)
-
-        # Pre-calculate all the necessary vectors.
-        if self.pcs_flag:
-            self.calc_vectors(self._param_pivot, self.R_ave, RT_ave)
-
-        # Initial chi-squared (or SSE) value.
-        chi2_sum = 0.0
-
-        # Loop over each alignment.
-        for i in xrange(self.num_align):
-            # RDCs.
-            if self.rdc_flag:
-                # Loop over the RDCs.
-                for j in xrange(self.num_rdc):
-                    # The back calculated RDC.
-                    if not self.missing_rdc[i, j]:
-                        self.rdc_theta[i, j] = rdc_tensor(self.rdc_const[j], self.rdc_vect[j], self.A_3D_bc[i])
-
-                # Calculate and sum the single alignment chi-squared value (for the RDC).
-                chi2_sum = chi2_sum + chi2(self.rdc[i], self.rdc_theta[i], self.rdc_error[i])
-
-        # PCS via Monte Carlo integration.
-        if self.pcs_flag:
-            # Numerical integration of the PCSs.
-            pcs_numeric_int_iso_cone_torsionless_qrint(points=self.sobol_angles, theta_max=cone_theta, c=self.pcs_const, full_in_ref_frame=self.full_in_ref_frame, r_pivot_atom=self.r_pivot_atom, r_pivot_atom_rev=self.r_pivot_atom_rev, r_ln_pivot=self.r_ln_pivot, A=self.A_3D, R_eigen=self.R_eigen, RT_eigen=RT_eigen, Ri_prime=self.Ri_prime, pcs_theta=self.pcs_theta, pcs_theta_err=self.pcs_theta_err, missing_pcs=self.missing_pcs, error_flag=False)
-
-            # Calculate and sum the single alignment chi-squared value (for the PCS).
-            for i in xrange(self.num_align):
-                chi2_sum = chi2_sum + chi2(self.pcs[i], self.pcs_theta[i], self.pcs_error[i])
-
-        # Return the chi-squared value.
-        return chi2_sum
->>>>>>> 8e298b40
-
-
-    def func_pseudo_ellipse(self, params):
-        """Target function for pseudo-elliptic cone model optimisation.
-
-        This function optimises the isotropic cone model parameters using the RDC and PCS base data.  Scipy quadratic integration is used for the PCS.
-
-
-<<<<<<< HEAD
-=======
-        @param params:  The vector of parameter values {alpha, beta, gamma, eigen_alpha, eigen_beta, eigen_gamma, cone_theta_x, cone_theta_y, cone_sigma_max} where the first 3 are the average position rotation Euler angles, the next 3 are the Euler angles defining the eigenframe, and the last 3 are the pseudo-elliptic cone geometric parameters.
-        @type params:   list of float
-        @return:        The chi-squared or SSE value.
-        @rtype:         float
-        """
-
-        # Scaling.
-        if self.scaling_flag:
-            params = dot(params, self.scaling_matrix)
-
-        # Unpack the parameters.
-        if self.pivot_opt:
-            self._param_pivot = params[:3]
-            ave_pos_alpha, ave_pos_beta, ave_pos_gamma, eigen_alpha, eigen_beta, eigen_gamma, cone_theta_x, cone_theta_y, cone_sigma_max = params[3:]
-        else:
-            ave_pos_alpha, ave_pos_beta, ave_pos_gamma, eigen_alpha, eigen_beta, eigen_gamma, cone_theta_x, cone_theta_y, cone_sigma_max = params
-
-        # Average position rotation.
-        euler_to_R_zyz(eigen_alpha, eigen_beta, eigen_gamma, self.R_eigen)
-
-        # The Kronecker product of the eigenframe rotation.
-        Rx2_eigen = kron_prod(self.R_eigen, self.R_eigen)
-
-        # Generate the 2nd degree Frame Order super matrix.
-        frame_order_2nd = compile_2nd_matrix_pseudo_ellipse(self.frame_order_2nd, Rx2_eigen, cone_theta_x, cone_theta_y, cone_sigma_max)
+        frame_order_2nd = compile_2nd_matrix_pseudo_ellipse_free_rotor(self.frame_order_2nd, Rx2_eigen, cone_theta_x, cone_theta_y)
 
         # Reduce and rotate the tensors.
         self.reduce_and_rot(ave_pos_alpha, ave_pos_beta, ave_pos_gamma, frame_order_2nd)
@@ -1328,7 +1295,7 @@
                             r_pivot_atom = self.r_pivot_atom[:, j]
 
                         # The numerical integration.
-                        self.pcs_theta[i, j] = pcs_numeric_int_pseudo_ellipse(theta_x=cone_theta_x, theta_y=cone_theta_y, sigma_max=cone_sigma_max, c=self.pcs_const[i], r_pivot_atom=r_pivot_atom, r_ln_pivot=self.r_ln_pivot[:, 0], A=self.A_3D[i], R_eigen=self.R_eigen, RT_eigen=RT_eigen, Ri_prime=self.Ri_prime)
+                        self.pcs_theta[i, j] = pcs_numeric_int_pseudo_ellipse(theta_x=cone_theta_x, theta_y=cone_theta_y, sigma_max=pi, c=self.pcs_const[i], r_pivot_atom=r_pivot_atom, r_ln_pivot=self.r_ln_pivot[:, 0], A=self.A_3D[i], R_eigen=self.R_eigen, RT_eigen=RT_eigen, Ri_prime=self.Ri_prime)
 
                 # Calculate and sum the single alignment chi-squared value (for the PCS).
                 chi2_sum = chi2_sum + chi2(self.pcs[i], self.pcs_theta[i], self.pcs_error[i])
@@ -1337,14 +1304,13 @@
         return chi2_sum
 
 
-    def func_pseudo_ellipse_qrint(self, params):
-        """Target function for pseudo-elliptic cone model optimisation.
-
-        This function optimises the model parameters using the RDC and PCS base data.  Quasi-random, Sobol' sequence based, numerical integration is used for the PCS.
-
-
->>>>>>> 8e298b40
-        @param params:  The vector of parameter values {alpha, beta, gamma, eigen_alpha, eigen_beta, eigen_gamma, cone_theta_x, cone_theta_y, cone_sigma_max} where the first 3 are the average position rotation Euler angles, the next 3 are the Euler angles defining the eigenframe, and the last 3 are the pseudo-elliptic cone geometric parameters.
+    def func_pseudo_ellipse_free_rotor_qrint(self, params):
+        """Target function for free_rotor pseudo-elliptic cone model optimisation.
+
+        This function optimises the isotropic cone model parameters using the RDC and PCS base data.  Simple Monte Carlo integration is used for the PCS.
+
+
+        @param params:  The vector of parameter values {alpha, beta, gamma, eigen_alpha, eigen_beta, eigen_gamma, cone_theta_x, cone_theta_y} where the first 3 are the average position rotation Euler angles, the next 3 are the Euler angles defining the eigenframe, and the last 2 are the free_rotor pseudo-elliptic cone geometric parameters.
         @type params:   list of float
         @return:        The chi-squared or SSE value.
         @rtype:         float
@@ -1357,9 +1323,9 @@
         # Unpack the parameters.
         if self.pivot_opt:
             self._param_pivot = params[:3]
-            ave_pos_alpha, ave_pos_beta, ave_pos_gamma, eigen_alpha, eigen_beta, eigen_gamma, cone_theta_x, cone_theta_y, cone_sigma_max = params[3:]
+            ave_pos_alpha, ave_pos_beta, ave_pos_gamma, eigen_alpha, eigen_beta, eigen_gamma, cone_theta_x, cone_theta_y = params[3:]
         else:
-            ave_pos_alpha, ave_pos_beta, ave_pos_gamma, eigen_alpha, eigen_beta, eigen_gamma, cone_theta_x, cone_theta_y, cone_sigma_max = params
+            ave_pos_alpha, ave_pos_beta, ave_pos_gamma, eigen_alpha, eigen_beta, eigen_gamma, cone_theta_x, cone_theta_y = params
 
         # Average position rotation.
         euler_to_R_zyz(eigen_alpha, eigen_beta, eigen_gamma, self.R_eigen)
@@ -1368,7 +1334,7 @@
         Rx2_eigen = kron_prod(self.R_eigen, self.R_eigen)
 
         # Generate the 2nd degree Frame Order super matrix.
-        frame_order_2nd = compile_2nd_matrix_pseudo_ellipse(self.frame_order_2nd, Rx2_eigen, cone_theta_x, cone_theta_y, cone_sigma_max)
+        frame_order_2nd = compile_2nd_matrix_pseudo_ellipse_free_rotor(self.frame_order_2nd, Rx2_eigen, cone_theta_x, cone_theta_y)
 
         # Reduce and rotate the tensors.
         self.reduce_and_rot(ave_pos_alpha, ave_pos_beta, ave_pos_gamma, frame_order_2nd)
@@ -1397,7 +1363,78 @@
                 # Calculate and sum the single alignment chi-squared value (for the RDC).
                 chi2_sum = chi2_sum + chi2(self.rdc[i], self.rdc_theta[i], self.rdc_error[i])
 
-<<<<<<< HEAD
+        # PCS via Monte Carlo integration.
+        if self.pcs_flag:
+            # Numerical integration of the PCSs.
+            pcs_numeric_int_pseudo_ellipse_qrint(points=self.sobol_angles, theta_x=cone_theta_x, theta_y=cone_theta_y, sigma_max=pi, c=self.pcs_const, full_in_ref_frame=self.full_in_ref_frame, r_pivot_atom=self.r_pivot_atom, r_pivot_atom_rev=self.r_pivot_atom_rev, r_ln_pivot=self.r_ln_pivot, A=self.A_3D, R_eigen=self.R_eigen, RT_eigen=RT_eigen, Ri_prime=self.Ri_prime, pcs_theta=self.pcs_theta, pcs_theta_err=self.pcs_theta_err, missing_pcs=self.missing_pcs, error_flag=False)
+
+            # Calculate and sum the single alignment chi-squared value (for the PCS).
+            for i in xrange(self.num_align):
+                chi2_sum = chi2_sum + chi2(self.pcs[i], self.pcs_theta[i], self.pcs_error[i])
+
+        # Return the chi-squared value.
+        return chi2_sum
+
+
+    def func_pseudo_ellipse_torsionless(self, params):
+        """Target function for torsionless pseudo-elliptic cone model optimisation.
+
+        This function optimises the isotropic cone model parameters using the RDC and PCS base data.  Scipy quadratic integration is used for the PCS.
+
+
+        @param params:  The vector of parameter values {alpha, beta, gamma, eigen_alpha, eigen_beta, eigen_gamma, cone_theta_x, cone_theta_y} where the first 3 are the average position rotation Euler angles, the next 3 are the Euler angles defining the eigenframe, and the last 2 are the torsionless pseudo-elliptic cone geometric parameters.
+        @type params:   list of float
+        @return:        The chi-squared or SSE value.
+        @rtype:         float
+        """
+
+        # Scaling.
+        if self.scaling_flag:
+            params = dot(params, self.scaling_matrix)
+
+        # Unpack the parameters.
+        if self.pivot_opt:
+            self._param_pivot = params[:3]
+            ave_pos_alpha, ave_pos_beta, ave_pos_gamma, eigen_alpha, eigen_beta, eigen_gamma, cone_theta_x, cone_theta_y = params[3:]
+        else:
+            ave_pos_alpha, ave_pos_beta, ave_pos_gamma, eigen_alpha, eigen_beta, eigen_gamma, cone_theta_x, cone_theta_y = params
+
+        # Average position rotation.
+        euler_to_R_zyz(eigen_alpha, eigen_beta, eigen_gamma, self.R_eigen)
+
+        # The Kronecker product of the eigenframe rotation.
+        Rx2_eigen = kron_prod(self.R_eigen, self.R_eigen)
+
+        # Generate the 2nd degree Frame Order super matrix.
+        frame_order_2nd = compile_2nd_matrix_pseudo_ellipse_torsionless(self.frame_order_2nd, Rx2_eigen, cone_theta_x, cone_theta_y)
+
+        # Reduce and rotate the tensors.
+        self.reduce_and_rot(ave_pos_alpha, ave_pos_beta, ave_pos_gamma, frame_order_2nd)
+
+        # Pre-transpose matrices for faster calculations.
+        RT_eigen = transpose(self.R_eigen)
+        RT_ave = transpose(self.R_ave)
+
+        # Pre-calculate all the necessary vectors.
+        if self.pcs_flag:
+            self.calc_vectors(self._param_pivot, self.R_ave, RT_ave)
+
+        # Initial chi-squared (or SSE) value.
+        chi2_sum = 0.0
+
+        # Loop over each alignment.
+        for i in xrange(self.num_align):
+            # RDCs.
+            if self.rdc_flag:
+                # Loop over the RDCs.
+                for j in xrange(self.num_rdc):
+                    # The back calculated RDC.
+                    if not self.missing_rdc[i, j]:
+                        self.rdc_theta[i, j] = rdc_tensor(self.rdc_const[j], self.rdc_vect[j], self.A_3D_bc[i])
+
+                # Calculate and sum the single alignment chi-squared value (for the RDC).
+                chi2_sum = chi2_sum + chi2(self.rdc[i], self.rdc_theta[i], self.rdc_error[i])
+
             # PCS.
             if self.pcs_flag:
                 # Loop over the PCSs.
@@ -1411,72 +1448,22 @@
                             r_pivot_atom = self.r_pivot_atom[:, j]
 
                         # The numerical integration.
-                        self.pcs_theta[i, j] = pcs_numeric_int_pseudo_ellipse(theta_x=cone_theta_x, theta_y=cone_theta_y, sigma_max=cone_sigma_max, c=self.pcs_const[i], r_pivot_atom=r_pivot_atom, r_ln_pivot=self.r_ln_pivot[:, 0], A=self.A_3D[i], R_eigen=self.R_eigen, RT_eigen=RT_eigen, Ri_prime=self.Ri_prime)
+                        self.pcs_theta[i, j] = pcs_numeric_int_pseudo_ellipse_torsionless(theta_x=cone_theta_x, theta_y=cone_theta_y, c=self.pcs_const[i], r_pivot_atom=r_pivot_atom, r_ln_pivot=self.r_ln_pivot[:, 0], A=self.A_3D[i], R_eigen=self.R_eigen, RT_eigen=RT_eigen, Ri_prime=self.Ri_prime)
 
                 # Calculate and sum the single alignment chi-squared value (for the PCS).
-=======
-        # PCS via Monte Carlo integration.
-        if self.pcs_flag:
-            # Clear the data structures.
-            for i in range(len(self.pcs_theta)):
-                for j in range(len(self.pcs_theta[i])):
-                    self.pcs_theta[i, j] = 0.0
-                    self.pcs_theta_err[i, j] = 0.0
-
-            # Initialise the data object for the slave results to be stored in.
-            data = Data()
-            data.num_pts = 0
-            data.pcs_theta = self.pcs_theta
-
-            # Subdivide the points.
-            for i in range(self.processor.processor_size()):
-                # Initialise the slave command and memo.
-                self.slaves[i].load_data(theta_x=cone_theta_x, theta_y=cone_theta_x, sigma_max=cone_sigma_max, r_pivot_atom=self.r_pivot_atom, r_pivot_atom_rev=self.r_pivot_atom_rev, R_eigen=self.R_eigen, RT_eigen=RT_eigen)
-
-                # Update certain data structures.
-                if self.pivot_opt:
-                    self.slaves[i].r_ln_pivot = self.r_ln_pivot
-
-                # Initialise the memo.
-                memo = Memo_pcs_pseudo_ellipse_qrint(data)
-
-                # Queue the block.
-                self.processor.add_to_queue(self.slaves[i], memo)
-
-            # Wait for completion.
-            self.processor.run_queue()
-
-            # Calculate the PCS and error.
-            num = data.num_pts
-            for i in range(len(self.pcs_theta)):
-                for j in range(len(self.pcs_theta[i])):
-                    # The average PCS.
-                    self.pcs_theta[i, j] = self.pcs_const[i] * self.pcs_theta[i, j] / float(num)
-
-                    # The error.
-                    error_flag = False
-                    if error_flag:
-                        self.pcs_theta_err[i, j] = abs(self.pcs_theta_err[i, j] / float(num)  -  self.pcs_theta[i, j]**2) / float(num)
-                        self.pcs_theta_err[i, j] = c[i] * sqrt(self.pcs_theta_err[i, j])
-                        print "%8.3f +/- %-8.3f" % (self.pcs_theta[i, j]*1e6, self.pcs_theta_err[i, j]*1e6)
-
-            # Calculate and sum the single alignment chi-squared value (for the PCS).
-            for i in xrange(self.num_align):
->>>>>>> 8e298b40
                 chi2_sum = chi2_sum + chi2(self.pcs[i], self.pcs_theta[i], self.pcs_error[i])
 
         # Return the chi-squared value.
         return chi2_sum
-<<<<<<< HEAD
-
-
-    def func_pseudo_ellipse_qrint(self, params):
-        """Target function for pseudo-elliptic cone model optimisation.
-
-        This function optimises the model parameters using the RDC and PCS base data.  Quasi-random, Sobol' sequence based, numerical integration is used for the PCS.
-
-
-        @param params:  The vector of parameter values {alpha, beta, gamma, eigen_alpha, eigen_beta, eigen_gamma, cone_theta_x, cone_theta_y, cone_sigma_max} where the first 3 are the average position rotation Euler angles, the next 3 are the Euler angles defining the eigenframe, and the last 3 are the pseudo-elliptic cone geometric parameters.
+
+
+    def func_pseudo_ellipse_torsionless_qrint(self, params):
+        """Target function for torsionless pseudo-elliptic cone model optimisation.
+
+        This function optimises the isotropic cone model parameters using the RDC and PCS base data.  Simple Monte Carlo integration is used for the PCS.
+
+
+        @param params:  The vector of parameter values {alpha, beta, gamma, eigen_alpha, eigen_beta, eigen_gamma, cone_theta_x, cone_theta_y} where the first 3 are the average position rotation Euler angles, the next 3 are the Euler angles defining the eigenframe, and the last 2 are the torsionless pseudo-elliptic cone geometric parameters.
         @type params:   list of float
         @return:        The chi-squared or SSE value.
         @rtype:         float
@@ -1489,9 +1476,9 @@
         # Unpack the parameters.
         if self.pivot_opt:
             self._param_pivot = params[:3]
-            ave_pos_alpha, ave_pos_beta, ave_pos_gamma, eigen_alpha, eigen_beta, eigen_gamma, cone_theta_x, cone_theta_y, cone_sigma_max = params[3:]
+            ave_pos_alpha, ave_pos_beta, ave_pos_gamma, eigen_alpha, eigen_beta, eigen_gamma, cone_theta_x, cone_theta_y = params[3:]
         else:
-            ave_pos_alpha, ave_pos_beta, ave_pos_gamma, eigen_alpha, eigen_beta, eigen_gamma, cone_theta_x, cone_theta_y, cone_sigma_max = params
+            ave_pos_alpha, ave_pos_beta, ave_pos_gamma, eigen_alpha, eigen_beta, eigen_gamma, cone_theta_x, cone_theta_y = params
 
         # Average position rotation.
         euler_to_R_zyz(eigen_alpha, eigen_beta, eigen_gamma, self.R_eigen)
@@ -1500,7 +1487,7 @@
         Rx2_eigen = kron_prod(self.R_eigen, self.R_eigen)
 
         # Generate the 2nd degree Frame Order super matrix.
-        frame_order_2nd = compile_2nd_matrix_pseudo_ellipse(self.frame_order_2nd, Rx2_eigen, cone_theta_x, cone_theta_y, cone_sigma_max)
+        frame_order_2nd = compile_2nd_matrix_pseudo_ellipse_torsionless(self.frame_order_2nd, Rx2_eigen, cone_theta_x, cone_theta_y)
 
         # Reduce and rotate the tensors.
         self.reduce_and_rot(ave_pos_alpha, ave_pos_beta, ave_pos_gamma, frame_order_2nd)
@@ -1532,7 +1519,7 @@
         # PCS via Monte Carlo integration.
         if self.pcs_flag:
             # Numerical integration of the PCSs.
-            pcs_numeric_int_pseudo_ellipse_qrint(points=self.sobol_angles, theta_x=cone_theta_x, theta_y=cone_theta_y, sigma_max=cone_sigma_max, c=self.pcs_const, full_in_ref_frame=self.full_in_ref_frame, r_pivot_atom=self.r_pivot_atom, r_pivot_atom_rev=self.r_pivot_atom_rev, r_ln_pivot=self.r_ln_pivot, A=self.A_3D, R_eigen=self.R_eigen, RT_eigen=RT_eigen, Ri_prime=self.Ri_prime, pcs_theta=self.pcs_theta, pcs_theta_err=self.pcs_theta_err, missing_pcs=self.missing_pcs, error_flag=False)
+            pcs_numeric_int_pseudo_ellipse_torsionless_qrint(points=self.sobol_angles, theta_x=cone_theta_x, theta_y=cone_theta_y, c=self.pcs_const, full_in_ref_frame=self.full_in_ref_frame, r_pivot_atom=self.r_pivot_atom, r_pivot_atom_rev=self.r_pivot_atom_rev, r_ln_pivot=self.r_ln_pivot, A=self.A_3D, R_eigen=self.R_eigen, RT_eigen=RT_eigen, Ri_prime=self.Ri_prime, pcs_theta=self.pcs_theta, pcs_theta_err=self.pcs_theta_err, missing_pcs=self.missing_pcs, error_flag=False)
 
             # Calculate and sum the single alignment chi-squared value (for the PCS).
             for i in xrange(self.num_align):
@@ -1540,18 +1527,15 @@
 
         # Return the chi-squared value.
         return chi2_sum
-=======
->>>>>>> 8e298b40
-
-
-    def func_pseudo_ellipse_free_rotor(self, params):
-        """Target function for free_rotor pseudo-elliptic cone model optimisation.
-
-        This function optimises the isotropic cone model parameters using the RDC and PCS base data.  Scipy quadratic integration is used for the PCS.
-
-
-<<<<<<< HEAD
-        @param params:  The vector of parameter values {alpha, beta, gamma, eigen_alpha, eigen_beta, eigen_gamma, cone_theta_x, cone_theta_y} where the first 3 are the average position rotation Euler angles, the next 3 are the Euler angles defining the eigenframe, and the last 2 are the free_rotor pseudo-elliptic cone geometric parameters.
+
+
+    def func_rigid(self, params):
+        """Target function for rigid model optimisation.
+
+        This function optimises the isotropic cone model parameters using the RDC and PCS base data.
+
+
+        @param params:  The vector of parameter values.  These are the tensor rotation angles {alpha, beta, gamma}.
         @type params:   list of float
         @return:        The chi-squared or SSE value.
         @rtype:         float
@@ -1562,26 +1546,12 @@
             params = dot(params, self.scaling_matrix)
 
         # Unpack the parameters.
-        if self.pivot_opt:
-            self._param_pivot = params[:3]
-            ave_pos_alpha, ave_pos_beta, ave_pos_gamma, eigen_alpha, eigen_beta, eigen_gamma, cone_theta_x, cone_theta_y = params[3:]
-        else:
-            ave_pos_alpha, ave_pos_beta, ave_pos_gamma, eigen_alpha, eigen_beta, eigen_gamma, cone_theta_x, cone_theta_y = params
-
-        # Average position rotation.
-        euler_to_R_zyz(eigen_alpha, eigen_beta, eigen_gamma, self.R_eigen)
-
-        # The Kronecker product of the eigenframe rotation.
-        Rx2_eigen = kron_prod(self.R_eigen, self.R_eigen)
-
-        # Generate the 2nd degree Frame Order super matrix.
-        frame_order_2nd = compile_2nd_matrix_pseudo_ellipse_free_rotor(self.frame_order_2nd, Rx2_eigen, cone_theta_x, cone_theta_y)
-
-        # Reduce and rotate the tensors.
-        self.reduce_and_rot(ave_pos_alpha, ave_pos_beta, ave_pos_gamma, frame_order_2nd)
+        ave_pos_alpha, ave_pos_beta, ave_pos_gamma = params
+
+        # The average frame rotation matrix (and reduce and rotate the tensors).
+        self.reduce_and_rot(ave_pos_alpha, ave_pos_beta, ave_pos_gamma)
 
         # Pre-transpose matrices for faster calculations.
-        RT_eigen = transpose(self.R_eigen)
         RT_ave = transpose(self.R_ave)
 
         # Pre-calculate all the necessary vectors.
@@ -1616,8 +1586,10 @@
                         else:
                             r_pivot_atom = self.r_pivot_atom[:, j]
 
-                        # The numerical integration.
-                        self.pcs_theta[i, j] = pcs_numeric_int_pseudo_ellipse(theta_x=cone_theta_x, theta_y=cone_theta_y, sigma_max=pi, c=self.pcs_const[i], r_pivot_atom=r_pivot_atom, r_ln_pivot=self.r_ln_pivot[:, 0], A=self.A_3D[i], R_eigen=self.R_eigen, RT_eigen=RT_eigen, Ri_prime=self.Ri_prime)
+                        # The PCS calculation.
+                        vect = self.r_ln_pivot[:, 0] + r_pivot_atom
+                        length = norm(vect)
+                        self.pcs_theta[i, j] = pcs_tensor(self.pcs_const[i] / length**5, vect, self.A_3D[i])
 
                 # Calculate and sum the single alignment chi-squared value (for the PCS).
                 chi2_sum = chi2_sum + chi2(self.pcs[i], self.pcs_theta[i], self.pcs_error[i])
@@ -1626,15 +1598,13 @@
         return chi2_sum
 
 
-    def func_pseudo_ellipse_free_rotor_qrint(self, params):
-        """Target function for free_rotor pseudo-elliptic cone model optimisation.
-
-        This function optimises the isotropic cone model parameters using the RDC and PCS base data.  Simple Monte Carlo integration is used for the PCS.
-
-
-=======
->>>>>>> 8e298b40
-        @param params:  The vector of parameter values {alpha, beta, gamma, eigen_alpha, eigen_beta, eigen_gamma, cone_theta_x, cone_theta_y} where the first 3 are the average position rotation Euler angles, the next 3 are the Euler angles defining the eigenframe, and the last 2 are the free_rotor pseudo-elliptic cone geometric parameters.
+    def func_rotor(self, params):
+        """Target function for rotor model optimisation.
+
+        This function optimises the isotropic cone model parameters using the RDC and PCS base data.  Scipy quadratic integration is used for the PCS.
+
+
+        @param params:  The vector of parameter values.  These are the tensor rotation angles {alpha, beta, gamma, theta, phi, sigma_max}.
         @type params:   list of float
         @return:        The chi-squared or SSE value.
         @rtype:         float
@@ -1647,20 +1617,23 @@
         # Unpack the parameters.
         if self.pivot_opt:
             self._param_pivot = params[:3]
-            ave_pos_alpha, ave_pos_beta, ave_pos_gamma, eigen_alpha, eigen_beta, eigen_gamma, cone_theta_x, cone_theta_y = params[3:]
+            ave_pos_alpha, ave_pos_beta, ave_pos_gamma, axis_theta, axis_phi, sigma_max = params[3:]
         else:
-            ave_pos_alpha, ave_pos_beta, ave_pos_gamma, eigen_alpha, eigen_beta, eigen_gamma, cone_theta_x, cone_theta_y = params
-
-        # Average position rotation.
-        euler_to_R_zyz(eigen_alpha, eigen_beta, eigen_gamma, self.R_eigen)
+            ave_pos_alpha, ave_pos_beta, ave_pos_gamma, axis_theta, axis_phi, sigma_max = params
+
+        # Generate the cone axis from the spherical angles.
+        spherical_to_cartesian([1.0, axis_theta, axis_phi], self.cone_axis)
+
+        # Pre-calculate the eigenframe rotation matrix.
+        two_vect_to_R(self.z_axis, self.cone_axis, self.R_eigen)
 
         # The Kronecker product of the eigenframe rotation.
         Rx2_eigen = kron_prod(self.R_eigen, self.R_eigen)
 
         # Generate the 2nd degree Frame Order super matrix.
-        frame_order_2nd = compile_2nd_matrix_pseudo_ellipse_free_rotor(self.frame_order_2nd, Rx2_eigen, cone_theta_x, cone_theta_y)
-
-        # Reduce and rotate the tensors.
+        frame_order_2nd = compile_2nd_matrix_rotor(self.frame_order_2nd, Rx2_eigen, sigma_max)
+
+        # The average frame rotation matrix (and reduce and rotate the tensors).
         self.reduce_and_rot(ave_pos_alpha, ave_pos_beta, ave_pos_gamma, frame_order_2nd)
 
         # Pre-transpose matrices for faster calculations.
@@ -1687,15 +1660,6 @@
                 # Calculate and sum the single alignment chi-squared value (for the RDC).
                 chi2_sum = chi2_sum + chi2(self.rdc[i], self.rdc_theta[i], self.rdc_error[i])
 
-<<<<<<< HEAD
-        # PCS via Monte Carlo integration.
-        if self.pcs_flag:
-            # Numerical integration of the PCSs.
-            pcs_numeric_int_pseudo_ellipse_qrint(points=self.sobol_angles, theta_x=cone_theta_x, theta_y=cone_theta_y, sigma_max=pi, c=self.pcs_const, full_in_ref_frame=self.full_in_ref_frame, r_pivot_atom=self.r_pivot_atom, r_pivot_atom_rev=self.r_pivot_atom_rev, r_ln_pivot=self.r_ln_pivot, A=self.A_3D, R_eigen=self.R_eigen, RT_eigen=RT_eigen, Ri_prime=self.Ri_prime, pcs_theta=self.pcs_theta, pcs_theta_err=self.pcs_theta_err, missing_pcs=self.missing_pcs, error_flag=False)
-
-            # Calculate and sum the single alignment chi-squared value (for the PCS).
-            for i in xrange(self.num_align):
-=======
             # PCS.
             if self.pcs_flag:
                 # Loop over the PCSs.
@@ -1709,25 +1673,22 @@
                             r_pivot_atom = self.r_pivot_atom[:, j]
 
                         # The numerical integration.
-                        self.pcs_theta[i, j] = pcs_numeric_int_pseudo_ellipse(theta_x=cone_theta_x, theta_y=cone_theta_y, sigma_max=pi, c=self.pcs_const[i], r_pivot_atom=r_pivot_atom, r_ln_pivot=self.r_ln_pivot[:, 0], A=self.A_3D[i], R_eigen=self.R_eigen, RT_eigen=RT_eigen, Ri_prime=self.Ri_prime)
+                        self.pcs_theta[i, j] = pcs_numeric_int_rotor(sigma_max=sigma_max, c=self.pcs_const[i], r_pivot_atom=r_pivot_atom, r_ln_pivot=self.r_ln_pivot[:, 0], A=self.A_3D[i], R_eigen=self.R_eigen, RT_eigen=RT_eigen, Ri_prime=self.Ri_prime)
 
                 # Calculate and sum the single alignment chi-squared value (for the PCS).
->>>>>>> 8e298b40
                 chi2_sum = chi2_sum + chi2(self.pcs[i], self.pcs_theta[i], self.pcs_error[i])
 
         # Return the chi-squared value.
         return chi2_sum
-<<<<<<< HEAD
-=======
-
-
-    def func_pseudo_ellipse_free_rotor_qrint(self, params):
-        """Target function for free_rotor pseudo-elliptic cone model optimisation.
-
-        This function optimises the isotropic cone model parameters using the RDC and PCS base data.  Simple Monte Carlo integration is used for the PCS.
-
-
-        @param params:  The vector of parameter values {alpha, beta, gamma, eigen_alpha, eigen_beta, eigen_gamma, cone_theta_x, cone_theta_y} where the first 3 are the average position rotation Euler angles, the next 3 are the Euler angles defining the eigenframe, and the last 2 are the free_rotor pseudo-elliptic cone geometric parameters.
+
+
+    def func_rotor_qrint(self, params):
+        """Target function for rotor model optimisation.
+
+        This function optimises the isotropic cone model parameters using the RDC and PCS base data.  Quasi-random, Sobol' sequence based, numerical integration is used for the PCS.
+
+
+        @param params:  The vector of parameter values.  These are the tensor rotation angles {alpha, beta, gamma, theta, phi, sigma_max}.
         @type params:   list of float
         @return:        The chi-squared or SSE value.
         @rtype:         float
@@ -1740,20 +1701,23 @@
         # Unpack the parameters.
         if self.pivot_opt:
             self._param_pivot = params[:3]
-            ave_pos_alpha, ave_pos_beta, ave_pos_gamma, eigen_alpha, eigen_beta, eigen_gamma, cone_theta_x, cone_theta_y = params[3:]
+            ave_pos_alpha, ave_pos_beta, ave_pos_gamma, axis_theta, axis_phi, sigma_max = params[3:]
         else:
-            ave_pos_alpha, ave_pos_beta, ave_pos_gamma, eigen_alpha, eigen_beta, eigen_gamma, cone_theta_x, cone_theta_y = params
-
-        # Average position rotation.
-        euler_to_R_zyz(eigen_alpha, eigen_beta, eigen_gamma, self.R_eigen)
+            ave_pos_alpha, ave_pos_beta, ave_pos_gamma, axis_theta, axis_phi, sigma_max = params
+
+        # Generate the cone axis from the spherical angles.
+        spherical_to_cartesian([1.0, axis_theta, axis_phi], self.cone_axis)
+
+        # Pre-calculate the eigenframe rotation matrix.
+        two_vect_to_R(self.z_axis, self.cone_axis, self.R_eigen)
 
         # The Kronecker product of the eigenframe rotation.
         Rx2_eigen = kron_prod(self.R_eigen, self.R_eigen)
 
         # Generate the 2nd degree Frame Order super matrix.
-        frame_order_2nd = compile_2nd_matrix_pseudo_ellipse_free_rotor(self.frame_order_2nd, Rx2_eigen, cone_theta_x, cone_theta_y)
-
-        # Reduce and rotate the tensors.
+        frame_order_2nd = compile_2nd_matrix_rotor(self.frame_order_2nd, Rx2_eigen, sigma_max)
+
+        # The average frame rotation matrix (and reduce and rotate the tensors).
         self.reduce_and_rot(ave_pos_alpha, ave_pos_beta, ave_pos_gamma, frame_order_2nd)
 
         # Pre-transpose matrices for faster calculations.
@@ -1783,7 +1747,7 @@
         # PCS via Monte Carlo integration.
         if self.pcs_flag:
             # Numerical integration of the PCSs.
-            pcs_numeric_int_pseudo_ellipse_qrint(points=self.sobol_angles, theta_x=cone_theta_x, theta_y=cone_theta_y, sigma_max=pi, c=self.pcs_const, full_in_ref_frame=self.full_in_ref_frame, r_pivot_atom=self.r_pivot_atom, r_pivot_atom_rev=self.r_pivot_atom_rev, r_ln_pivot=self.r_ln_pivot, A=self.A_3D, R_eigen=self.R_eigen, RT_eigen=RT_eigen, Ri_prime=self.Ri_prime, pcs_theta=self.pcs_theta, pcs_theta_err=self.pcs_theta_err, missing_pcs=self.missing_pcs, error_flag=False)
+            pcs_numeric_int_rotor_qrint(points=self.sobol_angles, sigma_max=sigma_max, c=self.pcs_const, full_in_ref_frame=self.full_in_ref_frame, r_pivot_atom=self.r_pivot_atom, r_pivot_atom_rev=self.r_pivot_atom_rev, r_ln_pivot=self.r_ln_pivot, A=self.A_3D, R_eigen=self.R_eigen, RT_eigen=RT_eigen, Ri_prime=self.Ri_prime, pcs_theta=self.pcs_theta, pcs_theta_err=self.pcs_theta_err, missing_pcs=self.missing_pcs, error_flag=False)
 
             # Calculate and sum the single alignment chi-squared value (for the PCS).
             for i in xrange(self.num_align):
@@ -1791,490 +1755,8 @@
 
         # Return the chi-squared value.
         return chi2_sum
->>>>>>> 8e298b40
-
-
-    def func_pseudo_ellipse_torsionless(self, params):
-        """Target function for torsionless pseudo-elliptic cone model optimisation.
-
-        This function optimises the isotropic cone model parameters using the RDC and PCS base data.  Scipy quadratic integration is used for the PCS.
-
-
-        @param params:  The vector of parameter values {alpha, beta, gamma, eigen_alpha, eigen_beta, eigen_gamma, cone_theta_x, cone_theta_y} where the first 3 are the average position rotation Euler angles, the next 3 are the Euler angles defining the eigenframe, and the last 2 are the torsionless pseudo-elliptic cone geometric parameters.
-        @type params:   list of float
-        @return:        The chi-squared or SSE value.
-        @rtype:         float
-        """
-
-        # Scaling.
-        if self.scaling_flag:
-            params = dot(params, self.scaling_matrix)
-
-        # Unpack the parameters.
-        if self.pivot_opt:
-            self._param_pivot = params[:3]
-            ave_pos_alpha, ave_pos_beta, ave_pos_gamma, eigen_alpha, eigen_beta, eigen_gamma, cone_theta_x, cone_theta_y = params[3:]
-        else:
-            ave_pos_alpha, ave_pos_beta, ave_pos_gamma, eigen_alpha, eigen_beta, eigen_gamma, cone_theta_x, cone_theta_y = params
-
-        # Average position rotation.
-        euler_to_R_zyz(eigen_alpha, eigen_beta, eigen_gamma, self.R_eigen)
-
-        # The Kronecker product of the eigenframe rotation.
-        Rx2_eigen = kron_prod(self.R_eigen, self.R_eigen)
-
-        # Generate the 2nd degree Frame Order super matrix.
-        frame_order_2nd = compile_2nd_matrix_pseudo_ellipse_torsionless(self.frame_order_2nd, Rx2_eigen, cone_theta_x, cone_theta_y)
-
-        # Reduce and rotate the tensors.
-        self.reduce_and_rot(ave_pos_alpha, ave_pos_beta, ave_pos_gamma, frame_order_2nd)
-
-        # Pre-transpose matrices for faster calculations.
-        RT_eigen = transpose(self.R_eigen)
-        RT_ave = transpose(self.R_ave)
-
-        # Pre-calculate all the necessary vectors.
-        if self.pcs_flag:
-            self.calc_vectors(self._param_pivot, self.R_ave, RT_ave)
-
-        # Initial chi-squared (or SSE) value.
-        chi2_sum = 0.0
-
-        # Loop over each alignment.
-        for i in xrange(self.num_align):
-            # RDCs.
-            if self.rdc_flag:
-                # Loop over the RDCs.
-                for j in xrange(self.num_rdc):
-                    # The back calculated RDC.
-                    if not self.missing_rdc[i, j]:
-                        self.rdc_theta[i, j] = rdc_tensor(self.rdc_const[j], self.rdc_vect[j], self.A_3D_bc[i])
-
-                # Calculate and sum the single alignment chi-squared value (for the RDC).
-                chi2_sum = chi2_sum + chi2(self.rdc[i], self.rdc_theta[i], self.rdc_error[i])
-
-            # PCS.
-            if self.pcs_flag:
-                # Loop over the PCSs.
-                for j in xrange(self.num_pcs):
-                    # The back calculated PCS.
-                    if not self.missing_pcs[i, j]:
-                        # Forwards and reverse rotations.
-                        if self.full_in_ref_frame[i]:
-                            r_pivot_atom = self.r_pivot_atom_rev[:, j]
-                        else:
-                            r_pivot_atom = self.r_pivot_atom[:, j]
-
-                        # The numerical integration.
-                        self.pcs_theta[i, j] = pcs_numeric_int_pseudo_ellipse_torsionless(theta_x=cone_theta_x, theta_y=cone_theta_y, c=self.pcs_const[i], r_pivot_atom=r_pivot_atom, r_ln_pivot=self.r_ln_pivot[:, 0], A=self.A_3D[i], R_eigen=self.R_eigen, RT_eigen=RT_eigen, Ri_prime=self.Ri_prime)
-
-                # Calculate and sum the single alignment chi-squared value (for the PCS).
-                chi2_sum = chi2_sum + chi2(self.pcs[i], self.pcs_theta[i], self.pcs_error[i])
-
-        # Return the chi-squared value.
-        return chi2_sum
-
-
-    def func_pseudo_ellipse_torsionless_qrint(self, params):
-        """Target function for torsionless pseudo-elliptic cone model optimisation.
-
-        This function optimises the isotropic cone model parameters using the RDC and PCS base data.  Simple Monte Carlo integration is used for the PCS.
-
-
-        @param params:  The vector of parameter values {alpha, beta, gamma, eigen_alpha, eigen_beta, eigen_gamma, cone_theta_x, cone_theta_y} where the first 3 are the average position rotation Euler angles, the next 3 are the Euler angles defining the eigenframe, and the last 2 are the torsionless pseudo-elliptic cone geometric parameters.
-        @type params:   list of float
-        @return:        The chi-squared or SSE value.
-        @rtype:         float
-        """
-
-        # Scaling.
-        if self.scaling_flag:
-            params = dot(params, self.scaling_matrix)
-
-        # Unpack the parameters.
-        if self.pivot_opt:
-            self._param_pivot = params[:3]
-            ave_pos_alpha, ave_pos_beta, ave_pos_gamma, eigen_alpha, eigen_beta, eigen_gamma, cone_theta_x, cone_theta_y = params[3:]
-        else:
-            ave_pos_alpha, ave_pos_beta, ave_pos_gamma, eigen_alpha, eigen_beta, eigen_gamma, cone_theta_x, cone_theta_y = params
-
-        # Average position rotation.
-        euler_to_R_zyz(eigen_alpha, eigen_beta, eigen_gamma, self.R_eigen)
-
-        # The Kronecker product of the eigenframe rotation.
-        Rx2_eigen = kron_prod(self.R_eigen, self.R_eigen)
-
-        # Generate the 2nd degree Frame Order super matrix.
-        frame_order_2nd = compile_2nd_matrix_pseudo_ellipse_torsionless(self.frame_order_2nd, Rx2_eigen, cone_theta_x, cone_theta_y)
-
-        # Reduce and rotate the tensors.
-        self.reduce_and_rot(ave_pos_alpha, ave_pos_beta, ave_pos_gamma, frame_order_2nd)
-
-        # Pre-transpose matrices for faster calculations.
-        RT_eigen = transpose(self.R_eigen)
-        RT_ave = transpose(self.R_ave)
-
-        # Pre-calculate all the necessary vectors.
-        if self.pcs_flag:
-            self.calc_vectors(self._param_pivot, self.R_ave, RT_ave)
-
-        # Initial chi-squared (or SSE) value.
-        chi2_sum = 0.0
-
-        # Loop over each alignment.
-        for i in xrange(self.num_align):
-            # RDCs.
-            if self.rdc_flag:
-                # Loop over the RDCs.
-                for j in xrange(self.num_rdc):
-                    # The back calculated RDC.
-                    if not self.missing_rdc[i, j]:
-                        self.rdc_theta[i, j] = rdc_tensor(self.rdc_const[j], self.rdc_vect[j], self.A_3D_bc[i])
-
-                # Calculate and sum the single alignment chi-squared value (for the RDC).
-                chi2_sum = chi2_sum + chi2(self.rdc[i], self.rdc_theta[i], self.rdc_error[i])
-
-        # PCS via Monte Carlo integration.
-        if self.pcs_flag:
-            # Numerical integration of the PCSs.
-            pcs_numeric_int_pseudo_ellipse_torsionless_qrint(points=self.sobol_angles, theta_x=cone_theta_x, theta_y=cone_theta_y, c=self.pcs_const, full_in_ref_frame=self.full_in_ref_frame, r_pivot_atom=self.r_pivot_atom, r_pivot_atom_rev=self.r_pivot_atom_rev, r_ln_pivot=self.r_ln_pivot, A=self.A_3D, R_eigen=self.R_eigen, RT_eigen=RT_eigen, Ri_prime=self.Ri_prime, pcs_theta=self.pcs_theta, pcs_theta_err=self.pcs_theta_err, missing_pcs=self.missing_pcs, error_flag=False)
-
-            # Calculate and sum the single alignment chi-squared value (for the PCS).
-            for i in xrange(self.num_align):
-                chi2_sum = chi2_sum + chi2(self.pcs[i], self.pcs_theta[i], self.pcs_error[i])
-
-        # Return the chi-squared value.
-        return chi2_sum
-
-
-    def func_rigid(self, params):
-        """Target function for rigid model optimisation.
-
-        This function optimises the isotropic cone model parameters using the RDC and PCS base data.
-
-
-        @param params:  The vector of parameter values.  These are the tensor rotation angles {alpha, beta, gamma}.
-        @type params:   list of float
-        @return:        The chi-squared or SSE value.
-        @rtype:         float
-        """
-
-        # Scaling.
-        if self.scaling_flag:
-            params = dot(params, self.scaling_matrix)
-
-        # Unpack the parameters.
-        ave_pos_alpha, ave_pos_beta, ave_pos_gamma = params
-
-        # The average frame rotation matrix (and reduce and rotate the tensors).
-        self.reduce_and_rot(ave_pos_alpha, ave_pos_beta, ave_pos_gamma)
-
-        # Pre-transpose matrices for faster calculations.
-        RT_ave = transpose(self.R_ave)
-
-        # Pre-calculate all the necessary vectors.
-        if self.pcs_flag:
-            self.calc_vectors(self._param_pivot, self.R_ave, RT_ave)
-
-        # Initial chi-squared (or SSE) value.
-        chi2_sum = 0.0
-
-        # Loop over each alignment.
-        for i in xrange(self.num_align):
-            # RDCs.
-            if self.rdc_flag:
-                # Loop over the RDCs.
-                for j in xrange(self.num_rdc):
-                    # The back calculated RDC.
-                    if not self.missing_rdc[i, j]:
-                        self.rdc_theta[i, j] = rdc_tensor(self.rdc_const[j], self.rdc_vect[j], self.A_3D_bc[i])
-
-                # Calculate and sum the single alignment chi-squared value (for the RDC).
-                chi2_sum = chi2_sum + chi2(self.rdc[i], self.rdc_theta[i], self.rdc_error[i])
-
-            # PCS.
-            if self.pcs_flag:
-                # Loop over the PCSs.
-                for j in xrange(self.num_pcs):
-                    # The back calculated PCS.
-                    if not self.missing_pcs[i, j]:
-                        # Forwards and reverse rotations.
-                        if self.full_in_ref_frame[i]:
-                            r_pivot_atom = self.r_pivot_atom_rev[:, j]
-                        else:
-                            r_pivot_atom = self.r_pivot_atom[:, j]
-
-                        # The PCS calculation.
-                        vect = self.r_ln_pivot[:, 0] + r_pivot_atom
-                        length = norm(vect)
-                        self.pcs_theta[i, j] = pcs_tensor(self.pcs_const[i] / length**5, vect, self.A_3D[i])
-
-                # Calculate and sum the single alignment chi-squared value (for the PCS).
-                chi2_sum = chi2_sum + chi2(self.pcs[i], self.pcs_theta[i], self.pcs_error[i])
-
-        # Return the chi-squared value.
-        return chi2_sum
-
-
-    def func_rotor(self, params):
-        """Target function for rotor model optimisation.
-
-        This function optimises the isotropic cone model parameters using the RDC and PCS base data.  Scipy quadratic integration is used for the PCS.
-
-
-        @param params:  The vector of parameter values.  These are the tensor rotation angles {alpha, beta, gamma, theta, phi, sigma_max}.
-        @type params:   list of float
-        @return:        The chi-squared or SSE value.
-        @rtype:         float
-        """
-
-        # Scaling.
-        if self.scaling_flag:
-            params = dot(params, self.scaling_matrix)
-
-        # Unpack the parameters.
-        if self.pivot_opt:
-            self._param_pivot = params[:3]
-            ave_pos_alpha, ave_pos_beta, ave_pos_gamma, axis_theta, axis_phi, sigma_max = params[3:]
-        else:
-            ave_pos_alpha, ave_pos_beta, ave_pos_gamma, axis_theta, axis_phi, sigma_max = params
-
-        # Generate the cone axis from the spherical angles.
-        spherical_to_cartesian([1.0, axis_theta, axis_phi], self.cone_axis)
-
-        # Pre-calculate the eigenframe rotation matrix.
-        two_vect_to_R(self.z_axis, self.cone_axis, self.R_eigen)
-
-        # The Kronecker product of the eigenframe rotation.
-        Rx2_eigen = kron_prod(self.R_eigen, self.R_eigen)
-
-        # Generate the 2nd degree Frame Order super matrix.
-        frame_order_2nd = compile_2nd_matrix_rotor(self.frame_order_2nd, Rx2_eigen, sigma_max)
-
-        # The average frame rotation matrix (and reduce and rotate the tensors).
-<<<<<<< HEAD
-        self.reduce_and_rot(ave_pos_alpha, ave_pos_beta, ave_pos_gamma, frame_order_2nd)
-
-        # Pre-transpose matrices for faster calculations.
-        RT_eigen = transpose(self.R_eigen)
-        RT_ave = transpose(self.R_ave)
-
-        # Pre-calculate all the necessary vectors.
-        if self.pcs_flag:
-            self.calc_vectors(self._param_pivot, self.R_ave, RT_ave)
-
-        # Initial chi-squared (or SSE) value.
-        chi2_sum = 0.0
-
-        # Loop over each alignment.
-        for i in xrange(self.num_align):
-            # RDCs.
-            if self.rdc_flag:
-                # Loop over the RDCs.
-                for j in xrange(self.num_rdc):
-                    # The back calculated RDC.
-                    if not self.missing_rdc[i, j]:
-                        self.rdc_theta[i, j] = rdc_tensor(self.rdc_const[j], self.rdc_vect[j], self.A_3D_bc[i])
-
-                # Calculate and sum the single alignment chi-squared value (for the RDC).
-                chi2_sum = chi2_sum + chi2(self.rdc[i], self.rdc_theta[i], self.rdc_error[i])
-
-            # PCS.
-            if self.pcs_flag:
-                # Loop over the PCSs.
-                for j in xrange(self.num_pcs):
-                    # The back calculated PCS.
-                    if not self.missing_pcs[i, j]:
-                        # Forwards and reverse rotations.
-                        if self.full_in_ref_frame[i]:
-                            r_pivot_atom = self.r_pivot_atom_rev[:, j]
-                        else:
-                            r_pivot_atom = self.r_pivot_atom[:, j]
-
-                        # The numerical integration.
-                        self.pcs_theta[i, j] = pcs_numeric_int_rotor(sigma_max=sigma_max, c=self.pcs_const[i], r_pivot_atom=r_pivot_atom, r_ln_pivot=self.r_ln_pivot[:, 0], A=self.A_3D[i], R_eigen=self.R_eigen, RT_eigen=RT_eigen, Ri_prime=self.Ri_prime)
-
-                # Calculate and sum the single alignment chi-squared value (for the PCS).
-                chi2_sum = chi2_sum + chi2(self.pcs[i], self.pcs_theta[i], self.pcs_error[i])
-
-        # Return the chi-squared value.
-        return chi2_sum
-
-
-    def func_rotor_qrint(self, params):
-        """Target function for rotor model optimisation.
-
-        This function optimises the isotropic cone model parameters using the RDC and PCS base data.  Quasi-random, Sobol' sequence based, numerical integration is used for the PCS.
-
-
-        @param params:  The vector of parameter values.  These are the tensor rotation angles {alpha, beta, gamma, theta, phi, sigma_max}.
-        @type params:   list of float
-        @return:        The chi-squared or SSE value.
-        @rtype:         float
-        """
-
-        # Scaling.
-        if self.scaling_flag:
-            params = dot(params, self.scaling_matrix)
-
-        # Unpack the parameters.
-        if self.pivot_opt:
-            self._param_pivot = params[:3]
-            ave_pos_alpha, ave_pos_beta, ave_pos_gamma, axis_theta, axis_phi, sigma_max = params[3:]
-        else:
-            ave_pos_alpha, ave_pos_beta, ave_pos_gamma, axis_theta, axis_phi, sigma_max = params
-
-        # Generate the cone axis from the spherical angles.
-        spherical_to_cartesian([1.0, axis_theta, axis_phi], self.cone_axis)
-
-        # Pre-calculate the eigenframe rotation matrix.
-        two_vect_to_R(self.z_axis, self.cone_axis, self.R_eigen)
-
-        # The Kronecker product of the eigenframe rotation.
-        Rx2_eigen = kron_prod(self.R_eigen, self.R_eigen)
-
-        # Generate the 2nd degree Frame Order super matrix.
-        frame_order_2nd = compile_2nd_matrix_rotor(self.frame_order_2nd, Rx2_eigen, sigma_max)
-
-        # The average frame rotation matrix (and reduce and rotate the tensors).
-=======
->>>>>>> 8e298b40
-        self.reduce_and_rot(ave_pos_alpha, ave_pos_beta, ave_pos_gamma, frame_order_2nd)
-
-        # Pre-transpose matrices for faster calculations.
-        RT_eigen = transpose(self.R_eigen)
-        RT_ave = transpose(self.R_ave)
-
-        # Pre-calculate all the necessary vectors.
-        if self.pcs_flag:
-            self.calc_vectors(self._param_pivot, self.R_ave, RT_ave)
-
-        # Initial chi-squared (or SSE) value.
-        chi2_sum = 0.0
-
-        # Loop over each alignment.
-        for i in xrange(self.num_align):
-            # RDCs.
-            if self.rdc_flag:
-                # Loop over the RDCs.
-                for j in xrange(self.num_rdc):
-                    # The back calculated RDC.
-                    if not self.missing_rdc[i, j]:
-                        self.rdc_theta[i, j] = rdc_tensor(self.rdc_const[j], self.rdc_vect[j], self.A_3D_bc[i])
-
-                # Calculate and sum the single alignment chi-squared value (for the RDC).
-                chi2_sum = chi2_sum + chi2(self.rdc[i], self.rdc_theta[i], self.rdc_error[i])
-
-<<<<<<< HEAD
-        # PCS via Monte Carlo integration.
-        if self.pcs_flag:
-            # Numerical integration of the PCSs.
-            pcs_numeric_int_rotor_qrint(points=self.sobol_angles, sigma_max=sigma_max, c=self.pcs_const, full_in_ref_frame=self.full_in_ref_frame, r_pivot_atom=self.r_pivot_atom, r_pivot_atom_rev=self.r_pivot_atom_rev, r_ln_pivot=self.r_ln_pivot, A=self.A_3D, R_eigen=self.R_eigen, RT_eigen=RT_eigen, Ri_prime=self.Ri_prime, pcs_theta=self.pcs_theta, pcs_theta_err=self.pcs_theta_err, missing_pcs=self.missing_pcs, error_flag=False)
-
-            # Calculate and sum the single alignment chi-squared value (for the PCS).
-            for i in xrange(self.num_align):
-=======
-            # PCS.
-            if self.pcs_flag:
-                # Loop over the PCSs.
-                for j in xrange(self.num_pcs):
-                    # The back calculated PCS.
-                    if not self.missing_pcs[i, j]:
-                        # Forwards and reverse rotations.
-                        if self.full_in_ref_frame[i]:
-                            r_pivot_atom = self.r_pivot_atom_rev[:, j]
-                        else:
-                            r_pivot_atom = self.r_pivot_atom[:, j]
-
-                        # The numerical integration.
-                        self.pcs_theta[i, j] = pcs_numeric_int_rotor(sigma_max=sigma_max, c=self.pcs_const[i], r_pivot_atom=r_pivot_atom, r_ln_pivot=self.r_ln_pivot[:, 0], A=self.A_3D[i], R_eigen=self.R_eigen, RT_eigen=RT_eigen, Ri_prime=self.Ri_prime)
-
-                # Calculate and sum the single alignment chi-squared value (for the PCS).
->>>>>>> 8e298b40
-                chi2_sum = chi2_sum + chi2(self.pcs[i], self.pcs_theta[i], self.pcs_error[i])
-
-        # Return the chi-squared value.
-        return chi2_sum
-
-
-<<<<<<< HEAD
-=======
-    def func_rotor_qrint(self, params):
-        """Target function for rotor model optimisation.
-
-        This function optimises the isotropic cone model parameters using the RDC and PCS base data.  Quasi-random, Sobol' sequence based, numerical integration is used for the PCS.
-
-
-        @param params:  The vector of parameter values.  These are the tensor rotation angles {alpha, beta, gamma, theta, phi, sigma_max}.
-        @type params:   list of float
-        @return:        The chi-squared or SSE value.
-        @rtype:         float
-        """
-
-        # Scaling.
-        if self.scaling_flag:
-            params = dot(params, self.scaling_matrix)
-
-        # Unpack the parameters.
-        if self.pivot_opt:
-            self._param_pivot = params[:3]
-            ave_pos_alpha, ave_pos_beta, ave_pos_gamma, axis_theta, axis_phi, sigma_max = params[3:]
-        else:
-            ave_pos_alpha, ave_pos_beta, ave_pos_gamma, axis_theta, axis_phi, sigma_max = params
-
-        # Generate the cone axis from the spherical angles.
-        spherical_to_cartesian([1.0, axis_theta, axis_phi], self.cone_axis)
-
-        # Pre-calculate the eigenframe rotation matrix.
-        two_vect_to_R(self.z_axis, self.cone_axis, self.R_eigen)
-
-        # The Kronecker product of the eigenframe rotation.
-        Rx2_eigen = kron_prod(self.R_eigen, self.R_eigen)
-
-        # Generate the 2nd degree Frame Order super matrix.
-        frame_order_2nd = compile_2nd_matrix_rotor(self.frame_order_2nd, Rx2_eigen, sigma_max)
-
-        # The average frame rotation matrix (and reduce and rotate the tensors).
-        self.reduce_and_rot(ave_pos_alpha, ave_pos_beta, ave_pos_gamma, frame_order_2nd)
-
-        # Pre-transpose matrices for faster calculations.
-        RT_eigen = transpose(self.R_eigen)
-        RT_ave = transpose(self.R_ave)
-
-        # Pre-calculate all the necessary vectors.
-        if self.pcs_flag:
-            self.calc_vectors(self._param_pivot, self.R_ave, RT_ave)
-
-        # Initial chi-squared (or SSE) value.
-        chi2_sum = 0.0
-
-        # Loop over each alignment.
-        for i in xrange(self.num_align):
-            # RDCs.
-            if self.rdc_flag:
-                # Loop over the RDCs.
-                for j in xrange(self.num_rdc):
-                    # The back calculated RDC.
-                    if not self.missing_rdc[i, j]:
-                        self.rdc_theta[i, j] = rdc_tensor(self.rdc_const[j], self.rdc_vect[j], self.A_3D_bc[i])
-
-                # Calculate and sum the single alignment chi-squared value (for the RDC).
-                chi2_sum = chi2_sum + chi2(self.rdc[i], self.rdc_theta[i], self.rdc_error[i])
-
-        # PCS via Monte Carlo integration.
-        if self.pcs_flag:
-            # Numerical integration of the PCSs.
-            pcs_numeric_int_rotor_qrint(points=self.sobol_angles, sigma_max=sigma_max, c=self.pcs_const, full_in_ref_frame=self.full_in_ref_frame, r_pivot_atom=self.r_pivot_atom, r_pivot_atom_rev=self.r_pivot_atom_rev, r_ln_pivot=self.r_ln_pivot, A=self.A_3D, R_eigen=self.R_eigen, RT_eigen=RT_eigen, Ri_prime=self.Ri_prime, pcs_theta=self.pcs_theta, pcs_theta_err=self.pcs_theta_err, missing_pcs=self.missing_pcs, error_flag=False)
-
-            # Calculate and sum the single alignment chi-squared value (for the PCS).
-            for i in xrange(self.num_align):
-                chi2_sum = chi2_sum + chi2(self.pcs[i], self.pcs_theta[i], self.pcs_error[i])
-
-        # Return the chi-squared value.
-        return chi2_sum
-
-
->>>>>>> 8e298b40
+
+
     def calc_vectors(self, pivot, R_ave, RT_ave):
         """Calculate the pivot to atom and lanthanide to pivot vectors for the target functions.
 
@@ -2289,12 +1771,8 @@
         # The pivot to atom vectors.
         for j in xrange(self.num_pcs):
             # The lanthanide to pivot vector.
-<<<<<<< HEAD
-            self.r_ln_pivot[:, j] = pivot - self.paramag_centre
-=======
             if self.pivot_opt:
                 self.r_ln_pivot[:, j] = pivot - self.paramag_centre
->>>>>>> 8e298b40
 
             # The rotated vectors.
             self.r_pivot_atom[:, j] = dot(R_ave, self.pcs_atoms[j] - pivot)
@@ -2383,9 +1861,6 @@
                 self.A_3D_bc[i] = dot(transpose(self.R_ave), dot(self.tensor_3D, self.R_ave))
 
             # Convert the tensor back to 5D, rank-1 form, as the back-calculated reduced tensor.
-<<<<<<< HEAD
-            to_5D(self.A_5D_bc[index1:index2], self.A_3D_bc[i])
-=======
             to_5D(self.A_5D_bc[index1:index2], self.A_3D_bc[i])
 
 
@@ -2417,5 +1892,4 @@
                 index2 = (i+1)*block_size
 
                 # Yield the next block.
-                yield points[index1:index2]
->>>>>>> 8e298b40
+                yield points[index1:index2]