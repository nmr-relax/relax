REMARK   4 THIS FILE COMPLIES WITH FORMAT V. 3.30, JUL-2011.                    
REMARK  40 CREATED BY RELAX (HTTP://WWW.NMR-RELAX.COM).                         
ATOM      1  C   AXE A   1      37.254   0.500  16.747  1.00  0.00           C  
<<<<<<< HEAD
ATOM      2  N   AXE A   1      26.837 -12.379  28.342  1.00  0.00           N  
=======
ATOM      2  N   AXE A   1      29.079  -9.607  32.234  1.00  0.00           N  
>>>>>>> 3d07c722
TER       3      AXE A   1                                                      
CONECT    1    2                                                                
CONECT    2    1                                                                
MASTER        0    0    0    0    0    0    0    0    2    1    2    0          
END                                                                             <|MERGE_RESOLUTION|>--- conflicted
+++ resolved
@@ -1,11 +1,7 @@
 REMARK   4 THIS FILE COMPLIES WITH FORMAT V. 3.30, JUL-2011.                    
 REMARK  40 CREATED BY RELAX (HTTP://WWW.NMR-RELAX.COM).                         
 ATOM      1  C   AXE A   1      37.254   0.500  16.747  1.00  0.00           C  
-<<<<<<< HEAD
-ATOM      2  N   AXE A   1      26.837 -12.379  28.342  1.00  0.00           N  
-=======
 ATOM      2  N   AXE A   1      29.079  -9.607  32.234  1.00  0.00           N  
->>>>>>> 3d07c722
 TER       3      AXE A   1                                                      
 CONECT    1    2                                                                
 CONECT    2    1                                                                
