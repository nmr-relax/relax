# Script for optimising the second rotor frame order test model of CaM.

# Python module imports.
from numpy import array, cross, float64, zeros
from numpy.linalg import norm

# relax module imports.
from lib.frame_order.rotor_axis import create_rotor_axis_alpha
from lib.geometry.lines import closest_point_ax
from lib.geometry.coord_transform import spherical_to_cartesian
from lib.geometry.vectors import vector_angle
from pipe_control.structure.mass import pipe_centre_of_mass


def alpha_angle(pivot=None, com=None, axis=None):
    """Calculate and return the rotor alpha angle."""

    # The CoM-pivot axis.
    com_piv = com - pivot
    com_piv /= norm(com_piv)

    # The mu_xy vector.
    z_axis = array([0, 0, 1], float64)
    mu_xy = cross(z_axis, com_piv)
    mu_xy /= norm(mu_xy)

    # The alpha angle.
    return vector_angle(mu_xy, axis, com_piv)


def shift_pivot(pivot_orig=None, com=None, axis=None):
    """Shift the pivot to the closest point on the rotor axis to the CoM.)"""

    # The closest point.
    pivot_new = closest_point_ax(line_pt=pivot_orig, axis=axis, point=com)

    # Printout.
    print("\n%-20s%s" % ("Original pivot:", pivot_orig))
    print("%-20s%s" % ("New pivot:", pivot_new))

    # Return the shifted pivot.
    return pivot_new


# The real parameter values.
<<<<<<< HEAD
AVE_POS_X, AVE_POS_Y, AVE_POS_Z = [ -20.859750185691549,   -2.450606987447843,   -2.191854570352916]
AVE_POS_ALPHA, AVE_POS_BETA, AVE_POS_GAMMA = [5.623468683852550, 0.435439748282942, 5.081265879629926]
=======
AVE_POS_X, AVE_POS_Y, AVE_POS_Z = [ -21.269217407269576,   -3.122610661328414,   -2.400652421655998]
AVE_POS_ALPHA, AVE_POS_BETA, AVE_POS_GAMMA = [5.623469076122531, 0.435439405668396, 5.081265529106499]
>>>>>>> a3eff97e
AXIS_THETA = 0.69828059079619353433
AXIS_PHI = 4.03227550621962294031
CONE_SIGMA_MAX = 30.0 / 360.0 * 2.0 * pi

# Reconstruct the rotation axis.
AXIS = zeros(3, float64)
spherical_to_cartesian([1, AXIS_THETA, AXIS_PHI], AXIS)
print("Rotation axis: %s" % AXIS)

# Create the data pipe.
pipe.create(pipe_name='frame order', pipe_type='frame order')

# Read the structures.
structure.read_pdb('1J7O_1st_NH.pdb', dir='..', set_mol_name='N-dom')
structure.read_pdb('1J7P_1st_NH_rot.pdb', dir='..', set_mol_name='C-dom')

# Set up the 15N and 1H spins.
structure.load_spins(spin_id='@N', ave_pos=False)
structure.load_spins(spin_id='@H', ave_pos=False)
spin.isotope(isotope='15N', spin_id='@N')
spin.isotope(isotope='1H', spin_id='@H')

# Define the magnetic dipole-dipole relaxation interaction.
interatom.define(spin_id1='@N', spin_id2='@H', direct_bond=True)
interatom.set_dist(spin_id1='@N', spin_id2='@H', ave_dist=1.041 * 1e-10)
interatom.unit_vectors()

# Loop over the alignments.
ln = ['dy', 'tb', 'tm', 'er']
for i in range(len(ln)):
    # Load the RDCs.
    rdc.read(align_id=ln[i], file='rdc_%s.txt'%ln[i], spin_id1_col=1, spin_id2_col=2, data_col=3, error_col=4)

    # The PCS.
    pcs.read(align_id=ln[i], file='pcs_%s.txt'%ln[i], mol_name_col=1, res_num_col=2, spin_name_col=5, data_col=6, error_col=7)

    # The temperature and field strength.
    spectrometer.temperature(id=ln[i], temp=303)
    spectrometer.frequency(id=ln[i], frq=900e6)

# Load the N-domain tensors (the full tensors).
script('../tensors.py')

# Define the domains.
domain(id='N', spin_id="#N-dom")
domain(id='C', spin_id="#C-dom")

# The tensor domains and reductions.
full = ['Dy N-dom', 'Tb N-dom', 'Tm N-dom', 'Er N-dom']
red =  ['Dy C-dom', 'Tb C-dom', 'Tm C-dom', 'Er C-dom']
ids = ['dy', 'tb', 'tm', 'er']
for i in range(len(full)):
    # Initialise the reduced tensor.
    align_tensor.init(tensor=red[i], align_id=ids[i], params=(0, 0, 0, 0, 0))

    # Set the domain info.
    align_tensor.set_domain(tensor=full[i], domain='N')
    align_tensor.set_domain(tensor=red[i], domain='C')

    # Specify which tensor is reduced.
    align_tensor.reduction(full_tensor=full[i], red_tensor=red[i])

# Select the model.
frame_order.select_model('rotor')

# Set the reference domain.
frame_order.ref_domain('N')

# Set the initial pivot point.
pivot = shift_pivot(pivot_orig=array([ 37.254, 0.5, 16.7465]), com=pipe_centre_of_mass(verbosity=0), axis=AXIS)
frame_order.pivot(pivot, fix=True)

# Set the paramagnetic centre.
paramag.centre(pos=[35.934, 12.194, -4.206])

# Check the minimum (at a very high quality to check that the chi-squared value is zero).
frame_order.num_int_pts(num=100000)
value.set(param='ave_pos_x', val=AVE_POS_X)
value.set(param='ave_pos_y', val=AVE_POS_Y)
value.set(param='ave_pos_z', val=AVE_POS_Z)
value.set(param='ave_pos_alpha', val=AVE_POS_ALPHA)
value.set(param='ave_pos_beta', val=AVE_POS_BETA)
value.set(param='ave_pos_gamma', val=AVE_POS_GAMMA)
value.set(param='axis_alpha', val=alpha_angle(pivot=pivot, com=pipe_centre_of_mass(verbosity=0), axis=AXIS))
value.set(param='cone_sigma_max', val=CONE_SIGMA_MAX)
minimise.calculate()

# Create the PDB representation of the true state.
frame_order.pdb_model(ave_pos='ave_pos_true', rep='frame_order_true', dist=None, compress_type=2, force=True)
<<<<<<< HEAD

# Grid search (low quality for speed).
frame_order.num_int_pts(num=100)
grid_search(inc=[None, None, None, None, None, None, 21, 21])

=======

# Save the state.
state.save('frame_order_true', force=True)

# Grid search (low quality for speed).
frame_order.num_int_pts(num=100)
grid_search(inc=[None, None, None, None, None, None, 21, 21])

>>>>>>> a3eff97e
# Iterative optimisation with increasing precision.
num_int_pts = [100, 1000, 10000, 50000]
func_tol = [1e-2, 1e-3, 5e-3, 1e-4]
for i in range(len(num_int_pts)):
    frame_order.num_int_pts(num=num_int_pts[i])
    minimise('simplex', func_tol=func_tol[i])

# Store the result.
frame_order.pdb_model(ave_pos='ave_pos_fixed_piv', rep='frame_order_fixed_piv', dist=None, compress_type=2, force=True)

<<<<<<< HEAD
=======
# Save the state.
state.save('frame_order_fixed_piv', force=True)

>>>>>>> a3eff97e
# Optimise the pivot and model, again iterating with increasing precision.
frame_order.pivot(pivot, fix=False)
num_int_pts = [100, 1000, 10000, 50000]
func_tol = [1e-2, 1e-3, 5e-3, 1e-4]
for i in range(len(num_int_pts)):
    frame_order.num_int_pts(num=num_int_pts[i])
    minimise('simplex', func_tol=func_tol[i])

# The distance from the optimised pivot and the rotation axis.
opt_piv = array([cdp.pivot_x, cdp.pivot_y, cdp.pivot_z])
print("\n\nOptimised pivot displacement: %s" % norm(pivot - opt_piv))
pt = closest_point_ax(line_pt=pivot, axis=AXIS, point=opt_piv)
print("Distance from axis: %s\n" % norm(pt - opt_piv))

# Recreate the axis and compare to the original.
opt_axis = create_rotor_axis_alpha(alpha=cdp.axis_alpha, pivot=opt_piv, point=pipe_centre_of_mass(verbosity=0))
print("Original axis:   %s" % AXIS)
print("Optimised axis:  %s" % opt_axis)

# Test Monte Carlo simulations (at low quality for speed).
frame_order.num_int_pts(num=100)
monte_carlo.setup(number=5)
monte_carlo.create_data()
monte_carlo.initial_values()
minimise('simplex', func_tol=1e-2)
eliminate()
monte_carlo.error_analysis()

# Create the PDB representation.
frame_order.pdb_model(ave_pos='ave_pos', rep='frame_order', dist=None, compress_type=2, force=True)

# PyMOL.
<<<<<<< HEAD
pymol.view()
pymol.command('show spheres')
=======
>>>>>>> a3eff97e
pymol.frame_order(ave_pos='ave_pos_true', rep='frame_order_true', dist=None)
pymol.frame_order(ave_pos='ave_pos_fixed_piv', rep='frame_order_fixed_piv', dist=None)
pymol.frame_order(ave_pos='ave_pos', rep='frame_order', dist=None)

# Save the state.
state.save('frame_order', force=True)<|MERGE_RESOLUTION|>--- conflicted
+++ resolved
@@ -43,13 +43,8 @@
 
 
 # The real parameter values.
-<<<<<<< HEAD
-AVE_POS_X, AVE_POS_Y, AVE_POS_Z = [ -20.859750185691549,   -2.450606987447843,   -2.191854570352916]
-AVE_POS_ALPHA, AVE_POS_BETA, AVE_POS_GAMMA = [5.623468683852550, 0.435439748282942, 5.081265879629926]
-=======
 AVE_POS_X, AVE_POS_Y, AVE_POS_Z = [ -21.269217407269576,   -3.122610661328414,   -2.400652421655998]
 AVE_POS_ALPHA, AVE_POS_BETA, AVE_POS_GAMMA = [5.623469076122531, 0.435439405668396, 5.081265529106499]
->>>>>>> a3eff97e
 AXIS_THETA = 0.69828059079619353433
 AXIS_PHI = 4.03227550621962294031
 CONE_SIGMA_MAX = 30.0 / 360.0 * 2.0 * pi
@@ -139,13 +134,6 @@
 
 # Create the PDB representation of the true state.
 frame_order.pdb_model(ave_pos='ave_pos_true', rep='frame_order_true', dist=None, compress_type=2, force=True)
-<<<<<<< HEAD
-
-# Grid search (low quality for speed).
-frame_order.num_int_pts(num=100)
-grid_search(inc=[None, None, None, None, None, None, 21, 21])
-
-=======
 
 # Save the state.
 state.save('frame_order_true', force=True)
@@ -154,7 +142,6 @@
 frame_order.num_int_pts(num=100)
 grid_search(inc=[None, None, None, None, None, None, 21, 21])
 
->>>>>>> a3eff97e
 # Iterative optimisation with increasing precision.
 num_int_pts = [100, 1000, 10000, 50000]
 func_tol = [1e-2, 1e-3, 5e-3, 1e-4]
@@ -165,12 +152,9 @@
 # Store the result.
 frame_order.pdb_model(ave_pos='ave_pos_fixed_piv', rep='frame_order_fixed_piv', dist=None, compress_type=2, force=True)
 
-<<<<<<< HEAD
-=======
 # Save the state.
 state.save('frame_order_fixed_piv', force=True)
 
->>>>>>> a3eff97e
 # Optimise the pivot and model, again iterating with increasing precision.
 frame_order.pivot(pivot, fix=False)
 num_int_pts = [100, 1000, 10000, 50000]
@@ -203,11 +187,6 @@
 frame_order.pdb_model(ave_pos='ave_pos', rep='frame_order', dist=None, compress_type=2, force=True)
 
 # PyMOL.
-<<<<<<< HEAD
-pymol.view()
-pymol.command('show spheres')
-=======
->>>>>>> a3eff97e
 pymol.frame_order(ave_pos='ave_pos_true', rep='frame_order_true', dist=None)
 pymol.frame_order(ave_pos='ave_pos_fixed_piv', rep='frame_order_fixed_piv', dist=None)
 pymol.frame_order(ave_pos='ave_pos', rep='frame_order', dist=None)
