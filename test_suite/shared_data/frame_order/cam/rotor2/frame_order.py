# Script for optimising the second rotor frame order test model of CaM.

# Python module imports.
from numpy import array, cross, float64, zeros
from numpy.linalg import norm

# relax module imports.
from lib.frame_order.rotor_axis import create_rotor_axis_alpha
from lib.geometry.lines import closest_point_ax
from lib.geometry.coord_transform import spherical_to_cartesian
from lib.geometry.vectors import vector_angle
from pipe_control.structure.mass import pipe_centre_of_mass


def alpha_angle(pivot=None, com=None, axis=None):
    """Calculate and return the rotor alpha angle."""

    # The CoM-pivot axis.
    com_piv = com - pivot
    com_piv /= norm(com_piv)

    # The mu_xy vector.
    z_axis = array([0, 0, 1], float64)
    mu_xy = cross(z_axis, com_piv)
    mu_xy /= norm(mu_xy)

    # The alpha angle.
    return vector_angle(mu_xy, axis, com_piv)


def shift_pivot(pivot_orig=None, com=None, axis=None):
    """Shift the pivot to the closest point on the rotor axis to the CoM.)"""

    # The closest point.
    pivot_new = closest_point_ax(line_pt=pivot_orig, axis=axis, point=com)

    # Printout.
    print("\n%-20s%s" % ("Original pivot:", pivot_orig))
    print("%-20s%s" % ("New pivot:", pivot_new))

    # Return the shifted pivot.
    return pivot_new


# The real parameter values.
AVE_POS_X, AVE_POS_Y, AVE_POS_Z = [ -21.269217407269576,   -3.122610661328414,   -2.400652421655998]
AVE_POS_ALPHA, AVE_POS_BETA, AVE_POS_GAMMA = [5.623469076122531, 0.435439405668396, 5.081265529106499]
AXIS_THETA = 0.69828059079619353433
AXIS_PHI = 4.03227550621962294031
CONE_SIGMA_MAX = 30.0 / 360.0 * 2.0 * pi

# Reconstruct the rotation axis.
AXIS = zeros(3, float64)
spherical_to_cartesian([1, AXIS_THETA, AXIS_PHI], AXIS)
print("Rotation axis: %s" % AXIS)

# Create the data pipe.
pipe.create(pipe_name='frame order', pipe_type='frame order')

# Read the structures.
structure.read_pdb('1J7O_1st_NH.pdb', dir='..', set_mol_name='N-dom')
structure.read_pdb('1J7P_1st_NH_rot.pdb', dir='..', set_mol_name='C-dom')

# Set up the 15N and 1H spins.
structure.load_spins(spin_id='@N', ave_pos=False)
structure.load_spins(spin_id='@H', ave_pos=False)
spin.isotope(isotope='15N', spin_id='@N')
spin.isotope(isotope='1H', spin_id='@H')

# Define the magnetic dipole-dipole relaxation interaction.
interatom.define(spin_id1='@N', spin_id2='@H', direct_bond=True)
interatom.set_dist(spin_id1='@N', spin_id2='@H', ave_dist=1.041 * 1e-10)
interatom.unit_vectors()

# Loop over the alignments.
ln = ['dy', 'tb', 'tm', 'er']
for i in range(len(ln)):
    # Load the RDCs.
    rdc.read(align_id=ln[i], file='rdc_%s.txt'%ln[i], spin_id1_col=1, spin_id2_col=2, data_col=3, error_col=4)

    # The PCS.
    pcs.read(align_id=ln[i], file='pcs_%s.txt'%ln[i], mol_name_col=1, res_num_col=2, spin_name_col=5, data_col=6, error_col=7)

    # The temperature and field strength.
    spectrometer.temperature(id=ln[i], temp=303)
    spectrometer.frequency(id=ln[i], frq=900e6)

# Load the N-domain tensors (the full tensors).
script('../tensors.py')

# Define the domains.
domain(id='N', spin_id="#N-dom")
domain(id='C', spin_id="#C-dom")

# The tensor domains and reductions.
full = ['Dy N-dom', 'Tb N-dom', 'Tm N-dom', 'Er N-dom']
red =  ['Dy C-dom', 'Tb C-dom', 'Tm C-dom', 'Er C-dom']
ids = ['dy', 'tb', 'tm', 'er']
for i in range(len(full)):
    # Initialise the reduced tensor.
    align_tensor.init(tensor=red[i], align_id=ids[i], params=(0, 0, 0, 0, 0))

    # Set the domain info.
    align_tensor.set_domain(tensor=full[i], domain='N')
    align_tensor.set_domain(tensor=red[i], domain='C')

    # Specify which tensor is reduced.
    align_tensor.reduction(full_tensor=full[i], red_tensor=red[i])

# Select the model.
frame_order.select_model('rotor')

# Set the reference domain.
frame_order.ref_domain('N')

# Set the initial pivot point.
pivot = shift_pivot(pivot_orig=array([ 37.254, 0.5, 16.7465]), com=pipe_centre_of_mass(verbosity=0), axis=AXIS)
frame_order.pivot(pivot, fix=True)

# Set the paramagnetic centre.
paramag.centre(pos=[35.934, 12.194, -4.206])

# Check the minimum (at a very high quality to check that the chi-squared value is zero).
frame_order.num_int_pts(num=100000)
value.set(param='ave_pos_x', val=AVE_POS_X)
value.set(param='ave_pos_y', val=AVE_POS_Y)
value.set(param='ave_pos_z', val=AVE_POS_Z)
value.set(param='ave_pos_alpha', val=AVE_POS_ALPHA)
value.set(param='ave_pos_beta', val=AVE_POS_BETA)
value.set(param='ave_pos_gamma', val=AVE_POS_GAMMA)
value.set(param='axis_alpha', val=alpha_angle(pivot=pivot, com=pipe_centre_of_mass(verbosity=0), axis=AXIS))
value.set(param='cone_sigma_max', val=CONE_SIGMA_MAX)
minimise.calculate()

# Create the PDB representation of the true state.
frame_order.pdb_model(ave_pos='ave_pos_true', rep='frame_order_true', dist=None, compress_type=2, force=True)

# Save the state.
state.save('frame_order_true', force=True)

# Grid search (low quality for speed).
<<<<<<< HEAD
frame_order.num_int_pts(num=100)
grid_search(inc=[None, None, None, None, None, None, 21, 21])

# Iterative optimisation with increasing precision.
num_int_pts = [100, 1000, 10000, 50000]
func_tol = [1e-2, 1e-3, 5e-3, 1e-4]
for i in range(len(num_int_pts)):
    frame_order.num_int_pts(num=num_int_pts[i])
    minimise('simplex', func_tol=func_tol[i])
=======
frame_order.num_int_pts(num=200)
minimise.grid_search(inc=[None, None, None, None, None, None, 21, 21])

# Iterative optimisation with increasing precision.
num_int_pts = [1000, 10000, 50000]
func_tol = [1e-2, 1e-3, 1e-4]
for i in range(len(num_int_pts)):
    frame_order.num_int_pts(num=num_int_pts[i])
    minimise.execute('simplex', func_tol=func_tol[i])
>>>>>>> e97b06f0

# Store the result.
frame_order.pdb_model(ave_pos='ave_pos_fixed_piv', rep='frame_order_fixed_piv', dist=None, compress_type=2, force=True)

# Save the state.
state.save('frame_order_fixed_piv', force=True)

# Optimise the pivot and model, again iterating with increasing precision.
frame_order.pivot(pivot, fix=False)
<<<<<<< HEAD
num_int_pts = [100, 1000, 10000, 50000]
func_tol = [1e-2, 1e-3, 5e-3, 1e-4]
for i in range(len(num_int_pts)):
    frame_order.num_int_pts(num=num_int_pts[i])
    minimise('simplex', func_tol=func_tol[i])
=======
num_int_pts = [1000, 10000, 50000]
func_tol = [1e-2, 1e-3, 1e-4]
for i in range(len(num_int_pts)):
    frame_order.num_int_pts(num=num_int_pts[i])
    minimise.execute('simplex', func_tol=func_tol[i])
>>>>>>> e97b06f0

# The distance from the optimised pivot and the rotation axis.
opt_piv = array([cdp.pivot_x, cdp.pivot_y, cdp.pivot_z])
print("\n\nOptimised pivot displacement: %s" % norm(pivot - opt_piv))
pt = closest_point_ax(line_pt=pivot, axis=AXIS, point=opt_piv)
print("Distance from axis: %s\n" % norm(pt - opt_piv))

# Recreate the axis and compare to the original.
opt_axis = create_rotor_axis_alpha(alpha=cdp.axis_alpha, pivot=opt_piv, point=pipe_centre_of_mass(verbosity=0))
print("Original axis:   %s" % AXIS)
print("Optimised axis:  %s" % opt_axis)

<<<<<<< HEAD
# Test Monte Carlo simulations (at low quality for speed).
frame_order.num_int_pts(num=100)
monte_carlo.setup(number=5)
monte_carlo.create_data()
monte_carlo.initial_values()
minimise('simplex', func_tol=1e-2)
=======
# Test Monte Carlo simulations.
frame_order.num_int_pts(num=10000)
monte_carlo.setup(number=5)
monte_carlo.create_data()
monte_carlo.initial_values()
minimise.execute('simplex', func_tol=1e-2)
>>>>>>> e97b06f0
eliminate()
monte_carlo.error_analysis()

# Create the PDB representation.
frame_order.pdb_model(ave_pos='ave_pos', rep='frame_order', dist=None, compress_type=2, force=True)

# PyMOL.
pymol.frame_order(ave_pos='ave_pos_true', rep='frame_order_true', dist=None)
pymol.frame_order(ave_pos='ave_pos_fixed_piv', rep='frame_order_fixed_piv', dist=None)
pymol.frame_order(ave_pos='ave_pos', rep='frame_order', dist=None)

# Save the state.
state.save('frame_order', force=True)<|MERGE_RESOLUTION|>--- conflicted
+++ resolved
@@ -139,27 +139,15 @@
 state.save('frame_order_true', force=True)
 
 # Grid search (low quality for speed).
-<<<<<<< HEAD
-frame_order.num_int_pts(num=100)
+frame_order.num_int_pts(num=200)
 grid_search(inc=[None, None, None, None, None, None, 21, 21])
-
-# Iterative optimisation with increasing precision.
-num_int_pts = [100, 1000, 10000, 50000]
-func_tol = [1e-2, 1e-3, 5e-3, 1e-4]
-for i in range(len(num_int_pts)):
-    frame_order.num_int_pts(num=num_int_pts[i])
-    minimise('simplex', func_tol=func_tol[i])
-=======
-frame_order.num_int_pts(num=200)
-minimise.grid_search(inc=[None, None, None, None, None, None, 21, 21])
 
 # Iterative optimisation with increasing precision.
 num_int_pts = [1000, 10000, 50000]
 func_tol = [1e-2, 1e-3, 1e-4]
 for i in range(len(num_int_pts)):
     frame_order.num_int_pts(num=num_int_pts[i])
-    minimise.execute('simplex', func_tol=func_tol[i])
->>>>>>> e97b06f0
+    minimise('simplex', func_tol=func_tol[i])
 
 # Store the result.
 frame_order.pdb_model(ave_pos='ave_pos_fixed_piv', rep='frame_order_fixed_piv', dist=None, compress_type=2, force=True)
@@ -169,19 +157,11 @@
 
 # Optimise the pivot and model, again iterating with increasing precision.
 frame_order.pivot(pivot, fix=False)
-<<<<<<< HEAD
-num_int_pts = [100, 1000, 10000, 50000]
-func_tol = [1e-2, 1e-3, 5e-3, 1e-4]
-for i in range(len(num_int_pts)):
-    frame_order.num_int_pts(num=num_int_pts[i])
-    minimise('simplex', func_tol=func_tol[i])
-=======
 num_int_pts = [1000, 10000, 50000]
 func_tol = [1e-2, 1e-3, 1e-4]
 for i in range(len(num_int_pts)):
     frame_order.num_int_pts(num=num_int_pts[i])
-    minimise.execute('simplex', func_tol=func_tol[i])
->>>>>>> e97b06f0
+    minimise('simplex', func_tol=func_tol[i])
 
 # The distance from the optimised pivot and the rotation axis.
 opt_piv = array([cdp.pivot_x, cdp.pivot_y, cdp.pivot_z])
@@ -194,21 +174,12 @@
 print("Original axis:   %s" % AXIS)
 print("Optimised axis:  %s" % opt_axis)
 
-<<<<<<< HEAD
-# Test Monte Carlo simulations (at low quality for speed).
-frame_order.num_int_pts(num=100)
-monte_carlo.setup(number=5)
-monte_carlo.create_data()
-monte_carlo.initial_values()
-minimise('simplex', func_tol=1e-2)
-=======
 # Test Monte Carlo simulations.
 frame_order.num_int_pts(num=10000)
 monte_carlo.setup(number=5)
 monte_carlo.create_data()
 monte_carlo.initial_values()
-minimise.execute('simplex', func_tol=1e-2)
->>>>>>> e97b06f0
+minimise('simplex', func_tol=1e-2)
 eliminate()
 monte_carlo.error_analysis()
 
