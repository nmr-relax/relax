# Script for optimising the second rotor frame order test model of CaM.

# Python module imports.
from numpy import array, cross, float64, zeros
from numpy.linalg import norm

# relax module imports.
from lib.frame_order.rotor_axis import create_rotor_axis_alpha
from lib.geometry.lines import closest_point_ax
from lib.geometry.coord_transform import spherical_to_cartesian
from lib.geometry.vectors import vector_angle
from pipe_control.structure.mass import pipe_centre_of_mass


def alpha_angle(pivot=None, com=None, axis=None):
    """Calculate and return the rotor alpha angle."""

    # The CoM-pivot axis.
    com_piv = com - pivot
    com_piv /= norm(com_piv)

    # The mu_xy vector.
    z_axis = array([0, 0, 1], float64)
    mu_xy = cross(z_axis, com_piv)
    mu_xy /= norm(mu_xy)

    # The alpha angle.
    return vector_angle(mu_xy, axis, com_piv)


def shift_pivot(pivot_orig=None, com=None, axis=None):
    """Shift the pivot to the closest point on the rotor axis to the CoM.)"""

    # The closest point.
    pivot_new = closest_point_ax(line_pt=pivot_orig, axis=axis, point=com)

    # Printout.
    print("\n%-20s%s" % ("Original pivot:", pivot_orig))
    print("%-20s%s" % ("New pivot:", pivot_new))

    # Return the shifted pivot.
    return pivot_new


# The real parameter values.
AVE_POS_X, AVE_POS_Y, AVE_POS_Z = [ -21.269217407269576,   -3.122610661328414,   -2.400652421655998]
AVE_POS_ALPHA, AVE_POS_BETA, AVE_POS_GAMMA = [5.623469076122531, 0.435439405668396, 5.081265529106499]
AXIS_THETA = 0.69828059079619353433
AXIS_PHI = 4.03227550621962294031
CONE_SIGMA_MAX = 30.0 / 360.0 * 2.0 * pi

# Reconstruct the rotation axis.
AXIS = zeros(3, float64)
spherical_to_cartesian([1, AXIS_THETA, AXIS_PHI], AXIS)
print("Rotation axis: %s" % AXIS)

# Create the data pipe.
pipe.create(pipe_name='frame order', pipe_type='frame order')

# Read the structures.
structure.read_pdb('1J7O_1st_NH.pdb', dir='..', set_mol_name='N-dom')
structure.read_pdb('1J7P_1st_NH_rot.pdb', dir='..', set_mol_name='C-dom')

# Set up the 15N and 1H spins.
structure.load_spins(spin_id='@N', ave_pos=False)
structure.load_spins(spin_id='@H', ave_pos=False)
spin.isotope(isotope='15N', spin_id='@N')
spin.isotope(isotope='1H', spin_id='@H')

# Define the magnetic dipole-dipole relaxation interaction.
interatom.define(spin_id1='@N', spin_id2='@H', direct_bond=True)
interatom.set_dist(spin_id1='@N', spin_id2='@H', ave_dist=1.041 * 1e-10)
interatom.unit_vectors()

# Loop over the alignments.
ln = ['dy', 'tb', 'tm', 'er']
for i in range(len(ln)):
    # Load the RDCs.
    rdc.read(align_id=ln[i], file='rdc_%s.txt'%ln[i], spin_id1_col=1, spin_id2_col=2, data_col=3, error_col=4)

    # The PCS.
    pcs.read(align_id=ln[i], file='pcs_%s.txt'%ln[i], mol_name_col=1, res_num_col=2, spin_name_col=5, data_col=6, error_col=7)

    # The temperature and field strength.
    spectrometer.temperature(id=ln[i], temp=303)
    spectrometer.frequency(id=ln[i], frq=900e6)

# Load the N-domain tensors (the full tensors).
script('../tensors.py')

# Define the domains.
domain(id='N', spin_id="#N-dom")
domain(id='C', spin_id="#C-dom")

# The tensor domains and reductions.
full = ['Dy N-dom', 'Tb N-dom', 'Tm N-dom', 'Er N-dom']
red =  ['Dy C-dom', 'Tb C-dom', 'Tm C-dom', 'Er C-dom']
ids = ['dy', 'tb', 'tm', 'er']
for i in range(len(full)):
    # Initialise the reduced tensor.
    align_tensor.init(tensor=red[i], align_id=ids[i], params=(0, 0, 0, 0, 0))

    # Set the domain info.
    align_tensor.set_domain(tensor=full[i], domain='N')
    align_tensor.set_domain(tensor=red[i], domain='C')

    # Specify which tensor is reduced.
    align_tensor.reduction(full_tensor=full[i], red_tensor=red[i])

# Select the model.
frame_order.select_model('rotor')

# Set the reference domain.
frame_order.ref_domain('N')

# Set the initial pivot point.
pivot = shift_pivot(pivot_orig=array([ 37.254, 0.5, 16.7465]), com=pipe_centre_of_mass(verbosity=0), axis=AXIS)
frame_order.pivot(pivot, fix=True)

# Set the paramagnetic centre.
paramag.centre(pos=[35.934, 12.194, -4.206])

# Check the minimum (at a very high quality to check that the chi-squared value is zero).
frame_order.num_int_pts(num=100000)
value.set(param='ave_pos_x', val=AVE_POS_X)
value.set(param='ave_pos_y', val=AVE_POS_Y)
value.set(param='ave_pos_z', val=AVE_POS_Z)
value.set(param='ave_pos_alpha', val=AVE_POS_ALPHA)
value.set(param='ave_pos_beta', val=AVE_POS_BETA)
value.set(param='ave_pos_gamma', val=AVE_POS_GAMMA)
value.set(param='axis_alpha', val=alpha_angle(pivot=pivot, com=pipe_centre_of_mass(verbosity=0), axis=AXIS))
value.set(param='cone_sigma_max', val=CONE_SIGMA_MAX)
minimise.calculate()

# Create the PDB representation of the true state.
frame_order.pdb_model(ave_pos='ave_pos_true', rep='frame_order_true', dist=None, compress_type=2, force=True)

# Save the state.
state.save('frame_order_true', force=True)

# Grid search (low quality for speed).
frame_order.num_int_pts(num=100)
grid_search(inc=[None, None, None, None, None, None, 21, 21])

<<<<<<< HEAD
# Iterative optimisation with increasing precision.
num_int_pts = [100, 1000, 10000, 50000]
func_tol = [1e-2, 1e-3, 5e-3, 1e-4]
for i in range(len(num_int_pts)):
    frame_order.num_int_pts(num=num_int_pts[i])
    minimise('simplex', func_tol=func_tol[i])
=======
# Optimise.
minimise.grid_search(inc=5)
minimise.execute('simplex', constraints=True)
>>>>>>> 933b2c22

# Store the result.
frame_order.pdb_model(ave_pos='ave_pos_fixed_piv', rep='frame_order_fixed_piv', dist=None, compress_type=2, force=True)

# Save the state.
state.save('frame_order_fixed_piv', force=True)

# Optimise the pivot and model, again iterating with increasing precision.
frame_order.pivot(pivot, fix=False)
<<<<<<< HEAD
num_int_pts = [100, 1000, 10000, 50000]
func_tol = [1e-2, 1e-3, 5e-3, 1e-4]
for i in range(len(num_int_pts)):
    frame_order.num_int_pts(num=num_int_pts[i])
    minimise('simplex', func_tol=func_tol[i])
=======
minimise.execute('simplex', constraints=True)
>>>>>>> 933b2c22

# The distance from the optimised pivot and the rotation axis.
opt_piv = array([cdp.pivot_x, cdp.pivot_y, cdp.pivot_z])
print("\n\nOptimised pivot displacement: %s" % norm(pivot - opt_piv))
pt = closest_point_ax(line_pt=pivot, axis=AXIS, point=opt_piv)
print("Distance from axis: %s\n" % norm(pt - opt_piv))

# Recreate the axis and compare to the original.
opt_axis = create_rotor_axis_alpha(alpha=cdp.axis_alpha, pivot=opt_piv, point=pipe_centre_of_mass(verbosity=0))
print("Original axis:   %s" % AXIS)
print("Optimised axis:  %s" % opt_axis)

# Test Monte Carlo simulations (at low quality for speed).
frame_order.num_int_pts(num=100)
monte_carlo.setup(number=5)
monte_carlo.create_data()
monte_carlo.initial_values()
<<<<<<< HEAD
minimise('simplex', func_tol=1e-2)
=======
minimise.execute('simplex', constraints=False)
>>>>>>> 933b2c22
eliminate()
monte_carlo.error_analysis()

# Create the PDB representation.
frame_order.pdb_model(ave_pos='ave_pos', rep='frame_order', dist=None, compress_type=2, force=True)

# PyMOL.
pymol.frame_order(ave_pos='ave_pos_true', rep='frame_order_true', dist=None)
pymol.frame_order(ave_pos='ave_pos_fixed_piv', rep='frame_order_fixed_piv', dist=None)
pymol.frame_order(ave_pos='ave_pos', rep='frame_order', dist=None)

# Save the state.
state.save('frame_order', force=True)<|MERGE_RESOLUTION|>--- conflicted
+++ resolved
@@ -140,20 +140,14 @@
 
 # Grid search (low quality for speed).
 frame_order.num_int_pts(num=100)
-grid_search(inc=[None, None, None, None, None, None, 21, 21])
+minimise.grid_search(inc=[None, None, None, None, None, None, 21, 21])
 
-<<<<<<< HEAD
 # Iterative optimisation with increasing precision.
 num_int_pts = [100, 1000, 10000, 50000]
 func_tol = [1e-2, 1e-3, 5e-3, 1e-4]
 for i in range(len(num_int_pts)):
     frame_order.num_int_pts(num=num_int_pts[i])
-    minimise('simplex', func_tol=func_tol[i])
-=======
-# Optimise.
-minimise.grid_search(inc=5)
-minimise.execute('simplex', constraints=True)
->>>>>>> 933b2c22
+    minimise.execute('simplex', func_tol=func_tol[i])
 
 # Store the result.
 frame_order.pdb_model(ave_pos='ave_pos_fixed_piv', rep='frame_order_fixed_piv', dist=None, compress_type=2, force=True)
@@ -163,15 +157,11 @@
 
 # Optimise the pivot and model, again iterating with increasing precision.
 frame_order.pivot(pivot, fix=False)
-<<<<<<< HEAD
 num_int_pts = [100, 1000, 10000, 50000]
 func_tol = [1e-2, 1e-3, 5e-3, 1e-4]
 for i in range(len(num_int_pts)):
     frame_order.num_int_pts(num=num_int_pts[i])
-    minimise('simplex', func_tol=func_tol[i])
-=======
-minimise.execute('simplex', constraints=True)
->>>>>>> 933b2c22
+    minimise.execute('simplex', func_tol=func_tol[i])
 
 # The distance from the optimised pivot and the rotation axis.
 opt_piv = array([cdp.pivot_x, cdp.pivot_y, cdp.pivot_z])
@@ -189,11 +179,7 @@
 monte_carlo.setup(number=5)
 monte_carlo.create_data()
 monte_carlo.initial_values()
-<<<<<<< HEAD
-minimise('simplex', func_tol=1e-2)
-=======
-minimise.execute('simplex', constraints=False)
->>>>>>> 933b2c22
+minimise.execute('simplex', func_tol=1e-2)
 eliminate()
 monte_carlo.error_analysis()
 
