--- conflicted
+++ resolved
@@ -130,28 +130,7 @@
 value.set(param='ave_pos_beta', val=AVE_POS_BETA)
 value.set(param='ave_pos_gamma', val=AVE_POS_GAMMA)
 value.set(param='axis_alpha', val=alpha_angle(pivot=pivot, com=pipe_centre_of_mass(verbosity=0), axis=AXIS))
-<<<<<<< HEAD
 minimise.calculate()
-
-# Create the PDB representation of the true state.
-frame_order.pdb_model(ave_pos='ave_pos_true', rep='frame_order_true', dist=None, compress_type=2, force=True)
-
-# Save the state.
-state.save('frame_order_true', force=True)
-
-# Grid search (low quality for speed).
-frame_order.num_int_pts(num=100)
-grid_search(inc=[None, None, None, None, None, 21])
-
-# Iterative optimisation with increasing precision.
-num_int_pts = [100, 1000, 10000, 50000]
-func_tol = [1e-2, 1e-3, 5e-3, 1e-4]
-for i in range(len(num_int_pts)):
-    frame_order.num_int_pts(num=num_int_pts[i])
-    minimise('simplex', func_tol=func_tol[i])
-
-=======
-calc()
 
 # Create the PDB representation of the true state.
 frame_order.pdb_model(ave_pos='ave_pos_true', rep='frame_order_true', dist=None, compress_type=2, force=True)
@@ -170,7 +149,6 @@
     frame_order.num_int_pts(num=num_int_pts[i])
     minimise('simplex', func_tol=func_tol[i])
 
->>>>>>> f5275de5
 # Store the result.
 frame_order.pdb_model(ave_pos='ave_pos_fixed_piv', rep='frame_order_fixed_piv', dist=None, compress_type=2, force=True)
 
@@ -179,13 +157,8 @@
 
 # Optimise the pivot and model, again iterating with increasing precision.
 frame_order.pivot(pivot, fix=False)
-<<<<<<< HEAD
-num_int_pts = [100, 1000, 10000, 50000]
-func_tol = [1e-2, 1e-3, 5e-3, 1e-4]
-=======
 num_int_pts = [1000, 10000, 50000]
 func_tol = [1e-2, 1e-3, 1e-4]
->>>>>>> f5275de5
 for i in range(len(num_int_pts)):
     frame_order.num_int_pts(num=num_int_pts[i])
     minimise('simplex', func_tol=func_tol[i])
@@ -202,11 +175,7 @@
 print("Optimised axis:  %s" % opt_axis)
 
 # Test Monte Carlo simulations (at low quality for speed).
-<<<<<<< HEAD
-frame_order.num_int_pts(num=100)
-=======
 frame_order.num_int_pts(num=10000)
->>>>>>> f5275de5
 monte_carlo.setup(number=5)
 monte_carlo.create_data()
 monte_carlo.initial_values()
