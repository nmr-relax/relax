###############################################################################
#                                                                             #
# Copyright (C) 2012-2014 Edward d'Auvergne                                   #
#                                                                             #
# This file is part of the program relax (http://www.nmr-relax.com).          #
#                                                                             #
# This program is free software: you can redistribute it and/or modify        #
# it under the terms of the GNU General Public License as published by        #
# the Free Software Foundation, either version 3 of the License, or           #
# (at your option) any later version.                                         #
#                                                                             #
# This program is distributed in the hope that it will be useful,             #
# but WITHOUT ANY WARRANTY; without even the implied warranty of              #
# MERCHANTABILITY or FITNESS FOR A PARTICULAR PURPOSE.  See the               #
# GNU General Public License for more details.                                #
#                                                                             #
# You should have received a copy of the GNU General Public License           #
# along with this program.  If not, see <http://www.gnu.org/licenses/>.       #
#                                                                             #
###############################################################################

# Module docstring.
"""Module containing the base class for the distribution and alignment data generation."""

# Python module imports.
import locale
from math import pi
<<<<<<< HEAD
from numpy import array, cross, dot, eye, float32, float64, inner, tensordot, transpose, zeros
=======
from numpy import array, cross, dot, eye, float64, tensordot, transpose, zeros
>>>>>>> a3eff97e
from lib.compat import norm
from os import getcwd, sep
import sys

# relax module imports.
from lib.check_types import float128, is_float
from lib.frame_order.format import print_frame_order_2nd_degree
from lib.geometry.angles import wrap_angles
from lib.geometry.coord_transform import cartesian_to_spherical
from lib.geometry.rotations import axis_angle_to_R, R_to_euler_zyz
from lib.io import open_write_file
from lib.linear_algebra.kronecker_product import kron_prod
from lib.physical_constants import dipolar_constant, g1H, pcs_constant, return_gyromagnetic_ratio
from pipe_control.interatomic import interatomic_loop
from pipe_control.mol_res_spin import return_spin, spin_loop
from prompt.interpreter import Interpreter
from status import Status; status = Status()


class Main:
    # The pivot and CoM for the CaM system.
    PIVOT = array([ 37.254, 0.5, 16.7465])
    COM = array([ 26.83678091, -12.37906417,  28.34154128])

    # The number of rotation modes.
    MODES = 1

    # The number of states for each rotation mode.
    N = 100

    # The tilt angles.
    TILT_ANGLE = 0
    INC = 0

    # The PDB distribution flag.
    DIST_PDB = False

    # The rotations file.
    ROT_FILE = True

    # The state file.
    SAVE_STATE = True

    def run(self, save_path=None):
        """Generate the distribution and alignment data.

        @keyword save_path: The path to place the files into.  If set to None, then the current path will be used.
        @type save_path:    None or str
        """

        # The paths to the files.
        self.path = status.install_path + sep+'test_suite'+sep+'shared_data'+sep+'frame_order'+sep+'cam'+sep
        self.save_path = save_path
        if self.save_path == None:
            self.save_path = getcwd()

        # Load the interpreter.
        self.interpreter = Interpreter(show_script=False, raise_relax_error=True)
        self.interpreter.populate_self()
        self.interpreter.on(verbose=False)

        # Set up for the progress meter (commas between the thousands).
        locale.setlocale(locale.LC_ALL, 'en_US')

        # Build the axis system.
        self.build_axes()
        self.print_axis_system()
        self.axes_to_pdb()

        # Set up the system.
        self._multi_system()

        # Set up the data pipe.
        self._pipe_setup()

        # Calculate the RDC data.
        self._calculate_rdc()

        # Calculate the PCS data.
        self._calculate_pcs()

        # Create the distribution of structures.
        if self.DIST_PDB:
            self._create_distribution()

        # Save a state file for debugging.
        if self.SAVE_STATE:
            self.interpreter.state.save('generate_distribution', dir=self.save_path, force=True)


    def _calculate_pcs(self):
        """Calculate the averaged PCS for all states."""

        # Printout.
        sys.stdout.write("\n\nRotating %s states for the PCS:\n\n" % locale.format("%d", self.N**self.MODES, grouping=True))

        # Turn off the relax interpreter echoing to allow the progress meter to be shown correctly.
        self.interpreter.off()

        # Set up some data structures for faster calculations.
        spins = []
        spin_pos = []
        d = {}
        for tag in self._tensors:
            d[tag] = []
        for spin in spin_loop():
            # Nothing to do.
            if not hasattr(spin, 'pos'):
                continue

            # Initialise the PCS structure (as a 1D numpy.float128 array for speed and minimising truncation artifacts).
            spin.pcs = {}
            for tag in self._tensors:
                spin.pcs[tag] = zeros(1, float128)

            # Pack the spin containers and positions.
            spins.append(spin)
            spin_pos.append(spin.pos[0])

            # Calculate the partial PCS constant (with no vector length).
            for tag in self._tensors:
                d[tag].append(pcs_constant(cdp.temperature[tag], cdp.spectrometer_frq[tag] * 2.0 * pi / g1H, 1.0))

        # Repackage the data for speed.
        spin_pos = array(spin_pos, float64)
        num_spins = len(spin_pos)
        for tag in self._tensors:
            d[tag] = array(d[tag], float64)

        # Store the alignment tensors.
        A = []
        for i in range(len(self._tensors)):
            A.append(cdp.align_tensors[i].A)

        # Loop over each position.
        for global_index, mode_indices in self._state_loop():
            # The progress meter.
            self._progress(global_index)

            # Data initialisation.
            new_pos = spin_pos

            # Loop over each motional mode.
            for motion_index in range(self.MODES):
                # Generate the distribution specific rotation.
                self.rotation(mode_indices[motion_index], motion_index=motion_index)

                # Rotate the atomic positions.
                new_pos = transpose(tensordot(self.R, transpose(new_pos - self.PIVOT[motion_index]), axes=1)) + self.PIVOT[motion_index]

            # The vectors.
            vectors = new_pos - cdp.paramagnetic_centre

            # The lengths.
            r = norm(vectors, axis=1)

            # The scaling factor that includes the Angstrom to meter converted length cubed and the ppm conversion.
            fact = 1e6 / (r / 1e10)**3

            # Normalise.
            vectors = transpose(vectors) / r

            # Loop over each alignment.
            for i in range(len(self._tensors)):
                # Calculate the PCS as quickly as possible (the 1e36 is from the 1e10**3 Angstrom conversion and the 1e6 ppm conversion).
                pcss = d[self._tensors[i]] * fact * tensordot(transpose(vectors), tensordot(A[i], vectors, axes=1), axes=1)

                # Store the values.
                for j in range(len(spins)):
                    spins[j].pcs[self._tensors[i]][0] += pcss[j, j]

        # Print out.
        sys.stdout.write('\n\n')

        # Reactive the interpreter echoing.
        self.interpreter.on()

        # Average the PCS and write the data.
        for tag in self._tensors:
            # Average.
            for spin in spin_loop():
                spin.pcs[tag] = spin.pcs[tag][0] / self.N**self.MODES

            # Save.
            self.interpreter.pcs.write(align_id=tag, file='pcs_%s.txt'%tag, dir=self.save_path, force=True)


    def _calculate_rdc(self):
        """Calculate the averaged RDC for all states."""

        # Open the output files.
        if self.ROT_FILE:
            rot_file = open_write_file('rotations', dir=self.save_path, compress_type=1, force=True)

        # Printout.
        sys.stdout.write("\n\nRotating %s states for the RDC:\n\n" % locale.format("%d", self.N**self.MODES, grouping=True))

        # Turn off the relax interpreter echoing to allow the progress meter to be shown correctly.
        self.interpreter.off()

        # Set up some data structures for faster calculations.
        interatoms = []
        vectors = []
        d = []
        for interatom in interatomic_loop():
            # Nothing to do.
            if not hasattr(interatom, 'vector'):
                continue

            # Initialise the RDC structure (as a 1D numpy.float128 array for speed and minimising truncation artifacts).
            interatom.rdc = {}
            for tag in self._tensors:
                interatom.rdc[tag] = zeros(1, float128)

            # Pack the interatomic containers and vectors.
            interatoms.append(interatom)
            vectors.append(interatom.vector)

            # Get the spins.
            spin1 = return_spin(interatom.spin_id1)
            spin2 = return_spin(interatom.spin_id2)

            # Gyromagnetic ratios.
            g1 = return_gyromagnetic_ratio(spin1.isotope)
            g2 = return_gyromagnetic_ratio(spin2.isotope)

            # Calculate the RDC dipolar constant (in Hertz, and the 3 comes from the alignment tensor), and append it to the list.
            d.append(3.0/(2.0*pi) * dipolar_constant(g1, g2, interatom.r))

        # Repackage the data for speed.
        vectors = transpose(array(vectors, float64))
        d = array(d, float64)
        num_interatoms = len(vectors)

        # Store the alignment tensors.
        A = []
        for i in range(len(self._tensors)):
            A.append(cdp.align_tensors[i].A)

        # Loop over each position.
        for global_index, mode_indices in self._state_loop():
            # The progress meter.
            self._progress(global_index)

            # Total rotation matrix (for construction of the frame order matrix).
            total_R = eye(3)

            # Data initialisation.
            new_vect = vectors

            # Loop over each motional mode.
            for motion_index in range(self.MODES):
                # Generate the distribution specific rotation.
                self.rotation(mode_indices[motion_index], motion_index=motion_index)

                # Rotate the NH vector.
                new_vect = dot(self.R, new_vect)

                # Decompose the rotation into Euler angles and store them.
                if self.ROT_FILE:
                    a, b, g = R_to_euler_zyz(self.R)
                    rot_file.write('Mode %i:  %10.7f %10.7f %10.7f\n' % (motion_index, a, b, g))

                # Contribution to the total rotation.
                total_R = dot(self.R, total_R)

            # Loop over each alignment.
            for i in range(len(self._tensors)):
                # Calculate the RDC as quickly as possible.
                rdcs = d * tensordot(transpose(new_vect), tensordot(A[i], new_vect, axes=1), axes=1)

                # Store the values.
                for j in range(len(interatoms)):
                    interatoms[j].rdc[self._tensors[i]][0] += rdcs[j, j]

            # The frame order matrix component.
            self.daeg += kron_prod(total_R, total_R)

        # Print out.
        sys.stdout.write('\n\n')

        # Frame order matrix averaging.
        self.daeg = self.daeg / self.N**self.MODES

        # Write out the frame order matrix.
        file = open(self.save_path+sep+'frame_order_matrix', 'w')
        print_frame_order_2nd_degree(self.daeg, file=file, places=8)

        # Reactive the interpreter echoing.
        self.interpreter.on()

        # Average the RDC and write the data.
        for tag in self._tensors:
            # Average.
            for interatom in interatomic_loop():
                interatom.rdc[tag] = interatom.rdc[tag][0] / self.N**self.MODES

            # Save.
            self.interpreter.rdc.write(align_id=tag, file='rdc_%s.txt'%tag, dir=self.save_path, force=True)


    def _create_distribution(self):
        """Generate the distribution of structures."""

        # Printout.
        sys.stdout.write("\n\nRotating %s states to create the PDB distribution:\n\n" % self.N**self.MODES)

        # Load N copies of the original C-domain for the distribution.
        for global_index, mode_indices in self._state_loop():
            self.interpreter.structure.read_pdb('1J7P_1st_NH.pdb', dir=self.path, set_mol_name='C-dom', set_model_num=global_index+1)

        # Turn off the relax interpreter echoing to allow the progress meter to be shown correctly.
        self.interpreter.off()

        # Loop over each position.
        for global_index, mode_indices in self._state_loop():
            # The progress meter.
            self._progress(global_index)

            # Loop over each motional mode.
            for motion_index in range(self.MODES):
                # Generate the distribution specific rotation.
                self.rotation(mode_indices[motion_index], motion_index=motion_index)

                # Rotate the structure for the PDB distribution.
                self.interpreter.structure.rotate(R=self.R, origin=self.PIVOT[motion_index], model=global_index+1)

        # Print out.
        sys.stdout.write('\n\n')

        # Reactive the interpreter echoing.
        self.interpreter.on()

        # Write out the PDB distribution.
        self.interpreter.structure.write_pdb('distribution.pdb', compress_type=2, force=True)


    def _multi_system(self):
        """Convert the angle, pivot and axis data structures for handling multiple motional modes."""

        # The tilt angle.
        if is_float(self.TILT_ANGLE):
            self.TILT_ANGLE = [self.TILT_ANGLE]

        # The increment value.
        if is_float(self.INC):
            self.INC = [self.INC]

        # The pivot.
        if is_float(self.PIVOT[0]):
            self.PIVOT = [self.PIVOT]

        # The axis.
        if is_float(self.axes[0]):
            self.axes = [self.axes]


    def _pipe_setup(self):
        """Set up the main data pipe."""

        # Create a data pipe.
        self.interpreter.pipe.create('distribution', 'N-state')

        # Load the original PDB.
        self.interpreter.structure.read_pdb('1J7P_1st_NH.pdb', dir=self.path, set_mol_name='C-dom')

        # Set up the 15N and 1H spins.
        self.interpreter.structure.load_spins(spin_id='@N', ave_pos=False)
        self.interpreter.structure.load_spins(spin_id='@H', ave_pos=False)
        self.interpreter.spin.isotope(isotope='15N', spin_id='@N')
        self.interpreter.spin.isotope(isotope='1H', spin_id='@H')

        # Define the magnetic dipole-dipole relaxation interaction.
        self.interpreter.interatom.define(spin_id1='@N', spin_id2='@H', direct_bond=True)
        self.interpreter.interatom.set_dist(spin_id1='@N', spin_id2='@H', ave_dist=1.041 * 1e-10)
        self.interpreter.interatom.unit_vectors()

        # Init a rotation matrix and the frame order matrix.
        self.R = zeros((3, 3), float64)
        self.daeg = zeros((9, 9), float64)

        # Load the tensors.
        self._tensors = ['dy', 'tb', 'tm', 'er']
        self.interpreter.script(self.path+'tensors.py')

        # The alignment specific data.
        for tag in self._tensors:
            # The temperature and field strength.
            self.interpreter.spectrometer.temperature(id=tag, temp=303)
            self.interpreter.spectrometer.frequency(id=tag, frq=900e6)

            # Set 1 Hz errors on all RDC data.
            for interatom in interatomic_loop():
                if not hasattr(interatom, 'rdc_err'):
                    interatom.rdc_err = {}
                interatom.rdc_err[tag] = 1.0

            # Set 0.1 ppm errors on all PCS data.
            for spin in spin_loop():
                if not hasattr(spin, 'pcs_err'):
                    spin.pcs_err = {}
                spin.pcs_err[tag] = 0.1

        # Set up the IDs.
        cdp.rdc_ids = self._tensors
        cdp.pcs_ids = self._tensors

        # Set up the model.
        self.interpreter.n_state_model.select_model(model='fixed')
        self.interpreter.n_state_model.number_of_states(self.N)

        # Set the paramagnetic centre.
        self.interpreter.paramag.centre(pos=[35.934, 12.194, -4.206])


    def _progress(self, i, a=250, b=10000):
        """A simple progress write out (which goes to the terminal STDERR)."""

        # The spinner characters.
        chars = ['-', '\\', '|', '/']

        # A spinner.
        if i % a == 0:
            sys.stderr.write('\b%s' % chars[i%4])
            sys.stderr.flush()

        # Dump the progress.
        if i % b == 0:
            num = locale.format("%d", i, grouping=True)
            sys.stderr.write('\b%12s\n' % num)


    def _state_loop(self):
        """Generator method for looping over all states of all motional modes.

        @return:    The global index, the list of indices for each mode
        @rtype:     int, list of int
        """

        # Single mode.
        if self.MODES == 1:
            for i in range(self.N):
                yield i, [i]

        # Double mode.
        if self.MODES == 2:
            global_index = -1
            for i in range(self.N):
                for j in range(self.N):
                    global_index += 1
                    yield global_index, [i, j]


    def print_axis_system(self):
        """Dummy base method for printing out the axis system to a file."""


    def print_axis_system_full(self):
        """Print out of the full system to file."""

        # Open the file.
        file = open(self.save_path+sep+'axis_system', 'w')

        # Header.
        file.write("\n")
        file.write("The motional axis system\n")
        file.write("========================\n")

        # The full axis system.
        file.write("\nThe full axis system:\n")
        string = ''
        for i in range(3):
            string += '['
            for j in range(3):
                string += "%24.20f" % self.axes[i, j]
            string += ']\n'
        file.write(string)

        # The Euler angles.
        a, b, g = R_to_euler_zyz(self.axes)
        file.write("\nEuler angles of the system:\n")
        file.write("    alpha: %.20f\n" % a)
        file.write("    beta:  %.20f\n" % b)
        file.write("    gamma: %.20f\n" % g)

        # The spherical angle system.
        r, t, p = cartesian_to_spherical(self.axes[:, 2])
        file.write("\nSpherical angles of the z-axis:\n")
        file.write("    theta: %.20f\n" % t)
        file.write("    phi:   %.20f\n" % wrap_angles(p, 0, 2*pi))


    def axes_to_pdb(self):
        """Dummy base method for creating a PDB for the motional axis system."""


    def axes_to_pdb_full(self):
        """Create a PDB for the motional axis system."""

        # Create a data pipe for the data.
        self.interpreter.pipe.create('axes', 'N-state')

        # The end points of the vectors.
        end_pt_x = self.axes[:, 0] * norm(self.COM - self.PIVOT) + self.PIVOT
        end_pt_y = self.axes[:, 1] * norm(self.COM - self.PIVOT) + self.PIVOT
        end_pt_z = self.axes[:, 2] * norm(self.COM - self.PIVOT) + self.PIVOT

        # Add atoms for the system.
        self.interpreter.structure.add_atom(atom_name='C', res_name='AXE', res_num=1, pos=self.PIVOT, element='C')
        self.interpreter.structure.add_atom(atom_name='N', res_name='AXE', res_num=1, pos=end_pt_x, element='N')
        self.interpreter.structure.add_atom(atom_name='N', res_name='AXE', res_num=1, pos=end_pt_y, element='N')
        self.interpreter.structure.add_atom(atom_name='N', res_name='AXE', res_num=1, pos=end_pt_z, element='N')

        # Connect the atoms to form the vectors.
        self.interpreter.structure.connect_atom(index1=0, index2=1)
        self.interpreter.structure.connect_atom(index1=0, index2=2)
        self.interpreter.structure.connect_atom(index1=0, index2=3)

        # Write out the PDB.
        self.interpreter.structure.write_pdb('axis.pdb', dir=self.save_path, compress_type=0, force=True)


    def axes_to_pdb_main_axis(self):
        """Create a PDB for the major axis of the motional axis system."""

        # Create a data pipe for the data.
        self.interpreter.pipe.create('axes', 'N-state')

        # The end points of the vectors.
        end_pt = self.axes[:, 2] * norm(self.COM - self.PIVOT) + self.PIVOT

        # Add atoms for the system.
        self.interpreter.structure.add_atom(atom_name='C', res_name='AXE', res_num=1, pos=self.PIVOT, element='C')
        self.interpreter.structure.add_atom(atom_name='N', res_name='AXE', res_num=1, pos=end_pt, element='N')

        # Connect the atoms to form the vectors.
        self.interpreter.structure.connect_atom(index1=0, index2=1)

        # Write out the PDB.
        self.interpreter.structure.write_pdb('axis.pdb', dir=self.save_path, compress_type=0, force=True)


    def build_axes(self):
        """Dummy base method for creating the axis system."""


    def build_axes_alt(self):
        """An alternative axis system for the CaM system."""

        # The z-axis for the rotations (the pivot point to CoM axis).
        axis_z = self.COM - self.PIVOT
        axis_z = axis_z / norm(axis_z)

        # The y-axis (to check the torsion angle).
        axis_y = cross(axis_z, array([0, 0, 1]))
        axis_y = axis_y / norm(axis_y)

        # The x-axis.
        axis_x = cross(axis_y, axis_z)
        axis_x = axis_x / norm(axis_x)

        # The eigenframe.
        axes = transpose(array([axis_x, axis_y, axis_z]))

        # Init a rotation matrix.
        R = zeros((3, 3), float64)

        # Tilt the axes system by x degrees.
        tilt_axis = cross(axis_z, array([0, 0, 1]))
        tilt_axis = tilt_axis / norm(tilt_axis)
        axis_angle_to_R(tilt_axis, self.TILT_ANGLE * 2.0 * pi / 360.0, R)

        # Rotate the eigenframe.
        self.axes = dot(R, axes)
        alpha, beta, gamma = R_to_euler_zyz(self.axes)

        # Printout.
        print("Tilt axis: %s, norm = %s" % (repr(tilt_axis), norm(tilt_axis)))
        print("CoM-pivot axis: %s, norm = %s" % (repr(axis_z), norm(axis_z)))
        print("Rotation axis: %s, norm = %s" % (repr(self.axes[:, 2]), norm(self.axes[:, 2])))
        print("Full axis system:\n%s" % self.axes)
        print("Full axis system Euler angles:\n\talpha: %s\n\tbeta: %s\n\tgamma: %s" % (repr(alpha), repr(beta), repr(gamma)))


    def build_axes_pivot_com(self):
        """A standard axis system for the CaM system with the z-axis along the pivot-com axis."""

        # The z-axis for the rotations (the pivot point to CoM axis).
        axis_z = self.COM - self.PIVOT
        axis_z = axis_z / norm(axis_z)

        # The y-axis (to check the torsion angle).
        axis_y = cross(axis_z, array([0, 0, 1]))
        axis_y = axis_y / norm(axis_y)

        # The x-axis.
        axis_x = cross(axis_y, axis_z)
        axis_x = axis_x / norm(axis_x)

        # The eigenframe.
        self.axes = transpose(array([axis_x, axis_y, axis_z]))
        alpha, beta, gamma = R_to_euler_zyz(self.axes)

        # Printout.
        print("CoM-pivot axis: %s, norm = %s" % (repr(axis_z), norm(axis_z)))
        print("Rotation axis: %s, norm = %s" % (repr(self.axes[:, 2]), norm(self.axes[:, 2])))
        print("Full axis system:\n%s" % self.axes)
        print("Full axis system Euler angles:\n\talpha: %s\n\tbeta: %s\n\tgamma: %s" % (repr(alpha), repr(beta), repr(gamma)))<|MERGE_RESOLUTION|>--- conflicted
+++ resolved
@@ -25,11 +25,7 @@
 # Python module imports.
 import locale
 from math import pi
-<<<<<<< HEAD
-from numpy import array, cross, dot, eye, float32, float64, inner, tensordot, transpose, zeros
-=======
 from numpy import array, cross, dot, eye, float64, tensordot, transpose, zeros
->>>>>>> a3eff97e
 from lib.compat import norm
 from os import getcwd, sep
 import sys
