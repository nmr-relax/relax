###############################################################################
#                                                                             #
# Copyright (C) 2012-2014 Edward d'Auvergne                                   #
#                                                                             #
# This file is part of the program relax (http://www.nmr-relax.com).          #
#                                                                             #
# This program is free software: you can redistribute it and/or modify        #
# it under the terms of the GNU General Public License as published by        #
# the Free Software Foundation, either version 3 of the License, or           #
# (at your option) any later version.                                         #
#                                                                             #
# This program is distributed in the hope that it will be useful,             #
# but WITHOUT ANY WARRANTY; without even the implied warranty of              #
# MERCHANTABILITY or FITNESS FOR A PARTICULAR PURPOSE.  See the               #
# GNU General Public License for more details.                                #
#                                                                             #
# You should have received a copy of the GNU General Public License           #
# along with this program.  If not, see <http://www.gnu.org/licenses/>.       #
#                                                                             #
###############################################################################

# Module docstring.
"""Module containing the base class for the distribution and alignment data generation."""

# Python module imports.
from math import pi
from numpy import array, cross, dot, float64, transpose, zeros
from numpy.linalg import norm
from os import getcwd, sep
import sys

# relax module imports.
<<<<<<< HEAD
from lib.check_types import float16
=======
from lib.check_types import is_float
>>>>>>> 6d3e363c
from lib.frame_order.format import print_frame_order_2nd_degree
from lib.geometry.angles import wrap_angles
from lib.geometry.coord_transform import cartesian_to_spherical
from lib.geometry.rotations import axis_angle_to_R, R_to_euler_zyz
from lib.io import open_write_file
from lib.linear_algebra.kronecker_product import kron_prod
from pipe_control.interatomic import interatomic_loop
from pipe_control.mol_res_spin import spin_loop
from prompt.interpreter import Interpreter
from status import Status; status = Status()


class Main:
    # The pivot and CoM for the CaM system.
    PIVOT = array([ 37.254, 0.5, 16.7465])
    COM = array([ 26.83678091, -12.37906417,  28.34154128])

<<<<<<< HEAD
=======
    # The number of rotation modes.
    MODES = 1

    # The number of states for each rotation mode.
    N = 100

    # The tilt angles.
    TILT_ANGLE = 0
    INC = 0

>>>>>>> 6d3e363c
    # The PDB distribution flag.
    DIST_PDB = False

    def run(self, save_path=None):
        """Generate the distribution and alignment data.
        
        @keyword save_path: The path to place the files into.  If set to None, then the current path will be used.
        @type save_path:    None or str
        """

        # The paths to the files.
        self.path = status.install_path + sep+'test_suite'+sep+'shared_data'+sep+'frame_order'+sep+'cam'+sep
        self.save_path = save_path
        if self.save_path == None:
            self.save_path = getcwd()

        # Load the interpreter.
        self.interpreter = Interpreter(show_script=False, raise_relax_error=True)
        self.interpreter.populate_self()
        self.interpreter.on(verbose=False)

        # Build the axis system.
        self.build_axes()
        self.print_axis_system()
        self.axes_to_pdb()

        # Create the distribution.
        self._multi_system()
        self._create_distribution()

        # Back-calculate the RDCs and PCSs.
        self._back_calc()

        # Save a state file for debugging.
        self.interpreter.state.save('generate_distribution', dir=self.save_path, force=True)


    def _back_calc(self):
        """Calculate the RDCs and PCSs expected for the structural distribution."""

        # Load the tensors.
        self.interpreter.script(self.path+'tensors.py')

        # Set up the model.
        self.interpreter.n_state_model.select_model(model='fixed')
        self.interpreter.n_state_model.number_of_states(self.N)

        # Set the paramagnetic centre.
        self.interpreter.paramag.centre(pos=[35.934, 12.194, -4.206])

        # Loop over the alignments.
        tensors = ['dy', 'tb', 'tm', 'er']
        for i in range(len(tensors)):
            # The tag.
            tag = tensors[i]

            # The temperature and field strength.
            self.interpreter.spectrometer.temperature(id=tag, temp=303)
            self.interpreter.spectrometer.frequency(id=tag, frq=900e6)

            # Back-calculate the data.
            self.interpreter.rdc.back_calc(tag)
            self.interpreter.pcs.back_calc(tag)

            # Set 1 Hz and 0.1 ppm errors on all data.
            for spin in spin_loop():
                # Init.
                if not hasattr(spin, 'rdc_err'):
                    spin.rdc_err = {}
                if not hasattr(spin, 'pcs_err'):
                    spin.pcs_err = {}

                # Set the errors.
                spin.rdc_err[tag] = 1.0
                spin.pcs_err[tag] = 0.1

            # Write the data.
            self.interpreter.rdc.write(align_id=tag, file='rdc_%s.txt'%tensors[i], dir=self.save_path, bc=True, force=True)
            self.interpreter.pcs.write(align_id=tag, file='pcs_%s.txt'%tensors[i], dir=self.save_path, bc=True, force=True)

        # Store the state.
        self.interpreter.state.save('back_calc', dir=self.save_path, force=True)


    def _backup_pos(self):
        """Back up the positional data prior to the rotations."""

        # Store and then reinitalise the atomic position.
        for spin in spin_loop():
            if hasattr(spin, 'pos'):
                spin.orig_pos = array(spin.pos, float16)
                spin.pos = zeros((self.N**self.MODES, 3), float16)

        # Store and then reinitalise the bond vector.
        for interatom in interatomic_loop():
            if hasattr(interatom, 'vector'):
                interatom.orig_vect = array(interatom.vector, float16)
                interatom.vector = zeros((self.N**self.MODES, 3), float16)


    def _create_distribution(self):
        """Generate the distribution of structures."""

        # Create a data pipe.
        self.interpreter.pipe.create('distribution', 'N-state')

        # Load the original PDB.
        self.interpreter.structure.read_pdb('1J7P_1st_NH.pdb', dir=self.path, set_mol_name='C-dom')

        # Set up the 15N and 1H spins.
        self.interpreter.structure.load_spins(spin_id='@N', ave_pos=False)
        self.interpreter.structure.load_spins(spin_id='@H', ave_pos=False)
        self.interpreter.spin.isotope(isotope='15N', spin_id='@N')
        self.interpreter.spin.isotope(isotope='1H', spin_id='@H')

        # Define the magnetic dipole-dipole relaxation interaction.
        self.interpreter.interatom.define(spin_id1='@N', spin_id2='@H', direct_bond=True)
        self.interpreter.interatom.set_dist(spin_id1='@N', spin_id2='@H', ave_dist=1.041 * 1e-10)
        self.interpreter.interatom.unit_vectors()

        # Back up the original positional data.
        self._backup_pos()

        # Init a rotation matrix and the frame order matrix.
        self.R = zeros((3, 3), float16)
        self.daeg = zeros((9, 9), float64)

        # Open the output files.
        rot_file = open_write_file('rotations', dir=self.save_path, compress_type=1, force=True)

        # Printout.
        sys.stdout.write("\n\nRotating %s states:\n\n" % self.N)

        # Load N copies of the original C-domain.
        if self.DIST_PDB:
<<<<<<< HEAD
            # Loop over the N states.
            for i in range(self.N):
                # Load the structure for the PDB distribution.
                self.interpreter.structure.read_pdb('1J7P_1st_NH.pdb', dir=self.path, set_mol_name='C-dom', set_model_num=i+1)

        # Loop over the N states.
        self.interpreter.off()
        for i in range(self.N):
            # Print out.
            self._progress(i)

            # Generate the distribution specific rotation.
            self.rotation(i)

            # Rotate the atomic position.
            for spin in spin_loop():
                if hasattr(spin, 'pos'):
                    spin.pos[i] = dot(self.R, (spin.orig_pos[0] - self.PIVOT)) + self.PIVOT

            # Rotate the NH vector.
            for interatom in interatomic_loop():
                if hasattr(interatom, 'vector'):
                    interatom.vector[i] = dot(self.R, interatom.orig_vect)

            # Decompose the rotation into Euler angles and store them.
            a, b, g = R_to_euler_zyz(self.R)
            rot_file.write('%10.7f %10.7f %10.7f\n' % (a, b, g))

            # The frame order matrix component.
            self.daeg += kron_prod(self.R, self.R)
=======
            # Loop over each position.
            for global_index, mode_indices in self._state_loop():
                # Load the structure for the PDB distribution.
                self.interpreter.structure.read_pdb('1J7P_1st_NH.pdb', dir=self.path, set_mol_name='C-dom', set_model_num=global_index+1)

        # Turn off the relax interpreter echoing to allow the progress meter to be shown correctly.
        self.interpreter.off()

        # Loop over each position.
        for global_index, mode_indices in self._state_loop():
            # The progress meter.
            self._progress(global_index)

            # Loop over each motional mode.
            for motion_index in range(self.MODES):
                # Generate the distribution specific rotation.
                self.rotation(mode_indices[motion_index], motion_index=motion_index)

                # Rotate the atomic position.
                for spin in spin_loop():
                    if hasattr(spin, 'pos'):
                        spin.pos[global_index] = dot(self.R, (spin.orig_pos[0] - self.PIVOT[motion_index])) + self.PIVOT[motion_index]

                # Rotate the NH vector.
                for interatom in interatomic_loop():
                    if hasattr(interatom, 'vector'):
                        interatom.vector[global_index] = dot(self.R, interatom.orig_vect)

                # Decompose the rotation into Euler angles and store them.
                a, b, g = R_to_euler_zyz(self.R)
                rot_file.write('%10.7f %10.7f %10.7f\n' % (a, b, g))

                # The frame order matrix component.
                self.daeg += kron_prod(self.R, self.R)

                # Rotate the structure for the PDB distribution.
                if self.DIST_PDB:
                    self.interpreter.structure.rotate(R=self.R, origin=self.PIVOT[motion_index], model=global_index+1)
>>>>>>> 6d3e363c

            # Rotate the structure for the PDB distribution.
            if self.DIST_PDB:
                self.interpreter.structure.rotate(R=self.R, origin=self.PIVOT, model=i+1)

        # Print out.
        sys.stdout.write('\n\n')

        # Frame order matrix averaging.
        self.daeg = self.daeg / self.N

        # Write out the frame order matrix.
        file = open(self.save_path+sep+'frame_order_matrix', 'w')
        print_frame_order_2nd_degree(self.daeg, file=file)

        # Write out the PDB distribution.
        self.interpreter.on()
        if self.DIST_PDB:
            self.interpreter.structure.write_pdb('distribution.pdb', compress_type=2, force=True)


    def print_axis_system(self):
        """Dummy base method for printing out the axis system to a file."""


    def print_axis_system_full(self):
        """Print out of the full system to file."""

        # Open the file.
        file = open(self.save_path+sep+'axis_system', 'w')

        # Header.
        file.write("\n")
        file.write("The motional axis system\n")
        file.write("========================\n")

        # The full axis system.
        file.write("\nThe full axis system:\n")
        string = ''
        for i in range(3):
            string += '['
            for j in range(3):
                string += "%24.20f" % self.axes[i, j]
            string += ']\n'
        file.write(string)

        # The Euler angles.
        a, b, g = R_to_euler_zyz(self.axes)
        file.write("\nEuler angles of the system:\n")
        file.write("    alpha: %.20f\n" % a)
        file.write("    beta:  %.20f\n" % b)
        file.write("    gamma: %.20f\n" % g)

        # The spherical angle system.
        r, t, p = cartesian_to_spherical(self.axes[:, 2])
        file.write("\nSpherical angles of the z-axis:\n")
        file.write("    theta: %.20f\n" % t)
        file.write("    phi:   %.20f\n" % wrap_angles(p, 0, 2*pi))


    def _multi_system(self):
        """Convert the angle, pivot and axis data structures for handling multiple motional modes."""

        # The tilt angle.
        if is_float(self.TILT_ANGLE):
            self.TILT_ANGLE = [self.TILT_ANGLE]

        # The increment value.
        if is_float(self.INC):
            self.INC = [self.INC]

        # The pivot.
        if is_float(self.PIVOT[0]):
            self.PIVOT = [self.PIVOT]

        # The axis.
        if is_float(self.axes[0]):
            self.axes = [self.axes]


    def _progress(self, i, a=5, b=100):
        """A simple progress write out (which goes to the terminal STDERR)."""

        # The spinner characters.
        chars = ['-', '\\', '|', '/']

        # A spinner.
        if i % a == 0:
            sys.stderr.write('\b%s' % chars[i%4])
            sys.stderr.flush()

        # Dump the progress.
        if i % b == 0:
            sys.stderr.write('\b%i\n' % i)


    def _state_loop(self):
        """Generator method for looping over all states of all motional modes.

        @return:    The global index, the list of indices for each mode
        @rtype:     int, list of int
        """

        # Single mode.
        if self.MODES == 1:
            for i in range(self.N):
                yield i, [i]

        # Double mode.
        if self.MODES == 2:
            global_index = -1
            for i in range(self.N):
                for j in range(self.N):
                    global_index += 1
                    yield global_index, [i, j]

    def axes_to_pdb(self):
        """Dummy base method for creating a PDB for the motional axis system."""


    def axes_to_pdb_full(self):
        """Create a PDB for the motional axis system."""

        # Create a data pipe for the data.
        self.interpreter.pipe.create('axes', 'N-state')

        # The end points of the vectors.
        end_pt_x = self.axes[:, 0] * norm(self.COM - self.PIVOT) + self.PIVOT
        end_pt_y = self.axes[:, 1] * norm(self.COM - self.PIVOT) + self.PIVOT
        end_pt_z = self.axes[:, 2] * norm(self.COM - self.PIVOT) + self.PIVOT

        # Add atoms for the system.
        self.interpreter.structure.add_atom(atom_name='C', res_name='AXE', res_num=1, pos=self.PIVOT, element='C')
        self.interpreter.structure.add_atom(atom_name='N', res_name='AXE', res_num=1, pos=end_pt_x, element='N')
        self.interpreter.structure.add_atom(atom_name='N', res_name='AXE', res_num=1, pos=end_pt_y, element='N')
        self.interpreter.structure.add_atom(atom_name='N', res_name='AXE', res_num=1, pos=end_pt_z, element='N')

        # Connect the atoms to form the vectors.
        self.interpreter.structure.connect_atom(index1=0, index2=1)
        self.interpreter.structure.connect_atom(index1=0, index2=2)
        self.interpreter.structure.connect_atom(index1=0, index2=3)

        # Write out the PDB.
        self.interpreter.structure.write_pdb('axis.pdb', dir=self.save_path, compress_type=0, force=True)


    def axes_to_pdb_main_axis(self):
        """Create a PDB for the major axis of the motional axis system."""

        # Create a data pipe for the data.
        self.interpreter.pipe.create('axes', 'N-state')

        # The end points of the vectors.
        end_pt = self.axes[:, 2] * norm(self.COM - self.PIVOT) + self.PIVOT

        # Add atoms for the system.
        self.interpreter.structure.add_atom(atom_name='C', res_name='AXE', res_num=1, pos=self.PIVOT, element='C')
        self.interpreter.structure.add_atom(atom_name='N', res_name='AXE', res_num=1, pos=end_pt, element='N')

        # Connect the atoms to form the vectors.
        self.interpreter.structure.connect_atom(index1=0, index2=1)

        # Write out the PDB.
        self.interpreter.structure.write_pdb('axis.pdb', dir=self.save_path, compress_type=0, force=True)


    def build_axes(self):
        """Dummy base method for creating the axis system."""


    def build_axes_alt(self):
        """An alternative axis system for the CaM system."""

        # The z-axis for the rotations (the pivot point to CoM axis).
        axis_z = self.COM - self.PIVOT
        axis_z = axis_z / norm(axis_z)

        # The y-axis (to check the torsion angle).
        axis_y = cross(axis_z, array([0, 0, 1]))
        axis_y = axis_y / norm(axis_y)

        # The x-axis.
        axis_x = cross(axis_y, axis_z)
        axis_x = axis_x / norm(axis_x)

        # The eigenframe.
        axes = transpose(array([axis_x, axis_y, axis_z]))

        # Init a rotation matrix.
        R = zeros((3, 3), float64)

        # Tilt the axes system by x degrees.
        tilt_axis = cross(axis_z, array([0, 0, 1]))
        tilt_axis = tilt_axis / norm(tilt_axis)
        axis_angle_to_R(tilt_axis, self.TILT_ANGLE * 2.0 * pi / 360.0, R)

        # Rotate the eigenframe.
        self.axes = dot(R, axes)
        alpha, beta, gamma = R_to_euler_zyz(self.axes)

        # Print out.
        print("Tilt axis: %s, norm = %s" % (repr(tilt_axis), norm(tilt_axis)))
        print("CoM-pivot axis: %s, norm = %s" % (repr(axis_z), norm(axis_z)))
        print("Rotation axis: %s, norm = %s" % (repr(self.axes[:, 2]), norm(self.axes[:, 2])))
        print("Full axis system:\n%s" % self.axes)
        print("Full axis system Euler angles:\n\talpha: %s\n\tbeta: %s\n\tgamma: %s" % (repr(alpha), repr(beta), repr(gamma)))


    def build_axes_pivot_com(self):
        """A standard axis system for the CaM system with the z-axis along the pivot-com axis."""

        # The z-axis for the rotations (the pivot point to CoM axis).
        axis_z = self.COM - self.PIVOT
        axis_z = axis_z / norm(axis_z)

        # The y-axis (to check the torsion angle).
        axis_y = cross(axis_z, array([0, 0, 1]))
        axis_y = axis_y / norm(axis_y)

        # The x-axis.
        axis_x = cross(axis_y, axis_z)
        axis_x = axis_x / norm(axis_x)

        # The eigenframe.
        self.axes = transpose(array([axis_x, axis_y, axis_z]))<|MERGE_RESOLUTION|>--- conflicted
+++ resolved
@@ -30,11 +30,7 @@
 import sys
 
 # relax module imports.
-<<<<<<< HEAD
-from lib.check_types import float16
-=======
-from lib.check_types import is_float
->>>>>>> 6d3e363c
+from lib.check_types import float16, is_float
 from lib.frame_order.format import print_frame_order_2nd_degree
 from lib.geometry.angles import wrap_angles
 from lib.geometry.coord_transform import cartesian_to_spherical
@@ -48,114 +44,111 @@
 
 
 class Main:
-    # The pivot and CoM for the CaM system.
-    PIVOT = array([ 37.254, 0.5, 16.7465])
-    COM = array([ 26.83678091, -12.37906417,  28.34154128])
-
-<<<<<<< HEAD
-=======
-    # The number of rotation modes.
-    MODES = 1
-
-    # The number of states for each rotation mode.
-    N = 100
-
-    # The tilt angles.
-    TILT_ANGLE = 0
-    INC = 0
-
->>>>>>> 6d3e363c
-    # The PDB distribution flag.
-    DIST_PDB = False
-
-    def run(self, save_path=None):
-        """Generate the distribution and alignment data.
-        
-        @keyword save_path: The path to place the files into.  If set to None, then the current path will be used.
-        @type save_path:    None or str
-        """
-
-        # The paths to the files.
-        self.path = status.install_path + sep+'test_suite'+sep+'shared_data'+sep+'frame_order'+sep+'cam'+sep
-        self.save_path = save_path
-        if self.save_path == None:
-            self.save_path = getcwd()
-
-        # Load the interpreter.
-        self.interpreter = Interpreter(show_script=False, raise_relax_error=True)
-        self.interpreter.populate_self()
-        self.interpreter.on(verbose=False)
-
-        # Build the axis system.
-        self.build_axes()
-        self.print_axis_system()
-        self.axes_to_pdb()
-
-        # Create the distribution.
-        self._multi_system()
-        self._create_distribution()
-
-        # Back-calculate the RDCs and PCSs.
-        self._back_calc()
-
-        # Save a state file for debugging.
-        self.interpreter.state.save('generate_distribution', dir=self.save_path, force=True)
-
-
-    def _back_calc(self):
-        """Calculate the RDCs and PCSs expected for the structural distribution."""
-
-        # Load the tensors.
-        self.interpreter.script(self.path+'tensors.py')
-
-        # Set up the model.
-        self.interpreter.n_state_model.select_model(model='fixed')
-        self.interpreter.n_state_model.number_of_states(self.N)
-
-        # Set the paramagnetic centre.
-        self.interpreter.paramag.centre(pos=[35.934, 12.194, -4.206])
-
-        # Loop over the alignments.
-        tensors = ['dy', 'tb', 'tm', 'er']
-        for i in range(len(tensors)):
-            # The tag.
-            tag = tensors[i]
-
-            # The temperature and field strength.
-            self.interpreter.spectrometer.temperature(id=tag, temp=303)
-            self.interpreter.spectrometer.frequency(id=tag, frq=900e6)
-
-            # Back-calculate the data.
-            self.interpreter.rdc.back_calc(tag)
-            self.interpreter.pcs.back_calc(tag)
-
-            # Set 1 Hz and 0.1 ppm errors on all data.
-            for spin in spin_loop():
-                # Init.
-                if not hasattr(spin, 'rdc_err'):
-                    spin.rdc_err = {}
-                if not hasattr(spin, 'pcs_err'):
-                    spin.pcs_err = {}
-
-                # Set the errors.
-                spin.rdc_err[tag] = 1.0
-                spin.pcs_err[tag] = 0.1
-
-            # Write the data.
-            self.interpreter.rdc.write(align_id=tag, file='rdc_%s.txt'%tensors[i], dir=self.save_path, bc=True, force=True)
-            self.interpreter.pcs.write(align_id=tag, file='pcs_%s.txt'%tensors[i], dir=self.save_path, bc=True, force=True)
-
-        # Store the state.
-        self.interpreter.state.save('back_calc', dir=self.save_path, force=True)
-
-
-    def _backup_pos(self):
-        """Back up the positional data prior to the rotations."""
-
-        # Store and then reinitalise the atomic position.
+# The pivot and CoM for the CaM system.
+PIVOT = array([ 37.254, 0.5, 16.7465])
+COM = array([ 26.83678091, -12.37906417,  28.34154128])
+
+# The number of rotation modes.
+MODES = 1
+
+# The number of states for each rotation mode.
+N = 100
+
+# The tilt angles.
+TILT_ANGLE = 0
+INC = 0
+
+# The PDB distribution flag.
+DIST_PDB = False
+
+def run(self, save_path=None):
+    """Generate the distribution and alignment data.
+    
+    @keyword save_path: The path to place the files into.  If set to None, then the current path will be used.
+    @type save_path:    None or str
+    """
+
+    # The paths to the files.
+    self.path = status.install_path + sep+'test_suite'+sep+'shared_data'+sep+'frame_order'+sep+'cam'+sep
+    self.save_path = save_path
+    if self.save_path == None:
+        self.save_path = getcwd()
+
+    # Load the interpreter.
+    self.interpreter = Interpreter(show_script=False, raise_relax_error=True)
+    self.interpreter.populate_self()
+    self.interpreter.on(verbose=False)
+
+    # Build the axis system.
+    self.build_axes()
+    self.print_axis_system()
+    self.axes_to_pdb()
+
+    # Create the distribution.
+    self._multi_system()
+    self._create_distribution()
+
+    # Back-calculate the RDCs and PCSs.
+    self._back_calc()
+
+    # Save a state file for debugging.
+    self.interpreter.state.save('generate_distribution', dir=self.save_path, force=True)
+
+
+def _back_calc(self):
+    """Calculate the RDCs and PCSs expected for the structural distribution."""
+
+    # Load the tensors.
+    self.interpreter.script(self.path+'tensors.py')
+
+    # Set up the model.
+    self.interpreter.n_state_model.select_model(model='fixed')
+    self.interpreter.n_state_model.number_of_states(self.N)
+
+    # Set the paramagnetic centre.
+    self.interpreter.paramag.centre(pos=[35.934, 12.194, -4.206])
+
+    # Loop over the alignments.
+    tensors = ['dy', 'tb', 'tm', 'er']
+    for i in range(len(tensors)):
+        # The tag.
+        tag = tensors[i]
+
+        # The temperature and field strength.
+        self.interpreter.spectrometer.temperature(id=tag, temp=303)
+        self.interpreter.spectrometer.frequency(id=tag, frq=900e6)
+
+        # Back-calculate the data.
+        self.interpreter.rdc.back_calc(tag)
+        self.interpreter.pcs.back_calc(tag)
+
+        # Set 1 Hz and 0.1 ppm errors on all data.
         for spin in spin_loop():
-            if hasattr(spin, 'pos'):
-                spin.orig_pos = array(spin.pos, float16)
+            # Init.
+            if not hasattr(spin, 'rdc_err'):
+                spin.rdc_err = {}
+            if not hasattr(spin, 'pcs_err'):
+                spin.pcs_err = {}
+
+            # Set the errors.
+            spin.rdc_err[tag] = 1.0
+            spin.pcs_err[tag] = 0.1
+
+        # Write the data.
+        self.interpreter.rdc.write(align_id=tag, file='rdc_%s.txt'%tensors[i], dir=self.save_path, bc=True, force=True)
+        self.interpreter.pcs.write(align_id=tag, file='pcs_%s.txt'%tensors[i], dir=self.save_path, bc=True, force=True)
+
+    # Store the state.
+    self.interpreter.state.save('back_calc', dir=self.save_path, force=True)
+
+
+def _backup_pos(self):
+    """Back up the positional data prior to the rotations."""
+
+    # Store and then reinitalise the atomic position.
+    for spin in spin_loop():
+        if hasattr(spin, 'pos'):
+            spin.orig_pos = array(spin.pos, float16)
                 spin.pos = zeros((self.N**self.MODES, 3), float16)
 
         # Store and then reinitalise the bond vector.
@@ -200,38 +193,6 @@
 
         # Load N copies of the original C-domain.
         if self.DIST_PDB:
-<<<<<<< HEAD
-            # Loop over the N states.
-            for i in range(self.N):
-                # Load the structure for the PDB distribution.
-                self.interpreter.structure.read_pdb('1J7P_1st_NH.pdb', dir=self.path, set_mol_name='C-dom', set_model_num=i+1)
-
-        # Loop over the N states.
-        self.interpreter.off()
-        for i in range(self.N):
-            # Print out.
-            self._progress(i)
-
-            # Generate the distribution specific rotation.
-            self.rotation(i)
-
-            # Rotate the atomic position.
-            for spin in spin_loop():
-                if hasattr(spin, 'pos'):
-                    spin.pos[i] = dot(self.R, (spin.orig_pos[0] - self.PIVOT)) + self.PIVOT
-
-            # Rotate the NH vector.
-            for interatom in interatomic_loop():
-                if hasattr(interatom, 'vector'):
-                    interatom.vector[i] = dot(self.R, interatom.orig_vect)
-
-            # Decompose the rotation into Euler angles and store them.
-            a, b, g = R_to_euler_zyz(self.R)
-            rot_file.write('%10.7f %10.7f %10.7f\n' % (a, b, g))
-
-            # The frame order matrix component.
-            self.daeg += kron_prod(self.R, self.R)
-=======
             # Loop over each position.
             for global_index, mode_indices in self._state_loop():
                 # Load the structure for the PDB distribution.
@@ -270,11 +231,6 @@
                 # Rotate the structure for the PDB distribution.
                 if self.DIST_PDB:
                     self.interpreter.structure.rotate(R=self.R, origin=self.PIVOT[motion_index], model=global_index+1)
->>>>>>> 6d3e363c
-
-            # Rotate the structure for the PDB distribution.
-            if self.DIST_PDB:
-                self.interpreter.structure.rotate(R=self.R, origin=self.PIVOT, model=i+1)
 
         # Print out.
         sys.stdout.write('\n\n')
