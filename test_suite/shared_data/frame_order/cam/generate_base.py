###############################################################################
#                                                                             #
# Copyright (C) 2012-2014 Edward d'Auvergne                                   #
#                                                                             #
# This file is part of the program relax (http://www.nmr-relax.com).          #
#                                                                             #
# This program is free software: you can redistribute it and/or modify        #
# it under the terms of the GNU General Public License as published by        #
# the Free Software Foundation, either version 3 of the License, or           #
# (at your option) any later version.                                         #
#                                                                             #
# This program is distributed in the hope that it will be useful,             #
# but WITHOUT ANY WARRANTY; without even the implied warranty of              #
# MERCHANTABILITY or FITNESS FOR A PARTICULAR PURPOSE.  See the               #
# GNU General Public License for more details.                                #
#                                                                             #
# You should have received a copy of the GNU General Public License           #
# along with this program.  If not, see <http://www.gnu.org/licenses/>.       #
#                                                                             #
###############################################################################

# Module docstring.
"""Module containing the base class for the distribution and alignment data generation."""

# Python module imports.
from math import pi
from numpy import array, cross, dot, float64, transpose, zeros
from numpy.linalg import norm
from os import getcwd, sep
import sys

# relax module imports.
from lib.check_types import float16
from lib.frame_order.format import print_frame_order_2nd_degree
from lib.geometry.angles import wrap_angles
from lib.geometry.coord_transform import cartesian_to_spherical
from lib.geometry.rotations import axis_angle_to_R, R_to_euler_zyz
from lib.io import open_write_file
from lib.linear_algebra.kronecker_product import kron_prod
from pipe_control.interatomic import interatomic_loop
from pipe_control.mol_res_spin import spin_loop
from prompt.interpreter import Interpreter
from status import Status; status = Status()


class Main:
    # The pivot and CoM for the CaM system.
    PIVOT = array([ 37.254, 0.5, 16.7465])
    COM = array([ 26.83678091, -12.37906417,  28.34154128])
<<<<<<< HEAD
=======

    # The PDB distribution flag.
    DIST_PDB = False
>>>>>>> c7f8187a

    def run(self, save_path=None):
        """Generate the distribution and alignment data.
        
        @keyword save_path: The path to place the files into.  If set to None, then the current path will be used.
        @type save_path:    None or str
        """

        # The paths to the files.
        self.path = status.install_path + sep+'test_suite'+sep+'shared_data'+sep+'frame_order'+sep+'cam'+sep
        self.save_path = save_path
        if self.save_path == None:
            self.save_path = getcwd()

        # Load the interpreter.
        self.interpreter = Interpreter(show_script=False, raise_relax_error=True)
        self.interpreter.populate_self()
        self.interpreter.on(verbose=False)

        # Build the axis system.
        self.build_axes()
        self._print_axis_system()
        self.axes_to_pdb()

        # Create the distribution.
        self._create_distribution()

        # Back-calculate the RDCs and PCSs.
        self._back_calc()

        # Save a state file for debugging.
        self.interpreter.state.save('generate_distribution', dir=self.save_path, force=True)


    def _back_calc(self):
        """Calculate the RDCs and PCSs expected for the structural distribution."""

        # Load the tensors.
        self.interpreter.script(self.path+'tensors.py')

        # Set up the model.
        self.interpreter.n_state_model.select_model(model='fixed')
        self.interpreter.n_state_model.number_of_states(self.N)

        # Set the paramagnetic centre.
        self.interpreter.paramag.centre(pos=[35.934, 12.194, -4.206])

        # Loop over the alignments.
        tensors = ['dy', 'tb', 'tm', 'er']
        for i in range(len(tensors)):
            # The tag.
            tag = tensors[i]

            # The temperature and field strength.
            self.interpreter.spectrometer.temperature(id=tag, temp=303)
            self.interpreter.spectrometer.frequency(id=tag, frq=900e6)

            # Back-calculate the data.
            self.interpreter.rdc.back_calc(tag)
            self.interpreter.pcs.back_calc(tag)

            # Set 1 Hz and 0.1 ppm errors on all data.
            for spin in spin_loop():
                # Init.
                if not hasattr(spin, 'rdc_err'):
                    spin.rdc_err = {}
                if not hasattr(spin, 'pcs_err'):
                    spin.pcs_err = {}

                # Set the errors.
                spin.rdc_err[tag] = 1.0
                spin.pcs_err[tag] = 0.1

            # Write the data.
            self.interpreter.rdc.write(align_id=tag, file='rdc_%s.txt'%tensors[i], dir=self.save_path, bc=True, force=True)
            self.interpreter.pcs.write(align_id=tag, file='pcs_%s.txt'%tensors[i], dir=self.save_path, bc=True, force=True)

        # Store the state.
        self.interpreter.state.save('back_calc', dir=self.save_path, force=True)


    def _backup_pos(self):
        """Back up the positional data prior to the rotations."""

        # Store and then reinitalise the atomic position.
        for spin in spin_loop():
            if hasattr(spin, 'pos'):
                spin.orig_pos = array(spin.pos, float16)
                spin.pos = zeros((self.N, 3), float16)

        # Store and then reinitalise the bond vector.
        for interatom in interatomic_loop():
            if hasattr(interatom, 'vector'):
                interatom.orig_vect = array(interatom.vector, float16)
                interatom.vector = zeros((self.N, 3), float16)


    def _create_distribution(self):
        """Generate the distribution of structures."""

        # Create a data pipe.
        self.interpreter.pipe.create('distribution', 'N-state')

        # Load the original PDB.
        self.interpreter.structure.read_pdb('1J7P_1st_NH.pdb', dir=self.path, set_mol_name='C-dom')

        # Set up the 15N and 1H spins.
        self.interpreter.structure.load_spins(spin_id='@N', ave_pos=False)
        self.interpreter.structure.load_spins(spin_id='@H', ave_pos=False)
        self.interpreter.spin.isotope(isotope='15N', spin_id='@N')
        self.interpreter.spin.isotope(isotope='1H', spin_id='@H')

        # Define the magnetic dipole-dipole relaxation interaction.
        self.interpreter.interatom.define(spin_id1='@N', spin_id2='@H', direct_bond=True)
        self.interpreter.interatom.set_dist(spin_id1='@N', spin_id2='@H', ave_dist=1.041 * 1e-10)
        self.interpreter.interatom.unit_vectors()

        # Back up the original positional data.
        self._backup_pos()

        # Init a rotation matrix and the frame order matrix.
        self.R = zeros((3, 3), float16)
        self.daeg = zeros((9, 9), float64)

        # Open the output files.
        rot_file = open_write_file('rotations', dir=self.save_path, compress_type=1, force=True)

        # Printout.
        sys.stdout.write("\n\nRotating %s states:\n\n" % self.N)

        # Load N copies of the original C-domain.
        if self.DIST_PDB:
            # Loop over the N states.
            for i in range(self.N):
                # Load the structure for the PDB distribution.
                self.interpreter.structure.read_pdb('1J7P_1st_NH.pdb', dir=self.path, set_mol_name='C-dom', set_model_num=i+1)

        # Loop over the N states.
        self.interpreter.off()
        for i in range(self.N):
            # Print out.
            self._progress(i)

            # Generate the distribution specific rotation.
            self.rotation(i)

            # Rotate the atomic position.
            for spin in spin_loop():
                if hasattr(spin, 'pos'):
                    spin.pos[i] = dot(self.R, (spin.orig_pos[0] - self.PIVOT)) + self.PIVOT

            # Rotate the NH vector.
            for interatom in interatomic_loop():
                if hasattr(interatom, 'vector'):
                    interatom.vector[i] = dot(self.R, interatom.orig_vect)

            # Decompose the rotation into Euler angles and store them.
            a, b, g = R_to_euler_zyz(self.R)
            rot_file.write('%10.7f %10.7f %10.7f\n' % (a, b, g))

            # The frame order matrix component.
            self.daeg += kron_prod(self.R, self.R)

            # Rotate the structure for the PDB distribution.
            if self.DIST_PDB:
                self.interpreter.structure.rotate(R=self.R, origin=self.PIVOT, model=i+1)

        # Print out.
        sys.stdout.write('\n\n')

        # Frame order matrix averaging.
        self.daeg = self.daeg / self.N

        # Write out the frame order matrix.
        file = open(self.save_path+sep+'frame_order_matrix', 'w')
        print_frame_order_2nd_degree(self.daeg, file=file)

        # Write out the PDB distribution.
        self.interpreter.on()
        if self.DIST_PDB:
            self.interpreter.structure.write_pdb('distribution.pdb', compress_type=2, force=True)


    def _print_axis_system(self):
        """Print out of the full system."""

        # Open the file.
        file = open(self.save_path+sep+'axis_system', 'w')

        # Header.
        file.write("\n")
        file.write("The motional axis system\n")
        file.write("========================\n")

        # The full axis system.
        file.write("\nThe full axis system:\n")
        string = ''
        for i in range(3):
            string += '['
            for j in range(3):
                string += "%24.20f" % self.axes[i, j]
            string += ']\n'
        file.write(string)

        # The Euler angles.
        a, b, g = R_to_euler_zyz(self.axes)
        file.write("\nEuler angles of the system:\n")
        file.write("    alpha: %.20f\n" % a)
        file.write("    beta:  %.20f\n" % b)
        file.write("    gamma: %.20f\n" % g)

        # The spherical angle system.
        r, t, p = cartesian_to_spherical(self.axes[:, 2])
        file.write("\nSpherical angles of the z-axis:\n")
        file.write("    theta: %.20f\n" % t)
        file.write("    phi:   %.20f\n" % wrap_angles(p, 0, 2*pi))


    def _progress(self, i, a=5, b=100):
        """A simple progress write out (which goes to the terminal STDERR)."""

        # The spinner characters.
        chars = ['-', '\\', '|', '/']

        # A spinner.
        if i % a == 0:
            sys.stderr.write('\b%s' % chars[i%4])
            sys.stderr.flush()

        # Dump the progress.
        if i % b == 0:
            sys.stderr.write('\b%i\n' % i)


    def axes_to_pdb_full(self):
        """Create a PDB for the motional axis system."""

        # Create a data pipe for the data.
        self.interpreter.pipe.create('axes', 'N-state')

        # The end points of the vectors.
        end_pt_x = self.axes[:, 0] * norm(self.COM - self.PIVOT) + self.PIVOT
        end_pt_y = self.axes[:, 1] * norm(self.COM - self.PIVOT) + self.PIVOT
        end_pt_z = self.axes[:, 2] * norm(self.COM - self.PIVOT) + self.PIVOT

        # Add atoms for the system.
        self.interpreter.structure.add_atom(atom_name='C', res_name='AXE', res_num=1, pos=self.PIVOT, element='C')
        self.interpreter.structure.add_atom(atom_name='N', res_name='AXE', res_num=1, pos=end_pt_x, element='N')
        self.interpreter.structure.add_atom(atom_name='N', res_name='AXE', res_num=1, pos=end_pt_y, element='N')
        self.interpreter.structure.add_atom(atom_name='N', res_name='AXE', res_num=1, pos=end_pt_z, element='N')

        # Connect the atoms to form the vectors.
        self.interpreter.structure.connect_atom(index1=0, index2=1)
        self.interpreter.structure.connect_atom(index1=0, index2=2)
        self.interpreter.structure.connect_atom(index1=0, index2=3)

        # Write out the PDB.
        self.interpreter.structure.write_pdb('axis.pdb', dir=self.save_path, compress_type=0, force=True)


    def axes_to_pdb_main_axis(self):
        """Create a PDB for the major axis of the motional axis system."""

        # Create a data pipe for the data.
        self.interpreter.pipe.create('axes', 'N-state')

        # The end points of the vectors.
        end_pt = self.axes[:, 2] * norm(self.COM - self.PIVOT) + self.PIVOT

        # Add atoms for the system.
        self.interpreter.structure.add_atom(atom_name='C', res_name='AXE', res_num=1, pos=self.PIVOT, element='C')
        self.interpreter.structure.add_atom(atom_name='N', res_name='AXE', res_num=1, pos=end_pt, element='N')

        # Connect the atoms to form the vectors.
        self.interpreter.structure.connect_atom(index1=0, index2=1)

        # Write out the PDB.
        self.interpreter.structure.write_pdb('axis.pdb', dir=self.save_path, compress_type=0, force=True)


    def build_axes_alt(self):
        """An alternative axis system for the CaM system."""

        # The z-axis for the rotations (the pivot point to CoM axis).
        axis_z = self.COM - self.PIVOT
        axis_z = axis_z / norm(axis_z)

        # The y-axis (to check the torsion angle).
        axis_y = cross(axis_z, array([0, 0, 1]))
        axis_y = axis_y / norm(axis_y)

        # The x-axis.
        axis_x = cross(axis_y, axis_z)
        axis_x = axis_x / norm(axis_x)

        # The eigenframe.
        axes = transpose(array([axis_x, axis_y, axis_z]))

        # Init a rotation matrix.
        R = zeros((3, 3), float64)

        # Tilt the axes system by x degrees.
        tilt_axis = cross(axis_z, array([0, 0, 1]))
        tilt_axis = tilt_axis / norm(tilt_axis)
        axis_angle_to_R(tilt_axis, self.TILT_ANGLE * 2.0 * pi / 360.0, R)

        # Rotate the eigenframe.
        self.axes = dot(R, axes)
        alpha, beta, gamma = R_to_euler_zyz(self.axes)

        # Print out.
        print("Tilt axis: %s, norm = %s" % (repr(tilt_axis), norm(tilt_axis)))
        print("CoM-pivot axis: %s, norm = %s" % (repr(axis_z), norm(axis_z)))
        print("Rotation axis: %s, norm = %s" % (repr(self.axes[:, 2]), norm(self.axes[:, 2])))
        print("Full axis system:\n%s" % self.axes)
        print("Full axis system Euler angles:\n\talpha: %s\n\tbeta: %s\n\tgamma: %s" % (repr(alpha), repr(beta), repr(gamma)))


    def build_axes_pivot_com(self):
        """A standard axis system for the CaM system with the z-axis along the pivot-com axis."""

        # The z-axis for the rotations (the pivot point to CoM axis).
        axis_z = self.COM - self.PIVOT
        axis_z = axis_z / norm(axis_z)

        # The y-axis (to check the torsion angle).
        axis_y = cross(axis_z, array([0, 0, 1]))
        axis_y = axis_y / norm(axis_y)

        # The x-axis.
        axis_x = cross(axis_y, axis_z)
        axis_x = axis_x / norm(axis_x)

        # The eigenframe.
        self.axes = transpose(array([axis_x, axis_y, axis_z]))<|MERGE_RESOLUTION|>--- conflicted
+++ resolved
@@ -47,12 +47,9 @@
     # The pivot and CoM for the CaM system.
     PIVOT = array([ 37.254, 0.5, 16.7465])
     COM = array([ 26.83678091, -12.37906417,  28.34154128])
-<<<<<<< HEAD
-=======
 
     # The PDB distribution flag.
     DIST_PDB = False
->>>>>>> c7f8187a
 
     def run(self, save_path=None):
         """Generate the distribution and alignment data.
