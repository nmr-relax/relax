--- conflicted
+++ resolved
@@ -1,14 +1,6 @@
 # mol_name    res_num    res_name    spin_num    spin_name    PCSs                    PCS_error               
-<<<<<<< HEAD
-C-dom         99         TYR         35          H               0.158314893970672                     0.1    
-C-dom         108        VAL         53          H               0.124426676305944                     0.1    
-C-dom         114        GLU         65          H               0.111361292225123                     0.1    
-C-dom         119        GLU         75          H              0.0708403249613952                     0.1    
-C-dom         126        ARG         89          H               0.101438575863578                     0.1    
-=======
 C-dom         99         TYR         35          H               0.156226657546816                     0.1    
 C-dom         108        VAL         53          H                0.12283469050354                     0.1    
 C-dom         114        GLU         65          H               0.109906137679954                     0.1    
 C-dom         119        GLU         75          H              0.0700315824031108                     0.1    
-C-dom         126        ARG         89          H               0.100191835626159                     0.1    
->>>>>>> 790cca2c
+C-dom         126        ARG         89          H               0.100191835626159                     0.1    