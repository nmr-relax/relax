# Script for optimising the torsionless pseudo-ellipse frame order test model of CaM.

# Python module imports.
from numpy import array


# The real parameter values.
AVE_POS_X, AVE_POS_Y, AVE_POS_Z = [ -21.269217407269576,   -3.122610661328414,   -2.400652421655998]
AVE_POS_ALPHA, AVE_POS_BETA, AVE_POS_GAMMA = [5.623469076122531, 0.435439405668396, 5.081265529106499]
EIGEN_ALPHA = 3.14159265358979311600
EIGEN_BETA = 0.96007997859534310869
EIGEN_GAMMA = 4.03227550621962294031
CONE_THETA_X = 1.1
CONE_THETA_Y = 1.2

# Create the data pipe.
pipe.create(pipe_name='frame order', pipe_type='frame order')

# Read the structures.
structure.read_pdb('1J7O_1st_NH.pdb', dir='..', set_mol_name='N-dom')
structure.read_pdb('1J7P_1st_NH_rot.pdb', dir='..', set_mol_name='C-dom')

# Set up the 15N and 1H spins.
structure.load_spins(spin_id='@N', ave_pos=False)
structure.load_spins(spin_id='@H', ave_pos=False)
spin.isotope(isotope='15N', spin_id='@N')
spin.isotope(isotope='1H', spin_id='@H')

# Define the magnetic dipole-dipole relaxation interaction.
interatom.define(spin_id1='@N', spin_id2='@H', direct_bond=True)
interatom.set_dist(spin_id1='@N', spin_id2='@H', ave_dist=1.041 * 1e-10)
interatom.unit_vectors()

# Loop over the alignments.
ln = ['dy', 'tb', 'tm', 'er']
for i in range(len(ln)):
    # Load the RDCs.
    rdc.read(align_id=ln[i], file='rdc_%s.txt'%ln[i], spin_id1_col=1, spin_id2_col=2, data_col=3, error_col=4)

    # The PCS.
    pcs.read(align_id=ln[i], file='pcs_%s.txt'%ln[i], mol_name_col=1, res_num_col=2, spin_name_col=5, data_col=6, error_col=7)

    # The temperature and field strength.
    spectrometer.temperature(id=ln[i], temp=303)
    spectrometer.frequency(id=ln[i], frq=900e6)

# Load the N-domain tensors (the full tensors).
script('../tensors.py')

# Define the domains.
domain(id='N', spin_id="#N-dom")
domain(id='C', spin_id="#C-dom")

# The tensor domains and reductions.
full = ['Dy N-dom', 'Tb N-dom', 'Tm N-dom', 'Er N-dom']
red =  ['Dy C-dom', 'Tb C-dom', 'Tm C-dom', 'Er C-dom']
ids = ['dy', 'tb', 'tm', 'er']
for i in range(len(full)):
    # Initialise the reduced tensor.
    align_tensor.init(tensor=red[i], align_id=ids[i], params=(0, 0, 0, 0, 0))

    # Set the domain info.
    align_tensor.set_domain(tensor=full[i], domain='N')
    align_tensor.set_domain(tensor=red[i], domain='C')

    # Specify which tensor is reduced.
    align_tensor.reduction(full_tensor=full[i], red_tensor=red[i])

# Select the model.
frame_order.select_model('pseudo-ellipse, torsionless')

# Set the reference domain.
frame_order.ref_domain('N')

# Set the initial pivot point.
pivot = array([ 37.254, 0.5, 16.7465])
frame_order.pivot(pivot, fix=True)

# Set the paramagnetic centre.
paramag.centre(pos=[35.934, 12.194, -4.206])

# Check the minimum (at a very high quality to check that the chi-squared value is zero).
frame_order.num_int_pts(num=100000)
value.set(param='ave_pos_x', val=AVE_POS_X)
value.set(param='ave_pos_y', val=AVE_POS_Y)
value.set(param='ave_pos_z', val=AVE_POS_Z)
value.set(param='ave_pos_alpha', val=AVE_POS_ALPHA)
value.set(param='ave_pos_beta', val=AVE_POS_BETA)
value.set(param='ave_pos_gamma', val=AVE_POS_GAMMA)
value.set(param='eigen_alpha', val=EIGEN_ALPHA)
value.set(param='eigen_beta', val=EIGEN_BETA)
value.set(param='eigen_gamma', val=EIGEN_GAMMA)
value.set(param='cone_theta_x', val=CONE_THETA_X)
value.set(param='cone_theta_y', val=CONE_THETA_Y)
minimise.calculate()

# Create the PDB representation of the true state.
frame_order.pdb_model(ave_pos='ave_pos_true', rep='frame_order_true', dist=None, compress_type=2, force=True)

# Save the state.
state.save('frame_order_true', force=True)

# Grid search (low quality for speed).
<<<<<<< HEAD
frame_order.num_int_pts(num=100)
grid_search(inc=[None, None, None, None, None, None, 7, 7, 7, 7, 7])

# Iterative optimisation with increasing precision.
num_int_pts = [100, 1000, 10000, 50000]
func_tol = [1e-2, 1e-3, 5e-3, 1e-4]
for i in range(len(num_int_pts)):
    frame_order.num_int_pts(num=num_int_pts[i])
    minimise('simplex', func_tol=func_tol[i])

# Store the result.
frame_order.pdb_model(ave_pos='ave_pos_fixed_piv', rep='frame_order_fixed_piv', dist=None, compress_type=2, force=True)

# Save the state.
state.save('frame_order_fixed_piv', force=True)

# Optimise the pivot and model, again iterating with increasing precision.
frame_order.pivot(pivot, fix=False)
num_int_pts = [100, 1000, 10000, 50000]
func_tol = [1e-2, 1e-3, 5e-3, 1e-4]
for i in range(len(num_int_pts)):
    frame_order.num_int_pts(num=num_int_pts[i])
    minimise('simplex', func_tol=func_tol[i])

# Test Monte Carlo simulations (at low quality for speed).
frame_order.num_int_pts(num=100)
monte_carlo.setup(number=5)
monte_carlo.create_data()
monte_carlo.initial_values()
minimise('simplex', func_tol=1e-2)
=======
frame_order.num_int_pts(num=200)
minimise.grid_search(inc=[None, None, None, None, None, None, 7, 7, 7, 7, 7])

# Iterative optimisation with increasing precision.
num_int_pts = [1000, 10000, 50000]
func_tol = [1e-2, 1e-3, 1e-4]
for i in range(len(num_int_pts)):
    frame_order.num_int_pts(num=num_int_pts[i])
    minimise.execute('simplex', func_tol=func_tol[i])

# Store the result.
frame_order.pdb_model(ave_pos='ave_pos_fixed_piv', rep='frame_order_fixed_piv', dist=None, compress_type=2, force=True)

# Save the state.
state.save('frame_order_fixed_piv', force=True)

# Optimise the pivot and model, again iterating with increasing precision.
frame_order.pivot(pivot, fix=False)
num_int_pts = [1000, 10000, 50000]
func_tol = [1e-2, 1e-3, 1e-4]
for i in range(len(num_int_pts)):
    frame_order.num_int_pts(num=num_int_pts[i])
    minimise.execute('simplex', func_tol=func_tol[i])

# Test Monte Carlo simulations.
frame_order.num_int_pts(num=10000)
monte_carlo.setup(number=5)
monte_carlo.create_data()
monte_carlo.initial_values()
minimise.execute('simplex', func_tol=1e-2)
>>>>>>> 790cca2c
eliminate()
monte_carlo.error_analysis()

# Create the PDB representation.
frame_order.pdb_model(ave_pos='ave_pos', rep='frame_order', dist=None, compress_type=2, force=True)

# PyMOL.
pymol.frame_order(ave_pos='ave_pos_true', rep='frame_order_true', dist=None)
pymol.frame_order(ave_pos='ave_pos_fixed_piv', rep='frame_order_fixed_piv', dist=None)
pymol.frame_order(ave_pos='ave_pos', rep='frame_order', dist=None)

# Save the state.
state.save('frame_order', force=True)<|MERGE_RESOLUTION|>--- conflicted
+++ resolved
@@ -101,47 +101,15 @@
 state.save('frame_order_true', force=True)
 
 # Grid search (low quality for speed).
-<<<<<<< HEAD
-frame_order.num_int_pts(num=100)
+frame_order.num_int_pts(num=200)
 grid_search(inc=[None, None, None, None, None, None, 7, 7, 7, 7, 7])
-
-# Iterative optimisation with increasing precision.
-num_int_pts = [100, 1000, 10000, 50000]
-func_tol = [1e-2, 1e-3, 5e-3, 1e-4]
-for i in range(len(num_int_pts)):
-    frame_order.num_int_pts(num=num_int_pts[i])
-    minimise('simplex', func_tol=func_tol[i])
-
-# Store the result.
-frame_order.pdb_model(ave_pos='ave_pos_fixed_piv', rep='frame_order_fixed_piv', dist=None, compress_type=2, force=True)
-
-# Save the state.
-state.save('frame_order_fixed_piv', force=True)
-
-# Optimise the pivot and model, again iterating with increasing precision.
-frame_order.pivot(pivot, fix=False)
-num_int_pts = [100, 1000, 10000, 50000]
-func_tol = [1e-2, 1e-3, 5e-3, 1e-4]
-for i in range(len(num_int_pts)):
-    frame_order.num_int_pts(num=num_int_pts[i])
-    minimise('simplex', func_tol=func_tol[i])
-
-# Test Monte Carlo simulations (at low quality for speed).
-frame_order.num_int_pts(num=100)
-monte_carlo.setup(number=5)
-monte_carlo.create_data()
-monte_carlo.initial_values()
-minimise('simplex', func_tol=1e-2)
-=======
-frame_order.num_int_pts(num=200)
-minimise.grid_search(inc=[None, None, None, None, None, None, 7, 7, 7, 7, 7])
 
 # Iterative optimisation with increasing precision.
 num_int_pts = [1000, 10000, 50000]
 func_tol = [1e-2, 1e-3, 1e-4]
 for i in range(len(num_int_pts)):
     frame_order.num_int_pts(num=num_int_pts[i])
-    minimise.execute('simplex', func_tol=func_tol[i])
+    minimise('simplex', func_tol=func_tol[i])
 
 # Store the result.
 frame_order.pdb_model(ave_pos='ave_pos_fixed_piv', rep='frame_order_fixed_piv', dist=None, compress_type=2, force=True)
@@ -155,15 +123,14 @@
 func_tol = [1e-2, 1e-3, 1e-4]
 for i in range(len(num_int_pts)):
     frame_order.num_int_pts(num=num_int_pts[i])
-    minimise.execute('simplex', func_tol=func_tol[i])
+    minimise('simplex', func_tol=func_tol[i])
 
 # Test Monte Carlo simulations.
 frame_order.num_int_pts(num=10000)
 monte_carlo.setup(number=5)
 monte_carlo.create_data()
 monte_carlo.initial_values()
-minimise.execute('simplex', func_tol=1e-2)
->>>>>>> 790cca2c
+minimise('simplex', func_tol=1e-2)
 eliminate()
 monte_carlo.error_analysis()
 
