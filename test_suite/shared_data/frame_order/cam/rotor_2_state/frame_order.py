--- conflicted
+++ resolved
@@ -134,68 +134,20 @@
 
 # Create the PDB representation of the true state.
 frame_order.pdb_model(ave_pos='ave_pos_true', rep='frame_order_true', dist=None, compress_type=2, force=True)
-<<<<<<< HEAD
-
-# Save the state.
-state.save('frame_order_true', force=True)
-
-# Grid search (low quality for speed).
-frame_order.num_int_pts(num=100)
-grid_search(inc=[None, None, None, None, None, None, 21, 21])
-
-# Iterative optimisation with increasing precision.
-num_int_pts = [100, 1000, 10000, 50000]
-func_tol = [1e-2, 1e-3, 5e-3, 1e-4]
-for i in range(len(num_int_pts)):
-    frame_order.num_int_pts(num=num_int_pts[i])
-    minimise('simplex', func_tol=func_tol[i])
-
-# Store the result.
-frame_order.pdb_model(ave_pos='ave_pos_fixed_piv', rep='frame_order_fixed_piv', dist=None, compress_type=2, force=True)
-
-# Save the state.
-state.save('frame_order_fixed_piv', force=True)
-
-# Optimise the pivot and model, again iterating with increasing precision.
-frame_order.pivot(pivot, fix=False)
-num_int_pts = [100, 1000, 10000, 50000]
-func_tol = [1e-2, 1e-3, 5e-3, 1e-4]
-for i in range(len(num_int_pts)):
-    frame_order.num_int_pts(num=num_int_pts[i])
-    minimise('simplex', func_tol=func_tol[i])
-
-# The distance from the optimised pivot and the rotation axis.
-opt_piv = array([cdp.pivot_x, cdp.pivot_y, cdp.pivot_z])
-print("\n\nOptimised pivot displacement: %s" % norm(pivot - opt_piv))
-pt = closest_point_ax(line_pt=pivot, axis=AXIS, point=opt_piv)
-print("Distance from axis: %s\n" % norm(pt - opt_piv))
-
-# Recreate the axis and compare to the original.
-opt_axis = create_rotor_axis_alpha(alpha=cdp.axis_alpha, pivot=opt_piv, point=pipe_centre_of_mass(verbosity=0))
-print("Original axis:   %s" % AXIS)
-print("Optimised axis:  %s" % opt_axis)
-
-# Test Monte Carlo simulations (at low quality for speed).
-frame_order.num_int_pts(num=100)
-monte_carlo.setup(number=5)
-monte_carlo.create_data()
-monte_carlo.initial_values()
-minimise('simplex', func_tol=1e-2)
-=======
 
 # Save the state.
 state.save('frame_order_true', force=True)
 
 # Grid search (low quality for speed).
 frame_order.num_int_pts(num=200)
-minimise.grid_search(inc=[None, None, None, None, None, None, 21, 21])
+grid_search(inc=[None, None, None, None, None, None, 21, 21])
 
 # Iterative optimisation with increasing precision.
 num_int_pts = [1000, 10000, 50000]
 func_tol = [1e-2, 1e-3, 1e-4]
 for i in range(len(num_int_pts)):
     frame_order.num_int_pts(num=num_int_pts[i])
-    minimise.execute('simplex', func_tol=func_tol[i])
+    minimise('simplex', func_tol=func_tol[i])
 
 # Store the result.
 frame_order.pdb_model(ave_pos='ave_pos_fixed_piv', rep='frame_order_fixed_piv', dist=None, compress_type=2, force=True)
@@ -209,7 +161,7 @@
 func_tol = [1e-2, 1e-3, 1e-4]
 for i in range(len(num_int_pts)):
     frame_order.num_int_pts(num=num_int_pts[i])
-    minimise.execute('simplex', func_tol=func_tol[i])
+    minimise('simplex', func_tol=func_tol[i])
 
 # The distance from the optimised pivot and the rotation axis.
 opt_piv = array([cdp.pivot_x, cdp.pivot_y, cdp.pivot_z])
@@ -227,8 +179,7 @@
 monte_carlo.setup(number=5)
 monte_carlo.create_data()
 monte_carlo.initial_values()
-minimise.execute('simplex', func_tol=1e-2)
->>>>>>> e97b06f0
+minimise('simplex', func_tol=1e-2)
 eliminate()
 monte_carlo.error_analysis()
 
