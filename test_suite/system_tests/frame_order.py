--- conflicted
+++ resolved
@@ -99,11 +99,7 @@
             del status.flag_pcs
 
 
-<<<<<<< HEAD
-    def check_chi2(self, chi2=0.0, places=8):
-=======
     def check_chi2(self, chi2=0.0, places=1):
->>>>>>> 59cd1837
         """Check the function evaluation."""
 
         # Switch back to the original pipe.
@@ -112,10 +108,6 @@
         # Get the debugging message.
         self.mesg = self.mesg_opt_debug()
 
-<<<<<<< HEAD
-        # Check the chi2 value.
-        self.assertAlmostEqual(cdp.chi2, chi2, places, msg=self.mesg)
-=======
         # Scale the chi2 values down.
         if chi2 > 1000.0:
             chi2 = chi2 / 1000.0
@@ -132,7 +124,6 @@
 
         # Check the chi2 value.
         self.assertAlmostEqual(chi2_fit, chi2, places, msg=self.mesg)
->>>>>>> 59cd1837
 
 
     def flags(self, rdc=True, pcs=True, opt=False):
@@ -284,7 +275,6 @@
 
     def test_cam_iso_cone(self):
         """Test the isotropic cone, free rotor frame order model of CaM."""
-<<<<<<< HEAD
 
         # The flags, execute the script, and then check the chi2 value.
         self.flags()
@@ -304,27 +294,6 @@
     def test_cam_iso_cone_rdc(self):
         """Test the isotropic cone, free rotor frame order model of CaM (with only RDC data)."""
 
-=======
-
-        # The flags, execute the script, and then check the chi2 value.
-        self.flags()
-        self.interpreter.run(script_file=self.cam_path+'iso_cone.py')
-        self.check_chi2(275.91311056249037)
-
-
-    def test_cam_iso_cone_pcs(self):
-        """Test the isotropic cone, free rotor frame order model of CaM (with only PCS data)."""
-
-        # The flags, execute the script, and then check the chi2 value.
-        self.flags(rdc=False)
-        self.interpreter.run(script_file=self.cam_path+'iso_cone.py')
-        self.check_chi2(275.86580651838085)
-
-
-    def test_cam_iso_cone_rdc(self):
-        """Test the isotropic cone, free rotor frame order model of CaM (with only RDC data)."""
-
->>>>>>> 59cd1837
         # The flags, execute the script, and then check the chi2 value.
         self.flags(pcs=False)
         self.interpreter.run(script_file=self.cam_path+'iso_cone.py')
@@ -428,7 +397,6 @@
         self.flags(rdc=False)
         self.interpreter.run(script_file=self.cam_path+'pseudo_ellipse.py')
         self.check_chi2(1.4782281930066781)
-<<<<<<< HEAD
 
 
     def test_cam_pseudo_ellipse_rdc(self):
@@ -440,19 +408,6 @@
         self.check_chi2(0.095461523976414595)
 
 
-=======
-
-
-    def test_cam_pseudo_ellipse_rdc(self):
-        """Test the second isotropic cone, free rotor frame order model of CaM (with only RDC data)."""
-
-        # The flags, execute the script, and then check the chi2 value.
-        self.flags(pcs=False)
-        self.interpreter.run(script_file=self.cam_path+'pseudo_ellipse.py')
-        self.check_chi2(0.095461523976414595)
-
-
->>>>>>> 59cd1837
     def test_cam_pseudo_ellipse2(self):
         """Test the second isotropic cone, free rotor frame order model of CaM."""
 
@@ -541,19 +496,11 @@
         self.flags()
         self.interpreter.run(script_file=self.cam_path+'rigid.py')
         self.check_chi2(0.081177248776880595)
-<<<<<<< HEAD
 
 
     def test_cam_rigid_pcs(self):
         """Test the rigid frame order model of CaM (with only PCS data)."""
 
-=======
-
-
-    def test_cam_rigid_pcs(self):
-        """Test the rigid frame order model of CaM (with only PCS data)."""
-
->>>>>>> 59cd1837
         # The flags, execute the script, and then check the chi2 value.
         self.flags(rdc=False)
         self.interpreter.run(script_file=self.cam_path+'rigid.py')
@@ -576,7 +523,6 @@
         self.flags()
         self.interpreter.run(script_file=self.cam_path+'rotor.py')
         self.check_chi2(0.13723126588106613)
-<<<<<<< HEAD
 
 
     def test_cam_rotor_pcs(self):
@@ -597,28 +543,6 @@
         self.check_chi2(0.080805860707837754)
 
 
-=======
-
-
-    def test_cam_rotor_pcs(self):
-        """Test the rotor frame order model of CaM (with only PCS data)."""
-
-        # The flags, execute the script, and then check the chi2 value.
-        self.flags(rdc=False)
-        self.interpreter.run(script_file=self.cam_path+'rotor.py')
-        self.check_chi2(0.056425405173228374)
-
-
-    def test_cam_rotor_rdc(self):
-        """Test the rotor frame order model of CaM (with only RDC data)."""
-
-        # The flags, execute the script, and then check the chi2 value.
-        self.flags(pcs=False)
-        self.interpreter.run(script_file=self.cam_path+'rotor.py')
-        self.check_chi2(0.080805860707837754)
-
-
->>>>>>> 59cd1837
     def test_cam_rotor_2_state(self):
         """Test the 2-state rotor frame order model of CaM."""
 
