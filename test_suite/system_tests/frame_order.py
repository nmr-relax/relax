###############################################################################
#                                                                             #
# Copyright (C) 2006-2012 Edward d'Auvergne                                   #
#                                                                             #
# This file is part of the program relax (http://www.nmr-relax.com).          #
#                                                                             #
# This program is free software: you can redistribute it and/or modify        #
# it under the terms of the GNU General Public License as published by        #
# the Free Software Foundation, either version 3 of the License, or           #
# (at your option) any later version.                                         #
#                                                                             #
# This program is distributed in the hope that it will be useful,             #
# but WITHOUT ANY WARRANTY; without even the implied warranty of              #
# MERCHANTABILITY or FITNESS FOR A PARTICULAR PURPOSE.  See the               #
# GNU General Public License for more details.                                #
#                                                                             #
# You should have received a copy of the GNU General Public License           #
# along with this program.  If not, see <http://www.gnu.org/licenses/>.       #
#                                                                             #
###############################################################################

# Python module imports.
from math import acos, pi
import platform
import numpy
from numpy import array, dot, float64, zeros
from numpy.linalg import norm
from re import search
from os import sep
import sys

# relax module imports.
from data import Relax_data_store; ds = Relax_data_store()
import dep_check
from maths_fns.coord_transform import spherical_to_cartesian
from maths_fns.rotation_matrix import euler_to_R_zyz
from physical_constants import N15_CSA, NH_BOND_LENGTH
from relax_io import DummyFileObject, open_read_file
from status import Status; status = Status()
from test_suite.system_tests.base_classes import SystemTestCase


# Get the platform information.
SYSTEM = platform.system()
RELEASE = platform.release()
VERSION = platform.version()
WIN32_VER = platform.win32_ver()
DIST = platform.dist()
ARCH = platform.architecture()
MACH = platform.machine()
PROC = platform.processor()
PY_VER = platform.python_version()
NUMPY_VER = numpy.__version__
LIBC_VER = platform.libc_ver()

# Windows system name pain.
if SYSTEM == 'Windows' or SYSTEM == 'Microsoft':
    # Set the system to 'Windows' no matter what.
    SYSTEM = 'Windows'



class Frame_order(SystemTestCase):
    """TestCase class for the functional tests of the frame order theories."""

    def __init__(self, methodName='runTest'):
        """Skip the tests if scipy is not installed.

        @keyword methodName:    The name of the test.
        @type methodName:       str
        """

        # Execute the base class method.
        super(Frame_order, self).__init__(methodName)

        # Missing module.
        if not dep_check.scipy_module:
            # Store in the status object. 
            status.skipped_tests.append([methodName, 'Scipy', self._skip_type])


    def setUp(self):
        """Set up for all the functional tests."""

        # The path to the CaM scripts.
        self.cam_path = status.install_path + sep+'test_suite'+sep+'system_tests'+sep+'scripts'+sep+'frame_order'+sep+'cam'+sep


    def tearDown(self):
        """Clean up after the tests."""

        # Reset the relax data store.
        self.interpreter.reset()

        # Remove flags from the status object.
        if hasattr(status, 'flag_rdc'):
            del status.flag_rdc
        if hasattr(status, 'flag_pcs'):
            del status.flag_pcs


    def check_chi2(self, chi2=None, places=8):
        """Check the function evaluation."""

        # Switch back to the original pipe.
        self.interpreter.pipe.switch('frame order')

        # Get the debugging message.
        self.mesg = self.mesg_opt_debug()

        # Check the chi2 value.
        self.assertAlmostEqual(cdp.chi2, chi2, places, msg=self.mesg)


    def flags(self, rdc=True, pcs=True, opt=False):
        """Set a number of flags for the scripts."""

        # Store the flags.
        status.flag_rdc = rdc
        status.flag_pcs = pcs
        status.flag_opt = opt


    def mesg_opt_debug(self):
        """Method for returning a string to help debug the minimisation.

        @return:        The debugging string.
        @rtype:         str
        """

        # Initialise the string.
        string = 'Optimisation failure.\n\n'

        # Create the string.
        string = string + "%-18s%-25s\n" % ("System: ", SYSTEM)
        string = string + "%-18s%-25s\n" % ("Release: ", RELEASE)
        string = string + "%-18s%-25s\n" % ("Version: ", VERSION)
        string = string + "%-18s%-25s\n" % ("Win32 version: ", (WIN32_VER[0] + " " + WIN32_VER[1] + " " + WIN32_VER[2] + " " + WIN32_VER[3]))
        string = string + "%-18s%-25s\n" % ("Distribution: ", (DIST[0] + " " + DIST[1] + " " + DIST[2]))
        string = string + "%-18s%-25s\n" % ("Architecture: ", (ARCH[0] + " " + ARCH[1]))
        string = string + "%-18s%-25s\n" % ("Machine: ", MACH)
        string = string + "%-18s%-25s\n" % ("Processor: ", PROC)
        string = string + "%-18s%-25s\n" % ("Python version: ", PY_VER)
        string = string + "%-18s%-25s\n" % ("Numpy version: ", NUMPY_VER)
        string = string + "%-18s%-25s\n" % ("Libc version: ", (LIBC_VER[0] + " " + LIBC_VER[1]))


        # Minimisation info.
        string = string + "\n"
<<<<<<< HEAD
        if hasattr(cdp, 'ave_pos_alpha'):
            string = string + "%-15s %30.17g\n" % ('ave_pos_alpha:',   cdp.ave_pos_alpha)
        string = string +   "%-15s %30.17g\n" % ('ave_pos_beta:',    cdp.ave_pos_beta)
        string = string +   "%-15s %30.17g\n" % ('ave_pos_gamma:',   cdp.ave_pos_gamma)
        string = string +   "%-15s %30.17g\n" % ('chi2:',    cdp.chi2)
        if hasattr(cdp, 'iter') and cdp.iter != None:
            string = string +   "%-15s %30i\n" % ('iter:',    cdp.iter)
=======
        for param in ['ave_pos_alpha', 'ave_pos_beta', 'ave_pos_gamma', 'eigen_alpha', 'eigen_beta', 'eigen_gamma', 'axis_theta', 'axis_phi', 'cone_theta_x', 'cone_theta_y', 'cone_theta', 'cone_s1', 'cone_sigma_max']:
            if hasattr(cdp, param):
                obj = getattr(cdp, param)
                string = string + "%-15s %30.17g\n" % (param, obj)

        string = string +   "%-15s %30.17g\n" % ('chi2:', cdp.chi2)
        if hasattr(cdp, 'iter') and cdp.iter != None:
            string = string +   "%-15s %30i\n" % ('iter:', cdp.iter)
>>>>>>> 04045f08
        if hasattr(cdp, 'f_count') and cdp.f_count != None:
            string = string +   "%-15s %30i\n" % ('f_count:', cdp.f_count)
        if hasattr(cdp, 'g_count') and cdp.g_count != None:
            string = string +   "%-15s %30i\n" % ('g_count:', cdp.g_count)
        if hasattr(cdp, 'h_count') and cdp.h_count != None:
            string = string +   "%-15s %30i\n" % ('h_count:', cdp.h_count)
        if hasattr(cdp, 'warning'):
            string = string +   "%-15s %30s\n" % ('warning:', cdp.warning)

        # Return the string.
        return string


    def space_probe(self, ref_chi2=None, params=None, delta=3.0 / 360.0 * 2.0 * pi):
        """Probe the space around the supposed minimum."""

        # No function intros.
        self.interpreter.intro_off()

        # Check the minimum.
        self.interpreter.calc()
        print("%-20s %10.5f" % ("chi2 minimum", cdp.chi2))
        self.assertAlmostEqual(cdp.chi2, ref_chi2)

        # Test around the minimum using small deviations.
        for param in params:
            print("\n\nParam: %s" % param)
            print("%-20s %10.5f" % ("chi2 orig", ref_chi2))

            # Get the current value.
            curr = getattr(cdp, param)

            # Deviate upwards.
            setattr(cdp, param, curr+delta)
            self.interpreter.calc()
            print("%-20s %10.5f" % ("chi2 up", cdp.chi2))
            self.assert_(cdp.chi2 > ref_chi2)

            # Deviate downwards.
            setattr(cdp, param, curr-delta)
            self.interpreter.calc()
            print("%-20s %10.5f" % ("chi2 down", cdp.chi2))
            self.assert_(cdp.chi2 > ref_chi2)

            # Reset.
            setattr(cdp, param, curr)


    def test_cam_free_rotor(self):
        """Test the free rotor frame order model of CaM."""

        # The flags, execute the script, and then check the chi2 value.
        self.flags()
        self.interpreter.run(script_file=self.cam_path+'free_rotor.py')
<<<<<<< HEAD
        self.check_chi2(13.018631803+5.17902126915)
=======
        self.check_chi2(13.035128640494337+5.17902126915)
>>>>>>> 04045f08


    def test_cam_free_rotor_pcs(self):
        """Test the free rotor frame order model of CaM (with only PCS data)."""
<<<<<<< HEAD

        # The flags, execute the script, and then check the chi2 value.
        self.flags(rdc=False)
        self.interpreter.run(script_file=self.cam_path+'free_rotor.py')
        self.check_chi2(13.018631803)


    def test_cam_free_rotor_rdc(self):
        """Test the free rotor frame order model of CaM (with only RDC data)."""

=======

        # The flags, execute the script, and then check the chi2 value.
        self.flags(rdc=False)
        self.interpreter.run(script_file=self.cam_path+'free_rotor.py')
        self.check_chi2(13.035128640494337)


    def test_cam_free_rotor_rdc(self):
        """Test the free rotor frame order model of CaM (with only RDC data)."""

>>>>>>> 04045f08
        # The flags, execute the script, and then check the chi2 value.
        self.flags(pcs=False)
        self.interpreter.run(script_file=self.cam_path+'free_rotor.py')
        self.check_chi2(5.17902126915)


    def test_cam_free_rotor2(self):
        """Test the second free rotor frame order model of CaM."""

        # The flags, execute the script, and then check the chi2 value.
        self.flags()
        self.interpreter.run(script_file=self.cam_path+'free_rotor2.py')
        self.check_chi2(388.898716352+5.2780738618)


    def test_cam_free_rotor2_pcs(self):
        """Test the second free rotor frame order model of CaM (with only PCS data)."""

        # The flags, execute the script, and then check the chi2 value.
        self.flags(rdc=False)
        self.interpreter.run(script_file=self.cam_path+'free_rotor2.py')
        self.check_chi2(388.898716352)


    def test_cam_free_rotor2_rdc(self):
        """Test the second free rotor frame order model of CaM (with only RDC data)."""
<<<<<<< HEAD

        # The flags, execute the script, and then check the chi2 value.
        self.flags(pcs=False)
        self.interpreter.run(script_file=self.cam_path+'free_rotor2.py')
        self.check_chi2(5.2780738618)


    def test_cam_iso_cone(self):
        """Test the isotropic cone, free rotor frame order model of CaM."""

        # The flags, execute the script, and then check the chi2 value.
        self.flags()
        self.interpreter.run(script_file=self.cam_path+'iso_cone.py')
        self.check_chi2(6.1160690302975809+34.254550856474211)


=======

        # The flags, execute the script, and then check the chi2 value.
        self.flags(pcs=False)
        self.interpreter.run(script_file=self.cam_path+'free_rotor2.py')
        self.check_chi2(5.2780738618)


    def test_cam_iso_cone(self):
        """Test the isotropic cone, free rotor frame order model of CaM."""

        # The flags, execute the script, and then check the chi2 value.
        self.flags()
        self.interpreter.run(script_file=self.cam_path+'iso_cone.py')
        self.check_chi2(6.1160690302975809+7.5079782628867333)


>>>>>>> 04045f08
    def test_cam_iso_cone_pcs(self):
        """Test the isotropic cone, free rotor frame order model of CaM (with only PCS data)."""

        # The flags, execute the script, and then check the chi2 value.
        self.flags(rdc=False)
        self.interpreter.run(script_file=self.cam_path+'iso_cone.py')
<<<<<<< HEAD
        self.check_chi2(34.254550856474211)
=======
        self.check_chi2(7.5079782628867333)
>>>>>>> 04045f08


    def test_cam_iso_cone_rdc(self):
        """Test the isotropic cone, free rotor frame order model of CaM (with only RDC data)."""

        # The flags, execute the script, and then check the chi2 value.
        self.flags(pcs=False)
        self.interpreter.run(script_file=self.cam_path+'iso_cone.py')
        self.check_chi2(6.1160690302975809)


    def test_cam_iso_cone_free_rotor(self):
        """Test the isotropic cone, free rotor frame order model of CaM."""

        # The flags, execute the script, and then check the chi2 value.
        self.flags()
        self.interpreter.run(script_file=self.cam_path+'iso_cone_free_rotor.py')
<<<<<<< HEAD
        self.check_chi2(89.2659028553+2.55339343957)
=======
        self.check_chi2(31.474075543791272+5.8864210784754025)
>>>>>>> 04045f08


    def test_cam_iso_cone_free_rotor_pcs(self):
        """Test the isotropic cone, free rotor frame order model of CaM (with only PCS data)."""

        # The flags, execute the script, and then check the chi2 value.
        self.flags(rdc=False)
        self.interpreter.run(script_file=self.cam_path+'iso_cone_free_rotor.py')
<<<<<<< HEAD
        self.check_chi2(89.2659028553)
=======
        self.check_chi2(31.474075543791272)
>>>>>>> 04045f08


    def test_cam_iso_cone_free_rotor_rdc(self):
        """Test the isotropic cone, free rotor frame order model of CaM (with only RDC data)."""

        # The flags, execute the script, and then check the chi2 value.
        self.flags(pcs=False)
        self.interpreter.run(script_file=self.cam_path+'iso_cone_free_rotor.py')
<<<<<<< HEAD
        self.check_chi2(2.55339343957)
=======
        self.check_chi2(5.8864210784754025)
>>>>>>> 04045f08


    def test_cam_iso_cone_free_rotor2(self):
        """Test the second isotropic cone, free rotor frame order model of CaM."""
<<<<<<< HEAD

        # The flags, execute the script, and then check the chi2 value.
        self.flags()
        self.interpreter.run(script_file=self.cam_path+'iso_cone_free_rotor2.py')
        self.check_chi2(25.0858732306+1.95519413809)
=======

        # The flags, execute the script, and then check the chi2 value.
        self.flags()
        self.interpreter.run(script_file=self.cam_path+'iso_cone_free_rotor2.py')
        self.check_chi2(25.0858732306+1.95519413809)

>>>>>>> 04045f08

    def test_cam_iso_cone_free_rotor2_pcs(self):
        """Test the second isotropic cone, free rotor frame order model of CaM (with only PCS data)."""

<<<<<<< HEAD
    def test_cam_iso_cone_free_rotor2_pcs(self):
        """Test the second isotropic cone, free rotor frame order model of CaM (with only PCS data)."""

=======
>>>>>>> 04045f08
        # The flags, execute the script, and then check the chi2 value.
        self.flags(rdc=False)
        self.interpreter.run(script_file=self.cam_path+'iso_cone_free_rotor2.py')
        self.check_chi2(25.0858732306)


    def test_cam_iso_cone_free_rotor2_rdc(self):
        """Test the second isotropic cone, free rotor frame order model of CaM (with only RDC data)."""

        # The flags, execute the script, and then check the chi2 value.
        self.flags(pcs=False)
        self.interpreter.run(script_file=self.cam_path+'iso_cone_free_rotor2.py')
        self.check_chi2(1.95519413809)


    def test_cam_iso_cone_torsionless(self):
        """Test the second isotropic cone, free rotor frame order model of CaM."""

        # The flags, execute the script, and then check the chi2 value.
        self.flags()
        self.interpreter.run(script_file=self.cam_path+'iso_cone_torsionless.py')
<<<<<<< HEAD
        self.check_chi2(86901.935712935723+2240.78657488)
=======
        self.check_chi2(166.51416501604808+0.419922373339)
>>>>>>> 04045f08


    def test_cam_iso_cone_torsionless_pcs(self):
        """Test the second isotropic cone, free rotor frame order model of CaM (with only PCS data)."""

        # The flags, execute the script, and then check the chi2 value.
        self.flags(rdc=False)
        self.interpreter.run(script_file=self.cam_path+'iso_cone_torsionless.py')
<<<<<<< HEAD
        self.check_chi2(2240.78657488)
=======
        self.check_chi2(166.51416501604808)
>>>>>>> 04045f08


    def test_cam_iso_cone_torsionless_rdc(self):
        """Test the second isotropic cone, free rotor frame order model of CaM (with only RDC data)."""

        # The flags, execute the script, and then check the chi2 value.
        self.flags(pcs=False)
        self.interpreter.run(script_file=self.cam_path+'iso_cone_torsionless.py')
<<<<<<< HEAD
        self.check_chi2(86901.935712935723)
=======
        self.check_chi2(0.419922373339)
>>>>>>> 04045f08


    def test_cam_pseudo_ellipse(self):
        """Test the second isotropic cone, free rotor frame order model of CaM."""

        # The flags, execute the script, and then check the chi2 value.
        self.flags()
        self.interpreter.run(script_file=self.cam_path+'pseudo_ellipse.py')
        self.check_chi2(41.6809179379+0.593794695247)


    def test_cam_pseudo_ellipse_pcs(self):
        """Test the second isotropic cone, free rotor frame order model of CaM (with only PCS data)."""

        # The flags, execute the script, and then check the chi2 value.
        self.flags(rdc=False)
        self.interpreter.run(script_file=self.cam_path+'pseudo_ellipse.py')
        self.check_chi2(41.6809179379)


    def test_cam_pseudo_ellipse_rdc(self):
        """Test the second isotropic cone, free rotor frame order model of CaM (with only RDC data)."""

        # The flags, execute the script, and then check the chi2 value.
        self.flags(pcs=False)
        self.interpreter.run(script_file=self.cam_path+'pseudo_ellipse.py')
        self.check_chi2(0.593794695247)


    def test_cam_pseudo_ellipse_free_rotor(self):
        """Test the second isotropic cone, free rotor frame order model of CaM."""

        # The flags, execute the script, and then check the chi2 value.
        self.flags()
        self.interpreter.run(script_file=self.cam_path+'pseudo_ellipse_free_rotor.py')
        self.check_chi2(214.906630364+0.248965094372)


    def test_cam_pseudo_ellipse_free_rotor_pcs(self):
        """Test the second isotropic cone, free rotor frame order model of CaM (with only PCS data)."""

        # The flags, execute the script, and then check the chi2 value.
        self.flags(rdc=False)
        self.interpreter.run(script_file=self.cam_path+'pseudo_ellipse_free_rotor.py')
        self.check_chi2(214.906630364)


    def test_cam_pseudo_ellipse_free_rotor_rdc(self):
        """Test the second isotropic cone, free rotor frame order model of CaM (with only RDC data)."""

        # The flags, execute the script, and then check the chi2 value.
        self.flags(pcs=False)
        self.interpreter.run(script_file=self.cam_path+'pseudo_ellipse_free_rotor.py')
        self.check_chi2(0.248965094372)


    def test_cam_pseudo_ellipse_torsionless(self):
        """Test the second isotropic cone, free rotor frame order model of CaM."""

        # The flags, execute the script, and then check the chi2 value.
        self.flags()
        self.interpreter.run(script_file=self.cam_path+'pseudo_ellipse_torsionless.py')
        self.check_chi2(1.74753535604+0.484168123653)


    def test_cam_pseudo_ellipse_torsionless_pcs(self):
        """Test the second isotropic cone, free rotor frame order model of CaM (with only PCS data)."""

        # The flags, execute the script, and then check the chi2 value.
        self.flags(rdc=False)
        self.interpreter.run(script_file=self.cam_path+'pseudo_ellipse_torsionless.py')
        self.check_chi2(1.74753535604)


    def test_cam_pseudo_ellipse_torsionless_rdc(self):
        """Test the second isotropic cone, free rotor frame order model of CaM (with only RDC data)."""

        # The flags, execute the script, and then check the chi2 value.
        self.flags(pcs=False)
        self.interpreter.run(script_file=self.cam_path+'pseudo_ellipse_torsionless.py')
        self.check_chi2(0.484168123653)


    def test_cam_rigid(self):
        """Test the rigid frame order model of CaM."""

        # The flags, execute the script, and then check the chi2 value.
        self.flags()
        self.interpreter.run(script_file=self.cam_path+'rigid.py')
        self.check_chi2(0.0811756291091+1.62132398885e-06)

<<<<<<< HEAD

    def test_cam_rigid_pcs(self):
        """Test the rigid frame order model of CaM (with only PCS data)."""

=======

    def test_cam_rigid_pcs(self):
        """Test the rigid frame order model of CaM (with only PCS data)."""

>>>>>>> 04045f08
        # The flags, execute the script, and then check the chi2 value.
        self.flags(rdc=False)
        self.interpreter.run(script_file=self.cam_path+'rigid.py')
        self.check_chi2(1.62132398885e-06)


    def test_cam_rigid_rdc(self):
        """Test the rigid frame order model of CaM (with only RDC data)."""

        # The flags, execute the script, and then check the chi2 value.
        self.flags(pcs=False)
        self.interpreter.run(script_file=self.cam_path+'rigid.py')
        self.check_chi2(0.0811756291091)


    def test_cam_rotor(self):
        """Test the rotor frame order model of CaM."""

        # The flags, execute the script, and then check the chi2 value.
        self.flags()
        self.interpreter.run(script_file=self.cam_path+'rotor.py')
<<<<<<< HEAD
        self.check_chi2(0.38773723555777778+0.1460413756923267)
=======
        self.check_chi2(0.23031006287118444+0.1460413756923267)
>>>>>>> 04045f08


    def test_cam_rotor_pcs(self):
        """Test the rotor frame order model of CaM (with only PCS data)."""

        # The flags, execute the script, and then check the chi2 value.
        self.flags(rdc=False)
        self.interpreter.run(script_file=self.cam_path+'rotor.py')
<<<<<<< HEAD
        self.check_chi2(0.38773723555777778)
=======
        self.check_chi2(0.23031006287118444)
>>>>>>> 04045f08


    def test_cam_rotor_rdc(self):
        """Test the rotor frame order model of CaM (with only RDC data)."""

        # The flags, execute the script, and then check the chi2 value.
        self.flags(pcs=False)
        self.interpreter.run(script_file=self.cam_path+'rotor.py')
        self.check_chi2(0.1460413756923267)


    def test_cam_rotor2(self):
        """Test the second rotor frame order model of CaM."""

        # The flags, execute the script, and then check the chi2 value.
        self.flags()
        self.interpreter.run(script_file=self.cam_path+'rotor2.py')
        self.check_chi2(4.24485635037+0.260243918876)


    def test_cam_rotor2_pcs(self):
        """Test the second rotor frame order model of CaM (with only PCS data)."""

        # The flags, execute the script, and then check the chi2 value.
        self.flags(rdc=False)
        self.interpreter.run(script_file=self.cam_path+'rotor2.py')
        self.check_chi2(4.24485635037)


    def test_cam_rotor2_rdc(self):
        """Test the second rotor frame order model of CaM (with only RDC data)."""

        # The flags, execute the script, and then check the chi2 value.
        self.flags(pcs=False)
        self.interpreter.run(script_file=self.cam_path+'rotor2.py')
        self.check_chi2(0.260243918876)


    def fixme_test_model_free_rotor(self):
        """Test the free rotor frame order model."""

        # Execute the script.
        self.script_exec(status.install_path + sep+'test_suite'+sep+'system_tests'+sep+'scripts'+sep+'frame_order'+sep+'model_calcs'+sep+'free_rotor.py')

        # Check the calculated chi2 value.
        self.assertAlmostEqual(ds.chi2, 0.0216067401326)


    def fixme_test_model_free_rotor_eigenframe(self):
        """Test the free rotor frame order model in the eigenframe."""

        # Execute the script.
        self.script_exec(status.install_path + sep+'test_suite'+sep+'system_tests'+sep+'scripts'+sep+'frame_order'+sep+'model_calcs'+sep+'free_rotor_eigenframe.py')

        # Check the calculated chi2 value.
        self.assertAlmostEqual(ds.chi2, 0.00673210578744)


    def fixme_test_model_iso_cone(self):
        """Test the isotropic cone frame order model."""

        # Execute the script.
        self.script_exec(status.install_path + sep+'test_suite'+sep+'system_tests'+sep+'scripts'+sep+'frame_order'+sep+'model_calcs'+sep+'iso_cone.py')

        # The reference chi2 values.
        chi2_ref = []
        chi2_ref.append(0.131890484593)
        chi2_ref.append(0.0539383731611)
        chi2_ref.append(0.0135056297016)
        chi2_ref.append(0.0163432453475)
        chi2_ref.append(0.0775570503917)
        chi2_ref.append(0.0535055367493)
        chi2_ref.append(0.0994746492483)
        chi2_ref.append(0.174830826376)
        chi2_ref.append(0.193036744906)
        chi2_ref.append(0.181480810794)
        chi2_ref.append(0.215863920824)
        chi2_ref.append(0.170088692559)
        chi2_ref.append(0.152634493383)
        chi2_ref.append(0.168711907446)
        chi2_ref.append(0.168405354086)
        chi2_ref.append(0.247439860108)
        chi2_ref.append(0.143487410228)
        chi2_ref.append(0.148318989268)

        # Check the calculated chi2 values.
        for i in range(18):
            self.assertAlmostEqual(ds.chi2[i], chi2_ref[i])


    def fixme_test_model_iso_cone_free_rotor(self):
        """Test the free rotor isotropic cone frame order model."""

        # Execute the script.
        self.script_exec(status.install_path + sep+'test_suite'+sep+'system_tests'+sep+'scripts'+sep+'frame_order'+sep+'model_calcs'+sep+'iso_cone_free_rotor.py')

        # The reference chi2 values.
        chi2_ref = []
        chi2_ref.append(0.0177292447567 )
        chi2_ref.append(0.0187585146766 )
        chi2_ref.append(0.0440519894909 )
        chi2_ref.append(0.0225223798489 )
        chi2_ref.append(0.0239979046491 )
        chi2_ref.append(0.0161048633259 )
        chi2_ref.append(0.0267310958091 )
        chi2_ref.append(0.0219820914478 )
        chi2_ref.append(0.0194880630576 )
        chi2_ref.append(0.0348242343833 )
        chi2_ref.append(0.0401631858563 )
        chi2_ref.append(0.0327461783858 )
        chi2_ref.append(0.0391082177884 )
        chi2_ref.append(0.0467056691507 )
        chi2_ref.append(0.0407175857557 )
        chi2_ref.append(0.0441514158832 )
        chi2_ref.append(0.042078718831  )
        chi2_ref.append(0.0403856796359 )

        # Check the calculated chi2 values.
        for i in range(18):
            self.assertAlmostEqual(ds.chi2[i], chi2_ref[i])


    def fixme_test_model_iso_cone_free_rotor_eigenframe(self):
        """Test the free rotor isotropic cone frame order model in the eigenframe."""

        # Execute the script.
        self.script_exec(status.install_path + sep+'test_suite'+sep+'system_tests'+sep+'scripts'+sep+'frame_order'+sep+'model_calcs'+sep+'iso_cone_free_rotor_eigenframe.py')

        # The reference chi2 values.
        chi2_ref = []
        chi2_ref.append(0.115175446978 )
        chi2_ref.append(0.156911214374 )
        chi2_ref.append(0.209198723492 )
        chi2_ref.append(0.155297079942 )
        chi2_ref.append(0.0684780584219)
        chi2_ref.append(0.0781922435531)
        chi2_ref.append(0.103777394815 )
        chi2_ref.append(0.173740596864 )
        chi2_ref.append(0.199867814969 )
        chi2_ref.append(0.297587241555 )
        chi2_ref.append(0.308539214325 )
        chi2_ref.append(0.2543934866   )
        chi2_ref.append(0.168985365277 )
        chi2_ref.append(0.190780393086 )
        chi2_ref.append(0.186482798104 )
        chi2_ref.append(0.153839910288 )
        chi2_ref.append(0.160863854198 )
        chi2_ref.append(0.157029368992 )

        # Check the calculated chi2 values.
        for i in range(18):
            self.assertAlmostEqual(ds.chi2[i], chi2_ref[i])


    def fixme_test_model_pseudo_ellipse(self):
        """Test the pseudo-ellipse frame order model."""

        # Execute the script.
        self.script_exec(status.install_path + sep+'test_suite'+sep+'system_tests'+sep+'scripts'+sep+'frame_order'+sep+'model_calcs'+sep+'pseudo_ellipse.py')

        # The reference chi2 values.
        chi2_ref = []
        chi2_ref.append(0.0208490007203)
        chi2_ref.append(0.00958146486076)
        chi2_ref.append(0.0405488536626)
        chi2_ref.append(0.0370142845551)
        chi2_ref.append(0.0204537537661)
        chi2_ref.append(0.0186122056988)
        chi2_ref.append(0.0177783016875)
        chi2_ref.append(0.0311747995923)
        chi2_ref.append(0.0225532898175)
        chi2_ref.append(0.0212562065194)
        chi2_ref.append(0.018939663528)
        chi2_ref.append(0.0224686987165)
        chi2_ref.append(0.0201247095045)
        chi2_ref.append(0.0215343817478)
        chi2_ref.append(0.016509302331)
        chi2_ref.append(0.0101988814638)
        chi2_ref.append(0.00989431182393)
        chi2_ref.append(0.0123400971524)

        # Check the calculated chi2 values.
        for i in range(18):
            self.assertAlmostEqual(ds.chi2[i], chi2_ref[i])


    def fixme_test_model_pseudo_ellipse_free_rotor(self):
        """Test the free rotor pseudo-elliptic cone frame order model."""

        # Execute the script.
        self.script_exec(status.install_path + sep+'test_suite'+sep+'system_tests'+sep+'scripts'+sep+'frame_order'+sep+'model_calcs'+sep+'pseudo_ellipse_free_rotor.py')

        # The reference chi2 values.
        chi2_ref = [[], []]
        chi2_ref[0].append(0.0493245760341)
        chi2_ref[0].append(0.0322727678945)
        chi2_ref[0].append(0.0399505883966)
        chi2_ref[0].append(0.0122539315721)
        chi2_ref[0].append(0.0263840505182)
        chi2_ref[0].append(0.0324871952484)
        chi2_ref[0].append(0.0247369735031)
        chi2_ref[0].append(0.0231896861006)
        chi2_ref[0].append(0.0285947802273)
        chi2_ref[0].append(0.0345542627808)
        chi2_ref[0].append(0.0289869422491)
        chi2_ref[0].append(0.0243038470127)
        chi2_ref[0].append(0.0226686034191)
        chi2_ref[0].append(0.0215714556045)
        chi2_ref[0].append(0.0173836730495)
        chi2_ref[0].append(0.0182530810025)
        chi2_ref[0].append(0.0212669211551)
        chi2_ref[0].append(0.0194359136977)

        chi2_ref[1].append(0.0205287391277)
        chi2_ref[1].append(0.0246463829816)
        chi2_ref[1].append(0.0590186061204)
        chi2_ref[1].append(0.0441193978727)
        chi2_ref[1].append(0.0424299319779)
        chi2_ref[1].append(0.032589994611)
        chi2_ref[1].append(0.0523532207508)
        chi2_ref[1].append(0.0488535879384)
        chi2_ref[1].append(0.0424063218455)
        chi2_ref[1].append(0.0553525984677)
        chi2_ref[1].append(0.0495587286781)
        chi2_ref[1].append(0.0446625345909)
        chi2_ref[1].append(0.0470718361239)
        chi2_ref[1].append(0.0493615476721)
        chi2_ref[1].append(0.0492208206006)
        chi2_ref[1].append(0.0429966323771)
        chi2_ref[1].append(0.0442849187057)
        chi2_ref[1].append(0.0436756306414)
            
        # Check the calculated chi2 values.
        for j in range(2):
            for i in range(18):
                self.assertAlmostEqual(ds.chi2[j][i], chi2_ref[j][i])


    def fixme_test_model_pseudo_ellipse_torsionless(self):
        """Test the pseudo-ellipse frame order model."""

        # Execute the script.
        self.script_exec(status.install_path + sep+'test_suite'+sep+'system_tests'+sep+'scripts'+sep+'frame_order'+sep+'model_calcs'+sep+'pseudo_ellipse_torsionless.py')

        # The reference chi2 values.
        chi2_ref = []
        chi2_ref.append(0.340228489225)
        chi2_ref.append(0.260847963487)
        chi2_ref.append(0.250610744982)
        chi2_ref.append(0.228947619476)
        chi2_ref.append(0.251996758815)
        chi2_ref.append(0.238724080817)
        chi2_ref.append(0.182383602599)
        chi2_ref.append(0.172830852017)
        chi2_ref.append(0.159757813028)
        chi2_ref.append(0.173833227524)
        chi2_ref.append(0.156168102428)
        chi2_ref.append(0.171406869781)
        chi2_ref.append(0.202653838515)
        chi2_ref.append(0.198919351788)
        chi2_ref.append(0.169463187543)
        chi2_ref.append(0.156867571611)
        chi2_ref.append(0.146139931983)
        chi2_ref.append(0.13307108095 )

        # Check the calculated chi2 values.
        for i in range(18):
            self.assertAlmostEqual(ds.chi2[i], chi2_ref[i])


    def fixme_test_model_rotor(self):
        """Test the rotor frame order model."""

        # Execute the script.
        self.script_exec(status.install_path + sep+'test_suite'+sep+'system_tests'+sep+'scripts'+sep+'frame_order'+sep+'model_calcs'+sep+'rotor.py')

        # The reference chi2 values.
        chi2_ref = []
        chi2_ref.append(0.00410277546707 )
        chi2_ref.append(0.00112443204411 )
        chi2_ref.append(0.00759196190331 )
        chi2_ref.append(0.0956596925692  )
        chi2_ref.append(0.223717470059   )
        chi2_ref.append(0.136723330704   )
        chi2_ref.append(0.0588253217034  )
        chi2_ref.append(0.0774693384156  )
        chi2_ref.append(0.0855477856492  )
        chi2_ref.append(0.198089516589   )
        chi2_ref.append(0.227537351664   )
        chi2_ref.append(0.202005777915   )
        chi2_ref.append(0.192550395736   )
        chi2_ref.append(0.126007906472   )
        chi2_ref.append(0.124053264662   )
        chi2_ref.append(0.18203965973    )
        chi2_ref.append(0.191062017006   )
        chi2_ref.append(0.13580013153    )

        # Check the calculated chi2 values.
        for i in range(18):
            self.assertAlmostEqual(ds.chi2[i], chi2_ref[i])


    def fixme_test_model_rotor_eigenframe(self):
        """Test the rotor frame order model in the eigenframe."""

        # Execute the script.
        self.script_exec(status.install_path + sep+'test_suite'+sep+'system_tests'+sep+'scripts'+sep+'frame_order'+sep+'model_calcs'+sep+'rotor_eigenframe.py')

        # The reference chi2 values.
        chi2_ref = []
        chi2_ref.append(0.00308229284128)
        chi2_ref.append(0.0117874014708 )
        chi2_ref.append(0.0016108171487 )
        chi2_ref.append(0.00532862954549)
        chi2_ref.append(0.097784753109  )
        chi2_ref.append(0.157147901966  )
        chi2_ref.append(0.182397051711  )
        chi2_ref.append(0.338977916543  )
        chi2_ref.append(0.208516866654  )
        chi2_ref.append(0.137660115226  )
        chi2_ref.append(0.0580816149373 )
        chi2_ref.append(0.0476543367845 )
        chi2_ref.append(0.0360689584006 )
        chi2_ref.append(0.0118024492136 )
        chi2_ref.append(0.0824307041139 )
        chi2_ref.append(0.0920614159956 )
        chi2_ref.append(0.0936464288916 )
        chi2_ref.append(0.0823025718101 )

        # Check the calculated chi2 values.
        for i in range(18):
            self.assertAlmostEqual(ds.chi2[i], chi2_ref[i])


    def fixme_test_opendx_map(self):
        """Test the mapping of the Euler angle parameters for OpenDx viewing."""

        # Execute the script.
        self.script_exec(status.install_path + sep+'test_suite'+sep+'system_tests'+sep+'scripts'+sep+'frame_order'+sep+'opendx_euler_angle_map.py')


    def fixme_test_opt_rigid_no_rot(self):
        """Test the 'rigid' model for unrotated tensors with no motion."""

        # Execute the script.
        self.script_exec(status.install_path + sep+'test_suite'+sep+'system_tests'+sep+'scripts'+sep+'frame_order'+sep+'opt_rigid_no_rot.py')

        # Get the debugging message.
        self.mesg = self.mesg_opt_debug()

        # Test the values.
        self.assertEqual(cdp.iter, 92, msg=self.mesg)
        self.assertEqual(cdp.chi2, 0.0, msg=self.mesg)
        self.assertEqual(cdp.ave_pos_alpha, 0.0, msg=self.mesg)
        self.assertEqual(cdp.ave_pos_beta, 0.0, msg=self.mesg)
        self.assertEqual(cdp.ave_pos_gamma, 0.0, msg=self.mesg)


    def fixme_test_opt_rigid_rand_rot(self):
        """Test the 'rigid' model for randomly rotated tensors with no motion."""

        # Execute the script.
        self.script_exec(status.install_path + sep+'test_suite'+sep+'system_tests'+sep+'scripts'+sep+'frame_order'+sep+'opt_rigid_rand_rot.py')

        # Get the debugging message.
        self.mesg = self.mesg_opt_debug()

        # Test the values.
        self.assertAlmostEqual(cdp.chi2, 3.085356555118994e-26, msg=self.mesg)
        self.assertAlmostEqual(cdp.ave_pos_alpha, 5.0700283197712777, msg=self.mesg)
        self.assertAlmostEqual(cdp.ave_pos_beta, 2.5615753919522359, msg=self.mesg)
        self.assertAlmostEqual(cdp.ave_pos_gamma, 0.64895449611163691, msg=self.mesg)


    def fixme_test_parametric_restriction_iso_cone_to_iso_cone_free_rotor(self):
        """Parametric restriction of the isotropic cone to the free rotor isotropic cone frame order model."""

        # Execute the script.
        self.script_exec(status.install_path + sep+'test_suite'+sep+'system_tests'+sep+'scripts'+sep+'frame_order'+sep+'parametric_restriction'+sep+'iso_cone_to_iso_cone_free_rotor.py')

        # The reference chi2 values.
        chi2_ref = []
        chi2_ref.append(0.0177292447567 )
        chi2_ref.append(0.0187585146766 )
        chi2_ref.append(0.0440519894909 )
        chi2_ref.append(0.0225223798489 )
        chi2_ref.append(0.0239979046491 )
        chi2_ref.append(0.0161048633259 )
        chi2_ref.append(0.0267310958091 )
        chi2_ref.append(0.0219820914478 )
        chi2_ref.append(0.0194880630576 )
        chi2_ref.append(0.0348242343833 )
        chi2_ref.append(0.0401631858563 )
        chi2_ref.append(0.0327461783858 )
        chi2_ref.append(0.0391082177884 )
        chi2_ref.append(0.0467056691507 )
        chi2_ref.append(0.0407175857557 )
        chi2_ref.append(0.0441514158832 )
        chi2_ref.append(0.042078718831  )
        chi2_ref.append(0.0403856796359 )

        # Check the calculated chi2 values.
        for i in range(18):
            self.assertAlmostEqual(ds.chi2[i], chi2_ref[i])


    def fixme_test_parametric_restriction_pseudo_ellipse_to_iso_cone(self):
        """Parametric restriction of the pseudo-ellipse to the isotropic cone frame order model."""

        # Execute the script.
        self.script_exec(status.install_path + sep+'test_suite'+sep+'system_tests'+sep+'scripts'+sep+'frame_order'+sep+'parametric_restriction'+sep+'pseudo_ellipse_to_iso_cone.py')

        # The reference chi2 values.
        chi2_ref = []
        chi2_ref.append(0.131890484593)
        chi2_ref.append(0.0539383731611)
        chi2_ref.append(0.0135056297016)
        chi2_ref.append(0.0163432453475)
        chi2_ref.append(0.0775570503917)
        chi2_ref.append(0.0535055367493)
        chi2_ref.append(0.0994746492483)
        chi2_ref.append(0.174830826376)
        chi2_ref.append(0.193036744906)
        chi2_ref.append(0.181480810794)
        chi2_ref.append(0.215863920824)
        chi2_ref.append(0.170088692559)
        chi2_ref.append(0.152634493383)
        chi2_ref.append(0.168711907446)
        chi2_ref.append(0.168405354086)
        chi2_ref.append(0.247439860108)
        chi2_ref.append(0.143487410228)
        chi2_ref.append(0.148318989268)

        # Check the calculated chi2 values.
        for i in range(18):
            self.assertAlmostEqual(ds.chi2[i], chi2_ref[i])


    def fixme_test_parametric_restriction_pseudo_ellipse_to_iso_cone_free_rotor(self):
        """Parametric restriction of the pseudo-ellipse to the free rotor isotropic cone frame order model."""

        # Execute the script.
        self.script_exec(status.install_path + sep+'test_suite'+sep+'system_tests'+sep+'scripts'+sep+'frame_order'+sep+'parametric_restriction'+sep+'pseudo_ellipse_to_iso_cone_free_rotor.py')

        # The reference chi2 values.
        chi2_ref = []
        chi2_ref.append(0.0177292447567 )
        chi2_ref.append(0.0187585146766 )
        chi2_ref.append(0.0440519894909 )
        chi2_ref.append(0.0225223798489 )
        chi2_ref.append(0.0239979046491 )
        chi2_ref.append(0.0161048633259 )
        chi2_ref.append(0.0267310958091 )
        chi2_ref.append(0.0219820914478 )
        chi2_ref.append(0.0194880630576 )
        chi2_ref.append(0.0348242343833 )
        chi2_ref.append(0.0401631858563 )
        chi2_ref.append(0.0327461783858 )
        chi2_ref.append(0.0391082177884 )
        chi2_ref.append(0.0467056691507 )
        chi2_ref.append(0.0407175857557 )
        chi2_ref.append(0.0441514158832 )
        chi2_ref.append(0.042078718831  )
        chi2_ref.append(0.0403856796359 )

        # Check the calculated chi2 values.
        for i in range(18):
            self.assertAlmostEqual(ds.chi2[i], chi2_ref[i])


    def fixme_test_parametric_restriction_pseudo_ellipse_free_rotor_to_iso_cone(self):
        """Parametric restriction of the pseudo-ellipse to the isotropic cone frame order model."""

        # Execute the script.
        self.script_exec(status.install_path + sep+'test_suite'+sep+'system_tests'+sep+'scripts'+sep+'frame_order'+sep+'parametric_restriction'+sep+'pseudo_ellipse_free_rotor_to_iso_cone.py')

        # The reference chi2 values.
        chi2_ref = []
        chi2_ref.append(16957.4964577)
        chi2_ref.append(15727.13869)
        chi2_ref.append(13903.0982799)
        chi2_ref.append(11719.9390681)
        chi2_ref.append(9488.44060873)
        chi2_ref.append(7425.57820642)
        chi2_ref.append(5713.6467735)
        chi2_ref.append(4393.3273949)
        chi2_ref.append(3452.97770868)
        chi2_ref.append(2771.90973598)
        chi2_ref.append(2247.44444894)
        chi2_ref.append(1788.58977266)
        chi2_ref.append(1348.38250916)
        chi2_ref.append(921.060703519)
        chi2_ref.append(539.03217075)
        chi2_ref.append(244.341444558)
        chi2_ref.append(58.4566671195)
        chi2_ref.append(0.148318989268)

        # Check the calculated chi2 values.
        for i in range(18):
            self.assertAlmostEqual(ds.chi2[i], chi2_ref[i])


    def fixme_test_parametric_restriction_pseudo_ellipse_free_rotor_to_iso_cone_free_rotor(self):
        """Parametric restriction of the free rotor pseudo-ellipse to the free rotor isotropic cone frame order model."""

        # Execute the script.
        self.script_exec(status.install_path + sep+'test_suite'+sep+'system_tests'+sep+'scripts'+sep+'frame_order'+sep+'parametric_restriction'+sep+'pseudo_ellipse_free_rotor_to_iso_cone_free_rotor.py')

        # The reference chi2 values.
        chi2_ref = []
        chi2_ref.append(0.0177292447567 )
        chi2_ref.append(0.0187585146766 )
        chi2_ref.append(0.0440519894909 )
        chi2_ref.append(0.0225223798489 )
        chi2_ref.append(0.0239979046491 )
        chi2_ref.append(0.0161048633259 )
        chi2_ref.append(0.0267310958091 )
        chi2_ref.append(0.0219820914478 )
        chi2_ref.append(0.0194880630576 )
        chi2_ref.append(0.0348242343833 )
        chi2_ref.append(0.0401631858563 )
        chi2_ref.append(0.0327461783858 )
        chi2_ref.append(0.0391082177884 )
        chi2_ref.append(0.0467056691507 )
        chi2_ref.append(0.0407175857557 )
        chi2_ref.append(0.0441514158832 )
        chi2_ref.append(0.042078718831  )
        chi2_ref.append(0.0403856796359 )

        # Check the calculated chi2 values.
        for i in range(18):
            self.assertAlmostEqual(ds.chi2[i], chi2_ref[i])


    def fixme_test_pseudo_ellipse(self):
        """Test the pseudo-ellipse target function."""

        # Execute the script.
        self.script_exec(status.install_path + sep+'test_suite'+sep+'system_tests'+sep+'scripts'+sep+'frame_order'+sep+'pseudo_ellipse.py')

        # The reference chi2 value.
        chi2 = 0.015865464136741975

        # Check the surrounding space.
        self.space_probe(ref_chi2=chi2, params=['ave_pos_alpha', 'ave_pos_beta', 'ave_pos_gamma', 'eigen_alpha', 'eigen_beta', 'eigen_gamma', 'cone_theta_x', 'cone_theta_y', 'cone_sigma_max'])


    def fixme_test_pseudo_ellipse_torsionless(self):
        """Test the torsionless pseudo-ellipse target function."""

        # Execute the script.
        self.script_exec(status.install_path + sep+'test_suite'+sep+'system_tests'+sep+'scripts'+sep+'frame_order'+sep+'pseudo_ellipse_torsionless.py')

        # The reference chi2 value.
        chi2 = 2.8393866813588198

        # Check the surrounding space.
        self.space_probe(ref_chi2=chi2, params=['ave_pos_alpha', 'ave_pos_beta', 'ave_pos_gamma', 'eigen_alpha', 'eigen_beta', 'eigen_gamma', 'cone_theta_x', 'cone_theta_y'])<|MERGE_RESOLUTION|>--- conflicted
+++ resolved
@@ -147,15 +147,6 @@
 
         # Minimisation info.
         string = string + "\n"
-<<<<<<< HEAD
-        if hasattr(cdp, 'ave_pos_alpha'):
-            string = string + "%-15s %30.17g\n" % ('ave_pos_alpha:',   cdp.ave_pos_alpha)
-        string = string +   "%-15s %30.17g\n" % ('ave_pos_beta:',    cdp.ave_pos_beta)
-        string = string +   "%-15s %30.17g\n" % ('ave_pos_gamma:',   cdp.ave_pos_gamma)
-        string = string +   "%-15s %30.17g\n" % ('chi2:',    cdp.chi2)
-        if hasattr(cdp, 'iter') and cdp.iter != None:
-            string = string +   "%-15s %30i\n" % ('iter:',    cdp.iter)
-=======
         for param in ['ave_pos_alpha', 'ave_pos_beta', 'ave_pos_gamma', 'eigen_alpha', 'eigen_beta', 'eigen_gamma', 'axis_theta', 'axis_phi', 'cone_theta_x', 'cone_theta_y', 'cone_theta', 'cone_s1', 'cone_sigma_max']:
             if hasattr(cdp, param):
                 obj = getattr(cdp, param)
@@ -164,7 +155,6 @@
         string = string +   "%-15s %30.17g\n" % ('chi2:', cdp.chi2)
         if hasattr(cdp, 'iter') and cdp.iter != None:
             string = string +   "%-15s %30i\n" % ('iter:', cdp.iter)
->>>>>>> 04045f08
         if hasattr(cdp, 'f_count') and cdp.f_count != None:
             string = string +   "%-15s %30i\n" % ('f_count:', cdp.f_count)
         if hasattr(cdp, 'g_count') and cdp.g_count != None:
@@ -219,38 +209,21 @@
         # The flags, execute the script, and then check the chi2 value.
         self.flags()
         self.interpreter.run(script_file=self.cam_path+'free_rotor.py')
-<<<<<<< HEAD
-        self.check_chi2(13.018631803+5.17902126915)
-=======
         self.check_chi2(13.035128640494337+5.17902126915)
->>>>>>> 04045f08
 
 
     def test_cam_free_rotor_pcs(self):
         """Test the free rotor frame order model of CaM (with only PCS data)."""
-<<<<<<< HEAD
 
         # The flags, execute the script, and then check the chi2 value.
         self.flags(rdc=False)
         self.interpreter.run(script_file=self.cam_path+'free_rotor.py')
-        self.check_chi2(13.018631803)
+        self.check_chi2(13.035128640494337)
 
 
     def test_cam_free_rotor_rdc(self):
         """Test the free rotor frame order model of CaM (with only RDC data)."""
 
-=======
-
-        # The flags, execute the script, and then check the chi2 value.
-        self.flags(rdc=False)
-        self.interpreter.run(script_file=self.cam_path+'free_rotor.py')
-        self.check_chi2(13.035128640494337)
-
-
-    def test_cam_free_rotor_rdc(self):
-        """Test the free rotor frame order model of CaM (with only RDC data)."""
-
->>>>>>> 04045f08
         # The flags, execute the script, and then check the chi2 value.
         self.flags(pcs=False)
         self.interpreter.run(script_file=self.cam_path+'free_rotor.py')
@@ -277,7 +250,6 @@
 
     def test_cam_free_rotor2_rdc(self):
         """Test the second free rotor frame order model of CaM (with only RDC data)."""
-<<<<<<< HEAD
 
         # The flags, execute the script, and then check the chi2 value.
         self.flags(pcs=False)
@@ -291,38 +263,16 @@
         # The flags, execute the script, and then check the chi2 value.
         self.flags()
         self.interpreter.run(script_file=self.cam_path+'iso_cone.py')
-        self.check_chi2(6.1160690302975809+34.254550856474211)
-
-
-=======
-
-        # The flags, execute the script, and then check the chi2 value.
-        self.flags(pcs=False)
-        self.interpreter.run(script_file=self.cam_path+'free_rotor2.py')
-        self.check_chi2(5.2780738618)
-
-
-    def test_cam_iso_cone(self):
-        """Test the isotropic cone, free rotor frame order model of CaM."""
-
-        # The flags, execute the script, and then check the chi2 value.
-        self.flags()
-        self.interpreter.run(script_file=self.cam_path+'iso_cone.py')
         self.check_chi2(6.1160690302975809+7.5079782628867333)
 
 
->>>>>>> 04045f08
     def test_cam_iso_cone_pcs(self):
         """Test the isotropic cone, free rotor frame order model of CaM (with only PCS data)."""
 
         # The flags, execute the script, and then check the chi2 value.
         self.flags(rdc=False)
         self.interpreter.run(script_file=self.cam_path+'iso_cone.py')
-<<<<<<< HEAD
-        self.check_chi2(34.254550856474211)
-=======
         self.check_chi2(7.5079782628867333)
->>>>>>> 04045f08
 
 
     def test_cam_iso_cone_rdc(self):
@@ -340,11 +290,7 @@
         # The flags, execute the script, and then check the chi2 value.
         self.flags()
         self.interpreter.run(script_file=self.cam_path+'iso_cone_free_rotor.py')
-<<<<<<< HEAD
-        self.check_chi2(89.2659028553+2.55339343957)
-=======
         self.check_chi2(31.474075543791272+5.8864210784754025)
->>>>>>> 04045f08
 
 
     def test_cam_iso_cone_free_rotor_pcs(self):
@@ -353,11 +299,7 @@
         # The flags, execute the script, and then check the chi2 value.
         self.flags(rdc=False)
         self.interpreter.run(script_file=self.cam_path+'iso_cone_free_rotor.py')
-<<<<<<< HEAD
-        self.check_chi2(89.2659028553)
-=======
         self.check_chi2(31.474075543791272)
->>>>>>> 04045f08
 
 
     def test_cam_iso_cone_free_rotor_rdc(self):
@@ -366,39 +308,21 @@
         # The flags, execute the script, and then check the chi2 value.
         self.flags(pcs=False)
         self.interpreter.run(script_file=self.cam_path+'iso_cone_free_rotor.py')
-<<<<<<< HEAD
-        self.check_chi2(2.55339343957)
-=======
         self.check_chi2(5.8864210784754025)
->>>>>>> 04045f08
 
 
     def test_cam_iso_cone_free_rotor2(self):
         """Test the second isotropic cone, free rotor frame order model of CaM."""
-<<<<<<< HEAD
 
         # The flags, execute the script, and then check the chi2 value.
         self.flags()
         self.interpreter.run(script_file=self.cam_path+'iso_cone_free_rotor2.py')
         self.check_chi2(25.0858732306+1.95519413809)
-=======
-
-        # The flags, execute the script, and then check the chi2 value.
-        self.flags()
-        self.interpreter.run(script_file=self.cam_path+'iso_cone_free_rotor2.py')
-        self.check_chi2(25.0858732306+1.95519413809)
-
->>>>>>> 04045f08
+
 
     def test_cam_iso_cone_free_rotor2_pcs(self):
         """Test the second isotropic cone, free rotor frame order model of CaM (with only PCS data)."""
 
-<<<<<<< HEAD
-    def test_cam_iso_cone_free_rotor2_pcs(self):
-        """Test the second isotropic cone, free rotor frame order model of CaM (with only PCS data)."""
-
-=======
->>>>>>> 04045f08
         # The flags, execute the script, and then check the chi2 value.
         self.flags(rdc=False)
         self.interpreter.run(script_file=self.cam_path+'iso_cone_free_rotor2.py')
@@ -420,11 +344,7 @@
         # The flags, execute the script, and then check the chi2 value.
         self.flags()
         self.interpreter.run(script_file=self.cam_path+'iso_cone_torsionless.py')
-<<<<<<< HEAD
-        self.check_chi2(86901.935712935723+2240.78657488)
-=======
         self.check_chi2(166.51416501604808+0.419922373339)
->>>>>>> 04045f08
 
 
     def test_cam_iso_cone_torsionless_pcs(self):
@@ -433,11 +353,7 @@
         # The flags, execute the script, and then check the chi2 value.
         self.flags(rdc=False)
         self.interpreter.run(script_file=self.cam_path+'iso_cone_torsionless.py')
-<<<<<<< HEAD
-        self.check_chi2(2240.78657488)
-=======
         self.check_chi2(166.51416501604808)
->>>>>>> 04045f08
 
 
     def test_cam_iso_cone_torsionless_rdc(self):
@@ -446,11 +362,7 @@
         # The flags, execute the script, and then check the chi2 value.
         self.flags(pcs=False)
         self.interpreter.run(script_file=self.cam_path+'iso_cone_torsionless.py')
-<<<<<<< HEAD
-        self.check_chi2(86901.935712935723)
-=======
         self.check_chi2(0.419922373339)
->>>>>>> 04045f08
 
 
     def test_cam_pseudo_ellipse(self):
@@ -542,17 +454,10 @@
         self.interpreter.run(script_file=self.cam_path+'rigid.py')
         self.check_chi2(0.0811756291091+1.62132398885e-06)
 
-<<<<<<< HEAD
 
     def test_cam_rigid_pcs(self):
         """Test the rigid frame order model of CaM (with only PCS data)."""
 
-=======
-
-    def test_cam_rigid_pcs(self):
-        """Test the rigid frame order model of CaM (with only PCS data)."""
-
->>>>>>> 04045f08
         # The flags, execute the script, and then check the chi2 value.
         self.flags(rdc=False)
         self.interpreter.run(script_file=self.cam_path+'rigid.py')
@@ -574,11 +479,7 @@
         # The flags, execute the script, and then check the chi2 value.
         self.flags()
         self.interpreter.run(script_file=self.cam_path+'rotor.py')
-<<<<<<< HEAD
-        self.check_chi2(0.38773723555777778+0.1460413756923267)
-=======
         self.check_chi2(0.23031006287118444+0.1460413756923267)
->>>>>>> 04045f08
 
 
     def test_cam_rotor_pcs(self):
@@ -587,11 +488,7 @@
         # The flags, execute the script, and then check the chi2 value.
         self.flags(rdc=False)
         self.interpreter.run(script_file=self.cam_path+'rotor.py')
-<<<<<<< HEAD
-        self.check_chi2(0.38773723555777778)
-=======
         self.check_chi2(0.23031006287118444)
->>>>>>> 04045f08
 
 
     def test_cam_rotor_rdc(self):
