--- conflicted
+++ resolved
@@ -153,11 +153,8 @@
                 string = string + "%-15s %30.17g\n" % (param, obj)
 
         string = string +   "%-15s %30.17g\n" % ('chi2:', cdp.chi2)
-<<<<<<< HEAD
-=======
         if hasattr(cdp, 'num_int_pts'):
             string = string +   "%-15s %30i\n" % ('num_int_pts:', cdp.num_int_pts)
->>>>>>> 5512c94e
         if hasattr(cdp, 'iter') and cdp.iter != None:
             string = string +   "%-15s %30i\n" % ('iter:', cdp.iter)
         if hasattr(cdp, 'f_count') and cdp.f_count != None:
