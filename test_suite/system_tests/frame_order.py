--- conflicted
+++ resolved
@@ -398,15 +398,10 @@
         self.interpreter.structure.add_atom(mol_name='axes', atom_name='N', res_name='nY', res_num=5, pos=-atom_pos[1], element='N')
         self.interpreter.structure.add_atom(mol_name='axes', atom_name='N', res_name='nZ', res_num=6, pos=-atom_pos[2], element='N')
 
-<<<<<<< HEAD
-        # Set up the moving domain.
-        self.interpreter.domain(id='X', spin_id=':1')
-=======
         # Set up the domains.
         self.interpreter.domain(id='moving', spin_id=':1-7')
         self.interpreter.domain(id='origin', spin_id=':8')
         self.interpreter.frame_order.ref_domain('origin')
->>>>>>> 03d5184e
 
         # Select the model.
         self.interpreter.frame_order.select_model(model)
@@ -1762,10 +1757,7 @@
 
         # Define the moving part.
         self.interpreter.domain(id='lactose', spin_id=':UNK')
-<<<<<<< HEAD
-=======
         self.interpreter.frame_order.ref_domain('lactose')
->>>>>>> 03d5184e
 
         # Set up the system.
         self.interpreter.value.set(param='ave_pos_x', val=0.0)
@@ -1803,10 +1795,7 @@
 
         # Define the moving part.
         self.interpreter.domain(id='lactose', spin_id=':UNK')
-<<<<<<< HEAD
-=======
         self.interpreter.frame_order.ref_domain('lactose')
->>>>>>> 03d5184e
 
         # Set up the system.
         self.interpreter.value.set(param='ave_pos_x', val=0.0)
@@ -3078,7 +3067,6 @@
 
         # Execute the script.
         self.script_exec(status.install_path + sep+'test_suite'+sep+'system_tests'+sep+'scripts'+sep+'frame_order'+sep+'rigid_test.py')
-<<<<<<< HEAD
 
         # Check the chi2 value.
         self.assertAlmostEqual(cdp.chi2, 0.01137748706675365, 5)
@@ -3118,55 +3106,11 @@
 
         # Execute the script.
         self.script_exec(status.install_path + sep+'test_suite'+sep+'system_tests'+sep+'scripts'+sep+'frame_order'+sep+'rigid_test.py')
-=======
->>>>>>> 03d5184e
 
         # Check the chi2 value.
         self.assertAlmostEqual(cdp.chi2, 0.01137748706675365, 5)
 
 
-<<<<<<< HEAD
-=======
-    def test_rigid_data_to_free_rotor_model(self):
-        """Test the free rotor target function for the data from a rigid test molecule."""
-
-        # Set the model.
-        ds.model = MODEL_FREE_ROTOR
-
-        # Execute the script.
-        self.script_exec(status.install_path + sep+'test_suite'+sep+'system_tests'+sep+'scripts'+sep+'frame_order'+sep+'rigid_test.py')
-
-        # Check the chi2 value.
-        self.assertAlmostEqual(cdp.chi2, 212124.83317383687)
-
-
-    def test_rigid_data_to_iso_cone_free_rotor_model(self):
-        """Test the iso cone, free rotor target function for the data from a rigid test molecule."""
-
-        # Set the model.
-        ds.model = MODEL_ISO_CONE_FREE_ROTOR
-
-        # Execute the script.
-        self.script_exec(status.install_path + sep+'test_suite'+sep+'system_tests'+sep+'scripts'+sep+'frame_order'+sep+'rigid_test.py')
-
-        # Check the chi2 value.
-        self.assertAlmostEqual(cdp.chi2, 22295.500553417492)
-
-
-    def test_rigid_data_to_iso_cone_model(self):
-        """Test the iso cone target function for the data from a rigid test molecule."""
-
-        # Set the model.
-        ds.model = MODEL_ISO_CONE
-
-        # Execute the script.
-        self.script_exec(status.install_path + sep+'test_suite'+sep+'system_tests'+sep+'scripts'+sep+'frame_order'+sep+'rigid_test.py')
-
-        # Check the chi2 value.
-        self.assertAlmostEqual(cdp.chi2, 0.01137748706675365, 5)
-
-
->>>>>>> 03d5184e
     def test_rigid_data_to_iso_cone_torsionless_model(self):
         """Test the iso cone, torsionless target function for the data from a rigid test molecule."""
 
@@ -3358,8 +3302,6 @@
         print("Maximum phi for X and Y: %s" % max_phi)
 
 
-<<<<<<< HEAD
-=======
     def test_simulate_iso_cone_xz_plane_tilt(self):
         """Check the frame_order.simulate user function PDB file for the isotropic cone model with a xz-plane tilt."""
 
@@ -3432,7 +3374,6 @@
         print("Maximum phi for X and Y: %s" % max_phi)
 
 
->>>>>>> 03d5184e
     def test_simulate_iso_cone_free_rotor_z_axis(self):
         """Check the frame_order.simulate user function PDB file for the free rotor isotropic cone model along the z-axis."""
 
@@ -3556,8 +3497,6 @@
         print("Maximum phi for X and Y: %s" % max_phi)
 
 
-<<<<<<< HEAD
-=======
     def test_simulate_pseudo_ellipse_xz_plane_tilt(self):
         """Check the frame_order.simulate user function PDB file for the pseudo-ellipse model along the z-axis."""
 
@@ -3629,7 +3568,6 @@
         print("Maximum phi-pi/2.0 for Y: %s" % max_phi)
 
 
->>>>>>> 03d5184e
     def test_simulate_pseudo_ellipse_z_axis(self):
         """Check the frame_order.simulate user function PDB file for the pseudo-ellipse model along the z-axis."""
 
@@ -3698,8 +3636,6 @@
         print("Maximum phi-pi/2.0 for Y: %s" % max_phi)
 
 
-<<<<<<< HEAD
-=======
     def test_simulate_pseudo_ellipse_free_rotor_z_axis(self):
         """Check the frame_order.simulate user function PDB file for the free rotor pseudo-ellipse model along the z-axis."""
 
@@ -3823,7 +3759,6 @@
         print("Maximum phi-pi/2.0 for Y: %s" % max_phi)
 
 
->>>>>>> 03d5184e
     def test_simulate_rotor_z_axis(self):
         """Check the frame_order.simulate user function PDB file for the rotor model along the z-axis."""
 
