--- conflicted
+++ resolved
@@ -207,11 +207,7 @@
 
         # Minimisation info.
         string = string + "\n"
-<<<<<<< HEAD
-        for param in ['ave_pos_x', 'ave_pos_y', 'ave_pos_z', 'ave_pos_alpha', 'ave_pos_beta', 'ave_pos_gamma', 'eigen_alpha', 'eigen_beta', 'eigen_gamma', 'axis_theta', 'axis_phi', 'cone_theta_x', 'cone_theta_y', 'cone_theta', 'cone_s1', 'cone_sigma_max', 'cone_sigma_max_2']:
-=======
         for param in ['ave_pos_x', 'ave_pos_y', 'ave_pos_z', 'ave_pos_alpha', 'ave_pos_beta', 'ave_pos_gamma', 'eigen_alpha', 'eigen_beta', 'eigen_gamma', 'axis_theta', 'axis_phi', 'cone_theta_x', 'cone_theta_y', 'cone_theta', 'cone_sigma_max', 'cone_sigma_max_2']:
->>>>>>> 73f83ce8
             if hasattr(cdp, param):
                 obj = getattr(cdp, param)
                 string = string + "%-15s %30.17g\n" % (param, obj)
@@ -306,11 +302,7 @@
 
         # The optimised Eigenframe.
         frame = array([[ 0.519591643135168, -0.302150522797118, -0.799205596800676],
-<<<<<<< HEAD
-                       [ 0.62357991685585 , -0.505348769456744,  0.596465177946379],
-=======
                        [ 0.62357991685585, -0.505348769456744,  0.596465177946379],
->>>>>>> 73f83ce8
                        [-0.584099830232939, -0.808286881485765, -0.074159999594586]], float64)
 
         # Manually permute the frame, and then obtain the Euler angles.
@@ -353,11 +345,7 @@
 
         # The optimised Eigenframe.
         frame = array([[ 0.519591643135168, -0.302150522797118, -0.799205596800676],
-<<<<<<< HEAD
-                       [ 0.62357991685585 , -0.505348769456744,  0.596465177946379],
-=======
                        [ 0.62357991685585, -0.505348769456744,  0.596465177946379],
->>>>>>> 73f83ce8
                        [-0.584099830232939, -0.808286881485765, -0.074159999594586]], float64)
 
         # Manually permute the frame, and then obtain the Euler angles.
@@ -400,11 +388,7 @@
 
         # The optimised Eigenframe.
         frame = array([[ 0.519591643135168, -0.302150522797118, -0.799205596800676],
-<<<<<<< HEAD
-                       [ 0.62357991685585 , -0.505348769456744,  0.596465177946379],
-=======
                        [ 0.62357991685585, -0.505348769456744,  0.596465177946379],
->>>>>>> 73f83ce8
                        [-0.584099830232939, -0.808286881485765, -0.074159999594586]], float64)
 
         # Manually permute the frame, and then obtain the Euler angles.
@@ -447,11 +431,7 @@
 
         # The optimised Eigenframe.
         frame = array([[ 0.519591643135168, -0.302150522797118, -0.799205596800676],
-<<<<<<< HEAD
-                       [ 0.62357991685585 , -0.505348769456744,  0.596465177946379],
-=======
                        [ 0.62357991685585, -0.505348769456744,  0.596465177946379],
->>>>>>> 73f83ce8
                        [-0.584099830232939, -0.808286881485765, -0.074159999594586]], float64)
 
         # Manually permute the frame, and then obtain the Euler angles.
@@ -492,11 +472,7 @@
 
         # The optimised Eigenframe.
         frame = array([[ 0.519591643135168, -0.302150522797118, -0.799205596800676],
-<<<<<<< HEAD
-                       [ 0.62357991685585 , -0.505348769456744,  0.596465177946379],
-=======
                        [ 0.62357991685585, -0.505348769456744,  0.596465177946379],
->>>>>>> 73f83ce8
                        [-0.584099830232939, -0.808286881485765, -0.074159999594586]], float64)
 
         # Manually permute the frame, and then obtain the Euler angles.
@@ -537,11 +513,7 @@
 
         # The optimised Eigenframe.
         frame = array([[ 0.519591643135168, -0.302150522797118, -0.799205596800676],
-<<<<<<< HEAD
-                       [ 0.62357991685585 , -0.505348769456744,  0.596465177946379],
-=======
                        [ 0.62357991685585, -0.505348769456744,  0.596465177946379],
->>>>>>> 73f83ce8
                        [-0.584099830232939, -0.808286881485765, -0.074159999594586]], float64)
 
         # Manually permute the frame, and then obtain the Euler angles.
@@ -1637,37 +1609,6 @@
         self.script_exec(status.install_path + sep+'test_suite'+sep+'system_tests'+sep+'scripts'+sep+'frame_order'+sep+'opendx_euler_angle_map.py')
 
 
-<<<<<<< HEAD
-    def test_pseudo_ellipse_zero_cone_angle(self):
-        """Catch for a bug in optimisation when the cone_theta_x is set to zero in the pseudo-ellipse models."""
-
-        # Reset.
-        self.interpreter.reset()
-
-        # Load the state file.
-        data_path = status.install_path + sep+'test_suite'+sep+'shared_data'+sep+'frame_order'+sep+'axis_permutations'
-        self.interpreter.state.load(data_path+sep+'cam_pseudo_ellipse')
-
-        # Change the original parameters.
-        cdp.cone_theta_x = 0.0
-        cdp.cone_theta_y = 2.0
-
-        # Optimisation.
-        self.interpreter.minimise.execute('simplex', max_iter=2)
-
-
-    def test_rigid_data_to_double_rotor_model(self):
-        """Test the double rotor target function for the data from a rigid test molecule."""
-
-        # Set the model.
-        ds.model = MODEL_DOUBLE_ROTOR
-
-        # Execute the script.
-        self.script_exec(status.install_path + sep+'test_suite'+sep+'system_tests'+sep+'scripts'+sep+'frame_order'+sep+'rigid_test.py')
-
-        # Check the chi2 value.
-        self.assertAlmostEqual(cdp.chi2, 0.01137748706675365, 5)
-=======
     def test_pdb_model_rotor(self):
         """Check the PDB file created by the frame_order.pdb_model user function for the rotor model."""
 
@@ -1694,7 +1635,6 @@
 
         # Create the PDB.
         self.interpreter.frame_order.pdb_model(dir=ds.tmpdir)
->>>>>>> 73f83ce8
 
         # Read the contents of the file.
         file = open(ds.tmpfile)
@@ -1724,18 +1664,26 @@
         """Test the double rotor target function for the data from a rigid test molecule."""
 
         # Set the model.
-<<<<<<< HEAD
-        ds.model = MODEL_FREE_ROTOR
-=======
         ds.model = MODEL_DOUBLE_ROTOR
->>>>>>> 73f83ce8
 
         # Execute the script.
         self.script_exec(status.install_path + sep+'test_suite'+sep+'system_tests'+sep+'scripts'+sep+'frame_order'+sep+'rigid_test.py')
 
         # Check the chi2 value.
-<<<<<<< HEAD
-        self.assertAlmostEqual(cdp.chi2, 212124.83278674766)
+        self.assertAlmostEqual(cdp.chi2, 0.01137748706675365, 5)
+
+
+    def test_rigid_data_to_free_rotor_model(self):
+        """Test the free rotor target function for the data from a rigid test molecule."""
+
+        # Set the model.
+        ds.model = MODEL_FREE_ROTOR
+
+        # Execute the script.
+        self.script_exec(status.install_path + sep+'test_suite'+sep+'system_tests'+sep+'scripts'+sep+'frame_order'+sep+'rigid_test.py')
+
+        # Check the chi2 value.
+        self.assertAlmostEqual(cdp.chi2, 212124.83317383687)
 
 
     def test_rigid_data_to_iso_cone_free_rotor_model(self):
@@ -1743,49 +1691,32 @@
 
         # Set the model.
         ds.model = MODEL_ISO_CONE_FREE_ROTOR
-=======
-        self.assertAlmostEqual(cdp.chi2, 0.01137748706675365, 5)
-
-
-    def test_rigid_data_to_free_rotor_model(self):
-        """Test the free rotor target function for the data from a rigid test molecule."""
-
-        # Set the model.
-        ds.model = MODEL_FREE_ROTOR
->>>>>>> 73f83ce8
 
         # Execute the script.
         self.script_exec(status.install_path + sep+'test_suite'+sep+'system_tests'+sep+'scripts'+sep+'frame_order'+sep+'rigid_test.py')
 
         # Check the chi2 value.
-<<<<<<< HEAD
-        self.assertAlmostEqual(cdp.chi2, 22295.503345237757)
-=======
-        self.assertAlmostEqual(cdp.chi2, 212124.83317383687)
->>>>>>> 73f83ce8
+        self.assertAlmostEqual(cdp.chi2, 22295.500553417492)
 
 
     def test_rigid_data_to_iso_cone_model(self):
         """Test the iso cone target function for the data from a rigid test molecule."""
 
         # Set the model.
-<<<<<<< HEAD
-=======
-        ds.model = MODEL_ISO_CONE_FREE_ROTOR
+        ds.model = MODEL_ISO_CONE
 
         # Execute the script.
         self.script_exec(status.install_path + sep+'test_suite'+sep+'system_tests'+sep+'scripts'+sep+'frame_order'+sep+'rigid_test.py')
 
         # Check the chi2 value.
-        self.assertAlmostEqual(cdp.chi2, 22295.500553417492)
-
-
-    def test_rigid_data_to_iso_cone_model(self):
-        """Test the iso cone target function for the data from a rigid test molecule."""
+        self.assertAlmostEqual(cdp.chi2, 0.01137748706675365, 5)
+
+
+    def test_rigid_data_to_iso_cone_torsionless_model(self):
+        """Test the iso cone, torsionless target function for the data from a rigid test molecule."""
 
         # Set the model.
->>>>>>> 73f83ce8
-        ds.model = MODEL_ISO_CONE
+        ds.model = MODEL_ISO_CONE_TORSIONLESS
 
         # Execute the script.
         self.script_exec(status.install_path + sep+'test_suite'+sep+'system_tests'+sep+'scripts'+sep+'frame_order'+sep+'rigid_test.py')
@@ -1794,73 +1725,56 @@
         self.assertAlmostEqual(cdp.chi2, 0.01137748706675365, 5)
 
 
-    def test_rigid_data_to_iso_cone_torsionless_model(self):
-        """Test the iso cone, torsionless target function for the data from a rigid test molecule."""
+    def test_rigid_data_to_rigid_model(self):
+        """Test the rigid target function for the data from a rigid test molecule."""
 
         # Set the model.
-        ds.model = MODEL_ISO_CONE_TORSIONLESS
+        ds.model = MODEL_RIGID
 
         # Execute the script.
         self.script_exec(status.install_path + sep+'test_suite'+sep+'system_tests'+sep+'scripts'+sep+'frame_order'+sep+'rigid_test.py')
 
         # Check the chi2 value.
-        self.assertAlmostEqual(cdp.chi2, 0.01137748706675365, 5)
-
-
-    def test_rigid_data_to_rigid_model(self):
-        """Test the rigid target function for the data from a rigid test molecule."""
+        self.assertAlmostEqual(cdp.chi2, 0.0113763520134, 5)
+
+
+    def test_rigid_data_to_rotor_model(self):
+        """Test the rotor target function for the data from a rigid test molecule."""
 
         # Set the model.
-        ds.model = MODEL_RIGID
+        ds.model = MODEL_ROTOR
 
         # Execute the script.
         self.script_exec(status.install_path + sep+'test_suite'+sep+'system_tests'+sep+'scripts'+sep+'frame_order'+sep+'rigid_test.py')
 
         # Check the chi2 value.
-        self.assertAlmostEqual(cdp.chi2, 0.0113763520134, 5)
-
-
-    def test_rigid_data_to_rotor_model(self):
-        """Test the rotor target function for the data from a rigid test molecule."""
+        self.assertAlmostEqual(cdp.chi2, 0.011377487066752203, 5)
+
+
+    def test_rigid_data_to_pseudo_ellipse_model(self):
+        """Test the pseudo-ellipse target function for the data from a rigid test molecule."""
 
         # Set the model.
-        ds.model = MODEL_ROTOR
+        ds.model = MODEL_PSEUDO_ELLIPSE
 
         # Execute the script.
         self.script_exec(status.install_path + sep+'test_suite'+sep+'system_tests'+sep+'scripts'+sep+'frame_order'+sep+'rigid_test.py')
 
         # Check the chi2 value.
-        self.assertAlmostEqual(cdp.chi2, 0.011377487066752203, 5)
-
-
-    def test_rigid_data_to_pseudo_ellipse_model(self):
-        """Test the pseudo-ellipse target function for the data from a rigid test molecule."""
+        self.assertAlmostEqual(cdp.chi2, 0.01137748706675365, 5)
+
+
+    def test_rigid_data_to_pseudo_ellipse_torsionless_model(self):
+        """Test the pseudo-ellipse, torsionless target function for the data from a rigid test molecule."""
 
         # Set the model.
-        ds.model = MODEL_PSEUDO_ELLIPSE
+        ds.model = MODEL_PSEUDO_ELLIPSE_TORSIONLESS
 
         # Execute the script.
         self.script_exec(status.install_path + sep+'test_suite'+sep+'system_tests'+sep+'scripts'+sep+'frame_order'+sep+'rigid_test.py')
 
         # Check the chi2 value.
-        self.assertAlmostEqual(cdp.chi2, 0.01137748706675365, 5)
-
-
-    def test_rigid_data_to_pseudo_ellipse_torsionless_model(self):
-        """Test the pseudo-ellipse, torsionless target function for the data from a rigid test molecule."""
-
-        # Set the model.
-        ds.model = MODEL_PSEUDO_ELLIPSE_TORSIONLESS
-
-        # Execute the script.
-        self.script_exec(status.install_path + sep+'test_suite'+sep+'system_tests'+sep+'scripts'+sep+'frame_order'+sep+'rigid_test.py')
-
-        # Check the chi2 value.
-<<<<<<< HEAD
-        self.assertAlmostEqual(cdp.chi2, 0.011378666767745968)
-=======
         self.assertAlmostEqual(cdp.chi2, 0.011377491600681364)
->>>>>>> 73f83ce8
 
 
     def test_sobol_setup(self):
