--- conflicted
+++ resolved
@@ -281,11 +281,7 @@
                        [-0.584099830232939, -0.808286881485765, -0.074159999594586]], float64)
 
         # Manually permute the frame, and then obtain the Euler angles.
-<<<<<<< HEAD
-        frame_new = transpose(array([frame[:, 0], -frame[:, 2], frame[:, 1]], float64))
-=======
         frame_new = transpose(array([-frame[:, 2], frame[:, 1], frame[:, 0]], float64))
->>>>>>> b79edc18
         alpha, beta, gamma = R_to_euler_zyz(frame_new)
 
         # Check the Eigenframe Euler angles.
@@ -337,13 +333,8 @@
         self.assertAlmostEqual(cdp.eigen_gamma, gamma)
 
 
-<<<<<<< HEAD
-    def test_axis_perm_x_le_z_le_y_permB(self):
-        """Test the operation of the frame_order.permute_axes user function for permutation 'B' when x <= z <= y."""
-=======
     def test_axis_perm_x_le_z_le_y_permA(self):
         """Test the operation of the frame_order.permute_axes user function for permutation 'A' when x <= z <= y."""
->>>>>>> b79edc18
 
         # Reset.
         self.interpreter.reset()
@@ -363,78 +354,55 @@
         orig_eigen_gamma = cdp.eigen_gamma
 
         # Permute the axes.
-<<<<<<< HEAD
+        self.interpreter.frame_order.permute_axes('A')
+
+        # Checks of the cone opening angle permutations.
+        self.assertEqual(cdp.cone_theta_x, 1.0)
+        self.assertEqual(cdp.cone_theta_y, 2.0)
+        self.assertEqual(cdp.cone_sigma_max, 3.0)
+
+        # The optimised Eigenframe.
+        frame = array([[ 0.519591643135168, -0.302150522797118, -0.799205596800676],
+                       [ 0.62357991685585 , -0.505348769456744,  0.596465177946379],
+                       [-0.584099830232939, -0.808286881485765, -0.074159999594586]], float64)
+
+        # Manually permute the frame, and then obtain the Euler angles.
+        frame_new = transpose(array([-frame[:, 2], frame[:, 1], frame[:, 0]], float64))
+        alpha, beta, gamma = R_to_euler_zyz(frame_new)
+
+        # Check the Eigenframe Euler angles.
+        self.assertAlmostEqual(cdp.eigen_alpha, alpha)
+        self.assertAlmostEqual(cdp.eigen_beta, beta)
+        self.assertAlmostEqual(cdp.eigen_gamma, gamma)
+
+
+    def test_axis_perm_x_le_z_le_y_permB(self):
+        """Test the operation of the frame_order.permute_axes user function for permutation 'B' when x <= z <= y."""
+
+        # Reset.
+        self.interpreter.reset()
+
+        # Load the state file.
+        data_path = status.install_path + sep+'test_suite'+sep+'shared_data'+sep+'frame_order'+sep+'axis_permutations'
+        self.interpreter.state.load(data_path+sep+'cam_pseudo_ellipse')
+
+        # Change the original parameters.
+        cdp.cone_theta_x = orig_cone_theta_x = 1.0
+        cdp.cone_theta_y = orig_cone_theta_y = 3.0
+        cdp.cone_sigma_max = orig_cone_sigma_max = 2.0
+
+        # Store the original parameters.
+        orig_eigen_alpha = cdp.eigen_alpha
+        orig_eigen_beta = cdp.eigen_beta
+        orig_eigen_gamma = cdp.eigen_gamma
+
+        # Permute the axes.
         self.interpreter.frame_order.permute_axes('B')
 
         # Checks of the cone opening angle permutations.
         self.assertEqual(cdp.cone_theta_x, 2.0)
         self.assertEqual(cdp.cone_theta_y, 3.0)
         self.assertEqual(cdp.cone_sigma_max, 1.0)
-=======
-        self.interpreter.frame_order.permute_axes('A')
-
-        # Checks of the cone opening angle permutations.
-        self.assertEqual(cdp.cone_theta_x, 1.0)
-        self.assertEqual(cdp.cone_theta_y, 2.0)
-        self.assertEqual(cdp.cone_sigma_max, 3.0)
->>>>>>> b79edc18
-
-        # The optimised Eigenframe.
-        frame = array([[ 0.519591643135168, -0.302150522797118, -0.799205596800676],
-                       [ 0.62357991685585 , -0.505348769456744,  0.596465177946379],
-                       [-0.584099830232939, -0.808286881485765, -0.074159999594586]], float64)
-
-        # Manually permute the frame, and then obtain the Euler angles.
-        frame_new = transpose(array([-frame[:, 2], frame[:, 1], frame[:, 0]], float64))
-        alpha, beta, gamma = R_to_euler_zyz(frame_new)
-
-        # Check the Eigenframe Euler angles.
-        self.assertAlmostEqual(cdp.eigen_alpha, alpha)
-        self.assertAlmostEqual(cdp.eigen_beta, beta)
-        self.assertAlmostEqual(cdp.eigen_gamma, gamma)
-
-
-<<<<<<< HEAD
-    def test_axis_perm_x_le_z_le_y_permA(self):
-        """Test the operation of the frame_order.permute_axes user function for permutation 'A' when x <= z <= y."""
-=======
-    def test_axis_perm_x_le_z_le_y_permB(self):
-        """Test the operation of the frame_order.permute_axes user function for permutation 'B' when x <= z <= y."""
->>>>>>> b79edc18
-
-        # Reset.
-        self.interpreter.reset()
-
-        # Load the state file.
-        data_path = status.install_path + sep+'test_suite'+sep+'shared_data'+sep+'frame_order'+sep+'axis_permutations'
-        self.interpreter.state.load(data_path+sep+'cam_pseudo_ellipse')
-
-        # Change the original parameters.
-        cdp.cone_theta_x = orig_cone_theta_x = 1.0
-        cdp.cone_theta_y = orig_cone_theta_y = 3.0
-        cdp.cone_sigma_max = orig_cone_sigma_max = 2.0
-
-        # Store the original parameters.
-        orig_eigen_alpha = cdp.eigen_alpha
-        orig_eigen_beta = cdp.eigen_beta
-        orig_eigen_gamma = cdp.eigen_gamma
-
-        # Permute the axes.
-<<<<<<< HEAD
-        self.interpreter.frame_order.permute_axes('A')
-
-        # Checks of the cone opening angle permutations.
-        self.assertEqual(cdp.cone_theta_x, 1.0)
-        self.assertEqual(cdp.cone_theta_y, 2.0)
-        self.assertEqual(cdp.cone_sigma_max, 3.0)
-=======
-        self.interpreter.frame_order.permute_axes('B')
-
-        # Checks of the cone opening angle permutations.
-        self.assertEqual(cdp.cone_theta_x, 2.0)
-        self.assertEqual(cdp.cone_theta_y, 3.0)
-        self.assertEqual(cdp.cone_sigma_max, 1.0)
->>>>>>> b79edc18
 
         # The optimised Eigenframe.
         frame = array([[ 0.519591643135168, -0.302150522797118, -0.799205596800676],
@@ -524,11 +492,7 @@
                        [-0.584099830232939, -0.808286881485765, -0.074159999594586]], float64)
 
         # Manually permute the frame, and then obtain the Euler angles.
-<<<<<<< HEAD
-        frame_new = transpose(array([-frame[:, 2], frame[:, 1], frame[:, 0]], float64))
-=======
         frame_new = transpose(array([frame[:, 0], -frame[:, 2], frame[:, 1]], float64))
->>>>>>> b79edc18
         alpha, beta, gamma = R_to_euler_zyz(frame_new)
 
         # Check the Eigenframe Euler angles.
@@ -543,11 +507,7 @@
         # The flags, execute the script, and then check the chi2 value.
         self.flags()
         self.interpreter.run(script_file=self.cam_path+'double_rotor.py')
-<<<<<<< HEAD
-        self.check_chi2(0.082433008378229589)
-=======
         self.check_chi2(0.080146041009531946)
->>>>>>> b79edc18
 
 
     def test_cam_double_rotor_pcs(self):
@@ -556,11 +516,7 @@
         # The flags, execute the script, and then check the chi2 value.
         self.flags(rdc=False)
         self.interpreter.run(script_file=self.cam_path+'double_rotor.py')
-<<<<<<< HEAD
-        self.check_chi2(0.0026189545487338103)
-=======
         self.check_chi2(0.00033425735965255754)
->>>>>>> b79edc18
 
 
     def test_cam_double_rotor_rdc(self):
@@ -578,11 +534,7 @@
         # The flags, execute the script, and then check the chi2 value.
         self.flags()
         self.interpreter.run(script_file=self.cam_path+'double_rotor_large_angle.py')
-<<<<<<< HEAD
-        self.check_chi2(0.04420414251367831)
-=======
         self.check_chi2(0.046993590502437441)
->>>>>>> b79edc18
 
 
     def test_cam_double_rotor_large_angle_pcs(self):
@@ -591,11 +543,7 @@
         # The flags, execute the script, and then check the chi2 value.
         self.flags(rdc=False)
         self.interpreter.run(script_file=self.cam_path+'double_rotor_large_angle.py')
-<<<<<<< HEAD
-        self.check_chi2(0.00025808742855180884)
-=======
         self.check_chi2(0.0030482390409642141)
->>>>>>> b79edc18
 
 
     def test_cam_double_rotor_large_angle_rdc(self):
@@ -613,11 +561,7 @@
         # The flags, execute the script, and then check the chi2 value.
         self.flags(opt=True)
         self.interpreter.run(script_file=self.cam_path+'free_rotor.py')
-<<<<<<< HEAD
-        self.check_chi2(0.048992338400504688)
-=======
         self.check_chi2(0.049488502147038226)
->>>>>>> b79edc18
 
 
     def test_cam_free_rotor_missing_data(self):
@@ -626,11 +570,7 @@
         # The flags, execute the script, and then check the chi2 value.
         self.flags()
         self.interpreter.run(script_file=self.cam_path+'free_rotor_missing_data.py')
-<<<<<<< HEAD
-        self.check_chi2(0.037724884620487453)
-=======
         self.check_chi2(0.038106832800436169)
->>>>>>> b79edc18
 
 
     def test_cam_free_rotor_pcs(self):
@@ -639,11 +579,7 @@
         # The flags, execute the script, and then check the chi2 value.
         self.flags(rdc=False)
         self.interpreter.run(script_file=self.cam_path+'free_rotor.py')
-<<<<<<< HEAD
-        self.check_chi2(1.0828246263831909e-07)
-=======
         self.check_chi2(0.00049268587082683434)
->>>>>>> b79edc18
 
 
     def test_cam_free_rotor_rdc(self):
@@ -661,11 +597,7 @@
         # The flags, execute the script, and then check the chi2 value.
         self.flags()
         self.interpreter.run(script_file=self.cam_path+'free_rotor2.py')
-<<<<<<< HEAD
-        self.check_chi2(0.067540995069675966)
-=======
         self.check_chi2(0.069952611688108693)
->>>>>>> b79edc18
 
 
     def test_cam_free_rotor2_pcs(self):
@@ -674,11 +606,7 @@
         # The flags, execute the script, and then check the chi2 value.
         self.flags(rdc=False)
         self.interpreter.run(script_file=self.cam_path+'free_rotor2.py')
-<<<<<<< HEAD
-        self.check_chi2(0.01079639889927377)
-=======
         self.check_chi2(0.013207545726879745)
->>>>>>> b79edc18
 
 
     def test_cam_free_rotor2_rdc(self):
@@ -696,11 +624,7 @@
         # The flags, execute the script, and then check the chi2 value.
         self.flags(opt=True)
         self.interpreter.run(script_file=self.cam_path+'iso_cone.py')
-<<<<<<< HEAD
-        self.check_chi2(0.047612694541267306)
-=======
         self.check_chi2(0.046263256206108584)
->>>>>>> b79edc18
 
 
     def test_cam_iso_cone_pcs(self):
@@ -709,11 +633,7 @@
         # The flags, execute the script, and then check the chi2 value.
         self.flags(rdc=False)
         self.interpreter.run(script_file=self.cam_path+'iso_cone.py')
-<<<<<<< HEAD
-        self.check_chi2(0.0061842204344042893)
-=======
         self.check_chi2(0.010223404689484922)
->>>>>>> b79edc18
 
 
     def test_cam_iso_cone_rdc(self):
@@ -731,11 +651,7 @@
         # The flags, execute the script, and then check the chi2 value.
         self.flags()
         self.interpreter.run(script_file=self.cam_path+'iso_cone_free_rotor.py')
-<<<<<<< HEAD
-        self.check_chi2(0.011527134355548144)
-=======
         self.check_chi2(0.013068834561396353)
->>>>>>> b79edc18
 
 
     def test_cam_iso_cone_free_rotor_pcs(self):
@@ -744,11 +660,7 @@
         # The flags, execute the script, and then check the chi2 value.
         self.flags(rdc=False)
         self.interpreter.run(script_file=self.cam_path+'iso_cone_free_rotor.py')
-<<<<<<< HEAD
-        self.check_chi2(0.00054073128938189553)
-=======
         self.check_chi2(0.0020824314952301057)
->>>>>>> b79edc18
 
 
     def test_cam_iso_cone_free_rotor_rdc(self):
@@ -766,11 +678,7 @@
         # The flags, execute the script, and then check the chi2 value.
         self.flags()
         self.interpreter.run(script_file=self.cam_path+'iso_cone_free_rotor2.py')
-<<<<<<< HEAD
-        self.check_chi2(0.02996954151455445)
-=======
         self.check_chi2(0.13135988423081582)
->>>>>>> b79edc18
 
 
     def test_cam_iso_cone_free_rotor2_pcs(self):
@@ -779,11 +687,7 @@
         # The flags, execute the script, and then check the chi2 value.
         self.flags(rdc=False)
         self.interpreter.run(script_file=self.cam_path+'iso_cone_free_rotor2.py')
-<<<<<<< HEAD
-        self.check_chi2(0.024410594632485034)
-=======
         self.check_chi2(0.12580093734874642)
->>>>>>> b79edc18
 
 
     def test_cam_iso_cone_free_rotor2_rdc(self):
@@ -801,11 +705,7 @@
         # The flags, execute the script, and then check the chi2 value.
         self.flags()
         self.interpreter.run(script_file=self.cam_path+'iso_cone_torsionless.py')
-<<<<<<< HEAD
-        self.check_chi2(0.048930632669473069)
-=======
         self.check_chi2(0.058320273132310863)
->>>>>>> b79edc18
 
 
     def test_cam_iso_cone_torsionless_pcs(self):
@@ -814,11 +714,7 @@
         # The flags, execute the script, and then check the chi2 value.
         self.flags(rdc=False)
         self.interpreter.run(script_file=self.cam_path+'iso_cone_torsionless.py')
-<<<<<<< HEAD
-        self.check_chi2(0.0001814304495273832)
-=======
         self.check_chi2(0.0095766977930929302)
->>>>>>> b79edc18
 
 
     def test_cam_iso_cone_torsionless_rdc(self):
@@ -836,11 +732,7 @@
         # The flags, execute the script, and then check the chi2 value.
         self.flags(opt=True)
         self.interpreter.run(script_file=self.cam_path+'pseudo_ellipse.py')
-<<<<<<< HEAD
-        self.check_chi2(0.094228483127403714)
-=======
         self.check_chi2(0.052923535071890106)
->>>>>>> b79edc18
 
 
     def test_cam_pseudo_ellipse_pcs(self):
@@ -849,11 +741,7 @@
         # The flags, execute the script, and then check the chi2 value.
         self.flags(rdc=False)
         self.interpreter.run(script_file=self.cam_path+'pseudo_ellipse.py')
-<<<<<<< HEAD
-        self.check_chi2(0.06846727616648722)
-=======
         self.check_chi2(0.025487205467282097)
->>>>>>> b79edc18
 
 
     def test_cam_pseudo_ellipse_rdc(self):
@@ -871,11 +759,7 @@
         # The flags, execute the script, and then check the chi2 value.
         self.flags()
         self.interpreter.run(script_file=self.cam_path+'pseudo_ellipse2.py')
-<<<<<<< HEAD
-        self.check_chi2(0.023514665851808478)
-=======
         self.check_chi2(0.041445854907868764)
->>>>>>> b79edc18
 
 
     def test_cam_pseudo_ellipse2_pcs(self):
@@ -884,11 +768,7 @@
         # The flags, execute the script, and then check the chi2 value.
         self.flags(rdc=False)
         self.interpreter.run(script_file=self.cam_path+'pseudo_ellipse2.py')
-<<<<<<< HEAD
-        self.check_chi2(0.0053850528961595428)
-=======
         self.check_chi2(0.02331739779637744)
->>>>>>> b79edc18
 
 
     def test_cam_pseudo_ellipse2_rdc(self):
@@ -906,11 +786,7 @@
         # The flags, execute the script, and then check the chi2 value.
         self.flags()
         self.interpreter.run(script_file=self.cam_path+'pseudo_ellipse_free_rotor.py')
-<<<<<<< HEAD
-        self.check_chi2(0.0543303786779369)
-=======
         self.check_chi2(0.07886558371162268)
->>>>>>> b79edc18
 
 
     def test_cam_pseudo_ellipse_free_rotor_pcs(self):
@@ -919,11 +795,7 @@
         # The flags, execute the script, and then check the chi2 value.
         self.flags(rdc=False)
         self.interpreter.run(script_file=self.cam_path+'pseudo_ellipse_free_rotor.py')
-<<<<<<< HEAD
-        self.check_chi2(0.0041254537455716134)
-=======
         self.check_chi2(0.038891355121051734)
->>>>>>> b79edc18
 
 
     def test_cam_pseudo_ellipse_free_rotor_rdc(self):
@@ -941,11 +813,7 @@
         # The flags, execute the script, and then check the chi2 value.
         self.flags()
         self.interpreter.run(script_file=self.cam_path+'pseudo_ellipse_torsionless.py')
-<<<<<<< HEAD
-        self.check_chi2(0.01497741674116292)
-=======
         self.check_chi2(0.018922576784401186)
->>>>>>> b79edc18
 
 
     def test_cam_pseudo_ellipse_torsionless_pcs(self):
@@ -954,11 +822,7 @@
         # The flags, execute the script, and then check the chi2 value.
         self.flags(rdc=False)
         self.interpreter.run(script_file=self.cam_path+'pseudo_ellipse_torsionless.py')
-<<<<<<< HEAD
-        self.check_chi2(2.9799363738575403e-05)
-=======
         self.check_chi2(0.003977725835776093)
->>>>>>> b79edc18
 
 
     def test_cam_pseudo_ellipse_torsionless_rdc(self):
@@ -1076,8 +940,6 @@
         self.flags(pcs=False)
         self.interpreter.run(script_file=self.cam_path+'rotor2.py')
         self.check_chi2(0.075038911707627859)
-<<<<<<< HEAD
-=======
 
 
     def test_count_sobol_points(self):
@@ -1265,7 +1127,6 @@
 
         # Create the PDB model.
         self.interpreter.frame_order.pdb_model(dir=ds.tmpdir)
->>>>>>> b79edc18
 
 
     def test_generate_rotor2_distribution(self):
@@ -1273,44 +1134,6 @@
 
         # Execute the script.
         self.interpreter.run(script_file=self.cam_path+'generate_rotor2_distribution.py')
-
-
-    def test_frame_order_pdb_model_ensemble(self):
-        """Test the operation of the frame_order.pdb_model user function when an ensemble of structures are loaded."""
-
-        # Create a data pipe.
-        self.interpreter.pipe.create('frame_order.pdb_model ensemble failure', 'frame order')
-
-        # Load some lactose structures to create an ensemble.
-        data_path = status.install_path + sep+'test_suite'+sep+'shared_data'+sep+'structures'+sep+'lactose'
-        self.interpreter.structure.read_pdb(file='lactose_MCMM4_S1_1.pdb', dir=data_path, set_model_num=1, set_mol_name='lactose')
-        self.interpreter.structure.read_pdb(file='lactose_MCMM4_S1_2.pdb', dir=data_path, set_model_num=2, set_mol_name='lactose')
-        self.interpreter.structure.read_pdb(file='lactose_MCMM4_S1_3.pdb', dir=data_path, set_model_num=3, set_mol_name='lactose')
-
-        # Set the pivot point.
-        self.interpreter.frame_order.pivot([0, 0, 0], fix=True)
-
-        # Select a frame order model.
-        self.interpreter.frame_order.select_model('rotor')
-
-        # Define the moving part.
-        self.interpreter.domain(id='lactose', spin_id=':UNK')
-
-        # Set up the system.
-        self.interpreter.value.set(param='ave_pos_x', val=0.0)
-        self.interpreter.value.set(param='ave_pos_y', val=0.0)
-        self.interpreter.value.set(param='ave_pos_z', val=0.0)
-        self.interpreter.value.set(param='ave_pos_alpha', val=0.0)
-        self.interpreter.value.set(param='ave_pos_beta', val=0.0)
-        self.interpreter.value.set(param='ave_pos_gamma', val=0.0)
-        self.interpreter.value.set(param='axis_alpha', val=0.5)
-        self.interpreter.value.set(param='cone_sigma_max', val=0.1)
-
-        # Set up Monte Carlo data structures.
-        self.interpreter.monte_carlo.setup(10)
-
-        # Create the PDB model.
-        self.interpreter.frame_order.pdb_model(dir=ds.tmpdir)
 
 
     def fixme_test_model_free_rotor(self):
@@ -1835,26 +1658,6 @@
         self.space_probe(ref_chi2=chi2, params=['ave_pos_alpha', 'ave_pos_beta', 'ave_pos_gamma', 'eigen_alpha', 'eigen_beta', 'eigen_gamma', 'cone_theta_x', 'cone_theta_y'])
 
 
-<<<<<<< HEAD
-    def test_rigid_data_to_double_rotor_model(self):
-        """Test the double rotor target function for the data from a rigid test molecule."""
-
-        # Set the model.
-        ds.model = MODEL_DOUBLE_ROTOR
-
-        # Execute the script.
-        self.script_exec(status.install_path + sep+'test_suite'+sep+'system_tests'+sep+'scripts'+sep+'frame_order'+sep+'rigid_test.py')
-
-        # Check the chi2 value.
-        self.assertAlmostEqual(cdp.chi2, 0.01137748706675365, 5)
-
-
-    def test_rigid_data_to_free_rotor_model(self):
-        """Test the free rotor target function for the data from a rigid test molecule."""
-
-        # Set the model.
-        ds.model = MODEL_FREE_ROTOR
-=======
     def test_pseudo_ellipse_zero_cone_angle(self):
         """Catch for a bug in optimisation when the cone_theta_x is set to zero in the pseudo-ellipse models."""
 
@@ -1878,38 +1681,25 @@
 
         # Set the model.
         ds.model = MODEL_DOUBLE_ROTOR
->>>>>>> b79edc18
 
         # Execute the script.
         self.script_exec(status.install_path + sep+'test_suite'+sep+'system_tests'+sep+'scripts'+sep+'frame_order'+sep+'rigid_test.py')
 
         # Check the chi2 value.
-<<<<<<< HEAD
-        self.assertAlmostEqual(cdp.chi2, 204026.70481594582)
-=======
         self.assertAlmostEqual(cdp.chi2, 0.01137748706675365, 5)
->>>>>>> b79edc18
 
 
     def test_rigid_data_to_free_rotor_model(self):
         """Test the free rotor target function for the data from a rigid test molecule."""
 
         # Set the model.
-<<<<<<< HEAD
-        ds.model = MODEL_ISO_CONE
-=======
         ds.model = MODEL_FREE_ROTOR
->>>>>>> b79edc18
 
         # Execute the script.
         self.script_exec(status.install_path + sep+'test_suite'+sep+'system_tests'+sep+'scripts'+sep+'frame_order'+sep+'rigid_test.py')
 
         # Check the chi2 value.
-<<<<<<< HEAD
-        self.assertAlmostEqual(cdp.chi2, 0.01137748706675365, 5)
-=======
         self.assertAlmostEqual(cdp.chi2, 212124.83278674766)
->>>>>>> b79edc18
 
 
     def test_rigid_data_to_iso_cone_free_rotor_model(self):
@@ -1917,8 +1707,6 @@
 
         # Set the model.
         ds.model = MODEL_ISO_CONE_FREE_ROTOR
-<<<<<<< HEAD
-=======
 
         # Execute the script.
         self.script_exec(status.install_path + sep+'test_suite'+sep+'system_tests'+sep+'scripts'+sep+'frame_order'+sep+'rigid_test.py')
@@ -1932,17 +1720,12 @@
 
         # Set the model.
         ds.model = MODEL_ISO_CONE
->>>>>>> b79edc18
 
         # Execute the script.
         self.script_exec(status.install_path + sep+'test_suite'+sep+'system_tests'+sep+'scripts'+sep+'frame_order'+sep+'rigid_test.py')
 
         # Check the chi2 value.
-<<<<<<< HEAD
-        self.assertAlmostEqual(cdp.chi2, 22295.503345237757)
-=======
         self.assertAlmostEqual(cdp.chi2, 0.01137748706675365, 5)
->>>>>>> b79edc18
 
 
     def test_rigid_data_to_iso_cone_torsionless_model(self):
@@ -2007,9 +1790,6 @@
         self.script_exec(status.install_path + sep+'test_suite'+sep+'system_tests'+sep+'scripts'+sep+'frame_order'+sep+'rigid_test.py')
 
         # Check the chi2 value.
-<<<<<<< HEAD
-        self.assertAlmostEqual(cdp.chi2, 0.011378666767745968)
-=======
         self.assertAlmostEqual(cdp.chi2, 0.011378666767745968)
 
 
@@ -2058,5 +1838,4 @@
         self.interpreter.value.set(param='cone_sigma_max', val=0.1)
 
         # Set a number of points.
-        self.interpreter.frame_order.sobol_setup(200)
->>>>>>> b79edc18
+        self.interpreter.frame_order.sobol_setup(200)