###############################################################################
#                                                                             #
# Copyright (C) 2006-2014 Edward d'Auvergne                                   #
#                                                                             #
# This file is part of the program relax (http://www.nmr-relax.com).          #
#                                                                             #
# This program is free software: you can redistribute it and/or modify        #
# it under the terms of the GNU General Public License as published by        #
# the Free Software Foundation, either version 3 of the License, or           #
# (at your option) any later version.                                         #
#                                                                             #
# This program is distributed in the hope that it will be useful,             #
# but WITHOUT ANY WARRANTY; without even the implied warranty of              #
# MERCHANTABILITY or FITNESS FOR A PARTICULAR PURPOSE.  See the               #
# GNU General Public License for more details.                                #
#                                                                             #
# You should have received a copy of the GNU General Public License           #
# along with this program.  If not, see <http://www.gnu.org/licenses/>.       #
#                                                                             #
###############################################################################

# Python module imports.
from math import pi
import platform
import numpy
from numpy import array, float64, transpose
from os import sep
from tempfile import mkdtemp

# relax module imports.
from data_store import Relax_data_store; ds = Relax_data_store()
import dep_check
<<<<<<< HEAD
=======
from lib.frame_order.variables import MODEL_DOUBLE_ROTOR, MODEL_FREE_ROTOR, MODEL_ISO_CONE, MODEL_ISO_CONE_FREE_ROTOR, MODEL_ISO_CONE_TORSIONLESS, MODEL_PSEUDO_ELLIPSE, MODEL_PSEUDO_ELLIPSE_TORSIONLESS, MODEL_RIGID, MODEL_ROTOR
>>>>>>> ccbd2182
from lib.geometry.rotations import R_to_euler_zyz
from status import Status; status = Status()
from specific_analyses.frame_order.variables import MODEL_DOUBLE_ROTOR, MODEL_FREE_ROTOR, MODEL_ISO_CONE, MODEL_ISO_CONE_FREE_ROTOR, MODEL_ISO_CONE_TORSIONLESS, MODEL_PSEUDO_ELLIPSE, MODEL_PSEUDO_ELLIPSE_TORSIONLESS, MODEL_RIGID, MODEL_ROTOR
from test_suite.system_tests.base_classes import SystemTestCase


# Get the platform information.
SYSTEM = platform.system()
RELEASE = platform.release()
VERSION = platform.version()
WIN32_VER = platform.win32_ver()
DIST = platform.dist()
ARCH = platform.architecture()
MACH = platform.machine()
PROC = platform.processor()
PY_VER = platform.python_version()
NUMPY_VER = numpy.__version__
LIBC_VER = platform.libc_ver()

# Windows system name pain.
if SYSTEM == 'Windows' or SYSTEM == 'Microsoft':
    # Set the system to 'Windows' no matter what.
    SYSTEM = 'Windows'



class Frame_order(SystemTestCase):
    """TestCase class for the functional tests of the frame order theories."""

    def __init__(self, methodName='runTest', skip_tests=True):
        """Skip the tests if scipy is not installed.

        @keyword methodName:    The name of the test.
        @type methodName:       str
        @keyword skip_tests:    A flag which if True will cause a large number of redundant tests to be skipped.
        @type skip_tests:       bool
        """

        # Execute the base class method.
        super(Frame_order, self).__init__(methodName)

        # Tests to skip.
        blacklist = [
<<<<<<< HEAD
            'test_cam_free_rotor_pcs',
            'test_cam_free_rotor_rdc',
            'test_cam_free_rotor2_pcs',
            'test_cam_free_rotor2_rdc',
            'test_cam_iso_cone_pcs',
            'test_cam_iso_cone_rdc',
            'test_cam_iso_cone_free_rotor_pcs',
            'test_cam_iso_cone_free_rotor_rdc',
            'test_cam_iso_cone_free_rotor2_pcs',
            'test_cam_iso_cone_free_rotor2_rdc',
            'test_cam_iso_cone_torsionless_pcs',
            'test_cam_iso_cone_torsionless_rdc',
            'test_cam_pseudo_ellipse2_pcs',
            'test_cam_pseudo_ellipse2_rdc',
            'test_cam_pseudo_ellipse_free_rotor_pcs',
            'test_cam_pseudo_ellipse_free_rotor_rdc',
            'test_cam_pseudo_ellipse_torsionless_pcs',
            'test_cam_pseudo_ellipse_torsionless_rdc',
            'test_cam_rigid_pcs',
            'test_cam_rigid_rdc',
            'test_cam_rotor_pcs',
            'test_cam_rotor_rdc',
            'test_cam_rotor_2_state_pcs',
            'test_cam_rotor_2_state_rdc',
            'test_cam_rotor2_pcs',
            'test_cam_rotor2_rdc'
=======
            'test_cam_qr_int_free_rotor_pcs',
            'test_cam_qr_int_free_rotor_rdc',
            'test_cam_qr_int_free_rotor2_pcs',
            'test_cam_qr_int_free_rotor2_rdc',
            'test_cam_qr_int_iso_cone_pcs',
            'test_cam_qr_int_iso_cone_rdc',
            'test_cam_qr_int_iso_cone_free_rotor_pcs',
            'test_cam_qr_int_iso_cone_free_rotor_rdc',
            'test_cam_qr_int_iso_cone_free_rotor2_pcs',
            'test_cam_qr_int_iso_cone_free_rotor2_rdc',
            'test_cam_qr_int_iso_cone_torsionless_pcs',
            'test_cam_qr_int_iso_cone_torsionless_rdc',
            'test_cam_qr_int_pseudo_ellipse2_pcs',
            'test_cam_qr_int_pseudo_ellipse2_rdc',
            'test_cam_qr_int_pseudo_ellipse_free_rotor_pcs',
            'test_cam_qr_int_pseudo_ellipse_free_rotor_rdc',
            'test_cam_qr_int_pseudo_ellipse_torsionless_pcs',
            'test_cam_qr_int_pseudo_ellipse_torsionless_rdc',
            'test_cam_qr_int_rigid_pcs',
            'test_cam_qr_int_rigid_rdc',
            'test_cam_qr_int_rotor_pcs',
            'test_cam_qr_int_rotor_rdc',
            'test_cam_qr_int_rotor_2_state_pcs',
            'test_cam_qr_int_rotor_2_state_rdc',
            'test_cam_qr_int_rotor2_pcs',
            'test_cam_qr_int_rotor2_rdc',
            'test_cam_quad_int_free_rotor_pcs',
            'test_cam_quad_int_free_rotor_rdc',
            'test_cam_quad_int_free_rotor2_pcs',
            'test_cam_quad_int_free_rotor2_rdc',
            'test_cam_quad_int_iso_cone_pcs',
            'test_cam_quad_int_iso_cone_rdc',
            'test_cam_quad_int_iso_cone_free_rotor_pcs',
            'test_cam_quad_int_iso_cone_free_rotor_rdc',
            'test_cam_quad_int_iso_cone_free_rotor2_pcs',
            'test_cam_quad_int_iso_cone_free_rotor2_rdc',
            'test_cam_quad_int_iso_cone_torsionless_pcs',
            'test_cam_quad_int_iso_cone_torsionless_rdc',
            'test_cam_quad_int_pseudo_ellipse2_pcs',
            'test_cam_quad_int_pseudo_ellipse2_rdc',
            'test_cam_quad_int_pseudo_ellipse_free_rotor_pcs',
            'test_cam_quad_int_pseudo_ellipse_free_rotor_rdc',
            'test_cam_quad_int_pseudo_ellipse_torsionless_pcs',
            'test_cam_quad_int_pseudo_ellipse_torsionless_rdc',
            'test_cam_quad_int_rigid_pcs',
            'test_cam_quad_int_rigid_rdc',
            'test_cam_quad_int_rotor_pcs',
            'test_cam_quad_int_rotor_rdc',
            'test_cam_quad_int_rotor_2_state_pcs',
            'test_cam_quad_int_rotor_2_state_rdc',
            'test_cam_quad_int_rotor2_pcs',
            'test_cam_quad_int_rotor2_rdc'
>>>>>>> ccbd2182
        ]

        # Skip the blacklisted tests.
        if skip_tests and methodName in blacklist:
            status.skipped_tests.append([methodName, None, self._skip_type])

        # Missing module.
        if not dep_check.scipy_module:
            # Store in the status object. 
            status.skipped_tests.append([methodName, 'Scipy', self._skip_type])


    def setUp(self):
        """Set up for all the functional tests."""

        # The path to the CaM scripts.
        self.cam_path = status.install_path + sep+'test_suite'+sep+'system_tests'+sep+'scripts'+sep+'frame_order'+sep+'cam'+sep

        # Create a temporary directory for dumping files.
        ds.tmpdir = mkdtemp()


    def tearDown(self):
        """Clean up after the tests."""

        # Reset the relax data store.
        self.interpreter.reset()

        # Remove flags from the status object.
        if hasattr(status, 'flag_rdc'):
            del status.flag_rdc
        if hasattr(status, 'flag_pcs'):
            del status.flag_pcs


    def check_chi2(self, chi2=0.0, places=4):
        """Check the function evaluation."""

        # Switch back to the original pipe.
        self.interpreter.pipe.switch('frame order')

        # Get the debugging message.
        mesg = self.mesg_opt_debug()

        # Check the chi2 value.
        self.assertAlmostEqual(cdp.chi2, chi2, places, msg=mesg)


    def flags(self, rdc=True, pcs=True, opt=False, quad_int=False):
        """Set a number of flags for the scripts."""

        # Store the flags.
        status.flag_rdc = rdc
        status.flag_pcs = pcs
        status.flag_opt = opt
        status.flag_quad_int = quad_int


    def mesg_opt_debug(self):
        """Method for returning a string to help debug the minimisation.

        @return:        The debugging string.
        @rtype:         str
        """

        # Initialise the string.
        string = 'Optimisation failure.\n\n'

        # Create the string.
        string = string + "%-18s%-25s\n" % ("System: ", SYSTEM)
        string = string + "%-18s%-25s\n" % ("Release: ", RELEASE)
        string = string + "%-18s%-25s\n" % ("Version: ", VERSION)
        string = string + "%-18s%-25s\n" % ("Win32 version: ", (WIN32_VER[0] + " " + WIN32_VER[1] + " " + WIN32_VER[2] + " " + WIN32_VER[3]))
        string = string + "%-18s%-25s\n" % ("Distribution: ", (DIST[0] + " " + DIST[1] + " " + DIST[2]))
        string = string + "%-18s%-25s\n" % ("Architecture: ", (ARCH[0] + " " + ARCH[1]))
        string = string + "%-18s%-25s\n" % ("Machine: ", MACH)
        string = string + "%-18s%-25s\n" % ("Processor: ", PROC)
        string = string + "%-18s%-25s\n" % ("Python version: ", PY_VER)
        string = string + "%-18s%-25s\n" % ("Numpy version: ", NUMPY_VER)
        string = string + "%-18s%-25s\n" % ("Libc version: ", (LIBC_VER[0] + " " + LIBC_VER[1]))


        # Minimisation info.
        string = string + "\n"
        for param in ['ave_pos_x', 'ave_pos_y', 'ave_pos_z', 'ave_pos_alpha', 'ave_pos_beta', 'ave_pos_gamma', 'eigen_alpha', 'eigen_beta', 'eigen_gamma', 'axis_theta', 'axis_phi', 'cone_theta_x', 'cone_theta_y', 'cone_theta', 'cone_s1', 'cone_sigma_max', 'cone_sigma_max_2']:
            if hasattr(cdp, param):
                obj = getattr(cdp, param)
                string = string + "%-15s %30.17g\n" % (param, obj)

        string = string +   "%-15s %30.17g\n" % ('chi2:', cdp.chi2)
        if hasattr(cdp, 'sobol_max_points'):
            string = string +   "%-15s %30i\n" % ('sobol_max_points:', cdp.sobol_max_points)
        if hasattr(cdp, 'iter') and cdp.iter != None:
            string = string +   "%-15s %30i\n" % ('iter:', cdp.iter)
        if hasattr(cdp, 'f_count') and cdp.f_count != None:
            string = string +   "%-15s %30i\n" % ('f_count:', cdp.f_count)
        if hasattr(cdp, 'g_count') and cdp.g_count != None:
            string = string +   "%-15s %30i\n" % ('g_count:', cdp.g_count)
        if hasattr(cdp, 'h_count') and cdp.h_count != None:
            string = string +   "%-15s %30i\n" % ('h_count:', cdp.h_count)
        if hasattr(cdp, 'warning'):
            string = string +   "%-15s %30s\n" % ('warning:', cdp.warning)

        # Return the string.
        return string


    def space_probe(self, ref_chi2=None, params=None, delta=3.0 / 360.0 * 2.0 * pi):
        """Probe the space around the supposed minimum."""

        # No function intros.
        self.interpreter.intro_off()

        # Check the minimum.
        self.interpreter.minimise.calculate()
        print("%-20s %10.5f" % ("chi2 minimum", cdp.chi2))
        self.assertAlmostEqual(cdp.chi2, ref_chi2)

        # Test around the minimum using small deviations.
        for param in params:
            print("\n\nParam: %s" % param)
            print("%-20s %10.5f" % ("chi2 orig", ref_chi2))

            # Get the current value.
            curr = getattr(cdp, param)

            # Deviate upwards.
            setattr(cdp, param, curr+delta)
            self.interpreter.minimise.calculate()
            print("%-20s %10.5f" % ("chi2 up", cdp.chi2))
            self.assert_(cdp.chi2 > ref_chi2)

            # Deviate downwards.
            setattr(cdp, param, curr-delta)
            self.interpreter.minimise.calculate()
            print("%-20s %10.5f" % ("chi2 down", cdp.chi2))
            self.assert_(cdp.chi2 > ref_chi2)

            # Reset.
            setattr(cdp, param, curr)


    def test_auto_analysis(self):
        """Test the frame order auto-analysis using the rigid CaM test data."""

        # Execute the script.
        self.interpreter.run(script_file=self.cam_path+'auto_analysis_to_rigid.py')


    def test_axis_perm_x_le_y_le_z_permA(self):
        """Test the operation of the frame_order.permute_axes user function for permutation 'A' when x <= y <= z."""

        # Reset.
        self.interpreter.reset()

        # Load the state file.
        data_path = status.install_path + sep+'test_suite'+sep+'shared_data'+sep+'frame_order'+sep+'axis_permutations'
        self.interpreter.state.load(data_path+sep+'cam_pseudo_ellipse')

        # Change the original parameters.
        cdp.cone_theta_x = orig_cone_theta_x = 1.0
        cdp.cone_theta_y = orig_cone_theta_y = 2.0
        cdp.cone_sigma_max = orig_cone_sigma_max = 3.0

        # Store the original parameters.
        orig_eigen_alpha = cdp.eigen_alpha
        orig_eigen_beta = cdp.eigen_beta
        orig_eigen_gamma = cdp.eigen_gamma

        # Permute the axes.
        self.interpreter.frame_order.permute_axes('A')

        # Checks of the cone opening angle permutations.
        self.assertEqual(cdp.cone_theta_x, 1.0)
        self.assertEqual(cdp.cone_theta_y, 3.0)
        self.assertEqual(cdp.cone_sigma_max, 2.0)

        # The optimised Eigenframe.
        frame = array([[ 0.519591643135168, -0.302150522797118, -0.799205596800676],
                       [ 0.62357991685585 , -0.505348769456744,  0.596465177946379],
                       [-0.584099830232939, -0.808286881485765, -0.074159999594586]], float64)

        # Manually permute the frame, and then obtain the Euler angles.
        frame_new = transpose(array([-frame[:, 2], frame[:, 1], frame[:, 0]], float64))
        alpha, beta, gamma = R_to_euler_zyz(frame_new)

        # Check the Eigenframe Euler angles.
        self.assertAlmostEqual(cdp.eigen_alpha, alpha)
        self.assertAlmostEqual(cdp.eigen_beta, beta)
        self.assertAlmostEqual(cdp.eigen_gamma, gamma)


    def test_axis_perm_x_le_y_le_z_permB(self):
        """Test the operation of the frame_order.permute_axes user function for permutation 'B' when x <= y <= z."""

        # Reset.
        self.interpreter.reset()

        # Load the state file.
        data_path = status.install_path + sep+'test_suite'+sep+'shared_data'+sep+'frame_order'+sep+'axis_permutations'
        self.interpreter.state.load(data_path+sep+'cam_pseudo_ellipse')

        # Change the original parameters.
        cdp.cone_theta_x = orig_cone_theta_x = 1.0
        cdp.cone_theta_y = orig_cone_theta_y = 2.0
        cdp.cone_sigma_max = orig_cone_sigma_max = 3.0

        # Store the original parameters.
        orig_eigen_alpha = cdp.eigen_alpha
        orig_eigen_beta = cdp.eigen_beta
        orig_eigen_gamma = cdp.eigen_gamma

        # Permute the axes.
        self.interpreter.frame_order.permute_axes('B')

        # Checks of the cone opening angle permutations.
        self.assertEqual(cdp.cone_theta_x, 2.0)
        self.assertEqual(cdp.cone_theta_y, 3.0)
        self.assertEqual(cdp.cone_sigma_max, 1.0)

        # The optimised Eigenframe.
        frame = array([[ 0.519591643135168, -0.302150522797118, -0.799205596800676],
                       [ 0.62357991685585 , -0.505348769456744,  0.596465177946379],
                       [-0.584099830232939, -0.808286881485765, -0.074159999594586]], float64)

        # Manually permute the frame, and then obtain the Euler angles.
        frame_new = transpose(array([frame[:, 2], frame[:, 0], frame[:, 1]], float64))
        alpha, beta, gamma = R_to_euler_zyz(frame_new)

        # Check the Eigenframe Euler angles.
        self.assertAlmostEqual(cdp.eigen_alpha, alpha)
        self.assertAlmostEqual(cdp.eigen_beta, beta)
        self.assertAlmostEqual(cdp.eigen_gamma, gamma)


    def test_axis_perm_x_le_z_le_y_permA(self):
        """Test the operation of the frame_order.permute_axes user function for permutation 'A' when x <= z <= y."""

        # Reset.
        self.interpreter.reset()

        # Load the state file.
        data_path = status.install_path + sep+'test_suite'+sep+'shared_data'+sep+'frame_order'+sep+'axis_permutations'
        self.interpreter.state.load(data_path+sep+'cam_pseudo_ellipse')

        # Change the original parameters.
        cdp.cone_theta_x = orig_cone_theta_x = 1.0
        cdp.cone_theta_y = orig_cone_theta_y = 3.0
        cdp.cone_sigma_max = orig_cone_sigma_max = 2.0

        # Store the original parameters.
        orig_eigen_alpha = cdp.eigen_alpha
        orig_eigen_beta = cdp.eigen_beta
        orig_eigen_gamma = cdp.eigen_gamma

        # Permute the axes.
        self.interpreter.frame_order.permute_axes('A')

        # Checks of the cone opening angle permutations.
        self.assertEqual(cdp.cone_theta_x, 1.0)
        self.assertEqual(cdp.cone_theta_y, 2.0)
        self.assertEqual(cdp.cone_sigma_max, 3.0)

        # The optimised Eigenframe.
        frame = array([[ 0.519591643135168, -0.302150522797118, -0.799205596800676],
                       [ 0.62357991685585 , -0.505348769456744,  0.596465177946379],
                       [-0.584099830232939, -0.808286881485765, -0.074159999594586]], float64)

        # Manually permute the frame, and then obtain the Euler angles.
        frame_new = transpose(array([-frame[:, 2], frame[:, 1], frame[:, 0]], float64))
        alpha, beta, gamma = R_to_euler_zyz(frame_new)

        # Check the Eigenframe Euler angles.
        self.assertAlmostEqual(cdp.eigen_alpha, alpha)
        self.assertAlmostEqual(cdp.eigen_beta, beta)
        self.assertAlmostEqual(cdp.eigen_gamma, gamma)


    def test_axis_perm_x_le_z_le_y_permB(self):
        """Test the operation of the frame_order.permute_axes user function for permutation 'B' when x <= z <= y."""

        # Reset.
        self.interpreter.reset()

        # Load the state file.
        data_path = status.install_path + sep+'test_suite'+sep+'shared_data'+sep+'frame_order'+sep+'axis_permutations'
        self.interpreter.state.load(data_path+sep+'cam_pseudo_ellipse')

        # Change the original parameters.
        cdp.cone_theta_x = orig_cone_theta_x = 1.0
        cdp.cone_theta_y = orig_cone_theta_y = 3.0
        cdp.cone_sigma_max = orig_cone_sigma_max = 2.0

        # Store the original parameters.
        orig_eigen_alpha = cdp.eigen_alpha
        orig_eigen_beta = cdp.eigen_beta
        orig_eigen_gamma = cdp.eigen_gamma

        # Permute the axes.
        self.interpreter.frame_order.permute_axes('B')

        # Checks of the cone opening angle permutations.
        self.assertEqual(cdp.cone_theta_x, 2.0)
        self.assertEqual(cdp.cone_theta_y, 3.0)
        self.assertEqual(cdp.cone_sigma_max, 1.0)

        # The optimised Eigenframe.
        frame = array([[ 0.519591643135168, -0.302150522797118, -0.799205596800676],
                       [ 0.62357991685585 , -0.505348769456744,  0.596465177946379],
                       [-0.584099830232939, -0.808286881485765, -0.074159999594586]], float64)

        # Manually permute the frame, and then obtain the Euler angles.
        frame_new = transpose(array([frame[:, 0], -frame[:, 2], frame[:, 1]], float64))
        alpha, beta, gamma = R_to_euler_zyz(frame_new)

        # Check the Eigenframe Euler angles.
        self.assertAlmostEqual(cdp.eigen_alpha, alpha)
        self.assertAlmostEqual(cdp.eigen_beta, beta)
        self.assertAlmostEqual(cdp.eigen_gamma, gamma)


    def test_axis_perm_z_le_x_le_y_permA(self):
        """Test the operation of the frame_order.permute_axes user function for permutation 'A' when z <= x <= y."""

        # Reset.
        self.interpreter.reset()

        # Load the state file.
        data_path = status.install_path + sep+'test_suite'+sep+'shared_data'+sep+'frame_order'+sep+'axis_permutations'
        self.interpreter.state.load(data_path+sep+'cam_pseudo_ellipse')

        # Store the original parameters.
        orig_cone_theta_x = cdp.cone_theta_x
        orig_cone_theta_y = cdp.cone_theta_y
        orig_cone_sigma_max = cdp.cone_sigma_max
        orig_eigen_alpha = cdp.eigen_alpha
        orig_eigen_beta = cdp.eigen_beta
        orig_eigen_gamma = cdp.eigen_gamma

        # Permute the axes.
        self.interpreter.frame_order.permute_axes('A')

        # Checks of the cone opening angle permutations.
        self.assertEqual(cdp.cone_theta_x, 0.53277077276728502)
        self.assertEqual(cdp.cone_theta_y, 0.8097621930390525)
        self.assertEqual(cdp.cone_sigma_max, 1.2119285953475074)

        # The optimised Eigenframe.
        frame = array([[ 0.519591643135168, -0.302150522797118, -0.799205596800676],
                       [ 0.62357991685585 , -0.505348769456744,  0.596465177946379],
                       [-0.584099830232939, -0.808286881485765, -0.074159999594586]], float64)

        # Manually permute the frame, and then obtain the Euler angles.
        frame_new = transpose(array([frame[:, 1], frame[:, 2], frame[:, 0]], float64))
        alpha, beta, gamma = R_to_euler_zyz(frame_new)

        # Check the Eigenframe Euler angles.
        self.assertAlmostEqual(cdp.eigen_alpha, alpha)
        self.assertAlmostEqual(cdp.eigen_beta, beta)
        self.assertAlmostEqual(cdp.eigen_gamma, gamma)


    def test_axis_perm_z_le_x_le_y_permB(self):
        """Test the operation of the frame_order.permute_axes user function for permutation 'B' when z <= x <= y."""

        # Reset.
        self.interpreter.reset()

        # Load the state file.
        data_path = status.install_path + sep+'test_suite'+sep+'shared_data'+sep+'frame_order'+sep+'axis_permutations'
        self.interpreter.state.load(data_path+sep+'cam_pseudo_ellipse')

        # Store the original parameters.
        orig_cone_theta_x = cdp.cone_theta_x
        orig_cone_theta_y = cdp.cone_theta_y
        orig_cone_sigma_max = cdp.cone_sigma_max
        orig_eigen_alpha = cdp.eigen_alpha
        orig_eigen_beta = cdp.eigen_beta
        orig_eigen_gamma = cdp.eigen_gamma

        # Permute the axes.
        self.interpreter.frame_order.permute_axes('B')

        # Checks of the cone opening angle permutations.
        self.assertEqual(cdp.cone_theta_x, 0.53277077276728502)
        self.assertEqual(cdp.cone_theta_y, 1.2119285953475074)
        self.assertEqual(cdp.cone_sigma_max, 0.8097621930390525)

        # The optimised Eigenframe.
        frame = array([[ 0.519591643135168, -0.302150522797118, -0.799205596800676],
                       [ 0.62357991685585 , -0.505348769456744,  0.596465177946379],
                       [-0.584099830232939, -0.808286881485765, -0.074159999594586]], float64)

        # Manually permute the frame, and then obtain the Euler angles.
        frame_new = transpose(array([frame[:, 0], -frame[:, 2], frame[:, 1]], float64))
        alpha, beta, gamma = R_to_euler_zyz(frame_new)

        # Check the Eigenframe Euler angles.
        self.assertAlmostEqual(cdp.eigen_alpha, alpha)
        self.assertAlmostEqual(cdp.eigen_beta, beta)
        self.assertAlmostEqual(cdp.eigen_gamma, gamma)


<<<<<<< HEAD
    def test_cam_double_rotor(self):
=======
    def test_cam_qr_int_double_rotor(self):
>>>>>>> ccbd2182
        """Test the double rotor frame order model of CaM."""

        # The flags, execute the script, and then check the chi2 value.
        self.flags()
        self.interpreter.run(script_file=self.cam_path+'double_rotor.py')
        self.check_chi2(0.080146041009531946)


    def test_cam_qr_int_double_rotor_pcs(self):
        """Test the double rotor frame order model of CaM (with only PCS data)."""

        # The flags, execute the script, and then check the chi2 value.
        self.flags(rdc=False)
        self.interpreter.run(script_file=self.cam_path+'double_rotor.py')
        self.check_chi2(0.00033425735965255754)


    def test_cam_qr_int_double_rotor_rdc(self):
        """Test the double rotor frame order model of CaM (with only RDC data)."""

        # The flags, execute the script, and then check the chi2 value.
        self.flags(pcs=False)
        self.interpreter.run(script_file=self.cam_path+'double_rotor.py')
        self.check_chi2(0.079814053829495801)
<<<<<<< HEAD


    def test_cam_double_rotor_large_angle(self):
        """Test the double rotor frame order model of CaM."""

        # The flags, execute the script, and then check the chi2 value.
        self.flags()
        self.interpreter.run(script_file=self.cam_path+'double_rotor_large_angle.py')
        self.check_chi2(0.046993590502437441)


    def test_cam_double_rotor_large_angle_pcs(self):
        """Test the double rotor frame order model of CaM (with only PCS data)."""

        # The flags, execute the script, and then check the chi2 value.
        self.flags(rdc=False)
        self.interpreter.run(script_file=self.cam_path+'double_rotor_large_angle.py')
        self.check_chi2(0.0030482390409642141)


    def test_cam_double_rotor_large_angle_rdc(self):
        """Test the double rotor frame order model of CaM (with only RDC data)."""

        # The flags, execute the script, and then check the chi2 value.
        self.flags(pcs=False)
        self.interpreter.run(script_file=self.cam_path+'double_rotor_large_angle.py')
        self.check_chi2(0.043946055085127944)
=======
>>>>>>> ccbd2182


    def test_cam_qr_int_double_rotor_large_angle(self):
        """Test the double rotor frame order model of CaM."""

        # The flags, execute the script, and then check the chi2 value.
<<<<<<< HEAD
=======
        self.flags()
        self.interpreter.run(script_file=self.cam_path+'double_rotor_large_angle.py')
        self.check_chi2(0.046993590502437441)


    def test_cam_qr_int_double_rotor_large_angle_pcs(self):
        """Test the double rotor frame order model of CaM (with only PCS data)."""

        # The flags, execute the script, and then check the chi2 value.
        self.flags(rdc=False)
        self.interpreter.run(script_file=self.cam_path+'double_rotor_large_angle.py')
        self.check_chi2(0.0030482390409642141)


    def test_cam_qr_int_double_rotor_large_angle_rdc(self):
        """Test the double rotor frame order model of CaM (with only RDC data)."""

        # The flags, execute the script, and then check the chi2 value.
        self.flags(pcs=False)
        self.interpreter.run(script_file=self.cam_path+'double_rotor_large_angle.py')
        self.check_chi2(0.043946055085127944)


    def test_cam_qr_int_free_rotor(self):
        """Test the free rotor frame order model of CaM."""

        # The flags, execute the script, and then check the chi2 value.
>>>>>>> ccbd2182
        self.flags(opt=True)
        self.interpreter.run(script_file=self.cam_path+'free_rotor.py')
        self.check_chi2(0.049488502147038226)


    def test_cam_qr_int_free_rotor_missing_data(self):
        """Test the free rotor frame order model of CaM."""

        # The flags, execute the script, and then check the chi2 value.
        self.flags()
        self.interpreter.run(script_file=self.cam_path+'free_rotor_missing_data.py')
        self.check_chi2(0.038106832800436169)


    def test_cam_qr_int_free_rotor_pcs(self):
        """Test the free rotor frame order model of CaM (with only PCS data)."""

        # The flags, execute the script, and then check the chi2 value.
        self.flags(rdc=False)
        self.interpreter.run(script_file=self.cam_path+'free_rotor.py')
        self.check_chi2(0.00049268587082683434)


    def test_cam_qr_int_free_rotor_rdc(self):
        """Test the free rotor frame order model of CaM (with only RDC data)."""

        # The flags, execute the script, and then check the chi2 value.
        self.flags(pcs=False)
        self.interpreter.run(script_file=self.cam_path+'free_rotor.py')
        self.check_chi2(0.04899130610303442)


    def test_cam_qr_int_free_rotor2(self):
        """Test the second free rotor frame order model of CaM."""

        # The flags, execute the script, and then check the chi2 value.
        self.flags()
        self.interpreter.run(script_file=self.cam_path+'free_rotor2.py')
        self.check_chi2(0.069952611688108693)


    def test_cam_qr_int_free_rotor2_pcs(self):
        """Test the second free rotor frame order model of CaM (with only PCS data)."""

        # The flags, execute the script, and then check the chi2 value.
        self.flags(rdc=False)
        self.interpreter.run(script_file=self.cam_path+'free_rotor2.py')
        self.check_chi2(0.013207545726879745)


    def test_cam_qr_int_free_rotor2_rdc(self):
        """Test the second free rotor frame order model of CaM (with only RDC data)."""

        # The flags, execute the script, and then check the chi2 value.
        self.flags(pcs=False)
        self.interpreter.run(script_file=self.cam_path+'free_rotor2.py')
        self.check_chi2(0.056744492444430819)


    def test_cam_qr_int_iso_cone(self):
        """Test the isotropic cone, free rotor frame order model of CaM."""

        # The flags, execute the script, and then check the chi2 value.
        self.flags(opt=True)
        self.interpreter.run(script_file=self.cam_path+'iso_cone.py')
        self.check_chi2(0.046263256206108584)


    def test_cam_qr_int_iso_cone_pcs(self):
        """Test the isotropic cone, free rotor frame order model of CaM (with only PCS data)."""

        # The flags, execute the script, and then check the chi2 value.
        self.flags(rdc=False)
        self.interpreter.run(script_file=self.cam_path+'iso_cone.py')
        self.check_chi2(0.010223404689484922)


    def test_cam_qr_int_iso_cone_rdc(self):
        """Test the isotropic cone, free rotor frame order model of CaM (with only RDC data)."""

        # The flags, execute the script, and then check the chi2 value.
        self.flags(pcs=False)
        self.interpreter.run(script_file=self.cam_path+'iso_cone.py')
        self.check_chi2(0.041428474106863025)


    def test_cam_qr_int_iso_cone_free_rotor(self):
        """Test the isotropic cone, free rotor frame order model of CaM."""

        # The flags, execute the script, and then check the chi2 value.
        self.flags()
        self.interpreter.run(script_file=self.cam_path+'iso_cone_free_rotor.py')
        self.check_chi2(0.013068834561396353)


    def test_cam_qr_int_iso_cone_free_rotor_pcs(self):
        """Test the isotropic cone, free rotor frame order model of CaM (with only PCS data)."""

        # The flags, execute the script, and then check the chi2 value.
        self.flags(rdc=False)
        self.interpreter.run(script_file=self.cam_path+'iso_cone_free_rotor.py')
        self.check_chi2(0.0020824314952301057)


    def test_cam_qr_int_iso_cone_free_rotor_rdc(self):
        """Test the isotropic cone, free rotor frame order model of CaM (with only RDC data)."""

        # The flags, execute the script, and then check the chi2 value.
        self.flags(pcs=False)
        self.interpreter.run(script_file=self.cam_path+'iso_cone_free_rotor.py')
        self.check_chi2(0.010986403066166248)


    def test_cam_qr_int_iso_cone_free_rotor2(self):
        """Test the second isotropic cone, free rotor frame order model of CaM."""

        # The flags, execute the script, and then check the chi2 value.
        self.flags()
        self.interpreter.run(script_file=self.cam_path+'iso_cone_free_rotor2.py')
        self.check_chi2(0.13135988423081582)


    def test_cam_qr_int_iso_cone_free_rotor2_pcs(self):
        """Test the second isotropic cone, free rotor frame order model of CaM (with only PCS data)."""

        # The flags, execute the script, and then check the chi2 value.
        self.flags(rdc=False)
        self.interpreter.run(script_file=self.cam_path+'iso_cone_free_rotor2.py')
        self.check_chi2(0.12580093734874642)


    def test_cam_qr_int_iso_cone_free_rotor2_rdc(self):
        """Test the second isotropic cone, free rotor frame order model of CaM (with only RDC data)."""

        # The flags, execute the script, and then check the chi2 value.
        self.flags(pcs=False)
        self.interpreter.run(script_file=self.cam_path+'iso_cone_free_rotor2.py')
        self.check_chi2(0.0055589468820694179)


    def test_cam_qr_int_iso_cone_torsionless(self):
        """Test the second isotropic cone, free rotor frame order model of CaM."""

        # The flags, execute the script, and then check the chi2 value.
        self.flags()
        self.interpreter.run(script_file=self.cam_path+'iso_cone_torsionless.py')
        self.check_chi2(0.058320273132310863)


    def test_cam_qr_int_iso_cone_torsionless_pcs(self):
        """Test the second isotropic cone, free rotor frame order model of CaM (with only PCS data)."""

        # The flags, execute the script, and then check the chi2 value.
        self.flags(rdc=False)
        self.interpreter.run(script_file=self.cam_path+'iso_cone_torsionless.py')
        self.check_chi2(0.0095766977930929302)


    def test_cam_qr_int_iso_cone_torsionless_rdc(self):
        """Test the second isotropic cone, free rotor frame order model of CaM (with only RDC data)."""

        # The flags, execute the script, and then check the chi2 value.
        self.flags(pcs=False)
        self.interpreter.run(script_file=self.cam_path+'iso_cone_torsionless.py')
        self.check_chi2(0.048749202219945678)


    def test_cam_qr_int_pseudo_ellipse(self):
        """Test the second isotropic cone, free rotor frame order model of CaM."""

        # The flags, execute the script, and then check the chi2 value.
        self.flags(opt=True)
        self.interpreter.run(script_file=self.cam_path+'pseudo_ellipse.py')
        self.check_chi2(0.052923535071890106)


    def test_cam_qr_int_pseudo_ellipse_pcs(self):
        """Test the second isotropic cone, free rotor frame order model of CaM (with only PCS data)."""

        # The flags, execute the script, and then check the chi2 value.
        self.flags(rdc=False)
        self.interpreter.run(script_file=self.cam_path+'pseudo_ellipse.py')
        self.check_chi2(0.025487205467282097)


    def test_cam_qr_int_pseudo_ellipse_rdc(self):
        """Test the second isotropic cone, free rotor frame order model of CaM (with only RDC data)."""

        # The flags, execute the script, and then check the chi2 value.
        self.flags(pcs=False)
        self.interpreter.run(script_file=self.cam_path+'pseudo_ellipse.py')
        self.check_chi2(0.03300256897164619)


    def test_cam_qr_int_pseudo_ellipse2(self):
        """Test the second isotropic cone, free rotor frame order model of CaM."""

        # The flags, execute the script, and then check the chi2 value.
        self.flags()
        self.interpreter.run(script_file=self.cam_path+'pseudo_ellipse2.py')
        self.check_chi2(0.041445854907868764)


    def test_cam_qr_int_pseudo_ellipse2_pcs(self):
        """Test the second isotropic cone, free rotor frame order model of CaM (with only PCS data)."""

        # The flags, execute the script, and then check the chi2 value.
        self.flags(rdc=False)
        self.interpreter.run(script_file=self.cam_path+'pseudo_ellipse2.py')
        self.check_chi2(0.02331739779637744)


    def test_cam_qr_int_pseudo_ellipse2_rdc(self):
        """Test the second isotropic cone, free rotor frame order model of CaM (with only RDC data)."""

        # The flags, execute the script, and then check the chi2 value.
        self.flags(pcs=False)
        self.interpreter.run(script_file=self.cam_path+'pseudo_ellipse2.py')
        self.check_chi2(0.018129612955648935)


    def test_cam_qr_int_pseudo_ellipse_free_rotor(self):
        """Test the second isotropic cone, free rotor frame order model of CaM."""

        # The flags, execute the script, and then check the chi2 value.
        self.flags()
        self.interpreter.run(script_file=self.cam_path+'pseudo_ellipse_free_rotor.py')
        self.check_chi2(0.07886558371162268)


    def test_cam_qr_int_pseudo_ellipse_free_rotor_pcs(self):
        """Test the second isotropic cone, free rotor frame order model of CaM (with only PCS data)."""

        # The flags, execute the script, and then check the chi2 value.
        self.flags(rdc=False)
        self.interpreter.run(script_file=self.cam_path+'pseudo_ellipse_free_rotor.py')
        self.check_chi2(0.038891355121051734)


    def test_cam_qr_int_pseudo_ellipse_free_rotor_rdc(self):
        """Test the second isotropic cone, free rotor frame order model of CaM (with only RDC data)."""

        # The flags, execute the script, and then check the chi2 value.
        self.flags(pcs=False)
        self.interpreter.run(script_file=self.cam_path+'pseudo_ellipse_free_rotor.py')
<<<<<<< HEAD
        self.check_chi2(0.036975308912984388)
=======
        self.check_chi2(0.039974228590570947)
>>>>>>> ccbd2182


    def test_cam_qr_int_pseudo_ellipse_torsionless(self):
        """Test the second isotropic cone, free rotor frame order model of CaM."""

        # The flags, execute the script, and then check the chi2 value.
        self.flags()
        self.interpreter.run(script_file=self.cam_path+'pseudo_ellipse_torsionless.py')
        self.check_chi2(0.018922576784401186)


    def test_cam_qr_int_pseudo_ellipse_torsionless_pcs(self):
        """Test the second isotropic cone, free rotor frame order model of CaM (with only PCS data)."""

        # The flags, execute the script, and then check the chi2 value.
        self.flags(rdc=False)
        self.interpreter.run(script_file=self.cam_path+'pseudo_ellipse_torsionless.py')
        self.check_chi2(0.003977725835776093)


    def test_cam_qr_int_pseudo_ellipse_torsionless_rdc(self):
        """Test the second isotropic cone, free rotor frame order model of CaM (with only RDC data)."""

        # The flags, execute the script, and then check the chi2 value.
        self.flags(pcs=False)
        self.interpreter.run(script_file=self.cam_path+'pseudo_ellipse_torsionless.py')
        self.check_chi2(0.014947617377424345)


    def test_cam_qr_int_rigid(self):
        """Test the rigid frame order model of CaM."""

        # The flags, execute the script, and then check the chi2 value.
        self.flags(opt=True)
        self.interpreter.run(script_file=self.cam_path+'rigid.py')
        self.check_chi2(0.081171019382935666)


    def test_cam_qr_int_rigid_pcs(self):
        """Test the rigid frame order model of CaM (with only PCS data)."""

        # The flags, execute the script, and then check the chi2 value.
        self.flags(rdc=False)
        self.interpreter.run(script_file=self.cam_path+'rigid.py')
        self.check_chi2(6.1557756577162843e-09)


    def test_cam_qr_int_rigid_rdc(self):
        """Test the rigid frame order model of CaM (with only RDC data)."""

        # The flags, execute the script, and then check the chi2 value.
        self.flags(pcs=False)
        self.interpreter.run(script_file=self.cam_path+'rigid.py')
        self.check_chi2(0.081171013227160013)


    def test_cam_qr_int_rotor(self):
        """Test the rotor frame order model of CaM."""

        # The flags, execute the script, and then check the chi2 value.
        self.flags()
        self.interpreter.run(script_file=self.cam_path+'rotor.py')
        self.check_chi2(0.075072773007664212)


    def test_cam_qr_int_rotor_pcs(self):
        """Test the rotor frame order model of CaM (with only PCS data)."""

        # The flags, execute the script, and then check the chi2 value.
        self.flags(rdc=False)
        self.interpreter.run(script_file=self.cam_path+'rotor.py')
        self.check_chi2(1.139566998206629e-06)


    def test_cam_qr_int_rotor_rdc(self):
        """Test the rotor frame order model of CaM (with only RDC data)."""

        # The flags, execute the script, and then check the chi2 value.
        self.flags(pcs=False)
        self.interpreter.run(script_file=self.cam_path+'rotor.py')
        self.check_chi2(0.075071633440666002)


    def test_cam_qr_int_rotor_2_state(self):
        """Test the 2-state rotor frame order model of CaM."""

        # The flags, execute the script, and then check the chi2 value.
        self.flags()
        self.interpreter.run(script_file=self.cam_path+'rotor_2_state.py')
        self.check_chi2(0.98321958150473276)


    def test_cam_qr_int_rotor_2_state_pcs(self):
        """Test the 2-state rotor frame order model of CaM (with only PCS data)."""

        # The flags, execute the script, and then check the chi2 value.
        self.flags(rdc=False)
        self.interpreter.run(script_file=self.cam_path+'rotor_2_state.py')
        self.check_chi2(2.9152704264897967e-05)


    def test_cam_qr_int_rotor_2_state_rdc(self):
        """Test the 2-state rotor frame order model of CaM (with only RDC data)."""

        # The flags, execute the script, and then check the chi2 value.
        self.flags(pcs=False)
        self.interpreter.run(script_file=self.cam_path+'rotor_2_state.py')
        self.check_chi2(0.98319606148815675)


    def test_cam_qr_int_rotor2(self):
        """Test the second rotor frame order model of CaM."""

        # The flags, execute the script, and then check the chi2 value.
        self.flags(opt=True)
        self.interpreter.run(script_file=self.cam_path+'rotor2.py')
        self.check_chi2(0.075040490418167072)


    def test_cam_qr_int_rotor2_pcs(self):
        """Test the second rotor frame order model of CaM (with only PCS data)."""

        # The flags, execute the script, and then check the chi2 value.
        self.flags(rdc=False)
        self.interpreter.run(script_file=self.cam_path+'rotor2.py')
        self.check_chi2(1.5787105392036996e-06)


    def test_cam_qr_int_rotor2_rdc(self):
        """Test the second rotor frame order model of CaM (with only RDC data)."""

        # The flags, execute the script, and then check the chi2 value.
        self.flags(pcs=False)
        self.interpreter.run(script_file=self.cam_path+'rotor2.py')
        self.check_chi2(0.075038911707627859)


<<<<<<< HEAD
=======
    def test_cam_quad_int_double_rotor(self):
        """Test the double rotor frame order model of CaM."""

        # The flags, execute the script, and then check the chi2 value.
        self.flags(quad_int=True)
        self.interpreter.run(script_file=self.cam_path+'double_rotor.py')
        self.check_chi2(0.080146041009531946)


    def test_cam_quad_int_double_rotor_pcs(self):
        """Test the double rotor frame order model of CaM (with only PCS data)."""

        # The flags, execute the script, and then check the chi2 value.
        self.flags(rdc=False, quad_int=True)
        self.interpreter.run(script_file=self.cam_path+'double_rotor.py')
        self.check_chi2(0.00033425735965255754)


    def test_cam_quad_int_double_rotor_rdc(self):
        """Test the double rotor frame order model of CaM (with only RDC data)."""

        # The flags, execute the script, and then check the chi2 value.
        self.flags(pcs=False, quad_int=True)
        self.interpreter.run(script_file=self.cam_path+'double_rotor.py')
        self.check_chi2(0.079814053829495801)


    def test_cam_quad_int_double_rotor_large_angle(self):
        """Test the double rotor frame order model of CaM."""

        # The flags, execute the script, and then check the chi2 value.
        self.flags(quad_int=True)
        self.interpreter.run(script_file=self.cam_path+'double_rotor_large_angle.py')
        self.check_chi2(0.046993590502437441)


    def test_cam_quad_int_double_rotor_large_angle_pcs(self):
        """Test the double rotor frame order model of CaM (with only PCS data)."""

        # The flags, execute the script, and then check the chi2 value.
        self.flags(rdc=False, quad_int=True)
        self.interpreter.run(script_file=self.cam_path+'double_rotor_large_angle.py')
        self.check_chi2(0.0030482390409642141)


    def test_cam_quad_int_double_rotor_large_angle_rdc(self):
        """Test the double rotor frame order model of CaM (with only RDC data)."""

        # The flags, execute the script, and then check the chi2 value.
        self.flags(pcs=False, quad_int=True)
        self.interpreter.run(script_file=self.cam_path+'double_rotor_large_angle.py')
        self.check_chi2(0.043946055085127944)


    def test_cam_quad_int_free_rotor(self):
        """Test the free rotor frame order model of CaM."""

        # The flags, execute the script, and then check the chi2 value.
        self.flags(quad_int=True)
        self.interpreter.run(script_file=self.cam_path+'free_rotor.py')
        self.check_chi2(0.04899586148178818)


    def test_cam_quad_int_free_rotor_missing_data(self):
        """Test the free rotor frame order model of CaM."""

        # The flags, execute the script, and then check the chi2 value.
        self.flags(quad_int=True)
        self.interpreter.run(script_file=self.cam_path+'free_rotor_missing_data.py')
        self.check_chi2(0.037726306126177556)


    def test_cam_quad_int_free_rotor_pcs(self):
        """Test the free rotor frame order model of CaM (with only PCS data)."""

        # The flags, execute the script, and then check the chi2 value.
        self.flags(rdc=False, quad_int=True)
        self.interpreter.run(script_file=self.cam_path+'free_rotor.py')
        self.check_chi2(4.5205576772581238e-08)


    def test_cam_quad_int_free_rotor_rdc(self):
        """Test the free rotor frame order model of CaM (with only RDC data)."""

        # The flags, execute the script, and then check the chi2 value.
        self.flags(pcs=False, quad_int=True)
        self.interpreter.run(script_file=self.cam_path+'free_rotor.py')
        self.check_chi2(0.04899130610303442)


    def test_cam_quad_int_free_rotor2(self):
        """Test the second free rotor frame order model of CaM."""

        # The flags, execute the script, and then check the chi2 value.
        self.flags(quad_int=True)
        self.interpreter.run(script_file=self.cam_path+'free_rotor2.py')
        self.check_chi2(0.06748978555251639)


    def test_cam_quad_int_free_rotor2_pcs(self):
        """Test the second free rotor frame order model of CaM (with only PCS data)."""

        # The flags, execute the script, and then check the chi2 value.
        self.flags(rdc=False, quad_int=True)
        self.interpreter.run(script_file=self.cam_path+'free_rotor2.py')
        self.check_chi2(0.010744719591287448)


    def test_cam_quad_int_free_rotor2_rdc(self):
        """Test the second free rotor frame order model of CaM (with only RDC data)."""

        # The flags, execute the script, and then check the chi2 value.
        self.flags(pcs=False, quad_int=True)
        self.interpreter.run(script_file=self.cam_path+'free_rotor2.py')
        self.check_chi2(0.056744492444430819)


    def test_cam_quad_int_iso_cone(self):
        """Test the isotropic cone, free rotor frame order model of CaM."""

        # The flags, execute the script, and then check the chi2 value.
        self.flags(quad_int=True)
        self.interpreter.run(script_file=self.cam_path+'iso_cone.py')
        self.check_chi2(0.041430522432421318)


    def test_cam_quad_int_iso_cone_pcs(self):
        """Test the isotropic cone, free rotor frame order model of CaM (with only PCS data)."""

        # The flags, execute the script, and then check the chi2 value.
        self.flags(rdc=False, quad_int=True)
        self.interpreter.run(script_file=self.cam_path+'iso_cone.py')
        self.check_chi2(4.8409613144085089e-08)


    def test_cam_quad_int_iso_cone_rdc(self):
        """Test the isotropic cone, free rotor frame order model of CaM (with only RDC data)."""

        # The flags, execute the script, and then check the chi2 value.
        self.flags(pcs=False, quad_int=True)
        self.interpreter.run(script_file=self.cam_path+'iso_cone.py')
        self.check_chi2(0.041428474106863025)


    def test_cam_quad_int_iso_cone_free_rotor(self):
        """Test the isotropic cone, free rotor frame order model of CaM."""

        # The flags, execute the script, and then check the chi2 value.
        self.flags(quad_int=True)
        self.interpreter.run(script_file=self.cam_path+'iso_cone_free_rotor.py')
        self.check_chi2(0.01098760442625833)


    def test_cam_quad_int_iso_cone_free_rotor_pcs(self):
        """Test the isotropic cone, free rotor frame order model of CaM (with only PCS data)."""

        # The flags, execute the script, and then check the chi2 value.
        self.flags(rdc=False, quad_int=True)
        self.interpreter.run(script_file=self.cam_path+'iso_cone_free_rotor.py')
        self.check_chi2(1.20136009208203e-06)


    def test_cam_quad_int_iso_cone_free_rotor_rdc(self):
        """Test the isotropic cone, free rotor frame order model of CaM (with only RDC data)."""

        # The flags, execute the script, and then check the chi2 value.
        self.flags(pcs=False, quad_int=True)
        self.interpreter.run(script_file=self.cam_path+'iso_cone_free_rotor.py')
        self.check_chi2(0.010986403066166248)


    def test_cam_quad_int_iso_cone_free_rotor2(self):
        """Test the second isotropic cone, free rotor frame order model of CaM."""

        # The flags, execute the script, and then check the chi2 value.
        self.flags(quad_int=True)
        self.interpreter.run(script_file=self.cam_path+'iso_cone_free_rotor2.py')
        self.check_chi2(0.027527295381115289)


    def test_cam_quad_int_iso_cone_free_rotor2_pcs(self):
        """Test the second isotropic cone, free rotor frame order model of CaM (with only PCS data)."""

        # The flags, execute the script, and then check the chi2 value.
        self.flags(rdc=False, quad_int=True)
        self.interpreter.run(script_file=self.cam_path+'iso_cone_free_rotor2.py')
        self.check_chi2(0.021968348499045869)


    def test_cam_quad_int_iso_cone_free_rotor2_rdc(self):
        """Test the second isotropic cone, free rotor frame order model of CaM (with only RDC data)."""

        # The flags, execute the script, and then check the chi2 value.
        self.flags(pcs=False, quad_int=True)
        self.interpreter.run(script_file=self.cam_path+'iso_cone_free_rotor2.py')
        self.check_chi2(0.0055589468820694179)


    def test_cam_quad_int_iso_cone_torsionless(self):
        """Test the second isotropic cone, free rotor frame order model of CaM."""

        # The flags, execute the script, and then check the chi2 value.
        self.flags(quad_int=True)
        self.interpreter.run(script_file=self.cam_path+'iso_cone_torsionless.py')
        self.check_chi2(0.048766438238093554)


    def test_cam_quad_int_iso_cone_torsionless_pcs(self):
        """Test the second isotropic cone, free rotor frame order model of CaM (with only PCS data)."""

        # The flags, execute the script, and then check the chi2 value.
        self.flags(rdc=False, quad_int=True)
        self.interpreter.run(script_file=self.cam_path+'iso_cone_torsionless.py')
        self.check_chi2(2.2862898875626613e-05)


    def test_cam_quad_int_iso_cone_torsionless_rdc(self):
        """Test the second isotropic cone, free rotor frame order model of CaM (with only RDC data)."""

        # The flags, execute the script, and then check the chi2 value.
        self.flags(pcs=False, quad_int=True)
        self.interpreter.run(script_file=self.cam_path+'iso_cone_torsionless.py')
        self.check_chi2(0.048749202219945678)


    def test_cam_quad_int_pseudo_ellipse(self):
        """Test the second isotropic cone, free rotor frame order model of CaM."""

        # The flags, execute the script, and then check the chi2 value.
        self.flags(quad_int=True)
        self.interpreter.run(script_file=self.cam_path+'pseudo_ellipse.py')
        self.check_chi2(0.033007827805689761)


    def test_cam_quad_int_pseudo_ellipse_pcs(self):
        """Test the second isotropic cone, free rotor frame order model of CaM (with only PCS data)."""

        # The flags, execute the script, and then check the chi2 value.
        self.flags(rdc=False, quad_int=True)
        self.interpreter.run(script_file=self.cam_path+'pseudo_ellipse.py')
        self.check_chi2(1.534188648468986e-07)


    def test_cam_quad_int_pseudo_ellipse_rdc(self):
        """Test the second isotropic cone, free rotor frame order model of CaM (with only RDC data)."""

        # The flags, execute the script, and then check the chi2 value.
        self.flags(pcs=False, quad_int=True)
        self.interpreter.run(script_file=self.cam_path+'pseudo_ellipse.py')
        self.check_chi2(0.03300256897164619)


    def test_cam_quad_int_pseudo_ellipse2(self):
        """Test the second isotropic cone, free rotor frame order model of CaM."""

        # The flags, execute the script, and then check the chi2 value.
        self.flags(quad_int=True)
        self.interpreter.run(script_file=self.cam_path+'pseudo_ellipse2.py')
        self.check_chi2(0.018129059824815268)


    def test_cam_quad_int_pseudo_ellipse2_pcs(self):
        """Test the second isotropic cone, free rotor frame order model of CaM (with only PCS data)."""

        # The flags, execute the script, and then check the chi2 value.
        self.flags(rdc=False, quad_int=True)
        self.interpreter.run(script_file=self.cam_path+'pseudo_ellipse2.py')
        self.check_chi2(6.0271332394266001e-07)


    def test_cam_quad_int_pseudo_ellipse2_rdc(self):
        """Test the second isotropic cone, free rotor frame order model of CaM (with only RDC data)."""

        # The flags, execute the script, and then check the chi2 value.
        self.flags(pcs=False, quad_int=True)
        self.interpreter.run(script_file=self.cam_path+'pseudo_ellipse2.py')
        self.check_chi2(0.018129612955648935)


    def test_cam_quad_int_pseudo_ellipse_free_rotor(self):
        """Test the second isotropic cone, free rotor frame order model of CaM."""

        # The flags, execute the script, and then check the chi2 value.
        self.flags(quad_int=True)
        self.interpreter.run(script_file=self.cam_path+'pseudo_ellipse_free_rotor.py')
        self.check_chi2(0.039974493838723132)


    def test_cam_quad_int_pseudo_ellipse_free_rotor_pcs(self):
        """Test the second isotropic cone, free rotor frame order model of CaM (with only PCS data)."""

        # The flags, execute the script, and then check the chi2 value.
        self.flags(rdc=False, quad_int=True)
        self.interpreter.run(script_file=self.cam_path+'pseudo_ellipse_free_rotor.py')
        self.check_chi2(2.6524815218336224e-07)


    def test_cam_quad_int_pseudo_ellipse_free_rotor_rdc(self):
        """Test the second isotropic cone, free rotor frame order model of CaM (with only RDC data)."""

        # The flags, execute the script, and then check the chi2 value.
        self.flags(pcs=False, quad_int=True)
        self.interpreter.run(script_file=self.cam_path+'pseudo_ellipse_free_rotor.py')
        self.check_chi2(0.039974228590570947)


    def test_cam_quad_int_pseudo_ellipse_torsionless(self):
        """Test the second isotropic cone, free rotor frame order model of CaM."""

        # The flags, execute the script, and then check the chi2 value.
        self.flags(quad_int=True)
        self.interpreter.run(script_file=self.cam_path+'pseudo_ellipse_torsionless.py')
        self.check_chi2(0.014945243556224312)


    def test_cam_quad_int_pseudo_ellipse_torsionless_pcs(self):
        """Test the second isotropic cone, free rotor frame order model of CaM (with only PCS data)."""

        # The flags, execute the script, and then check the chi2 value.
        self.flags(rdc=False, quad_int=True)
        self.interpreter.run(script_file=self.cam_path+'pseudo_ellipse_torsionless.py')
        self.check_chi2(3.9260759922047933e-07)


    def test_cam_quad_int_pseudo_ellipse_torsionless_rdc(self):
        """Test the second isotropic cone, free rotor frame order model of CaM (with only RDC data)."""

        # The flags, execute the script, and then check the chi2 value.
        self.flags(pcs=False, quad_int=True)
        self.interpreter.run(script_file=self.cam_path+'pseudo_ellipse_torsionless.py')
        self.check_chi2(0.014947617377424345)


    def test_cam_quad_int_rigid(self):
        """Test the rigid frame order model of CaM."""

        # The flags, execute the script, and then check the chi2 value.
        self.flags(quad_int=True)
        self.interpreter.run(script_file=self.cam_path+'rigid.py')
        self.check_chi2(0.081171019382935666)


    def test_cam_quad_int_rigid_pcs(self):
        """Test the rigid frame order model of CaM (with only PCS data)."""

        # The flags, execute the script, and then check the chi2 value.
        self.flags(rdc=False, quad_int=True)
        self.interpreter.run(script_file=self.cam_path+'rigid.py')
        self.check_chi2(6.1557756577162843e-09)


    def test_cam_quad_int_rigid_rdc(self):
        """Test the rigid frame order model of CaM (with only RDC data)."""

        # The flags, execute the script, and then check the chi2 value.
        self.flags(pcs=False, quad_int=True)
        self.interpreter.run(script_file=self.cam_path+'rigid.py')
        self.check_chi2(0.081171013227160013)


    def test_cam_quad_int_rotor(self):
        """Test the rotor frame order model of CaM."""

        # The flags, execute the script, and then check the chi2 value.
        self.flags(quad_int=True)
        self.interpreter.run(script_file=self.cam_path+'rotor.py')
        self.check_chi2(0.075072773007664212)


    def test_cam_quad_int_rotor_pcs(self):
        """Test the rotor frame order model of CaM (with only PCS data)."""

        # The flags, execute the script, and then check the chi2 value.
        self.flags(rdc=False, quad_int=True)
        self.interpreter.run(script_file=self.cam_path+'rotor.py')
        self.check_chi2(1.139566998206629e-06)


    def test_cam_quad_int_rotor_rdc(self):
        """Test the rotor frame order model of CaM (with only RDC data)."""

        # The flags, execute the script, and then check the chi2 value.
        self.flags(pcs=False, quad_int=True)
        self.interpreter.run(script_file=self.cam_path+'rotor.py')
        self.check_chi2(0.075071633440666002)


    def test_cam_quad_int_rotor_2_state(self):
        """Test the 2-state rotor frame order model of CaM."""

        # The flags, execute the script, and then check the chi2 value.
        self.flags(quad_int=True)
        self.interpreter.run(script_file=self.cam_path+'rotor_2_state.py')
        self.check_chi2(0.98321958150473276)


    def test_cam_quad_int_rotor_2_state_pcs(self):
        """Test the 2-state rotor frame order model of CaM (with only PCS data)."""

        # The flags, execute the script, and then check the chi2 value.
        self.flags(rdc=False, quad_int=True)
        self.interpreter.run(script_file=self.cam_path+'rotor_2_state.py')
        self.check_chi2(2.9152704264897967e-05)


    def test_cam_quad_int_rotor_2_state_rdc(self):
        """Test the 2-state rotor frame order model of CaM (with only RDC data)."""

        # The flags, execute the script, and then check the chi2 value.
        self.flags(pcs=False, quad_int=True)
        self.interpreter.run(script_file=self.cam_path+'rotor_2_state.py')
        self.check_chi2(0.98319606148815675)


    def test_cam_quad_int_rotor2(self):
        """Test the second rotor frame order model of CaM."""

        # The flags, execute the script, and then check the chi2 value.
        self.flags(quad_int=True)
        self.interpreter.run(script_file=self.cam_path+'rotor2.py')
        self.check_chi2(0.075040490418167072)


    def test_cam_quad_int_rotor2_pcs(self):
        """Test the second rotor frame order model of CaM (with only PCS data)."""

        # The flags, execute the script, and then check the chi2 value.
        self.flags(rdc=False, quad_int=True)
        self.interpreter.run(script_file=self.cam_path+'rotor2.py')
        self.check_chi2(1.5787105392036996e-06)


    def test_cam_quad_int_rotor2_rdc(self):
        """Test the second rotor frame order model of CaM (with only RDC data)."""

        # The flags, execute the script, and then check the chi2 value.
        self.flags(pcs=False, quad_int=True)
        self.interpreter.run(script_file=self.cam_path+'rotor2.py')
        self.check_chi2(0.075038911707627859)


>>>>>>> ccbd2182
    def test_count_sobol_points(self):
        """Test the ability of the frame_order.sobol_setup user function to be able to count the number of Sobol' points used for the current parameter values."""

        # Reset.
        self.interpreter.reset()

        # Load the state file.
        data_path = status.install_path + sep+'test_suite'+sep+'shared_data'+sep+'frame_order'+sep+'axis_permutations'
        self.interpreter.state.load(data_path+sep+'cam_pseudo_ellipse')

        # Set the number of integration points, and see if they can be counted.
        self.interpreter.frame_order.sobol_setup(20)

        # Check the count.
        self.assertEqual(cdp.sobol_points_used, 20)


    def test_count_sobol_points2(self):
        """Test the frame_order.count_sobol_points user function."""

        # Reset.
        self.interpreter.reset()

        # Load the state file.
        data_path = status.install_path + sep+'test_suite'+sep+'shared_data'+sep+'frame_order'+sep+'axis_permutations'
        self.interpreter.state.load(data_path+sep+'cam_pseudo_ellipse')

        # Call the user function.
        self.interpreter.frame_order.count_sobol_points()

        # Check the count.
        self.assertEqual(cdp.sobol_points_used, 20)


    def test_count_sobol_points_free_rotor(self):
        """Test the frame_order.count_sobol_points user function for the free-rotor model."""

        # Reset.
        self.interpreter.reset()

        # Load the state file.
        data_path = status.install_path + sep+'test_suite'+sep+'shared_data'+sep+'frame_order'+sep+'cam'+sep+'free_rotor'
        self.interpreter.state.load(data_path+sep+'frame_order')

        # Reset the number of points.
        self.interpreter.frame_order.sobol_setup(20)

        # Call the user function.
        self.interpreter.frame_order.count_sobol_points()

        # Check the count.
        self.assertEqual(cdp.sobol_points_used, 20)


    def test_count_sobol_points_iso_cone_free_rotor(self):
        """Test the frame_order.count_sobol_points user function for the free-rotor isotropic cone model."""

        # Reset.
        self.interpreter.reset()

        # Load the state file.
        data_path = status.install_path + sep+'test_suite'+sep+'shared_data'+sep+'frame_order'+sep+'cam'+sep+'iso_cone_free_rotor'
        self.interpreter.state.load(data_path+sep+'frame_order')

        # Reset the number of points.
        self.interpreter.frame_order.sobol_setup(20)

        # Call the user function.
        self.interpreter.frame_order.count_sobol_points()

        # Check the count.
        self.assertEqual(cdp.sobol_points_used, 20)


    def test_count_sobol_points_rigid(self):
        """Test the frame_order.count_sobol_points user function for the rigid model."""

        # Reset.
        self.interpreter.reset()

        # Load the state file.
        data_path = status.install_path + sep+'test_suite'+sep+'shared_data'+sep+'frame_order'+sep+'cam'+sep+'rigid'
        self.interpreter.state.load(data_path+sep+'frame_order')

        # Call the user function.
        self.interpreter.frame_order.count_sobol_points()

        # Check the count.
        self.assert_(not hasattr(cdp, 'sobol_points_used'))


    def test_count_sobol_points_rotor(self):
        """Test the frame_order.count_sobol_points user function for the rotor model."""

        # Reset.
        self.interpreter.reset()

        # Load the state file.
        data_path = status.install_path + sep+'test_suite'+sep+'shared_data'+sep+'frame_order'+sep+'cam'+sep+'rotor'
        self.interpreter.state.load(data_path+sep+'frame_order')

        # Reset the number of points.
        self.interpreter.frame_order.sobol_setup(20)

        # Call the user function.
        self.interpreter.frame_order.count_sobol_points()

        # Check the count.
        self.assertEqual(cdp.sobol_points_used, 20)


    def test_frame_order_pdb_model_failed_pivot(self):
        """Test the operation of the frame_order.pdb_model user function when the pivot is outside of the PDB limits."""

        # Create a data pipe.
        self.interpreter.pipe.create('frame_order.pdb_model ensemble failure', 'frame order')

        # Load one lactose structure.
        data_path = status.install_path + sep+'test_suite'+sep+'shared_data'+sep+'structures'+sep+'lactose'
        self.interpreter.structure.read_pdb(file='lactose_MCMM4_S1_1.pdb', dir=data_path, set_mol_name='lactose')

        # Set the pivot point.
        self.interpreter.frame_order.pivot([-995, 0, 0], fix=True)

        # Select a frame order model.
        self.interpreter.frame_order.select_model('rotor')

        # Define the moving part.
        self.interpreter.domain(id='lactose', spin_id=':UNK')

        # Set up the system.
        self.interpreter.value.set(param='ave_pos_x', val=0.0)
        self.interpreter.value.set(param='ave_pos_y', val=0.0)
        self.interpreter.value.set(param='ave_pos_z', val=0.0)
        self.interpreter.value.set(param='ave_pos_alpha', val=0.0)
        self.interpreter.value.set(param='ave_pos_beta', val=0.0)
        self.interpreter.value.set(param='ave_pos_gamma', val=0.0)
        self.interpreter.value.set(param='axis_alpha', val=0.5)
        self.interpreter.value.set(param='cone_sigma_max', val=0.1)

        # Set up Monte Carlo data structures.
        self.interpreter.monte_carlo.setup(10)
        self.interpreter.monte_carlo.initial_values()

        # Create the PDB model.
        self.interpreter.frame_order.pdb_model(dir=ds.tmpdir)


    def test_frame_order_pdb_model_ensemble(self):
        """Test the operation of the frame_order.pdb_model user function when an ensemble of structures are loaded."""

        # Create a data pipe.
        self.interpreter.pipe.create('frame_order.pdb_model ensemble failure', 'frame order')

        # Load some lactose structures to create an ensemble.
        data_path = status.install_path + sep+'test_suite'+sep+'shared_data'+sep+'structures'+sep+'lactose'
        self.interpreter.structure.read_pdb(file='lactose_MCMM4_S1_1.pdb', dir=data_path, set_model_num=1, set_mol_name='lactose')
        self.interpreter.structure.read_pdb(file='lactose_MCMM4_S1_2.pdb', dir=data_path, set_model_num=2, set_mol_name='lactose')
        self.interpreter.structure.read_pdb(file='lactose_MCMM4_S1_3.pdb', dir=data_path, set_model_num=3, set_mol_name='lactose')

        # Set the pivot point.
        self.interpreter.frame_order.pivot([0, 0, 0], fix=True)

        # Select a frame order model.
        self.interpreter.frame_order.select_model('rotor')

        # Define the moving part.
        self.interpreter.domain(id='lactose', spin_id=':UNK')

        # Set up the system.
        self.interpreter.value.set(param='ave_pos_x', val=0.0)
        self.interpreter.value.set(param='ave_pos_y', val=0.0)
        self.interpreter.value.set(param='ave_pos_z', val=0.0)
        self.interpreter.value.set(param='ave_pos_alpha', val=0.0)
        self.interpreter.value.set(param='ave_pos_beta', val=0.0)
        self.interpreter.value.set(param='ave_pos_gamma', val=0.0)
        self.interpreter.value.set(param='axis_alpha', val=0.5)
        self.interpreter.value.set(param='cone_sigma_max', val=0.1)

        # Set up Monte Carlo data structures.
        self.interpreter.monte_carlo.setup(10)
        self.interpreter.monte_carlo.initial_values()

        # Create the PDB model.
        self.interpreter.frame_order.pdb_model(dir=ds.tmpdir)


    def test_generate_rotor2_distribution(self):
        """Generate the rotor2 distribution of CaM."""

        # Execute the script.
        self.interpreter.run(script_file=self.cam_path+'generate_rotor2_distribution.py')


    def fixme_test_model_free_rotor(self):
        """Test the free rotor frame order model."""

        # Execute the script.
        self.script_exec(status.install_path + sep+'test_suite'+sep+'system_tests'+sep+'scripts'+sep+'frame_order'+sep+'model_calcs'+sep+'free_rotor.py')

        # Check the calculated chi2 value.
        self.assertAlmostEqual(ds.chi2, 0.0216067401326)


    def fixme_test_model_free_rotor_eigenframe(self):
        """Test the free rotor frame order model in the eigenframe."""

        # Execute the script.
        self.script_exec(status.install_path + sep+'test_suite'+sep+'system_tests'+sep+'scripts'+sep+'frame_order'+sep+'model_calcs'+sep+'free_rotor_eigenframe.py')

        # Check the calculated chi2 value.
        self.assertAlmostEqual(ds.chi2, 0.00673210578744)


    def fixme_test_model_iso_cone(self):
        """Test the isotropic cone frame order model."""

        # Execute the script.
        self.script_exec(status.install_path + sep+'test_suite'+sep+'system_tests'+sep+'scripts'+sep+'frame_order'+sep+'model_calcs'+sep+'iso_cone.py')

        # The reference chi2 values.
        chi2_ref = []
        chi2_ref.append(0.131890484593)
        chi2_ref.append(0.0539383731611)
        chi2_ref.append(0.0135056297016)
        chi2_ref.append(0.0163432453475)
        chi2_ref.append(0.0775570503917)
        chi2_ref.append(0.0535055367493)
        chi2_ref.append(0.0994746492483)
        chi2_ref.append(0.174830826376)
        chi2_ref.append(0.193036744906)
        chi2_ref.append(0.181480810794)
        chi2_ref.append(0.215863920824)
        chi2_ref.append(0.170088692559)
        chi2_ref.append(0.152634493383)
        chi2_ref.append(0.168711907446)
        chi2_ref.append(0.168405354086)
        chi2_ref.append(0.247439860108)
        chi2_ref.append(0.143487410228)
        chi2_ref.append(0.148318989268)

        # Check the calculated chi2 values.
        for i in range(18):
            self.assertAlmostEqual(ds.chi2[i], chi2_ref[i])


    def fixme_test_model_iso_cone_free_rotor(self):
        """Test the free rotor isotropic cone frame order model."""

        # Execute the script.
        self.script_exec(status.install_path + sep+'test_suite'+sep+'system_tests'+sep+'scripts'+sep+'frame_order'+sep+'model_calcs'+sep+'iso_cone_free_rotor.py')

        # The reference chi2 values.
        chi2_ref = []
        chi2_ref.append(0.0177292447567 )
        chi2_ref.append(0.0187585146766 )
        chi2_ref.append(0.0440519894909 )
        chi2_ref.append(0.0225223798489 )
        chi2_ref.append(0.0239979046491 )
        chi2_ref.append(0.0161048633259 )
        chi2_ref.append(0.0267310958091 )
        chi2_ref.append(0.0219820914478 )
        chi2_ref.append(0.0194880630576 )
        chi2_ref.append(0.0348242343833 )
        chi2_ref.append(0.0401631858563 )
        chi2_ref.append(0.0327461783858 )
        chi2_ref.append(0.0391082177884 )
        chi2_ref.append(0.0467056691507 )
        chi2_ref.append(0.0407175857557 )
        chi2_ref.append(0.0441514158832 )
        chi2_ref.append(0.042078718831  )
        chi2_ref.append(0.0403856796359 )

        # Check the calculated chi2 values.
        for i in range(18):
            self.assertAlmostEqual(ds.chi2[i], chi2_ref[i])


    def fixme_test_model_iso_cone_free_rotor_eigenframe(self):
        """Test the free rotor isotropic cone frame order model in the eigenframe."""

        # Execute the script.
        self.script_exec(status.install_path + sep+'test_suite'+sep+'system_tests'+sep+'scripts'+sep+'frame_order'+sep+'model_calcs'+sep+'iso_cone_free_rotor_eigenframe.py')

        # The reference chi2 values.
        chi2_ref = []
        chi2_ref.append(0.115175446978 )
        chi2_ref.append(0.156911214374 )
        chi2_ref.append(0.209198723492 )
        chi2_ref.append(0.155297079942 )
        chi2_ref.append(0.0684780584219)
        chi2_ref.append(0.0781922435531)
        chi2_ref.append(0.103777394815 )
        chi2_ref.append(0.173740596864 )
        chi2_ref.append(0.199867814969 )
        chi2_ref.append(0.297587241555 )
        chi2_ref.append(0.308539214325 )
        chi2_ref.append(0.2543934866   )
        chi2_ref.append(0.168985365277 )
        chi2_ref.append(0.190780393086 )
        chi2_ref.append(0.186482798104 )
        chi2_ref.append(0.153839910288 )
        chi2_ref.append(0.160863854198 )
        chi2_ref.append(0.157029368992 )

        # Check the calculated chi2 values.
        for i in range(18):
            self.assertAlmostEqual(ds.chi2[i], chi2_ref[i])


    def fixme_test_model_pseudo_ellipse(self):
        """Test the pseudo-ellipse frame order model."""

        # Execute the script.
        self.script_exec(status.install_path + sep+'test_suite'+sep+'system_tests'+sep+'scripts'+sep+'frame_order'+sep+'model_calcs'+sep+'pseudo_ellipse.py')

        # The reference chi2 values.
        chi2_ref = []
        chi2_ref.append(0.0208490007203)
        chi2_ref.append(0.00958146486076)
        chi2_ref.append(0.0405488536626)
        chi2_ref.append(0.0370142845551)
        chi2_ref.append(0.0204537537661)
        chi2_ref.append(0.0186122056988)
        chi2_ref.append(0.0177783016875)
        chi2_ref.append(0.0311747995923)
        chi2_ref.append(0.0225532898175)
        chi2_ref.append(0.0212562065194)
        chi2_ref.append(0.018939663528)
        chi2_ref.append(0.0224686987165)
        chi2_ref.append(0.0201247095045)
        chi2_ref.append(0.0215343817478)
        chi2_ref.append(0.016509302331)
        chi2_ref.append(0.0101988814638)
        chi2_ref.append(0.00989431182393)
        chi2_ref.append(0.0123400971524)

        # Check the calculated chi2 values.
        for i in range(18):
            self.assertAlmostEqual(ds.chi2[i], chi2_ref[i])


    def fixme_test_model_pseudo_ellipse_free_rotor(self):
        """Test the free rotor pseudo-elliptic cone frame order model."""

        # Execute the script.
        self.script_exec(status.install_path + sep+'test_suite'+sep+'system_tests'+sep+'scripts'+sep+'frame_order'+sep+'model_calcs'+sep+'pseudo_ellipse_free_rotor.py')

        # The reference chi2 values.
        chi2_ref = [[], []]
        chi2_ref[0].append(0.0493245760341)
        chi2_ref[0].append(0.0322727678945)
        chi2_ref[0].append(0.0399505883966)
        chi2_ref[0].append(0.0122539315721)
        chi2_ref[0].append(0.0263840505182)
        chi2_ref[0].append(0.0324871952484)
        chi2_ref[0].append(0.0247369735031)
        chi2_ref[0].append(0.0231896861006)
        chi2_ref[0].append(0.0285947802273)
        chi2_ref[0].append(0.0345542627808)
        chi2_ref[0].append(0.0289869422491)
        chi2_ref[0].append(0.0243038470127)
        chi2_ref[0].append(0.0226686034191)
        chi2_ref[0].append(0.0215714556045)
        chi2_ref[0].append(0.0173836730495)
        chi2_ref[0].append(0.0182530810025)
        chi2_ref[0].append(0.0212669211551)
        chi2_ref[0].append(0.0194359136977)

        chi2_ref[1].append(0.0205287391277)
        chi2_ref[1].append(0.0246463829816)
        chi2_ref[1].append(0.0590186061204)
        chi2_ref[1].append(0.0441193978727)
        chi2_ref[1].append(0.0424299319779)
        chi2_ref[1].append(0.032589994611)
        chi2_ref[1].append(0.0523532207508)
        chi2_ref[1].append(0.0488535879384)
        chi2_ref[1].append(0.0424063218455)
        chi2_ref[1].append(0.0553525984677)
        chi2_ref[1].append(0.0495587286781)
        chi2_ref[1].append(0.0446625345909)
        chi2_ref[1].append(0.0470718361239)
        chi2_ref[1].append(0.0493615476721)
        chi2_ref[1].append(0.0492208206006)
        chi2_ref[1].append(0.0429966323771)
        chi2_ref[1].append(0.0442849187057)
        chi2_ref[1].append(0.0436756306414)
            
        # Check the calculated chi2 values.
        for j in range(2):
            for i in range(18):
                self.assertAlmostEqual(ds.chi2[j][i], chi2_ref[j][i])


    def fixme_test_model_pseudo_ellipse_torsionless(self):
        """Test the pseudo-ellipse frame order model."""

        # Execute the script.
        self.script_exec(status.install_path + sep+'test_suite'+sep+'system_tests'+sep+'scripts'+sep+'frame_order'+sep+'model_calcs'+sep+'pseudo_ellipse_torsionless.py')

        # The reference chi2 values.
        chi2_ref = []
        chi2_ref.append(0.340228489225)
        chi2_ref.append(0.260847963487)
        chi2_ref.append(0.250610744982)
        chi2_ref.append(0.228947619476)
        chi2_ref.append(0.251996758815)
        chi2_ref.append(0.238724080817)
        chi2_ref.append(0.182383602599)
        chi2_ref.append(0.172830852017)
        chi2_ref.append(0.159757813028)
        chi2_ref.append(0.173833227524)
        chi2_ref.append(0.156168102428)
        chi2_ref.append(0.171406869781)
        chi2_ref.append(0.202653838515)
        chi2_ref.append(0.198919351788)
        chi2_ref.append(0.169463187543)
        chi2_ref.append(0.156867571611)
        chi2_ref.append(0.146139931983)
        chi2_ref.append(0.13307108095 )

        # Check the calculated chi2 values.
        for i in range(18):
            self.assertAlmostEqual(ds.chi2[i], chi2_ref[i])


    def fixme_test_model_rotor(self):
        """Test the rotor frame order model."""

        # Execute the script.
        self.script_exec(status.install_path + sep+'test_suite'+sep+'system_tests'+sep+'scripts'+sep+'frame_order'+sep+'model_calcs'+sep+'rotor.py')

        # The reference chi2 values.
        chi2_ref = []
        chi2_ref.append(0.00410277546707 )
        chi2_ref.append(0.00112443204411 )
        chi2_ref.append(0.00759196190331 )
        chi2_ref.append(0.0956596925692  )
        chi2_ref.append(0.223717470059   )
        chi2_ref.append(0.136723330704   )
        chi2_ref.append(0.0588253217034  )
        chi2_ref.append(0.0774693384156  )
        chi2_ref.append(0.0855477856492  )
        chi2_ref.append(0.198089516589   )
        chi2_ref.append(0.227537351664   )
        chi2_ref.append(0.202005777915   )
        chi2_ref.append(0.192550395736   )
        chi2_ref.append(0.126007906472   )
        chi2_ref.append(0.124053264662   )
        chi2_ref.append(0.18203965973    )
        chi2_ref.append(0.191062017006   )
        chi2_ref.append(0.13580013153    )

        # Check the calculated chi2 values.
        for i in range(18):
            self.assertAlmostEqual(ds.chi2[i], chi2_ref[i])


    def fixme_test_model_rotor_eigenframe(self):
        """Test the rotor frame order model in the eigenframe."""

        # Execute the script.
        self.script_exec(status.install_path + sep+'test_suite'+sep+'system_tests'+sep+'scripts'+sep+'frame_order'+sep+'model_calcs'+sep+'rotor_eigenframe.py')

        # The reference chi2 values.
        chi2_ref = []
        chi2_ref.append(0.00308229284128)
        chi2_ref.append(0.0117874014708 )
        chi2_ref.append(0.0016108171487 )
        chi2_ref.append(0.00532862954549)
        chi2_ref.append(0.097784753109  )
        chi2_ref.append(0.157147901966  )
        chi2_ref.append(0.182397051711  )
        chi2_ref.append(0.338977916543  )
        chi2_ref.append(0.208516866654  )
        chi2_ref.append(0.137660115226  )
        chi2_ref.append(0.0580816149373 )
        chi2_ref.append(0.0476543367845 )
        chi2_ref.append(0.0360689584006 )
        chi2_ref.append(0.0118024492136 )
        chi2_ref.append(0.0824307041139 )
        chi2_ref.append(0.0920614159956 )
        chi2_ref.append(0.0936464288916 )
        chi2_ref.append(0.0823025718101 )

        # Check the calculated chi2 values.
        for i in range(18):
            self.assertAlmostEqual(ds.chi2[i], chi2_ref[i])


    def fixme_test_opendx_map(self):
        """Test the mapping of the Euler angle parameters for OpenDx viewing."""

        # Execute the script.
        self.script_exec(status.install_path + sep+'test_suite'+sep+'system_tests'+sep+'scripts'+sep+'frame_order'+sep+'opendx_euler_angle_map.py')


    def fixme_test_opt_rigid_no_rot(self):
        """Test the 'rigid' model for unrotated tensors with no motion."""

        # Execute the script.
        self.script_exec(status.install_path + sep+'test_suite'+sep+'system_tests'+sep+'scripts'+sep+'frame_order'+sep+'opt_rigid_no_rot.py')

        # Get the debugging message.
        self.mesg = self.mesg_opt_debug()

        # Test the values.
        self.assertEqual(cdp.iter, 92, msg=self.mesg)
        self.assertEqual(cdp.chi2, 0.0, msg=self.mesg)
        self.assertEqual(cdp.ave_pos_alpha, 0.0, msg=self.mesg)
        self.assertEqual(cdp.ave_pos_beta, 0.0, msg=self.mesg)
        self.assertEqual(cdp.ave_pos_gamma, 0.0, msg=self.mesg)


    def fixme_test_opt_rigid_rand_rot(self):
        """Test the 'rigid' model for randomly rotated tensors with no motion."""

        # Execute the script.
        self.script_exec(status.install_path + sep+'test_suite'+sep+'system_tests'+sep+'scripts'+sep+'frame_order'+sep+'opt_rigid_rand_rot.py')

        # Get the debugging message.
        self.mesg = self.mesg_opt_debug()

        # Test the values.
        self.assertAlmostEqual(cdp.chi2, 3.085356555118994e-26, msg=self.mesg)
        self.assertAlmostEqual(cdp.ave_pos_alpha, 5.0700283197712777, msg=self.mesg)
        self.assertAlmostEqual(cdp.ave_pos_beta, 2.5615753919522359, msg=self.mesg)
        self.assertAlmostEqual(cdp.ave_pos_gamma, 0.64895449611163691, msg=self.mesg)


    def fixme_test_parametric_restriction_iso_cone_to_iso_cone_free_rotor(self):
        """Parametric restriction of the isotropic cone to the free rotor isotropic cone frame order model."""

        # Execute the script.
        self.script_exec(status.install_path + sep+'test_suite'+sep+'system_tests'+sep+'scripts'+sep+'frame_order'+sep+'parametric_restriction'+sep+'iso_cone_to_iso_cone_free_rotor.py')

        # The reference chi2 values.
        chi2_ref = []
        chi2_ref.append(0.0177292447567 )
        chi2_ref.append(0.0187585146766 )
        chi2_ref.append(0.0440519894909 )
        chi2_ref.append(0.0225223798489 )
        chi2_ref.append(0.0239979046491 )
        chi2_ref.append(0.0161048633259 )
        chi2_ref.append(0.0267310958091 )
        chi2_ref.append(0.0219820914478 )
        chi2_ref.append(0.0194880630576 )
        chi2_ref.append(0.0348242343833 )
        chi2_ref.append(0.0401631858563 )
        chi2_ref.append(0.0327461783858 )
        chi2_ref.append(0.0391082177884 )
        chi2_ref.append(0.0467056691507 )
        chi2_ref.append(0.0407175857557 )
        chi2_ref.append(0.0441514158832 )
        chi2_ref.append(0.042078718831  )
        chi2_ref.append(0.0403856796359 )

        # Check the calculated chi2 values.
        for i in range(18):
            self.assertAlmostEqual(ds.chi2[i], chi2_ref[i])


    def fixme_test_parametric_restriction_pseudo_ellipse_to_iso_cone(self):
        """Parametric restriction of the pseudo-ellipse to the isotropic cone frame order model."""

        # Execute the script.
        self.script_exec(status.install_path + sep+'test_suite'+sep+'system_tests'+sep+'scripts'+sep+'frame_order'+sep+'parametric_restriction'+sep+'pseudo_ellipse_to_iso_cone.py')

        # The reference chi2 values.
        chi2_ref = []
        chi2_ref.append(0.131890484593)
        chi2_ref.append(0.0539383731611)
        chi2_ref.append(0.0135056297016)
        chi2_ref.append(0.0163432453475)
        chi2_ref.append(0.0775570503917)
        chi2_ref.append(0.0535055367493)
        chi2_ref.append(0.0994746492483)
        chi2_ref.append(0.174830826376)
        chi2_ref.append(0.193036744906)
        chi2_ref.append(0.181480810794)
        chi2_ref.append(0.215863920824)
        chi2_ref.append(0.170088692559)
        chi2_ref.append(0.152634493383)
        chi2_ref.append(0.168711907446)
        chi2_ref.append(0.168405354086)
        chi2_ref.append(0.247439860108)
        chi2_ref.append(0.143487410228)
        chi2_ref.append(0.148318989268)

        # Check the calculated chi2 values.
        for i in range(18):
            self.assertAlmostEqual(ds.chi2[i], chi2_ref[i])


    def fixme_test_parametric_restriction_pseudo_ellipse_to_iso_cone_free_rotor(self):
        """Parametric restriction of the pseudo-ellipse to the free rotor isotropic cone frame order model."""

        # Execute the script.
        self.script_exec(status.install_path + sep+'test_suite'+sep+'system_tests'+sep+'scripts'+sep+'frame_order'+sep+'parametric_restriction'+sep+'pseudo_ellipse_to_iso_cone_free_rotor.py')

        # The reference chi2 values.
        chi2_ref = []
        chi2_ref.append(0.0177292447567 )
        chi2_ref.append(0.0187585146766 )
        chi2_ref.append(0.0440519894909 )
        chi2_ref.append(0.0225223798489 )
        chi2_ref.append(0.0239979046491 )
        chi2_ref.append(0.0161048633259 )
        chi2_ref.append(0.0267310958091 )
        chi2_ref.append(0.0219820914478 )
        chi2_ref.append(0.0194880630576 )
        chi2_ref.append(0.0348242343833 )
        chi2_ref.append(0.0401631858563 )
        chi2_ref.append(0.0327461783858 )
        chi2_ref.append(0.0391082177884 )
        chi2_ref.append(0.0467056691507 )
        chi2_ref.append(0.0407175857557 )
        chi2_ref.append(0.0441514158832 )
        chi2_ref.append(0.042078718831  )
        chi2_ref.append(0.0403856796359 )

        # Check the calculated chi2 values.
        for i in range(18):
            self.assertAlmostEqual(ds.chi2[i], chi2_ref[i])


    def fixme_test_parametric_restriction_pseudo_ellipse_free_rotor_to_iso_cone(self):
        """Parametric restriction of the pseudo-ellipse to the isotropic cone frame order model."""

        # Execute the script.
        self.script_exec(status.install_path + sep+'test_suite'+sep+'system_tests'+sep+'scripts'+sep+'frame_order'+sep+'parametric_restriction'+sep+'pseudo_ellipse_free_rotor_to_iso_cone.py')

        # The reference chi2 values.
        chi2_ref = []
        chi2_ref.append(16957.4964577)
        chi2_ref.append(15727.13869)
        chi2_ref.append(13903.0982799)
        chi2_ref.append(11719.9390681)
        chi2_ref.append(9488.44060873)
        chi2_ref.append(7425.57820642)
        chi2_ref.append(5713.6467735)
        chi2_ref.append(4393.3273949)
        chi2_ref.append(3452.97770868)
        chi2_ref.append(2771.90973598)
        chi2_ref.append(2247.44444894)
        chi2_ref.append(1788.58977266)
        chi2_ref.append(1348.38250916)
        chi2_ref.append(921.060703519)
        chi2_ref.append(539.03217075)
        chi2_ref.append(244.341444558)
        chi2_ref.append(58.4566671195)
        chi2_ref.append(0.148318989268)

        # Check the calculated chi2 values.
        for i in range(18):
            self.assertAlmostEqual(ds.chi2[i], chi2_ref[i])


    def fixme_test_parametric_restriction_pseudo_ellipse_free_rotor_to_iso_cone_free_rotor(self):
        """Parametric restriction of the free rotor pseudo-ellipse to the free rotor isotropic cone frame order model."""

        # Execute the script.
        self.script_exec(status.install_path + sep+'test_suite'+sep+'system_tests'+sep+'scripts'+sep+'frame_order'+sep+'parametric_restriction'+sep+'pseudo_ellipse_free_rotor_to_iso_cone_free_rotor.py')

        # The reference chi2 values.
        chi2_ref = []
        chi2_ref.append(0.0177292447567 )
        chi2_ref.append(0.0187585146766 )
        chi2_ref.append(0.0440519894909 )
        chi2_ref.append(0.0225223798489 )
        chi2_ref.append(0.0239979046491 )
        chi2_ref.append(0.0161048633259 )
        chi2_ref.append(0.0267310958091 )
        chi2_ref.append(0.0219820914478 )
        chi2_ref.append(0.0194880630576 )
        chi2_ref.append(0.0348242343833 )
        chi2_ref.append(0.0401631858563 )
        chi2_ref.append(0.0327461783858 )
        chi2_ref.append(0.0391082177884 )
        chi2_ref.append(0.0467056691507 )
        chi2_ref.append(0.0407175857557 )
        chi2_ref.append(0.0441514158832 )
        chi2_ref.append(0.042078718831  )
        chi2_ref.append(0.0403856796359 )

        # Check the calculated chi2 values.
        for i in range(18):
            self.assertAlmostEqual(ds.chi2[i], chi2_ref[i])


    def fixme_test_pseudo_ellipse(self):
        """Test the pseudo-ellipse target function."""

        # Execute the script.
        self.script_exec(status.install_path + sep+'test_suite'+sep+'system_tests'+sep+'scripts'+sep+'frame_order'+sep+'pseudo_ellipse.py')

        # The reference chi2 value.
        chi2 = 0.015865464136741975

        # Check the surrounding space.
        self.space_probe(ref_chi2=chi2, params=['ave_pos_alpha', 'ave_pos_beta', 'ave_pos_gamma', 'eigen_alpha', 'eigen_beta', 'eigen_gamma', 'cone_theta_x', 'cone_theta_y', 'cone_sigma_max'])


    def fixme_test_pseudo_ellipse_torsionless(self):
        """Test the torsionless pseudo-ellipse target function."""

        # Execute the script.
        self.script_exec(status.install_path + sep+'test_suite'+sep+'system_tests'+sep+'scripts'+sep+'frame_order'+sep+'pseudo_ellipse_torsionless.py')

        # The reference chi2 value.
        chi2 = 2.8393866813588198

        # Check the surrounding space.
        self.space_probe(ref_chi2=chi2, params=['ave_pos_alpha', 'ave_pos_beta', 'ave_pos_gamma', 'eigen_alpha', 'eigen_beta', 'eigen_gamma', 'cone_theta_x', 'cone_theta_y'])


    def test_pseudo_ellipse_zero_cone_angle(self):
        """Catch for a bug in optimisation when the cone_theta_x is set to zero in the pseudo-ellipse models."""

        # Reset.
        self.interpreter.reset()

        # Load the state file.
        data_path = status.install_path + sep+'test_suite'+sep+'shared_data'+sep+'frame_order'+sep+'axis_permutations'
        self.interpreter.state.load(data_path+sep+'cam_pseudo_ellipse')

        # Change the original parameters.
        cdp.cone_theta_x = 0.0
        cdp.cone_theta_y = 2.0

        # Optimisation.
        self.interpreter.minimise.execute('simplex', max_iter=2)


    def test_rigid_data_to_double_rotor_model(self):
        """Test the double rotor target function for the data from a rigid test molecule."""

        # Set the model.
        ds.model = MODEL_DOUBLE_ROTOR

        # Execute the script.
        self.script_exec(status.install_path + sep+'test_suite'+sep+'system_tests'+sep+'scripts'+sep+'frame_order'+sep+'rigid_test.py')

        # Check the chi2 value.
        self.assertAlmostEqual(cdp.chi2, 0.01137748706675365, 5)


    def test_rigid_data_to_free_rotor_model(self):
        """Test the free rotor target function for the data from a rigid test molecule."""

        # Set the model.
        ds.model = MODEL_FREE_ROTOR

        # Execute the script.
        self.script_exec(status.install_path + sep+'test_suite'+sep+'system_tests'+sep+'scripts'+sep+'frame_order'+sep+'rigid_test.py')

        # Check the chi2 value.
        self.assertAlmostEqual(cdp.chi2, 212124.83278674766)


    def test_rigid_data_to_iso_cone_free_rotor_model(self):
        """Test the iso cone, free rotor target function for the data from a rigid test molecule."""

        # Set the model.
        ds.model = MODEL_ISO_CONE_FREE_ROTOR

        # Execute the script.
        self.script_exec(status.install_path + sep+'test_suite'+sep+'system_tests'+sep+'scripts'+sep+'frame_order'+sep+'rigid_test.py')

        # Check the chi2 value.
        self.assertAlmostEqual(cdp.chi2, 22295.503345237757)


    def test_rigid_data_to_iso_cone_model(self):
        """Test the iso cone target function for the data from a rigid test molecule."""

        # Set the model.
        ds.model = MODEL_ISO_CONE

        # Execute the script.
        self.script_exec(status.install_path + sep+'test_suite'+sep+'system_tests'+sep+'scripts'+sep+'frame_order'+sep+'rigid_test.py')

        # Check the chi2 value.
        self.assertAlmostEqual(cdp.chi2, 0.01137748706675365, 5)


    def test_rigid_data_to_iso_cone_torsionless_model(self):
        """Test the iso cone, torsionless target function for the data from a rigid test molecule."""

        # Set the model.
        ds.model = MODEL_ISO_CONE_TORSIONLESS

        # Execute the script.
        self.script_exec(status.install_path + sep+'test_suite'+sep+'system_tests'+sep+'scripts'+sep+'frame_order'+sep+'rigid_test.py')

        # Check the chi2 value.
        self.assertAlmostEqual(cdp.chi2, 0.01137748706675365, 5)


    def test_rigid_data_to_rigid_model(self):
        """Test the rigid target function for the data from a rigid test molecule."""

        # Set the model.
        ds.model = MODEL_RIGID

        # Execute the script.
        self.script_exec(status.install_path + sep+'test_suite'+sep+'system_tests'+sep+'scripts'+sep+'frame_order'+sep+'rigid_test.py')

        # Check the chi2 value.
        self.assertAlmostEqual(cdp.chi2, 0.0113763520134, 5)


    def test_rigid_data_to_rotor_model(self):
        """Test the rotor target function for the data from a rigid test molecule."""

        # Set the model.
        ds.model = MODEL_ROTOR

        # Execute the script.
        self.script_exec(status.install_path + sep+'test_suite'+sep+'system_tests'+sep+'scripts'+sep+'frame_order'+sep+'rigid_test.py')

        # Check the chi2 value.
        self.assertAlmostEqual(cdp.chi2, 0.011377487066752203, 5)


    def test_rigid_data_to_pseudo_ellipse_model(self):
        """Test the pseudo-ellipse target function for the data from a rigid test molecule."""

        # Set the model.
        ds.model = MODEL_PSEUDO_ELLIPSE

        # Execute the script.
        self.script_exec(status.install_path + sep+'test_suite'+sep+'system_tests'+sep+'scripts'+sep+'frame_order'+sep+'rigid_test.py')

        # Check the chi2 value.
        self.assertAlmostEqual(cdp.chi2, 0.01137748706675365, 5)


    def test_rigid_data_to_pseudo_ellipse_torsionless_model(self):
        """Test the pseudo-ellipse, torsionless target function for the data from a rigid test molecule."""

        # Set the model.
        ds.model = MODEL_PSEUDO_ELLIPSE_TORSIONLESS

        # Execute the script.
        self.script_exec(status.install_path + sep+'test_suite'+sep+'system_tests'+sep+'scripts'+sep+'frame_order'+sep+'rigid_test.py')

        # Check the chi2 value.
        self.assertAlmostEqual(cdp.chi2, 0.011378666767745968)


    def test_sobol_setup(self):
        """Check the basic operation of the frame_order.sobol_setup user function."""

        # Create a data pipe.
        self.interpreter.pipe.create('test', 'frame order')

        # Set a number of points.
        self.interpreter.frame_order.sobol_setup(200)


    def test_sobol_setup2(self):
        """Check the operation of the frame_order.sobol_setup user function with just the model specified."""

        # Create a data pipe.
        self.interpreter.pipe.create('test', 'frame order')

        # Set the model.
        self.interpreter.frame_order.select_model('iso cone')

        # Set a number of points.
        self.interpreter.frame_order.sobol_setup(200)


    def test_sobol_setup3(self):
        """Check the operation of the frame_order.sobol_setup user function with the model and parameters set up."""

        # Create a data pipe.
        self.interpreter.pipe.create('test', 'frame order')

        # Set the model.
        self.interpreter.frame_order.select_model('iso cone')

        # Set up the system.
        self.interpreter.value.set(param='ave_pos_x', val=0.0)
        self.interpreter.value.set(param='ave_pos_y', val=0.0)
        self.interpreter.value.set(param='ave_pos_z', val=0.0)
        self.interpreter.value.set(param='ave_pos_alpha', val=0.0)
        self.interpreter.value.set(param='ave_pos_beta', val=0.0)
        self.interpreter.value.set(param='ave_pos_gamma', val=0.0)
        self.interpreter.value.set(param='axis_theta', val=0.5)
        self.interpreter.value.set(param='axis_phi', val=0.1)
        self.interpreter.value.set(param='cone_theta', val=0.1)
        self.interpreter.value.set(param='cone_sigma_max', val=0.1)

        # Set a number of points.
        self.interpreter.frame_order.sobol_setup(200)<|MERGE_RESOLUTION|>--- conflicted
+++ resolved
@@ -30,13 +30,9 @@
 # relax module imports.
 from data_store import Relax_data_store; ds = Relax_data_store()
 import dep_check
-<<<<<<< HEAD
-=======
 from lib.frame_order.variables import MODEL_DOUBLE_ROTOR, MODEL_FREE_ROTOR, MODEL_ISO_CONE, MODEL_ISO_CONE_FREE_ROTOR, MODEL_ISO_CONE_TORSIONLESS, MODEL_PSEUDO_ELLIPSE, MODEL_PSEUDO_ELLIPSE_TORSIONLESS, MODEL_RIGID, MODEL_ROTOR
->>>>>>> ccbd2182
 from lib.geometry.rotations import R_to_euler_zyz
 from status import Status; status = Status()
-from specific_analyses.frame_order.variables import MODEL_DOUBLE_ROTOR, MODEL_FREE_ROTOR, MODEL_ISO_CONE, MODEL_ISO_CONE_FREE_ROTOR, MODEL_ISO_CONE_TORSIONLESS, MODEL_PSEUDO_ELLIPSE, MODEL_PSEUDO_ELLIPSE_TORSIONLESS, MODEL_RIGID, MODEL_ROTOR
 from test_suite.system_tests.base_classes import SystemTestCase
 
 
@@ -77,34 +73,6 @@
 
         # Tests to skip.
         blacklist = [
-<<<<<<< HEAD
-            'test_cam_free_rotor_pcs',
-            'test_cam_free_rotor_rdc',
-            'test_cam_free_rotor2_pcs',
-            'test_cam_free_rotor2_rdc',
-            'test_cam_iso_cone_pcs',
-            'test_cam_iso_cone_rdc',
-            'test_cam_iso_cone_free_rotor_pcs',
-            'test_cam_iso_cone_free_rotor_rdc',
-            'test_cam_iso_cone_free_rotor2_pcs',
-            'test_cam_iso_cone_free_rotor2_rdc',
-            'test_cam_iso_cone_torsionless_pcs',
-            'test_cam_iso_cone_torsionless_rdc',
-            'test_cam_pseudo_ellipse2_pcs',
-            'test_cam_pseudo_ellipse2_rdc',
-            'test_cam_pseudo_ellipse_free_rotor_pcs',
-            'test_cam_pseudo_ellipse_free_rotor_rdc',
-            'test_cam_pseudo_ellipse_torsionless_pcs',
-            'test_cam_pseudo_ellipse_torsionless_rdc',
-            'test_cam_rigid_pcs',
-            'test_cam_rigid_rdc',
-            'test_cam_rotor_pcs',
-            'test_cam_rotor_rdc',
-            'test_cam_rotor_2_state_pcs',
-            'test_cam_rotor_2_state_rdc',
-            'test_cam_rotor2_pcs',
-            'test_cam_rotor2_rdc'
-=======
             'test_cam_qr_int_free_rotor_pcs',
             'test_cam_qr_int_free_rotor_rdc',
             'test_cam_qr_int_free_rotor2_pcs',
@@ -157,7 +125,6 @@
             'test_cam_quad_int_rotor_2_state_rdc',
             'test_cam_quad_int_rotor2_pcs',
             'test_cam_quad_int_rotor2_rdc'
->>>>>>> ccbd2182
         ]
 
         # Skip the blacklisted tests.
@@ -561,11 +528,7 @@
         self.assertAlmostEqual(cdp.eigen_gamma, gamma)
 
 
-<<<<<<< HEAD
-    def test_cam_double_rotor(self):
-=======
     def test_cam_qr_int_double_rotor(self):
->>>>>>> ccbd2182
         """Test the double rotor frame order model of CaM."""
 
         # The flags, execute the script, and then check the chi2 value.
@@ -590,10 +553,9 @@
         self.flags(pcs=False)
         self.interpreter.run(script_file=self.cam_path+'double_rotor.py')
         self.check_chi2(0.079814053829495801)
-<<<<<<< HEAD
-
-
-    def test_cam_double_rotor_large_angle(self):
+
+
+    def test_cam_qr_int_double_rotor_large_angle(self):
         """Test the double rotor frame order model of CaM."""
 
         # The flags, execute the script, and then check the chi2 value.
@@ -602,7 +564,7 @@
         self.check_chi2(0.046993590502437441)
 
 
-    def test_cam_double_rotor_large_angle_pcs(self):
+    def test_cam_qr_int_double_rotor_large_angle_pcs(self):
         """Test the double rotor frame order model of CaM (with only PCS data)."""
 
         # The flags, execute the script, and then check the chi2 value.
@@ -611,51 +573,19 @@
         self.check_chi2(0.0030482390409642141)
 
 
-    def test_cam_double_rotor_large_angle_rdc(self):
+    def test_cam_qr_int_double_rotor_large_angle_rdc(self):
         """Test the double rotor frame order model of CaM (with only RDC data)."""
 
         # The flags, execute the script, and then check the chi2 value.
         self.flags(pcs=False)
         self.interpreter.run(script_file=self.cam_path+'double_rotor_large_angle.py')
         self.check_chi2(0.043946055085127944)
-=======
->>>>>>> ccbd2182
-
-
-    def test_cam_qr_int_double_rotor_large_angle(self):
-        """Test the double rotor frame order model of CaM."""
-
-        # The flags, execute the script, and then check the chi2 value.
-<<<<<<< HEAD
-=======
-        self.flags()
-        self.interpreter.run(script_file=self.cam_path+'double_rotor_large_angle.py')
-        self.check_chi2(0.046993590502437441)
-
-
-    def test_cam_qr_int_double_rotor_large_angle_pcs(self):
-        """Test the double rotor frame order model of CaM (with only PCS data)."""
-
-        # The flags, execute the script, and then check the chi2 value.
-        self.flags(rdc=False)
-        self.interpreter.run(script_file=self.cam_path+'double_rotor_large_angle.py')
-        self.check_chi2(0.0030482390409642141)
-
-
-    def test_cam_qr_int_double_rotor_large_angle_rdc(self):
-        """Test the double rotor frame order model of CaM (with only RDC data)."""
-
-        # The flags, execute the script, and then check the chi2 value.
-        self.flags(pcs=False)
-        self.interpreter.run(script_file=self.cam_path+'double_rotor_large_angle.py')
-        self.check_chi2(0.043946055085127944)
 
 
     def test_cam_qr_int_free_rotor(self):
         """Test the free rotor frame order model of CaM."""
 
         # The flags, execute the script, and then check the chi2 value.
->>>>>>> ccbd2182
         self.flags(opt=True)
         self.interpreter.run(script_file=self.cam_path+'free_rotor.py')
         self.check_chi2(0.049488502147038226)
@@ -901,11 +831,7 @@
         # The flags, execute the script, and then check the chi2 value.
         self.flags(pcs=False)
         self.interpreter.run(script_file=self.cam_path+'pseudo_ellipse_free_rotor.py')
-<<<<<<< HEAD
-        self.check_chi2(0.036975308912984388)
-=======
         self.check_chi2(0.039974228590570947)
->>>>>>> ccbd2182
 
 
     def test_cam_qr_int_pseudo_ellipse_torsionless(self):
@@ -1043,8 +969,6 @@
         self.check_chi2(0.075038911707627859)
 
 
-<<<<<<< HEAD
-=======
     def test_cam_quad_int_double_rotor(self):
         """Test the double rotor frame order model of CaM."""
 
@@ -1486,7 +1410,6 @@
         self.check_chi2(0.075038911707627859)
 
 
->>>>>>> ccbd2182
     def test_count_sobol_points(self):
         """Test the ability of the frame_order.sobol_setup user function to be able to count the number of Sobol' points used for the current parameter values."""
 
