--- conflicted
+++ resolved
@@ -247,8 +247,6 @@
         self.interpreter.run(script_file=self.cam_path+'auto_analysis_to_rigid.py')
 
 
-<<<<<<< HEAD
-=======
     def test_axis_permutation(self):
         """Test the operation of the frame_order.permute_axes user function."""
 
@@ -282,7 +280,6 @@
         self.assertAlmostEqual(cdp.eigen_gamma, gamma)
 
 
->>>>>>> 9ca9d23b
     def test_cam_double_rotor(self):
         """Test the double rotor frame order model of CaM."""
 
