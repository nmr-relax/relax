--- conflicted
+++ resolved
@@ -3554,14 +3554,8 @@
         spin.dwH = -0.27258970590969
         spin.kex = 360.516132791038
 
-<<<<<<< HEAD
-        # Low precision optimisation.
-        #self.interpreter.grid_search(lower=None, upper=None, inc=10, constraints=True, verbosity=1)
-        self.interpreter.minimise(min_algor='simplex', func_tol=1e-05, max_iter=1)
-=======
         # Calc the chi2 values at these parameters.
         self.interpreter.calc(verbosity=1)
->>>>>>> 9300efe9
 
         # Printout.
         print("\n\nOptimised parameters:\n")
@@ -3591,11 +3585,7 @@
         print("%-20s %20.15g\n" % ("chi2", spin.chi2))
 
         # Checks for residue :9.
-<<<<<<< HEAD
-        self.assertAlmostEqual(spin.chi2, 162.511988511609, 3)
-=======
         self.assertAlmostEqual(spin.chi2/1000, 162.511988511609/1000, 3)
->>>>>>> 9300efe9
 
 
     def test_kteilum_fmpoulsen_makke_cpmg_data_048m_guhcl_to_cr72(self):
