--- conflicted
+++ resolved
@@ -1475,11 +1475,7 @@
         print("\nChecking the dx point point file.")
         res_file = [
             '0.8            3.92           0.39964        1'+"\n",
-<<<<<<< HEAD
-            '0.76981        3.9169         0.41353        1'+"\n",
-=======
             '0.76982        3.9169         0.41353        1'+"\n",
->>>>>>> 6508fd11
         ]
         file = open(point_point, 'r')
         lines = file.readlines()
@@ -2052,7 +2048,6 @@
         print("%-20s %20.15g %20.15g %20.15g" % ("dw", spin4.dw, spin70.dw, spin71.dw))
         print("%-20s %20.15g %20.15g %20.15g" % ("kex", spin4.kex, spin70.kex, spin71.kex))
         print("%-20s %20.15g %20.15g %20.15g\n" % ("chi2", spin4.chi2, spin70.chi2, spin71.chi2))
-<<<<<<< HEAD
         self.assertAlmostEqual(spin4.r2[r20_key1], 1.60462456409508, 2)
         self.assertAlmostEqual(spin4.r2[r20_key2], 1.63221781206148, 3)
         self.assertAlmostEqual(spin4.pA, 0.899911303159742, 3)
@@ -2070,25 +2065,6 @@
         self.assertAlmostEqual(spin71.dw, 4.34425685338434, 3)
         self.assertAlmostEqual(spin71.kex/10000, 1937.21776309767/10000, 3)
         self.assertAlmostEqual(spin71.chi2, 5.51703749012473, 3)
-=======
-        self.assertAlmostEqual(spin4.r2[r20_key1], 1.57480192608393, 3)
-        self.assertAlmostEqual(spin4.r2[r20_key2], 1.58040540737526, 3)
-        self.assertAlmostEqual(spin4.pA, 0.99989610153257, 3)
-        self.assertAlmostEqual(spin4.dw, 4.98844001184952, 3)
-        self.assertAlmostEqual(spin4.kex/10000, 1207.34953794617/10000, 3)
-        self.assertAlmostEqual(spin4.chi2, 20.334049906085, 3)
-        self.assertAlmostEqual(spin70.r2[r20_key1], 6.97252087724882, 3)
-        self.assertAlmostEqual(spin70.r2[r20_key2], 9.40960089079409, 3)
-        self.assertAlmostEqual(spin70.pA, 0.989857038532724, 3)
-        self.assertAlmostEqual(spin70.dw, 5.60897947735102, 3)
-        self.assertAlmostEqual(spin70.kex/10000, 1752.98845226051/10000, 3)
-        self.assertAlmostEqual(spin70.chi2, 53.8382162820491, 3)
-        self.assertAlmostEqual(spin71.r2[r20_key1], 4.98111206240747, 3)
-        self.assertAlmostEqual(spin71.pA, 0.996607989009612, 3)
-        self.assertAlmostEqual(spin71.dw, 4.34436483888832, 2)
-        self.assertAlmostEqual(spin71.kex/10000, 1936.74679136572/10000, 3)
-        self.assertAlmostEqual(spin71.chi2, 5.5170374277749, 3)
->>>>>>> 6508fd11
 
 
     def test_hansen_cpmg_data_to_cr72(self):
