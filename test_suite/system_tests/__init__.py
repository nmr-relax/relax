###############################################################################
#                                                                             #
# Copyright (C) 2006-2011 Edward d'Auvergne                                   #
#                                                                             #
# This file is part of the program relax.                                     #
#                                                                             #
# relax is free software; you can redistribute it and/or modify               #
# it under the terms of the GNU General Public License as published by        #
# the Free Software Foundation; either version 2 of the License, or           #
# (at your option) any later version.                                         #
#                                                                             #
# relax is distributed in the hope that it will be useful,                    #
# but WITHOUT ANY WARRANTY; without even the implied warranty of              #
# MERCHANTABILITY or FITNESS FOR A PARTICULAR PURPOSE.  See the               #
# GNU General Public License for more details.                                #
#                                                                             #
# You should have received a copy of the GNU General Public License           #
# along with relax; if not, write to the Free Software                        #
# Foundation, Inc., 59 Temple Place, Suite 330, Boston, MA  02111-1307  USA   #
#                                                                             #
###############################################################################

# Package docstring.
"""The relax system/functional tests."""

# Python module imports.
from relax_errors import RelaxError
from string import split
from unittest import TestSuite

# relax module imports.
from test_suite.relax_test_runner import RelaxTestRunner

# relax system/functional test module imports.
from align_tensor import Align_tensor
from angles import Angles
from bmrb import Bmrb
from consistency_tests import Ct
from dasha import Dasha
from diffusion_tensor import Diffusion_tensor
from frame_order import Frame_order
from generic import Generic
from jw_mapping import Jw
from load_spins import Load_spins
from model_elimination import Modelim
from model_free import Mf
from model_selection import Modsel
from n_state_model import N_state_model
from noe import Noe
from noe_restraints import Noe_restraints
from palmer import Palmer
from pdc import Pdc
from peak_lists import Peak_lists
from pipes import Pipes
<<<<<<< HEAD
from relax_disp import Relax_disp
=======
from relax_data import Relax_data
>>>>>>> 5461b22b
from relax_fit import Relax_fit
from results import Results
from sequence import Sequence
from state import State
from structure import Structure
from test_suite.relax_test_loader import RelaxTestLoader as TestLoader
from unit_vectors import Unit_vectors


__all__ = ['align_tensor',
           'angles',
           'brmb',
           'consistency_tests',
           'dasha'
           'diffusion_tensor',
           'frame_order',
           'generic',
           'jw_mapping',
           'load_spins',
           'model_elimination',
           'model_free',
           'model_selection',
           'n_state_model',
           'noe',
           'noe_restraints',
           'palmer',
           'pdc',
           'peak_lists'
           'pipes',
<<<<<<< HEAD
           'relax_disp',
=======
           'relax_data',
>>>>>>> 5461b22b
           'relax_fit',
           'results',
           'sequence',
           'state',
           'structure',
           'unit_vectors']


class System_test_runner:
    """Class for executing all of the system/functional tests."""

    def run(self, tests=None):
        """Run the system/functional tests.

        The system test list should be something like ['N_state_model.test_stereochem_analysis'].  The first part is the imported test case class, the second is the specific test.


        @keyword tests: The list of system tests to preform.
        @type tests:    list of str
        """

        # Create an array of test suites (add your new TestCase classes here).
        suite_array = []

        # Specific tests.
        for test in tests:
            # Split.
            row = split(test, '.')

            # Check.
            if len(row) != 2:
                raise RelaxError("The test '%s' is not in the correct format.  It should consist of the test case class, a dot, and the specific test." % test)

            # Unpack.
            class_name, test_name = row

            # Get the class object.
            obj = globals()[class_name]

            # Add the test.
            suite_array.append(TestLoader().loadTestsFromNames([test_name], obj))

        # All tests.
        if not tests:
            suite_array.append(TestLoader().loadTestsFromTestCase(Align_tensor))
            suite_array.append(TestLoader().loadTestsFromTestCase(Bmrb))
            suite_array.append(TestLoader().loadTestsFromTestCase(Angles))
            suite_array.append(TestLoader().loadTestsFromTestCase(Ct))
            suite_array.append(TestLoader().loadTestsFromTestCase(Dasha))
            suite_array.append(TestLoader().loadTestsFromTestCase(Diffusion_tensor))
            suite_array.append(TestLoader().loadTestsFromTestCase(Frame_order))
            suite_array.append(TestLoader().loadTestsFromTestCase(Generic))
            suite_array.append(TestLoader().loadTestsFromTestCase(Jw))
            suite_array.append(TestLoader().loadTestsFromTestCase(Load_spins))
            suite_array.append(TestLoader().loadTestsFromTestCase(Modelim))
            suite_array.append(TestLoader().loadTestsFromTestCase(Mf))
            suite_array.append(TestLoader().loadTestsFromTestCase(Modsel))
            suite_array.append(TestLoader().loadTestsFromTestCase(N_state_model))
            suite_array.append(TestLoader().loadTestsFromTestCase(Noe))
            suite_array.append(TestLoader().loadTestsFromTestCase(Noe_restraints))
            suite_array.append(TestLoader().loadTestsFromTestCase(Palmer))
            suite_array.append(TestLoader().loadTestsFromTestCase(Pdc))
            suite_array.append(TestLoader().loadTestsFromTestCase(Peak_lists))
            suite_array.append(TestLoader().loadTestsFromTestCase(Pipes))
<<<<<<< HEAD
            suite_array.append(TestLoader().loadTestsFromTestCase(Relax_disp))
=======
            suite_array.append(TestLoader().loadTestsFromTestCase(Relax_data))
>>>>>>> 5461b22b
            suite_array.append(TestLoader().loadTestsFromTestCase(Relax_fit))
            suite_array.append(TestLoader().loadTestsFromTestCase(Results))
            suite_array.append(TestLoader().loadTestsFromTestCase(Sequence))
            suite_array.append(TestLoader().loadTestsFromTestCase(State))
            suite_array.append(TestLoader().loadTestsFromTestCase(Structure))
            suite_array.append(TestLoader().loadTestsFromTestCase(Unit_vectors))

        # Group all tests together.
        full_suite = TestSuite(suite_array)

        # Run the test suite.
        results = RelaxTestRunner().run(full_suite)

        # Return the status of the tests.
        return results.wasSuccessful()<|MERGE_RESOLUTION|>--- conflicted
+++ resolved
@@ -52,11 +52,8 @@
 from pdc import Pdc
 from peak_lists import Peak_lists
 from pipes import Pipes
-<<<<<<< HEAD
+from relax_data import Relax_data
 from relax_disp import Relax_disp
-=======
-from relax_data import Relax_data
->>>>>>> 5461b22b
 from relax_fit import Relax_fit
 from results import Results
 from sequence import Sequence
@@ -86,11 +83,8 @@
            'pdc',
            'peak_lists'
            'pipes',
-<<<<<<< HEAD
+           'relax_data',
            'relax_disp',
-=======
-           'relax_data',
->>>>>>> 5461b22b
            'relax_fit',
            'results',
            'sequence',
@@ -155,11 +149,8 @@
             suite_array.append(TestLoader().loadTestsFromTestCase(Pdc))
             suite_array.append(TestLoader().loadTestsFromTestCase(Peak_lists))
             suite_array.append(TestLoader().loadTestsFromTestCase(Pipes))
-<<<<<<< HEAD
+            suite_array.append(TestLoader().loadTestsFromTestCase(Relax_data))
             suite_array.append(TestLoader().loadTestsFromTestCase(Relax_disp))
-=======
-            suite_array.append(TestLoader().loadTestsFromTestCase(Relax_data))
->>>>>>> 5461b22b
             suite_array.append(TestLoader().loadTestsFromTestCase(Relax_fit))
             suite_array.append(TestLoader().loadTestsFromTestCase(Results))
             suite_array.append(TestLoader().loadTestsFromTestCase(Sequence))
