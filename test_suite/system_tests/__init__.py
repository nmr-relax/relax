###############################################################################
#                                                                             #
# Copyright (C) 2006-2012 Edward d'Auvergne                                   #
#                                                                             #
# This file is part of the program relax (http://www.nmr-relax.com).          #
#                                                                             #
# This program is free software: you can redistribute it and/or modify        #
# it under the terms of the GNU General Public License as published by        #
# the Free Software Foundation, either version 3 of the License, or           #
# (at your option) any later version.                                         #
#                                                                             #
# This program is distributed in the hope that it will be useful,             #
# but WITHOUT ANY WARRANTY; without even the implied warranty of              #
# MERCHANTABILITY or FITNESS FOR A PARTICULAR PURPOSE.  See the               #
# GNU General Public License for more details.                                #
#                                                                             #
# You should have received a copy of the GNU General Public License           #
# along with this program.  If not, see <http://www.gnu.org/licenses/>.       #
#                                                                             #
###############################################################################

# Package docstring.
"""The relax system/functional tests."""

# Python module imports.
from re import search
from unittest import TestSuite

# relax module imports.
from relax_errors import RelaxError

# relax system/functional test module imports.
from test_suite.relax_test_loader import RelaxTestLoader as TestLoader
from test_suite.system_tests.align_tensor import Align_tensor
from test_suite.system_tests.angles import Angles
from test_suite.system_tests.bmrb import Bmrb
<<<<<<< HEAD
from test_suite.system_tests.bruker import Bruker
=======
>>>>>>> 12b12951
from test_suite.system_tests.consistency_tests import Ct
from test_suite.system_tests.dasha import Dasha
from test_suite.system_tests.diffusion_tensor import Diffusion_tensor
from test_suite.system_tests.frame_order import Frame_order
from test_suite.system_tests.generic import Generic
from test_suite.system_tests.grace import Grace
<<<<<<< HEAD
from test_suite.system_tests.interatomic import Interatomic
=======
>>>>>>> 12b12951
from test_suite.system_tests.jw_mapping import Jw
from test_suite.system_tests.load_spins import Load_spins
from test_suite.system_tests.model_elimination import Modelim
from test_suite.system_tests.model_free import Mf
from test_suite.system_tests.model_selection import Modsel
<<<<<<< HEAD
from test_suite.system_tests.mol_res_spin import Mol_res_spin
=======
>>>>>>> 12b12951
from test_suite.system_tests.n_state_model import N_state_model
from test_suite.system_tests.noe import Noe
from test_suite.system_tests.noe_restraints import Noe_restraints
from test_suite.system_tests.palmer import Palmer
<<<<<<< HEAD
from test_suite.system_tests.pcs import Pcs
=======
from test_suite.system_tests.pdc import Pdc
>>>>>>> 12b12951
from test_suite.system_tests.peak_lists import Peak_lists
from test_suite.system_tests.pipes import Pipes
from test_suite.system_tests.rdc import Rdc
from test_suite.system_tests.relax_data import Relax_data
from test_suite.system_tests.relax_fit import Relax_fit
from test_suite.system_tests.results import Results
<<<<<<< HEAD
from test_suite.system_tests.selection import Selection
=======
>>>>>>> 12b12951
from test_suite.system_tests.sequence import Sequence
from test_suite.system_tests.state import State
from test_suite.system_tests.structure import Structure
from test_suite.system_tests.unit_vectors import Unit_vectors


__all__ = ['align_tensor',
           'angles',
           'bmrb',
           'bruker',
           'consistency_tests',
           'dasha'
           'diffusion_tensor',
           'frame_order',
           'generic',
           'grace',
           'interatomic',
           'jw_mapping',
           'load_spins',
           'model_elimination',
           'model_free',
           'model_selection',
           'n_state_model',
           'noe',
           'noe_restraints',
           'palmer',
           'pcs'
           'peak_lists'
           'pipes',
           'rdc',
           'relax_data',
           'relax_fit',
           'results',
<<<<<<< HEAD
           'selection',
=======
           'scripts',
>>>>>>> 12b12951
           'sequence',
           'state',
           'structure',
           'unit_vectors']


class System_test_runner:
    """Class for executing all of the system/functional tests."""

    def run(self, tests=None, runner=None):
        """Run the system/functional tests.

        The system test list should be something like ['N_state_model.test_stereochem_analysis'].  The first part is the imported test case class, the second is the specific test.


        @keyword tests:     The list of system tests to preform.
        @type tests:        list of str
        @keyword runner:    A test runner such as TextTestRunner.  For an example of how to write a test runner see the python documentation for TextTestRunner in the python source.
        @type runner:       Test runner instance (TextTestRunner, BaseGUITestRunner subclass, etc.)
        """

        # Create an array of test suites (add your new TestCase classes here).
        suite_array = []

        # Specific tests.
        for test in tests:
            # The entire test class.
            if not search('\.', test):
                # Check that the class exists.
                if test not in globals():
                    raise RelaxError("The system test class '%s' does not exist." % test)

                # The uninstantiated class object.
                obj = globals()[test]

                # Add the tests.
                suite_array.append(TestLoader().loadTestsFromTestCase(obj))

            # Single system test.
            else:
                # Split.
                row = test.split('.')

                # Check.
                if len(row) != 2:
                    raise RelaxError("The test '%s' is not in the correct format.  It should consist of the test case class, a dot, and the specific test." % test)

                # Unpack.
                class_name, test_name = row

                # Get the class object.
                obj = globals()[class_name]

                # Add the test.
                suite_array.append(TestLoader().loadTestsFromNames([test_name], obj))

        # All tests.
        if not tests:
            suite_array.append(TestLoader().loadTestsFromTestCase(Align_tensor))
            suite_array.append(TestLoader().loadTestsFromTestCase(Bmrb))
            suite_array.append(TestLoader().loadTestsFromTestCase(Bruker))
            suite_array.append(TestLoader().loadTestsFromTestCase(Angles))
            suite_array.append(TestLoader().loadTestsFromTestCase(Ct))
            suite_array.append(TestLoader().loadTestsFromTestCase(Dasha))
            suite_array.append(TestLoader().loadTestsFromTestCase(Diffusion_tensor))
            suite_array.append(TestLoader().loadTestsFromTestCase(Frame_order))
            suite_array.append(TestLoader().loadTestsFromTestCase(Generic))
            suite_array.append(TestLoader().loadTestsFromTestCase(Grace))
            suite_array.append(TestLoader().loadTestsFromTestCase(Interatomic))
            suite_array.append(TestLoader().loadTestsFromTestCase(Jw))
            suite_array.append(TestLoader().loadTestsFromTestCase(Load_spins))
            suite_array.append(TestLoader().loadTestsFromTestCase(Modelim))
            suite_array.append(TestLoader().loadTestsFromTestCase(Mf))
            suite_array.append(TestLoader().loadTestsFromTestCase(Modsel))
            suite_array.append(TestLoader().loadTestsFromTestCase(Mol_res_spin))
            suite_array.append(TestLoader().loadTestsFromTestCase(N_state_model))
            suite_array.append(TestLoader().loadTestsFromTestCase(Noe))
            suite_array.append(TestLoader().loadTestsFromTestCase(Noe_restraints))
            suite_array.append(TestLoader().loadTestsFromTestCase(Palmer))
            suite_array.append(TestLoader().loadTestsFromTestCase(Pcs))
            suite_array.append(TestLoader().loadTestsFromTestCase(Peak_lists))
            suite_array.append(TestLoader().loadTestsFromTestCase(Pipes))
            suite_array.append(TestLoader().loadTestsFromTestCase(Rdc))
            suite_array.append(TestLoader().loadTestsFromTestCase(Relax_data))
            suite_array.append(TestLoader().loadTestsFromTestCase(Relax_fit))
            suite_array.append(TestLoader().loadTestsFromTestCase(Results))
            suite_array.append(TestLoader().loadTestsFromTestCase(Selection))
            suite_array.append(TestLoader().loadTestsFromTestCase(Sequence))
            suite_array.append(TestLoader().loadTestsFromTestCase(State))
            suite_array.append(TestLoader().loadTestsFromTestCase(Structure))
            suite_array.append(TestLoader().loadTestsFromTestCase(Unit_vectors))

        # Group all tests together.
        full_suite = TestSuite(suite_array)

        # Run the test suite.
        results = runner.run(full_suite)

        # Return the status of the tests.
        return results.wasSuccessful()<|MERGE_RESOLUTION|>--- conflicted
+++ resolved
@@ -34,48 +34,32 @@
 from test_suite.system_tests.align_tensor import Align_tensor
 from test_suite.system_tests.angles import Angles
 from test_suite.system_tests.bmrb import Bmrb
-<<<<<<< HEAD
 from test_suite.system_tests.bruker import Bruker
-=======
->>>>>>> 12b12951
 from test_suite.system_tests.consistency_tests import Ct
 from test_suite.system_tests.dasha import Dasha
 from test_suite.system_tests.diffusion_tensor import Diffusion_tensor
 from test_suite.system_tests.frame_order import Frame_order
 from test_suite.system_tests.generic import Generic
 from test_suite.system_tests.grace import Grace
-<<<<<<< HEAD
 from test_suite.system_tests.interatomic import Interatomic
-=======
->>>>>>> 12b12951
 from test_suite.system_tests.jw_mapping import Jw
 from test_suite.system_tests.load_spins import Load_spins
 from test_suite.system_tests.model_elimination import Modelim
 from test_suite.system_tests.model_free import Mf
 from test_suite.system_tests.model_selection import Modsel
-<<<<<<< HEAD
 from test_suite.system_tests.mol_res_spin import Mol_res_spin
-=======
->>>>>>> 12b12951
 from test_suite.system_tests.n_state_model import N_state_model
 from test_suite.system_tests.noe import Noe
 from test_suite.system_tests.noe_restraints import Noe_restraints
 from test_suite.system_tests.palmer import Palmer
-<<<<<<< HEAD
 from test_suite.system_tests.pcs import Pcs
-=======
-from test_suite.system_tests.pdc import Pdc
->>>>>>> 12b12951
 from test_suite.system_tests.peak_lists import Peak_lists
 from test_suite.system_tests.pipes import Pipes
 from test_suite.system_tests.rdc import Rdc
 from test_suite.system_tests.relax_data import Relax_data
 from test_suite.system_tests.relax_fit import Relax_fit
 from test_suite.system_tests.results import Results
-<<<<<<< HEAD
 from test_suite.system_tests.selection import Selection
-=======
->>>>>>> 12b12951
 from test_suite.system_tests.sequence import Sequence
 from test_suite.system_tests.state import State
 from test_suite.system_tests.structure import Structure
@@ -109,11 +93,8 @@
            'relax_data',
            'relax_fit',
            'results',
-<<<<<<< HEAD
+           'scripts',
            'selection',
-=======
-           'scripts',
->>>>>>> 12b12951
            'sequence',
            'state',
            'structure',
