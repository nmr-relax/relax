--- conflicted
+++ resolved
@@ -139,9 +139,6 @@
 cdp.ave_pos_beta  = 2.0
 cdp.ave_pos_gamma = 2.14159265359
 
-<<<<<<< HEAD
-# Set some parameters close to zero, but far enough away from zero to allow for the numerical integration.
-=======
 # Set the pivot parameter.
 cdp.pivot_disp = 100.0
 
@@ -154,16 +151,12 @@
 cdp.eigen_gamma = 1.0
 
 # Set the order parameters to insignificant values.
->>>>>>> 790cca2c
 cdp.cone_s1 = 1.0
 cdp.cone_theta = 0.0
 cdp.cone_theta_x = 0.0
 cdp.cone_theta_y = 0.0
 cdp.cone_sigma_max = 0.0
-<<<<<<< HEAD
-=======
 cdp.cone_sigma_max_2 = 0.0
->>>>>>> 790cca2c
 
 # Allow for stand-alone operation.
 if not hasattr(ds, 'model'):
