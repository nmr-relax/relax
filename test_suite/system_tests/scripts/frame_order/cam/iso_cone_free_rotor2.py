###############################################################################
#                                                                             #
# Copyright (C) 2012 Edward d'Auvergne                                        #
#                                                                             #
# This file is part of the program relax.                                     #
#                                                                             #
# relax is free software; you can redistribute it and/or modify               #
# it under the terms of the GNU General Public License as published by        #
# the Free Software Foundation; either version 2 of the License, or           #
# (at your option) any later version.                                         #
#                                                                             #
# relax is distributed in the hope that it will be useful,                    #
# but WITHOUT ANY WARRANTY; without even the implied warranty of              #
# MERCHANTABILITY or FITNESS FOR A PARTICULAR PURPOSE.  See the               #
# GNU General Public License for more details.                                #
#                                                                             #
# You should have received a copy of the GNU General Public License           #
# along with relax; if not, write to the Free Software                        #
# Foundation, Inc., 59 Temple Place, Suite 330, Boston, MA  02111-1307  USA   #
#                                                                             #
###############################################################################

# Module docstring.
"""Script for optimising the second isotropic cone, free rotor frame order test model of CaM."""

# relax module imports.
from base_script import Base_script
from maths_fns.order_parameters import iso_cone_theta_to_S
<<<<<<< HEAD


class Analysis(Base_script):
=======


class Analysis(Base_script):

    # Set up some class variables.
    directory = 'iso_cone_free_rotor2'
    model = 'iso cone, free rotor'
    ave_pos_beta = 0.77485244603476433
    ave_pos_gamma = 0.1420704587263735
    axis_theta = 0.69828059079619353433
    axis_phi = 4.03227550621962294031
    cone_s1 = iso_cone_theta_to_S(1.2)
    cone = True
    num_int_pts = 50
>>>>>>> 1a1ac8bc

    # Set up some class variables.
    directory = 'iso_cone_free_rotor2'
    model = 'iso cone, free rotor'
    ave_pos_alpha = 4.3434999280669997
    ave_pos_beta = 0.77485244603476433
    ave_pos_gamma = 0.1420704587263735
    axis_theta = 0.69828059079619353433
    axis_phi = 4.03227550621962294031
    cone_s1 = iso_cone_theta_to_S(1.2)
    cone = True
    num_int_pts = 50

# Execute the analysis.
<<<<<<< HEAD
Analysis(self._execute_uf)
=======
Analysis(self)
>>>>>>> 1a1ac8bc
<|MERGE_RESOLUTION|>--- conflicted
+++ resolved
@@ -26,11 +26,6 @@
 # relax module imports.
 from base_script import Base_script
 from maths_fns.order_parameters import iso_cone_theta_to_S
-<<<<<<< HEAD
-
-
-class Analysis(Base_script):
-=======
 
 
 class Analysis(Base_script):
@@ -45,23 +40,6 @@
     cone_s1 = iso_cone_theta_to_S(1.2)
     cone = True
     num_int_pts = 50
->>>>>>> 1a1ac8bc
-
-    # Set up some class variables.
-    directory = 'iso_cone_free_rotor2'
-    model = 'iso cone, free rotor'
-    ave_pos_alpha = 4.3434999280669997
-    ave_pos_beta = 0.77485244603476433
-    ave_pos_gamma = 0.1420704587263735
-    axis_theta = 0.69828059079619353433
-    axis_phi = 4.03227550621962294031
-    cone_s1 = iso_cone_theta_to_S(1.2)
-    cone = True
-    num_int_pts = 50
 
 # Execute the analysis.
-<<<<<<< HEAD
-Analysis(self._execute_uf)
-=======
-Analysis(self)
->>>>>>> 1a1ac8bc
+Analysis(self._execute_uf)