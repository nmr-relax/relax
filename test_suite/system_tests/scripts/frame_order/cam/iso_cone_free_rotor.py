--- conflicted
+++ resolved
@@ -25,11 +25,6 @@
 
 # relax module imports.
 from base_script import Base_script
-<<<<<<< HEAD
-
-
-class Analysis(Base_script):
-=======
 
 
 class Analysis(Base_script):
@@ -44,22 +39,6 @@
     cone_s1 = 0.91322057310490712
     cone = True
     num_int_pts = 50
->>>>>>> 04045f08
-
-    # Set up some class variables.
-    directory = 'iso_cone_free_rotor'
-    model = 'iso cone, free rotor'
-    ave_pos_beta = 1.1983544319568078
-    ave_pos_gamma = 0.333131539777762
-    axis_theta = 2.1821788938846129
-    axis_phi = 0.88498745175135329
-    cone_s1 = 0.91322057310490712
-    cone = True
-    num_int_pts = 50
 
 # Execute the analysis.
-<<<<<<< HEAD
-Analysis(self._execute_uf)
-=======
-Analysis(self)
->>>>>>> 04045f08
+Analysis(self._execute_uf)