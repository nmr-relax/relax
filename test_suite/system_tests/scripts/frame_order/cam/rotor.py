###############################################################################
#                                                                             #
# Copyright (C) 2012-2014 Edward d'Auvergne                                   #
#                                                                             #
# This file is part of the program relax (http://www.nmr-relax.com).          #
#                                                                             #
# This program is free software: you can redistribute it and/or modify        #
# it under the terms of the GNU General Public License as published by        #
# the Free Software Foundation, either version 3 of the License, or           #
# (at your option) any later version.                                         #
#                                                                             #
# This program is distributed in the hope that it will be useful,             #
# but WITHOUT ANY WARRANTY; without even the implied warranty of              #
# MERCHANTABILITY or FITNESS FOR A PARTICULAR PURPOSE.  See the               #
# GNU General Public License for more details.                                #
#                                                                             #
# You should have received a copy of the GNU General Public License           #
# along with this program.  If not, see <http://www.gnu.org/licenses/>.       #
#                                                                             #
###############################################################################

# Module docstring.
"""Script for optimising the rotor frame order test model of CaM."""

# Python module imports
from numpy import arcsin, array, dot, float64, zeros

# relax module imports.
from base_script import Base_script
<<<<<<< HEAD
from lib.geometry.coord_transform import spherical_to_cartesian
=======
>>>>>>> ae94d88f


class Analysis(Base_script):

    # Set up some class variables.
    DIRECTORY = 'rotor'
    MODEL = 'rotor'
<<<<<<< HEAD
    CONE_SIGMA_MAX = 30.0 / 360.0 * 2.0 * pi

    # Translate the system.
    axis_theta = 0.9600799785953431
    axis_phi = 4.0322755062196229
    r_ax = zeros(3, float64)
    spherical_to_cartesian([1, axis_theta, axis_phi], r_ax)
    AXIS_ALPHA = arcsin(dot(r_ax, array([0, 0, 1], float64)))
=======
    AXIS_THETA = 0.9600799785953431
    AXIS_PHI = 4.0322755062196229
    CONE_SIGMA_MAX = 30.0 / 360.0 * 2.0 * pi

>>>>>>> ae94d88f

# Execute the analysis.
Analysis(self._execute_uf)<|MERGE_RESOLUTION|>--- conflicted
+++ resolved
@@ -22,15 +22,8 @@
 # Module docstring.
 """Script for optimising the rotor frame order test model of CaM."""
 
-# Python module imports
-from numpy import arcsin, array, dot, float64, zeros
-
 # relax module imports.
 from base_script import Base_script
-<<<<<<< HEAD
-from lib.geometry.coord_transform import spherical_to_cartesian
-=======
->>>>>>> ae94d88f
 
 
 class Analysis(Base_script):
@@ -38,21 +31,10 @@
     # Set up some class variables.
     DIRECTORY = 'rotor'
     MODEL = 'rotor'
-<<<<<<< HEAD
-    CONE_SIGMA_MAX = 30.0 / 360.0 * 2.0 * pi
-
-    # Translate the system.
-    axis_theta = 0.9600799785953431
-    axis_phi = 4.0322755062196229
-    r_ax = zeros(3, float64)
-    spherical_to_cartesian([1, axis_theta, axis_phi], r_ax)
-    AXIS_ALPHA = arcsin(dot(r_ax, array([0, 0, 1], float64)))
-=======
     AXIS_THETA = 0.9600799785953431
     AXIS_PHI = 4.0322755062196229
     CONE_SIGMA_MAX = 30.0 / 360.0 * 2.0 * pi
 
->>>>>>> ae94d88f
 
 # Execute the analysis.
 Analysis(self._execute_uf)