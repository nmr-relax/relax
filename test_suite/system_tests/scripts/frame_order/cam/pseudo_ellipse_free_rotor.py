###############################################################################
#                                                                             #
# Copyright (C) 2012-2014 Edward d'Auvergne                                   #
#                                                                             #
# This file is part of the program relax (http://www.nmr-relax.com).          #
#                                                                             #
# This program is free software: you can redistribute it and/or modify        #
# it under the terms of the GNU General Public License as published by        #
# the Free Software Foundation, either version 3 of the License, or           #
# (at your option) any later version.                                         #
#                                                                             #
# This program is distributed in the hope that it will be useful,             #
# but WITHOUT ANY WARRANTY; without even the implied warranty of              #
# MERCHANTABILITY or FITNESS FOR A PARTICULAR PURPOSE.  See the               #
# GNU General Public License for more details.                                #
#                                                                             #
# You should have received a copy of the GNU General Public License           #
# along with this program.  If not, see <http://www.gnu.org/licenses/>.       #
#                                                                             #
###############################################################################

# Module docstring.
"""Script for optimising the free rotor pseudo-ellipse frame order test model of CaM."""

# relax module imports.
from base_script import Base_script
from specific_analyses.frame_order.variables import MODEL_PSEUDO_ELLIPSE_FREE_ROTOR


class Analysis(Base_script):

    # Set up some class variables.
    DIRECTORY = 'pseudo_ellipse_free_rotor'
    MODEL = MODEL_PSEUDO_ELLIPSE_FREE_ROTOR
    AVE_POS_ALPHA = None
    AVE_POS_BETA = 0.19740471457956135
    AVE_POS_GAMMA = 4.6622313104265416
    EIGEN_ALPHA = 3.1415926535897931
    EIGEN_BETA = 0.96007997859534311
    EIGEN_GAMMA = 4.0322755062196229
    CONE_THETA_X = 0.3
    CONE_THETA_Y = 0.5
<<<<<<< HEAD
=======
    NUM_INT_PTS = 20
>>>>>>> b79edc18


# Execute the analysis.
Analysis(self._execute_uf)<|MERGE_RESOLUTION|>--- conflicted
+++ resolved
@@ -40,10 +40,7 @@
     EIGEN_GAMMA = 4.0322755062196229
     CONE_THETA_X = 0.3
     CONE_THETA_Y = 0.5
-<<<<<<< HEAD
-=======
     NUM_INT_PTS = 20
->>>>>>> b79edc18
 
 
 # Execute the analysis.
