--- conflicted
+++ resolved
@@ -196,11 +196,7 @@
             self._execute_uf(uf_name='value.set', val=val, param=param)
 
         # Calculate and show the chi-squared value.
-<<<<<<< HEAD
         self._execute_uf(uf_name='minimise.calculate')
-=======
-        self._execute_uf(uf_name='calc')
->>>>>>> 5ecf7fe2
         print("\nchi2: %s" % cdp.chi2)
 
         # Optimise.
