--- conflicted
+++ resolved
@@ -32,12 +32,7 @@
 from lib.frame_order.variables import MODEL_FREE_ROTOR, MODEL_ROTOR
 from lib.geometry.coord_transform import spherical_to_cartesian
 from lib.geometry.lines import closest_point_ax
-<<<<<<< HEAD
 from lib.geometry.vectors import vector_angle_normal
-from specific_analyses.frame_order.variables import MODEL_FREE_ROTOR, MODEL_ROTOR
-=======
-from lib.geometry.vectors import vector_angle
->>>>>>> ccbd2182
 from status import Status; status = Status()
 
 
@@ -161,13 +156,10 @@
         if self.NUM_INT_PTS != None:
             self._execute_uf(uf_name='frame_order.sobol_setup', max_num=self.NUM_INT_PTS, oversample=1)
 
-<<<<<<< HEAD
-=======
         # Set up the SciPy quadratic integration.
         if hasattr(status, 'flag_quad_int') and status.flag_quad_int:
             self._execute_uf(uf_name='frame_order.quad_int', flag=True)
 
->>>>>>> ccbd2182
         # Set the parameter values.
         params = [
             'pivot_disp',
@@ -215,11 +207,7 @@
             self._execute_uf(uf_name='monte_carlo.setup', number=3)
             self._execute_uf(uf_name='monte_carlo.create_data')
             self._execute_uf(uf_name='monte_carlo.initial_values')
-<<<<<<< HEAD
             self._execute_uf(uf_name='minimise', min_algor='simplex', constraints=True, max_iter=1)
-=======
-            self._execute_uf(uf_name='minimise.execute', min_algor='simplex', constraints=True, max_iter=1)
->>>>>>> ccbd2182
             self._execute_uf(uf_name='eliminate')
             self._execute_uf(uf_name='monte_carlo.error_analysis')
 
