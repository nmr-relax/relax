###############################################################################
#                                                                             #
# Copyright (C) 2012-2014 Edward d'Auvergne                                   #
#                                                                             #
# This file is part of the program relax (http://www.nmr-relax.com).          #
#                                                                             #
# This program is free software: you can redistribute it and/or modify        #
# it under the terms of the GNU General Public License as published by        #
# the Free Software Foundation, either version 3 of the License, or           #
# (at your option) any later version.                                         #
#                                                                             #
# This program is distributed in the hope that it will be useful,             #
# but WITHOUT ANY WARRANTY; without even the implied warranty of              #
# MERCHANTABILITY or FITNESS FOR A PARTICULAR PURPOSE.  See the               #
# GNU General Public License for more details.                                #
#                                                                             #
# You should have received a copy of the GNU General Public License           #
# along with this program.  If not, see <http://www.gnu.org/licenses/>.       #
#                                                                             #
###############################################################################

# Module docstring.
"""Base script for the optimisation of the rigid frame order test models."""

# Python module imports.
<<<<<<< HEAD
from numpy import array, float32, float64, transpose, zeros
=======
from numpy import arctan2, array, cross, dot, float32, float64, transpose, zeros
from numpy.linalg import norm
>>>>>>> ae94d88f
from os import F_OK, access, sep

# relax module imports.
from data_store import Relax_data_store; ds = Relax_data_store()
<<<<<<< HEAD
from lib.geometry.rotations import euler_to_R_zyz, reverse_euler_zyz
=======
from lib.geometry.coord_transform import spherical_to_cartesian
from lib.geometry.lines import closest_point_ax
from lib.geometry.rotations import euler_to_R_zyz, reverse_euler_zyz
from lib.geometry.vectors import vector_angle
>>>>>>> ae94d88f
from status import Status; status = Status()


# Some variables.
BASE_PATH = status.install_path + sep+'test_suite'+sep+'shared_data'+sep+'frame_order'+sep+'cam'+sep


class Base_script:
    # Flags for turning certain features on or off.
    CONE = True
    LOAD_STATE = False

    # The directory containing the data files.
    DIRECTORY = None

    # The frame order model.
    MODEL = None

    # The number of integration points.
    NUM_INT_PTS = 50

    # The model parameters.
    AVE_POS_ALPHA, AVE_POS_BETA, AVE_POS_GAMMA = reverse_euler_zyz(4.3434999280669997, 0.43544332764249905, 3.8013235235956007)
    AXIS_THETA = None
    AXIS_PHI = None
<<<<<<< HEAD
=======
    AXIS_ALPHA = None
>>>>>>> ae94d88f
    EIGEN_ALPHA = None
    EIGEN_BETA = None
    EIGEN_GAMMA = None
    CONE_THETA = None
    CONE_S1 = None
    CONE_THETA_X = None
    CONE_THETA_Y = None
    CONE_SIGMA_MAX = None
    AXIS_THETA2 = None
    AXIS_PHI2 = None
    CONE_SIGMA_MAX2 = None

    # The pivot points.
    PIVOT = array([ 37.254, 0.5, 16.7465], float32)
    PIVOT2 = None

<<<<<<< HEAD
=======
    # The CoM - for use in the rotor models.
    COM = array([44.737253525507697, -1.1684805963699558, 14.072436716990133], float32)

>>>>>>> ae94d88f

    def __init__(self, exec_fn):
        """Execute the frame order analysis."""

        # Parameter conversions.
        if self.MODEL in ['rotor', 'free rotor']:
            self.convert_rotor(theta=self.AXIS_THETA, phi=self.AXIS_PHI, pivot=self.PIVOT, com=self.COM)

        # Alias the user function executor method.
        self._execute_uf = exec_fn

        # The data path.
        self.data_path = BASE_PATH + self.DIRECTORY

        # Pre-created set up.
        if self.LOAD_STATE:
            self.setup_state()

        # New set up.
        else:
            self.setup_full()

        # Optimise.
        self.optimisation()

        # Load the original structure.
        self.original_structure()

        # Domain transformation.
        self.transform()

        # Display in pymol.
        self.pymol_display()

        # Save the state.
        self._execute_uf(uf_name='state.save', state='devnull', force=True)


    def convert_rotor(self, theta=None, phi=None, pivot=None, com=None):
        """Convert the rotor axis spherical angles to the axis alpha notation.

        The pivot will be shifted to the point on the axis closest to the CoM, and the alpha angle set.


        @keyword theta: The polar spherical angle.
        @type theta:    float
        @keyword phi:   The azimuthal spherical angle.
        @type phi:      float
        @keyword pivot: The pivot point on the rotation axis.
        @type pivot:    numpy rank-1 3D array
        @keyword com:   The pivot point on the rotation axis.
        @type com:      numpy rank-1 3D array
        """

        # The axis.
        axis = zeros(3, float64)
        spherical_to_cartesian([1.0, theta, phi], axis)

        # Reset the pivot to the closest point on the line to the CoM (shift the pivot).
        self.PIVOT = closest_point_ax(line_pt=pivot, axis=axis, point=com)

        # The CoM-pivot unit vector (for the shifted pivot).
        piv_com = com - self.PIVOT
        piv_com = piv_com / norm(piv_com)

        # The vector perpendicular to the CoM-pivot vector.
        z_axis = array([0, 0, 1], float64)
        perp_vect = cross(piv_com, z_axis)
        perp_vect = perp_vect / norm(perp_vect)

        # Set the alpha angle (the angle between the perpendicular vector and the axis).
        self.AXIS_ALPHA = vector_angle(perp_vect, axis, piv_com)


    def optimisation(self):
        """Optimise the frame order model."""

        # Set the number of numerical integration points.
        if self.NUM_INT_PTS != None:
            self._execute_uf(uf_name='frame_order.num_int_pts', num=self.NUM_INT_PTS)

        # Check the minimum.
        if self.MODEL not in ['free rotor', 'iso cone, free rotor']:
            if self.AVE_POS_ALPHA != None:
                self._execute_uf(uf_name='value.set', val=self.AVE_POS_ALPHA, param='ave_pos_alpha')
            if self.AVE_POS_BETA != None:
                self._execute_uf(uf_name='value.set', val=self.AVE_POS_BETA, param='ave_pos_beta')
            if self.AVE_POS_GAMMA != None:
                self._execute_uf(uf_name='value.set', val=self.AVE_POS_GAMMA, param='ave_pos_gamma')
        if self.EIGEN_ALPHA != None:
            self._execute_uf(uf_name='value.set', val=self.EIGEN_ALPHA, param='eigen_alpha')
        if self.EIGEN_BETA != None:
            self._execute_uf(uf_name='value.set', val=self.EIGEN_BETA, param='eigen_beta')
        if self.EIGEN_GAMMA != None:
            self._execute_uf(uf_name='value.set', val=self.EIGEN_GAMMA, param='eigen_gamma')
        if self.AXIS_THETA != None:
            self._execute_uf(uf_name='value.set', val=self.AXIS_THETA, param='axis_theta')
        if self.AXIS_PHI != None:
            self._execute_uf(uf_name='value.set', val=self.AXIS_PHI, param='axis_phi')
        if self.AXIS_ALPHA != None:
            self._execute_uf(uf_name='value.set', val=self.AXIS_ALPHA, param='axis_alpha')
        if self.CONE_THETA_X != None:
            self._execute_uf(uf_name='value.set', val=self.CONE_THETA_X, param='cone_theta_x')
        if self.CONE_THETA_Y != None:
            self._execute_uf(uf_name='value.set', val=self.CONE_THETA_Y, param='cone_theta_y')
        if self.CONE_THETA != None:
            self._execute_uf(uf_name='value.set', val=self.CONE_THETA, param='cone_theta')
        if self.CONE_S1 != None:
            self._execute_uf(uf_name='value.set', val=self.CONE_S1, param='cone_s1')
        if self.CONE_SIGMA_MAX != None:
            self._execute_uf(uf_name='value.set', val=self.CONE_SIGMA_MAX, param='cone_sigma_max')
        self._execute_uf(uf_name='calc')
        print("\nchi2: %s" % cdp.chi2)

        # Optimise.
        if hasattr(status, 'flag_opt') and status.flag_opt:
            #self._execute_uf(uf_name='grid_search', inc=11)
            self._execute_uf(uf_name='minimise', min_algor='simplex', constraints=False, max_iter=10)

            # Test Monte Carlo simulations.
            self._execute_uf(uf_name='monte_carlo.setup', number=3)
            self._execute_uf(uf_name='monte_carlo.create_data')
            self._execute_uf(uf_name='monte_carlo.initial_values')
            self._execute_uf(uf_name='minimise', min_algor='simplex', constraints=False, max_iter=10)
            self._execute_uf(uf_name='eliminate')
            self._execute_uf(uf_name='monte_carlo.error_analysis')

        # Write the results.
        self._execute_uf(uf_name='results.write', file='devnull', dir=None, force=True)


    def original_structure(self):
        """Load the original structure into a dedicated data pipe."""

        # Delete the data pipe (if a loaded state has been used).
        if self.LOAD_STATE:
            self._execute_uf(uf_name='pipe.delete', pipe_name='orig pos')

        # Create a special data pipe for the original rigid body position.
        self._execute_uf(uf_name='pipe.create', pipe_name='orig pos', pipe_type='frame order')

        # Load the structure.
        self._execute_uf(uf_name='structure.read_pdb', file='1J7P_1st_NH_rot.pdb', dir=BASE_PATH)


    def pymol_display(self):
        """Display the results in PyMOL."""

        # Switch back to the main data pipe.
        self._execute_uf(uf_name='pipe.switch', pipe_name='frame order')

        # Load the PDBs of the 2 domains.
        self._execute_uf(uf_name='structure.read_pdb', file='1J7O_1st_NH.pdb', dir=BASE_PATH)
        self._execute_uf(uf_name='structure.read_pdb', file='1J7P_1st_NH_rot.pdb', dir=BASE_PATH)

        # Create the cone PDB file.
        if self.CONE:
            self._execute_uf(uf_name='frame_order.pdb_model', ave_pos_file='devnull', rep_file='devnull', dist_file='devnull', force=True)


    def setup_full(self):
        """Set up the frame order model data from scratch."""

        # Create the data pipe.
        self._execute_uf(uf_name='pipe.create', pipe_name='frame order', pipe_type='frame order')

        # Read the structures.
        self._execute_uf(uf_name='structure.read_pdb', file='1J7O_1st_NH.pdb', dir=BASE_PATH, set_mol_name='N-dom')
        self._execute_uf(uf_name='structure.read_pdb', file='1J7P_1st_NH_rot.pdb', dir=BASE_PATH, set_mol_name='C-dom')

        # Solve the {a, b, g} -> {0, b', g'} angle conversion problem in the rotor models by pre-rotating the domain!
        if self.MODEL in ['free rotor', 'iso cone, free rotor']:
            # The rotation matrix.
            R = zeros((3, 3), float64)
            euler_to_R_zyz(self.AVE_POS_ALPHA, self.AVE_POS_BETA, self.AVE_POS_GAMMA, R)

            # Rotate.
            self._execute_uf(uf_name='structure.rotate', R=R, atom_id='#C-dom')

        # Set up the 15N and 1H spins.
        self._execute_uf(uf_name='structure.load_spins', spin_id='@N', ave_pos=False)
        self._execute_uf(uf_name='structure.load_spins', spin_id='@H', ave_pos=False)
        self._execute_uf(uf_name='spin.isotope', isotope='15N', spin_id='@N')
        self._execute_uf(uf_name='spin.isotope', isotope='1H', spin_id='@H')

        # Define the magnetic dipole-dipole relaxation interaction.
        self._execute_uf(uf_name='interatom.define', spin_id1='@N', spin_id2='@H', direct_bond=True)
        self._execute_uf(uf_name='interatom.set_dist', spin_id1='@N', spin_id2='@H', ave_dist=1.041 * 1e-10)
        self._execute_uf(uf_name='interatom.unit_vectors')

        # Loop over the alignments.
        ln = ['dy', 'tb', 'tm', 'er']
        for i in range(len(ln)):
            # Load the RDCs (if present).
            if (not hasattr(status, 'flag_rdc') or status.flag_rdc) and access(self.data_path+sep+'rdc_%s.txt'%ln[i], F_OK):
                self._execute_uf(uf_name='rdc.read', align_id=ln[i], file='rdc_%s.txt'%ln[i], dir=self.data_path, spin_id1_col=1, spin_id2_col=2, data_col=3, error_col=4)

            # The PCS (if present).
            if not hasattr(status, 'flag_pcs') or status.flag_pcs and access(self.data_path+sep+'pcs_%s.txt'%ln[i], F_OK):
                self._execute_uf(uf_name='pcs.read', align_id=ln[i], file='pcs_%s_subset.txt'%ln[i], dir=self.data_path, mol_name_col=1, res_num_col=2, spin_name_col=5, data_col=6, error_col=7)

            # The temperature and field strength.
            self._execute_uf(uf_name='spectrometer.temperature', id=ln[i], temp=303)
            self._execute_uf(uf_name='spectrometer.frequency', id=ln[i], frq=900e6)

        # Load the N-domain tensors (the full tensors).
        self._execute_uf(uf_name='script', file=BASE_PATH + 'tensors.py')

        # Define the domains.
        self._execute_uf(uf_name='domain', id='N', spin_id=":1-78")
        self._execute_uf(uf_name='domain', id='C', spin_id=":80-148")

        # The tensor domains and reductions.
        full = ['Dy N-dom', 'Tb N-dom', 'Tm N-dom', 'Er N-dom']
        red =  ['Dy C-dom', 'Tb C-dom', 'Tm C-dom', 'Er C-dom']
        ids =  ['dy', 'tb', 'tm', 'er']
        for i in range(len(full)):
            # Initialise the reduced tensor.
            self._execute_uf(uf_name='align_tensor.init', tensor=red[i], align_id=ids[i], params=(0, 0, 0, 0, 0))

            # Set the domain info.
            self._execute_uf(uf_name='align_tensor.set_domain', tensor=full[i], domain='N')
            self._execute_uf(uf_name='align_tensor.set_domain', tensor=red[i], domain='C')

            # Specify which tensor is reduced.
            self._execute_uf(uf_name='align_tensor.reduction', full_tensor=full[i], red_tensor=red[i])

        # Select the model.
        self._execute_uf(uf_name='frame_order.select_model', model=self.MODEL)

        # Set up the mechanics of the displacement to the average domain position.
        self._execute_uf(uf_name='frame_order.average_position', pivot='motional', translation=False)

        # Set the reference domain.
        self._execute_uf(uf_name='frame_order.ref_domain', ref='N')

        # Set the initial pivot point(s).
        self._execute_uf(uf_name='frame_order.pivot', pivot=self.PIVOT, fix=True)
        if self.PIVOT2 != None:
            self._execute_uf(uf_name='frame_order.pivot', pivot=self.PIVOT2, order=2, fix=True)

        # Set the paramagnetic centre.
        self._execute_uf(uf_name='paramag.centre', pos=[35.934, 12.194, -4.206])


    def setup_state(self):
        """Set up the frame order model data from a saved state."""

        # Load the save file.
        self._execute_uf(uf_name='state.load', state='frame_order', dir=self.data_path)

        # Delete the RDC and PCS data as needed.
        if hasattr(status, 'flag_rdc') and not status.flag_rdc:
            self._execute_uf(uf_name='rdc.delete')
        if hasattr(status, 'flag_pcs') and not status.flag_pcs:
            self._execute_uf(uf_name='pcs.delete')


    def transform(self):
        """Transform the domain to the average position."""

        # Switch back to the main data pipe.
        self._execute_uf(uf_name='pipe.switch', pipe_name='frame order')

        # The rotation matrix.
        R = zeros((3, 3), float64)
        if hasattr(cdp, 'ave_pos_alpha'):
            euler_to_R_zyz(cdp.ave_pos_alpha, cdp.ave_pos_beta, cdp.ave_pos_gamma, R)
        else:
            euler_to_R_zyz(0.0, cdp.ave_pos_beta, cdp.ave_pos_gamma, R)
        print("Rotation matrix:\n%s\n" % R)
        R = transpose(R)
        print("Inverted rotation:\n%s\n" % R)
        pivot = cdp.pivot

        # Delete the data pipe (if a loaded state has been used).
        if self.LOAD_STATE:
            self._execute_uf(uf_name='pipe.delete', pipe_name='ave pos')

        # Create a special data pipe for the average rigid body position.
        self._execute_uf(uf_name='pipe.create', pipe_name='ave pos', pipe_type='frame order')

        # Load the structure.
        self._execute_uf(uf_name='structure.read_pdb', file='1J7P_1st_NH_rot.pdb', dir=BASE_PATH)

        # Rotate all atoms.
        self._execute_uf(uf_name='structure.rotate', R=R, origin=pivot)

        # Write out the new PDB.
        self._execute_uf(uf_name='structure.write_pdb', file='devnull')<|MERGE_RESOLUTION|>--- conflicted
+++ resolved
@@ -23,24 +23,16 @@
 """Base script for the optimisation of the rigid frame order test models."""
 
 # Python module imports.
-<<<<<<< HEAD
-from numpy import array, float32, float64, transpose, zeros
-=======
 from numpy import arctan2, array, cross, dot, float32, float64, transpose, zeros
 from numpy.linalg import norm
->>>>>>> ae94d88f
 from os import F_OK, access, sep
 
 # relax module imports.
 from data_store import Relax_data_store; ds = Relax_data_store()
-<<<<<<< HEAD
-from lib.geometry.rotations import euler_to_R_zyz, reverse_euler_zyz
-=======
 from lib.geometry.coord_transform import spherical_to_cartesian
 from lib.geometry.lines import closest_point_ax
 from lib.geometry.rotations import euler_to_R_zyz, reverse_euler_zyz
 from lib.geometry.vectors import vector_angle
->>>>>>> ae94d88f
 from status import Status; status = Status()
 
 
@@ -66,10 +58,7 @@
     AVE_POS_ALPHA, AVE_POS_BETA, AVE_POS_GAMMA = reverse_euler_zyz(4.3434999280669997, 0.43544332764249905, 3.8013235235956007)
     AXIS_THETA = None
     AXIS_PHI = None
-<<<<<<< HEAD
-=======
     AXIS_ALPHA = None
->>>>>>> ae94d88f
     EIGEN_ALPHA = None
     EIGEN_BETA = None
     EIGEN_GAMMA = None
@@ -86,12 +75,9 @@
     PIVOT = array([ 37.254, 0.5, 16.7465], float32)
     PIVOT2 = None
 
-<<<<<<< HEAD
-=======
     # The CoM - for use in the rotor models.
     COM = array([44.737253525507697, -1.1684805963699558, 14.072436716990133], float32)
 
->>>>>>> ae94d88f
 
     def __init__(self, exec_fn):
         """Execute the frame order analysis."""
