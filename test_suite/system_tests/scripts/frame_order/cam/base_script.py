--- conflicted
+++ resolved
@@ -177,10 +177,6 @@
             'cone_theta_x',
             'cone_theta_y',
             'cone_theta',
-<<<<<<< HEAD
-            'cone_s1',
-=======
->>>>>>> 73f83ce8
             'cone_sigma_max',
             'cone_sigma_max_2'
         ]
@@ -209,11 +205,7 @@
             self._execute_uf(uf_name='monte_carlo.setup', number=3)
             self._execute_uf(uf_name='monte_carlo.create_data')
             self._execute_uf(uf_name='monte_carlo.initial_values')
-<<<<<<< HEAD
             self._execute_uf(uf_name='minimise', min_algor='simplex', constraints=True, max_iter=1)
-=======
-            self._execute_uf(uf_name='minimise.execute', min_algor='simplex', constraints=True, max_iter=1)
->>>>>>> 73f83ce8
             self._execute_uf(uf_name='eliminate')
             self._execute_uf(uf_name='monte_carlo.error_analysis')
 
