###############################################################################
#                                                                             #
# Copyright (C) 2012 Edward d'Auvergne                                        #
#                                                                             #
<<<<<<< HEAD
# This file is part of the program relax.                                     #
#                                                                             #
# relax is free software; you can redistribute it and/or modify               #
# it under the terms of the GNU General Public License as published by        #
# the Free Software Foundation; either version 2 of the License, or           #
# (at your option) any later version.                                         #
#                                                                             #
# relax is distributed in the hope that it will be useful,                    #
=======
# This file is part of the program relax (http://www.nmr-relax.com).          #
#                                                                             #
# This program is free software: you can redistribute it and/or modify        #
# it under the terms of the GNU General Public License as published by        #
# the Free Software Foundation, either version 3 of the License, or           #
# (at your option) any later version.                                         #
#                                                                             #
# This program is distributed in the hope that it will be useful,             #
>>>>>>> aeea1ee5
# but WITHOUT ANY WARRANTY; without even the implied warranty of              #
# MERCHANTABILITY or FITNESS FOR A PARTICULAR PURPOSE.  See the               #
# GNU General Public License for more details.                                #
#                                                                             #
# You should have received a copy of the GNU General Public License           #
<<<<<<< HEAD
# along with relax; if not, write to the Free Software                        #
# Foundation, Inc., 59 Temple Place, Suite 330, Boston, MA  02111-1307  USA   #
=======
# along with this program.  If not, see <http://www.gnu.org/licenses/>.       #
>>>>>>> aeea1ee5
#                                                                             #
###############################################################################

# Module docstring.
"""Script for optimising the second free rotor frame order test model of CaM."""

# relax module imports.
from base_script import Base_script
<<<<<<< HEAD


class Analysis(Base_script):
=======


class Analysis(Base_script):

    # Set up some class variables.
    directory = 'free_rotor2'
    model = 'free rotor'
    ave_pos_beta = 0.77485244603476433
    ave_pos_gamma = 0.1420704587263735
    axis_theta = 0.69828059079619353433
    axis_phi = 4.03227550621962294031
    cone = True
    num_int_pts = 50
>>>>>>> aeea1ee5

    # Set up some class variables.
    directory = 'free_rotor2'
    model = 'free rotor'
    ave_pos_beta = 0.77485244603476433
    ave_pos_gamma = 0.1420704587263735
    axis_theta = 0.69828059079619353433
    axis_phi = 4.03227550621962294031
    cone = True
    num_int_pts = 50

# Execute the analysis.
Analysis(self._execute_uf)<|MERGE_RESOLUTION|>--- conflicted
+++ resolved
@@ -2,16 +2,6 @@
 #                                                                             #
 # Copyright (C) 2012 Edward d'Auvergne                                        #
 #                                                                             #
-<<<<<<< HEAD
-# This file is part of the program relax.                                     #
-#                                                                             #
-# relax is free software; you can redistribute it and/or modify               #
-# it under the terms of the GNU General Public License as published by        #
-# the Free Software Foundation; either version 2 of the License, or           #
-# (at your option) any later version.                                         #
-#                                                                             #
-# relax is distributed in the hope that it will be useful,                    #
-=======
 # This file is part of the program relax (http://www.nmr-relax.com).          #
 #                                                                             #
 # This program is free software: you can redistribute it and/or modify        #
@@ -20,18 +10,12 @@
 # (at your option) any later version.                                         #
 #                                                                             #
 # This program is distributed in the hope that it will be useful,             #
->>>>>>> aeea1ee5
 # but WITHOUT ANY WARRANTY; without even the implied warranty of              #
 # MERCHANTABILITY or FITNESS FOR A PARTICULAR PURPOSE.  See the               #
 # GNU General Public License for more details.                                #
 #                                                                             #
 # You should have received a copy of the GNU General Public License           #
-<<<<<<< HEAD
-# along with relax; if not, write to the Free Software                        #
-# Foundation, Inc., 59 Temple Place, Suite 330, Boston, MA  02111-1307  USA   #
-=======
 # along with this program.  If not, see <http://www.gnu.org/licenses/>.       #
->>>>>>> aeea1ee5
 #                                                                             #
 ###############################################################################
 
@@ -40,11 +24,6 @@
 
 # relax module imports.
 from base_script import Base_script
-<<<<<<< HEAD
-
-
-class Analysis(Base_script):
-=======
 
 
 class Analysis(Base_script):
@@ -58,17 +37,6 @@
     axis_phi = 4.03227550621962294031
     cone = True
     num_int_pts = 50
->>>>>>> aeea1ee5
-
-    # Set up some class variables.
-    directory = 'free_rotor2'
-    model = 'free rotor'
-    ave_pos_beta = 0.77485244603476433
-    ave_pos_gamma = 0.1420704587263735
-    axis_theta = 0.69828059079619353433
-    axis_phi = 4.03227550621962294031
-    cone = True
-    num_int_pts = 50
 
 # Execute the analysis.
 Analysis(self._execute_uf)