--- conflicted
+++ resolved
@@ -24,11 +24,7 @@
 
 # relax module imports.
 from base_script import Base_script
-<<<<<<< HEAD
-from specific_analyses.frame_order.variables import MODEL_RIGID
-=======
 from lib.frame_order.variables import MODEL_RIGID
->>>>>>> ccbd2182
 
 
 class Analysis(Base_script):
