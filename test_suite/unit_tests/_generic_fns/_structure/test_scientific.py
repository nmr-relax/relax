--- conflicted
+++ resolved
@@ -1,10 +1,6 @@
 ###############################################################################
 #                                                                             #
-<<<<<<< HEAD
 # Copyright (C) 2008-2013 Edward d'Auvergne                                   #
-=======
-# Copyright (C) 2008-2012 Edward d'Auvergne                                   #
->>>>>>> 65643a01
 #                                                                             #
 # This file is part of the program relax (http://www.nmr-relax.com).          #
 #                                                                             #
