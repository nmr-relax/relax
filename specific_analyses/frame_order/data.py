--- conflicted
+++ resolved
@@ -95,15 +95,6 @@
         return cdp.domain[id]
 
 
-<<<<<<< HEAD
-def generate_pivot(order=1):
-    """Create and return the given pivot.
-
-    @keyword order: The pivot number with 1 corresponding to the first pivot, 2 to the second, etc.
-    @type order:    int
-    @return:        The give pivot point.
-    @rtype:         numpy 3D rank-1 float64 array
-=======
 def generate_pivot(order=1, sim_index=None):
     """Create and return the given pivot.
 
@@ -113,31 +104,11 @@
     @type sim_index:    None or int
     @return:            The give pivot point.
     @rtype:             numpy 3D rank-1 float64 array
->>>>>>> 2c81ab1d
     """
 
     # Initialise.
     pivot = None
 
-<<<<<<< HEAD
-    # The first pivot point.
-    if order == 1:
-        pivot = array([cdp.pivot_x, cdp.pivot_y, cdp.pivot_z], float64)
-
-    # The 2nd pivot.
-    elif order == 2:
-        # The double rotor parameterisation.
-        if cdp.model in ['double rotor']:
-            # The first pivot.
-            pivot_1st = array([cdp.pivot_x, cdp.pivot_y, cdp.pivot_z], float64)
-
-            # The eigenframe.
-            frame = zeros((3, 3), float64)
-            euler_to_R_zyz(cdp.eigen_alpha, cdp.eigen_beta, cdp.eigen_gamma, frame)
-
-            # The 2nd pivot.
-            pivot = pivot_1st + frame[:,2] * cdp.pivot_disp
-=======
     # The double rotor parameterisation.
     if cdp.model in ['double rotor']:
         # The 2nd pivot point (the centre of the frame).
@@ -170,7 +141,6 @@
             pivot = array([cdp.pivot_x_sim[sim_index], cdp.pivot_y_sim[sim_index], cdp.pivot_z_sim[sim_index]], float64)
         else:
             pivot = array([cdp.pivot_x, cdp.pivot_y, cdp.pivot_z], float64)
->>>>>>> 2c81ab1d
 
     # Return the pivot.
     return pivot
