--- conflicted
+++ resolved
@@ -27,10 +27,7 @@
 from numpy import array, float64, zeros
 
 # relax module imports.
-<<<<<<< HEAD
-=======
 from lib.errors import RelaxError
->>>>>>> 790cca2c
 from specific_analyses.frame_order.data import pivot_fixed
 from specific_analyses.frame_order.variables import MODEL_DOUBLE_ROTOR, MODEL_FREE_ROTOR, MODEL_ISO_CONE, MODEL_ISO_CONE_FREE_ROTOR, MODEL_ISO_CONE_TORSIONLESS, MODEL_LIST_FREE_ROTORS, MODEL_LIST_ISO_CONE, MODEL_LIST_PSEUDO_ELLIPSE, MODEL_PSEUDO_ELLIPSE, MODEL_ROTOR
 
@@ -279,13 +276,4 @@
 
     # Cone parameters - 2nd torsion angle.
     if cdp.model in [MODEL_DOUBLE_ROTOR]:
-<<<<<<< HEAD
-        cdp.params.append('cone_sigma_max_2')
-
-    # Initialise the parameters in the current data pipe.
-    for param in cdp.params:
-        if not param in ['pivot_x', 'pivot_y', 'pivot_z'] and not hasattr(cdp, param):
-            setattr(cdp, param, 0.0)
-=======
-        cdp.params.append('cone_sigma_max_2')
->>>>>>> 790cca2c
+        cdp.params.append('cone_sigma_max_2')