###############################################################################
#                                                                             #
# Copyright (C) 2009-2014 Edward d'Auvergne                                   #
#                                                                             #
# This file is part of the program relax (http://www.nmr-relax.com).          #
#                                                                             #
# This program is free software: you can redistribute it and/or modify        #
# it under the terms of the GNU General Public License as published by        #
# the Free Software Foundation, either version 3 of the License, or           #
# (at your option) any later version.                                         #
#                                                                             #
# This program is distributed in the hope that it will be useful,             #
# but WITHOUT ANY WARRANTY; without even the implied warranty of              #
# MERCHANTABILITY or FITNESS FOR A PARTICULAR PURPOSE.  See the               #
# GNU General Public License for more details.                                #
#                                                                             #
# You should have received a copy of the GNU General Public License           #
# along with this program.  If not, see <http://www.gnu.org/licenses/>.       #
#                                                                             #
###############################################################################

# Module docstring.
"""Module for handling the frame order model parameters."""

# Python module imports.
from math import pi
from numpy import array, float64, zeros

# relax module imports.
from lib.errors import RelaxError
<<<<<<< HEAD
=======
from lib.list import unique_elements
>>>>>>> 312e8194
from specific_analyses.frame_order.data import pivot_fixed
from specific_analyses.frame_order.variables import MODEL_DOUBLE_ROTOR, MODEL_FREE_ROTOR, MODEL_ISO_CONE, MODEL_ISO_CONE_FREE_ROTOR, MODEL_ISO_CONE_TORSIONLESS, MODEL_LIST_FREE_ROTORS, MODEL_LIST_ISO_CONE, MODEL_LIST_PSEUDO_ELLIPSE, MODEL_PSEUDO_ELLIPSE, MODEL_ROTOR


def assemble_param_vector(sim_index=None, unset_fail=False):
    """Assemble and return the parameter vector.

    @keyword sim_index:     The Monte Carlo simulation index.
    @type sim_index:        int
    @keyword unset_fail:    A flag which if True will cause a RelaxError to be raised if the parameter is not set yet.
    @type unset_fail:       bool
    @return:                The parameter vector.
    @rtype:                 numpy rank-1 array
    """

    # Initialise.
    param_vect = []

    # Parameter name extension.
    ext = ''
    if sim_index != None:
        ext = '_sim'

    # Loop over all model parameters.
    for param_name in cdp.params:
        # Add the extension.
        param_name += ext

        # The parameter does not exist yet.
        if not hasattr(cdp, param_name):
            if unset_fail:
                raise RelaxError("The parameter '%s' has not been set." % param_name)
            else:
                param_vect.append(None)
                continue

        # Get the object.
        obj = getattr(cdp, param_name)

        # Add it to the parameter vector.
        if sim_index == None:
            param_vect.append(obj)
        else:
            param_vect.append(obj[sim_index])

    # Return as a numpy array.
    return array(param_vect, float64)


def assemble_scaling_matrix(scaling=True):
    """Create and return the scaling matrix.

    @keyword scaling:       If False, then the identity matrix will be returned.
    @type scaling:          bool
    @return:                The square and diagonal scaling matrix.
    @rtype:                 numpy rank-2 array
    """

    # Initialise.
    scaling_matrix = identity(param_num(), float64)

    # Return the identity matrix.
    if not scaling:
        return scaling_matrix

    # Return the matrix.
    return scaling_matrix


def linear_constraints(scaling_matrix=None):
    """Create the linear constraint matrices A and b.

    Standard notation
    =================

    The parameter constraints for the motional amplitude parameters are::

        0 <= theta <= pi,
        0 <= theta_x <= theta_y <= pi,
        -0.125 <= S <= 1,
        0 <= sigma_max <= pi,

    The pivot point and average domain position parameter constraints are::

        -999 <= pivot_x <= 999
        -999 <= pivot_y <= 999
        -999 <= pivot_z <= 999
        -500 <= ave_pos_x <= 500
        -500 <= ave_pos_y <= 500
        -500 <= ave_pos_y <= 500
    
    These are necessary to allow for valid PDB representations to be created.  The eigenframe parameters are unconstrained.


    Matrix notation
    ===============

    In the notation A.x >= b, where A is an matrix of coefficients, x is an array of parameter values, and b is a vector of scalars, these inequality constraints are::

        | 1  0  0  0  0 |                        |   0    |
        |               |                        |        |
        |-1  0  0  0  0 |                        |  -pi   |
        |               |                        |        |
        | 0  1  0  0  0 |                        |   0    |
        |               |                        |        |
        | 0 -1  0  0  0 |     |   theta   |      |  -pi   |
        |               |     |           |      |        |
        | 0 -1  1  0  0 |     |  theta_x  |      |   0    |
        |               |     |           |      |        |
        | 0  0  1  0  0 |  .  |  theta_y  |  >=  |   0    |
        |               |     |           |      |        |
        | 0  0 -1  0  0 |     |    S      |      |  -pi   |
        |               |     |           |      |        |
        | 0  0  0  1  0 |     | sigma_max |      | -0.125 |
        |               |                        |        |
        | 0  0  0 -1  0 |                        |  -1    |
        |               |                        |        |
        | 0  0  0  0  1 |                        |   0    |
        |               |                        |        |
        | 0  0  0  0 -1 |                        |  -pi   |

    The pivot and average position constraints in the A.x >= b notation are::

        | 1  0  0  0  0  0 |                        | -999.0 |
        |                  |                        |        |
        |-1  0  0  0  0  0 |                        | -999.0 |
        |                  |                        |        |
        | 0  1  0  0  0  0 |                        | -999.0 |
        |                  |                        |        |
        | 0 -1  0  0  0  0 |     |  pivot_x  |      | -999.0 |
        |                  |     |           |      |        |
        | 0  0  1  0  0  0 |     |  pivot_y  |      | -999.0 |
        |                  |     |           |      |        |
        | 0  0 -1  0  0  0 |     |  pivot_z  |      | -999.0 |
        |                  |  .  |           |  >=  |        |
        | 0  0  0  1  0  0 |     | ave_pos_x |      | -500.0 |
        |                  |     |           |      |        |
        | 0  0  0 -1  0  0 |     | ave_pos_y |      | -500.0 |
        |                  |     |           |      |        |
        | 0  0  0  0  1  0 |     | ave_pos_z |      | -500.0 |
        |                  |                        |        |
        | 0  0  0  0 -1  0 |                        | -500.0 |
        |                  |                        |        |
        | 0  0  0  0  0  1 |                        | -500.0 |
        |                  |                        |        |
        | 0  0  0  0  0 -1 |                        | -500.0 |


    @keyword scaling_matrix:    The diagonal, square scaling matrix.
    @type scaling_matrix:       numpy rank-2 square matrix
    @return:                    The matrices A and b.
    @rtype:                     numpy rank-2 NxM array, numpy rank-1 N array
    """

    # Initialisation (0..j..m).
    A = []
    b = []
    n = param_num()
    zero_array = zeros(n, float64)
    i = 0
    j = 0

    # Loop over the parameters of the model.
    for i in range(n):
        # The pivot parameters.
        if cdp.params[i] in ['pivot_x', 'pivot_y', 'pivot_z']:
            # -999 <= pivot_i <= 999.
            A.append(zero_array * 0.0)
            A.append(zero_array * 0.0)
            A[j][i] = 1.0
            A[j+1][i] = -1.0
            b.append(-999.0 / scaling_matrix[i, i])
            b.append(-999.0 / scaling_matrix[i, i])
            j = j + 2

        # The average domain translation parameters.
        if cdp.params[i] in ['ave_pos_x', 'ave_pos_y', 'ave_pos_z']:
            # -500 <= ave_pos_i <= 500.
            A.append(zero_array * 0.0)
            A.append(zero_array * 0.0)
            A[j][i] = 1.0
            A[j+1][i] = -1.0
            b.append(-500.0 / scaling_matrix[i, i])
            b.append(-500.0 / scaling_matrix[i, i])
            j = j + 2

        # The cone opening angles and sigma_max.
        if cdp.params[i] in ['cone_theta', 'cone_theta_x', 'cone_theta_y', 'cone_sigma_max']:
            # 0 <= theta <= pi.
            A.append(zero_array * 0.0)
            A.append(zero_array * 0.0)
            A[j][i] = 1.0
            A[j+1][i] = -1.0
            b.append(0.0)
            b.append(-pi / scaling_matrix[i, i])
            j = j + 2

            # The pseudo-ellipse restriction (theta_x <= theta_y).
            if cdp.params[i] == 'cone_theta_y':
                for m in range(n):
                    if cdp.params[m] == 'cone_theta_x':
                        A.append(zero_array * 0.0)
                        A[j][i] = 1.0
                        A[j][m] = -1.0
                        b.append(0.0)
                        j = j + 1


        # The order parameter.
        if cdp.params[i] == 'cone_s1':
            # -0.125 <= S <= 1.
            A.append(zero_array * 0.0)
            A.append(zero_array * 0.0)
            A[j][i] = 1.0
            A[j+1][i] = -1.0
            b.append(-0.125 / scaling_matrix[i, i])
            b.append(-1 / scaling_matrix[i, i])
            j = j + 2

    # Convert to numpy data structures.
    A = array(A, float64)
    b = array(b, float64)

    # No constraints are present.
    if len(A) == 0:
        A = None
        b = None

    # Return the constraint objects.
    return A, b


def param_num():
    """Determine the number of parameters in the model.

    @return:    The number of model parameters.
    @rtype:     int
    """

    # Update the model, just in case.
    update_model(verbosity=0)

    # Simple parameter list count.
    return len(cdp.params)


def update_model(verbosity=1):
    """Update the model parameters as necessary.

    @keyword verbosity: If this value is greater than zero, then a number of printouts will occur.
    @type verbosity:    int
    """
<<<<<<< HEAD

    # Printout.
    if verbosity:
        print("Reinitialising the list of model parameters:")
=======
>>>>>>> 312e8194

    # Re-initialise the list of model parameters.
    cdp.params = []
    updated = []

    # The pivot parameters.
    if verbosity:
        print("    - pivot parameters.")
    if not pivot_fixed():
        updated.append("pivot parameters")
        cdp.params.append('pivot_x')
        cdp.params.append('pivot_y')
        cdp.params.append('pivot_z')

    # The 2nd pivot point parameters - the minimum inter rotor axis distance.
    if cdp.model in [MODEL_DOUBLE_ROTOR]:
<<<<<<< HEAD
        cdp.params.append('pivot_disp')

    # The average domain position translation parameters.
    if verbosity:
        print("    - average domain position.")
=======
        updated.append("pivot parameters")
        cdp.params.append('pivot_disp')

    # The average domain position translation parameters.
    updated.append("average domain position")
>>>>>>> 312e8194
    cdp.params.append('ave_pos_x')
    cdp.params.append('ave_pos_y')
    cdp.params.append('ave_pos_z')

    # The tensor rotation, or average domain position.
    if cdp.model not in MODEL_LIST_FREE_ROTORS:
        cdp.params.append('ave_pos_alpha')
    cdp.params.append('ave_pos_beta')
    cdp.params.append('ave_pos_gamma')

    # Frame order eigenframe - the full frame.
<<<<<<< HEAD
    if verbosity:
        print("    - frame order eigenframe.")
    if cdp.model in MODEL_LIST_PSEUDO_ELLIPSE + [MODEL_DOUBLE_ROTOR]:
=======
    if cdp.model in MODEL_LIST_PSEUDO_ELLIPSE + [MODEL_DOUBLE_ROTOR]:
        updated.append("frame order eigenframe")
>>>>>>> 312e8194
        cdp.params.append('eigen_alpha')
        cdp.params.append('eigen_beta')
        cdp.params.append('eigen_gamma')

    # Frame order eigenframe - the isotropic cone axis.
    if cdp.model in MODEL_LIST_ISO_CONE:
<<<<<<< HEAD
=======
        updated.append("frame order eigenframe")
>>>>>>> 312e8194
        cdp.params.append('axis_theta')
        cdp.params.append('axis_phi')

    # Frame order eigenframe - the rotor axis alpha angle.
    if cdp.model in [MODEL_ROTOR, MODEL_FREE_ROTOR]:
<<<<<<< HEAD
        cdp.params.append('axis_alpha')

    # Cone parameters - pseudo-elliptic cone parameters.
    if verbosity:
        print("    - cone opening half-angles.")
    if cdp.model in MODEL_LIST_PSEUDO_ELLIPSE:
=======
        updated.append("frame order eigenframe")
        cdp.params.append('axis_alpha')

    # Cone parameters - pseudo-elliptic cone parameters.
    if cdp.model in MODEL_LIST_PSEUDO_ELLIPSE:
        updated.append("cone opening half-angles")
>>>>>>> 312e8194
        cdp.params.append('cone_theta_x')
        cdp.params.append('cone_theta_y')

    # Cone parameters - single isotropic angle or order parameter.
    if cdp.model in [MODEL_ISO_CONE, MODEL_ISO_CONE_TORSIONLESS]:
<<<<<<< HEAD
        cdp.params.append('cone_theta')
    if cdp.model in [MODEL_ISO_CONE_FREE_ROTOR]:
        cdp.params.append('cone_s1')

    # Cone parameters - torsion angle.
    if verbosity:
        print("    - cone torsion half-angles.")
    if cdp.model in [MODEL_DOUBLE_ROTOR, MODEL_ROTOR, MODEL_ISO_CONE, MODEL_PSEUDO_ELLIPSE]:
=======
        updated.append("cone opening half-angles")
        cdp.params.append('cone_theta')
    if cdp.model in [MODEL_ISO_CONE_FREE_ROTOR]:
        updated.append("cone order parameter")
        cdp.params.append('cone_s1')

    # Cone parameters - torsion angle.
    if cdp.model in [MODEL_DOUBLE_ROTOR, MODEL_ROTOR, MODEL_ISO_CONE, MODEL_PSEUDO_ELLIPSE]:
        updated.append("cone torsion half-angles")
>>>>>>> 312e8194
        cdp.params.append('cone_sigma_max')

    # Cone parameters - 2nd torsion angle.
    if cdp.model in [MODEL_DOUBLE_ROTOR]:
<<<<<<< HEAD
        cdp.params.append('cone_sigma_max_2')
=======
        updated.append("cone torsion half-angles")
        cdp.params.append('cone_sigma_max_2')

    # Printout.
    if verbosity:
        print("Reinitialising the list of model parameters:  %s" % unique_elements(updated))
>>>>>>> 312e8194
<|MERGE_RESOLUTION|>--- conflicted
+++ resolved
@@ -28,10 +28,7 @@
 
 # relax module imports.
 from lib.errors import RelaxError
-<<<<<<< HEAD
-=======
 from lib.list import unique_elements
->>>>>>> 312e8194
 from specific_analyses.frame_order.data import pivot_fixed
 from specific_analyses.frame_order.variables import MODEL_DOUBLE_ROTOR, MODEL_FREE_ROTOR, MODEL_ISO_CONE, MODEL_ISO_CONE_FREE_ROTOR, MODEL_ISO_CONE_TORSIONLESS, MODEL_LIST_FREE_ROTORS, MODEL_LIST_ISO_CONE, MODEL_LIST_PSEUDO_ELLIPSE, MODEL_PSEUDO_ELLIPSE, MODEL_ROTOR
 
@@ -284,21 +281,12 @@
     @keyword verbosity: If this value is greater than zero, then a number of printouts will occur.
     @type verbosity:    int
     """
-<<<<<<< HEAD
-
-    # Printout.
-    if verbosity:
-        print("Reinitialising the list of model parameters:")
-=======
->>>>>>> 312e8194
 
     # Re-initialise the list of model parameters.
     cdp.params = []
     updated = []
 
     # The pivot parameters.
-    if verbosity:
-        print("    - pivot parameters.")
     if not pivot_fixed():
         updated.append("pivot parameters")
         cdp.params.append('pivot_x')
@@ -307,19 +295,11 @@
 
     # The 2nd pivot point parameters - the minimum inter rotor axis distance.
     if cdp.model in [MODEL_DOUBLE_ROTOR]:
-<<<<<<< HEAD
-        cdp.params.append('pivot_disp')
-
-    # The average domain position translation parameters.
-    if verbosity:
-        print("    - average domain position.")
-=======
         updated.append("pivot parameters")
         cdp.params.append('pivot_disp')
 
     # The average domain position translation parameters.
     updated.append("average domain position")
->>>>>>> 312e8194
     cdp.params.append('ave_pos_x')
     cdp.params.append('ave_pos_y')
     cdp.params.append('ave_pos_z')
@@ -331,59 +311,31 @@
     cdp.params.append('ave_pos_gamma')
 
     # Frame order eigenframe - the full frame.
-<<<<<<< HEAD
-    if verbosity:
-        print("    - frame order eigenframe.")
-    if cdp.model in MODEL_LIST_PSEUDO_ELLIPSE + [MODEL_DOUBLE_ROTOR]:
-=======
     if cdp.model in MODEL_LIST_PSEUDO_ELLIPSE + [MODEL_DOUBLE_ROTOR]:
         updated.append("frame order eigenframe")
->>>>>>> 312e8194
         cdp.params.append('eigen_alpha')
         cdp.params.append('eigen_beta')
         cdp.params.append('eigen_gamma')
 
     # Frame order eigenframe - the isotropic cone axis.
     if cdp.model in MODEL_LIST_ISO_CONE:
-<<<<<<< HEAD
-=======
         updated.append("frame order eigenframe")
->>>>>>> 312e8194
         cdp.params.append('axis_theta')
         cdp.params.append('axis_phi')
 
     # Frame order eigenframe - the rotor axis alpha angle.
     if cdp.model in [MODEL_ROTOR, MODEL_FREE_ROTOR]:
-<<<<<<< HEAD
-        cdp.params.append('axis_alpha')
-
-    # Cone parameters - pseudo-elliptic cone parameters.
-    if verbosity:
-        print("    - cone opening half-angles.")
-    if cdp.model in MODEL_LIST_PSEUDO_ELLIPSE:
-=======
         updated.append("frame order eigenframe")
         cdp.params.append('axis_alpha')
 
     # Cone parameters - pseudo-elliptic cone parameters.
     if cdp.model in MODEL_LIST_PSEUDO_ELLIPSE:
         updated.append("cone opening half-angles")
->>>>>>> 312e8194
         cdp.params.append('cone_theta_x')
         cdp.params.append('cone_theta_y')
 
     # Cone parameters - single isotropic angle or order parameter.
     if cdp.model in [MODEL_ISO_CONE, MODEL_ISO_CONE_TORSIONLESS]:
-<<<<<<< HEAD
-        cdp.params.append('cone_theta')
-    if cdp.model in [MODEL_ISO_CONE_FREE_ROTOR]:
-        cdp.params.append('cone_s1')
-
-    # Cone parameters - torsion angle.
-    if verbosity:
-        print("    - cone torsion half-angles.")
-    if cdp.model in [MODEL_DOUBLE_ROTOR, MODEL_ROTOR, MODEL_ISO_CONE, MODEL_PSEUDO_ELLIPSE]:
-=======
         updated.append("cone opening half-angles")
         cdp.params.append('cone_theta')
     if cdp.model in [MODEL_ISO_CONE_FREE_ROTOR]:
@@ -393,18 +345,13 @@
     # Cone parameters - torsion angle.
     if cdp.model in [MODEL_DOUBLE_ROTOR, MODEL_ROTOR, MODEL_ISO_CONE, MODEL_PSEUDO_ELLIPSE]:
         updated.append("cone torsion half-angles")
->>>>>>> 312e8194
         cdp.params.append('cone_sigma_max')
 
     # Cone parameters - 2nd torsion angle.
     if cdp.model in [MODEL_DOUBLE_ROTOR]:
-<<<<<<< HEAD
-        cdp.params.append('cone_sigma_max_2')
-=======
         updated.append("cone torsion half-angles")
         cdp.params.append('cone_sigma_max_2')
 
     # Printout.
     if verbosity:
-        print("Reinitialising the list of model parameters:  %s" % unique_elements(updated))
->>>>>>> 312e8194
+        print("Reinitialising the list of model parameters:  %s" % unique_elements(updated))