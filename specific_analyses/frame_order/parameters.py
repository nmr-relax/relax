###############################################################################
#                                                                             #
# Copyright (C) 2009-2014 Edward d'Auvergne                                   #
#                                                                             #
# This file is part of the program relax (http://www.nmr-relax.com).          #
#                                                                             #
# This program is free software: you can redistribute it and/or modify        #
# it under the terms of the GNU General Public License as published by        #
# the Free Software Foundation, either version 3 of the License, or           #
# (at your option) any later version.                                         #
#                                                                             #
# This program is distributed in the hope that it will be useful,             #
# but WITHOUT ANY WARRANTY; without even the implied warranty of              #
# MERCHANTABILITY or FITNESS FOR A PARTICULAR PURPOSE.  See the               #
# GNU General Public License for more details.                                #
#                                                                             #
# You should have received a copy of the GNU General Public License           #
# along with this program.  If not, see <http://www.gnu.org/licenses/>.       #
#                                                                             #
###############################################################################

# Module docstring.
"""Module for handling the frame order model parameters."""

# Python module imports.
from math import pi
from numpy import array, float64, identity, zeros

# relax module imports.
from specific_analyses.frame_order.data import pivot_fixed
from specific_analyses.frame_order.variables import MODEL_DOUBLE_ROTOR, MODEL_FREE_ROTOR, MODEL_ISO_CONE, MODEL_ISO_CONE_FREE_ROTOR, MODEL_ISO_CONE_TORSIONLESS, MODEL_LIST_FREE_ROTORS, MODEL_LIST_ISO_CONE, MODEL_LIST_PSEUDO_ELLIPSE, MODEL_PSEUDO_ELLIPSE, MODEL_ROTOR


def assemble_param_vector(sim_index=None):
    """Assemble and return the parameter vector.

    @return:            The parameter vector.
    @rtype:             numpy rank-1 array
    @keyword sim_index: The Monte Carlo simulation index.
    @type sim_index:    int
    """

    # Initialise.
    param_vect = []

    # Parameter name extension.
    ext = ''
    if sim_index != None:
        ext = '_sim'

    # Loop over all model parameters.
    for param_name in cdp.params:
        # Get the object.
        obj = getattr(cdp, param_name+ext)

        # Add it to the parameter vector.
        if sim_index == None:
            param_vect.append(obj)
        else:
            param_vect.append(obj[sim_index])

    # Return as a numpy array.
    return array(param_vect, float64)


<<<<<<< HEAD
def assemble_scaling_matrix(scaling=True):
    """Create and return the scaling matrix.

    @keyword scaling:       If False, then the identity matrix will be returned.
    @type scaling:          bool
    @return:                The square and diagonal scaling matrix.
    @rtype:                 numpy rank-2 array
    """

    # Initialise.
    scaling_matrix = identity(param_num(), float64)

    # Return the identity matrix.
    if not scaling:
        return scaling_matrix

    # Return the matrix.
    return scaling_matrix


=======
>>>>>>> 933b2c22
def linear_constraints(scaling_matrix=None):
    """Create the linear constraint matrices A and b.

    Standard notation
    =================

    The parameter constraints for the motional amplitude parameters are::

        0 <= theta <= pi,
        0 <= theta_x <= theta_y <= pi,
        -0.125 <= S <= 1,
        0 <= sigma_max <= pi,

    The pivot point parameter, domain position parameters, and eigenframe parameters are unconstrained.


    Matrix notation
    ===============

    In the notation A.x >= b, where A is an matrix of coefficients, x is an array of parameter values, and b is a vector of scalars, these inequality constraints are::

        | 1  0  0  0  0 |                        |   0    |
        |               |                        |        |
        |-1  0  0  0  0 |                        |  -pi   |
        |               |                        |        |
        | 0  1  0  0  0 |                        |   0    |
        |               |                        |        |
        | 0 -1  0  0  0 |     |   theta   |      |  -pi   |
        |               |     |           |      |        |
        | 0 -1  1  0  0 |     |  theta_x  |      |   0    |
        |               |     |           |      |        |
        | 0  0  1  0  0 |  .  |  theta_y  |  >=  |   0    |
        |               |     |           |      |        |
        | 0  0 -1  0  0 |     |    S      |      |  -pi   |
        |               |     |           |      |        |
        | 0  0  0  1  0 |     | sigma_max |      | -0.125 |
        |               |                        |        |
        | 0  0  0 -1  0 |                        |  -1    |
        |               |                        |        |
        | 0  0  0  0  1 |                        |   0    |
        |               |                        |        |
        | 0  0  0  0 -1 |                        |  -pi   |


    @keyword scaling_matrix:    The diagonal, square scaling matrix.
    @type scaling_matrix:       numpy rank-2 square matrix
    @return:                    The matrices A and b.
    @rtype:                     numpy rank-2 NxM array, numpy rank-1 N array
    """

    # Initialisation (0..j..m).
    A = []
    b = []
    n = param_num()
    zero_array = zeros(n, float64)
    i = 0
    j = 0

    # Loop over the parameters of the model.
    for i in range(n):
        # The cone opening angles and sigma_max.
        if cdp.params[i] in ['cone_theta', 'cone_theta_x', 'cone_theta_y', 'cone_sigma_max']:
            # 0 <= theta <= pi.
            A.append(zero_array * 0.0)
            A.append(zero_array * 0.0)
            A[j][i] = 1.0
            A[j+1][i] = -1.0
            b.append(0.0)
            b.append(-pi / scaling_matrix[i, i])
            j = j + 2

            # The pseudo-ellipse restriction (theta_x <= theta_y).
            if cdp.params[i] == 'cone_theta_y':
                for m in range(n):
                    if cdp.params[m] == 'cone_theta_x':
                        A.append(zero_array * 0.0)
                        A[j][i] = 1.0
                        A[j][m] = -1.0
                        b.append(0.0)
                        j = j + 1


        # The order parameter.
        if cdp.params[i] == 'cone_s1':
            # -0.125 <= S <= 1.
            A.append(zero_array * 0.0)
            A.append(zero_array * 0.0)
            A[j][i] = 1.0
            A[j+1][i] = -1.0
            b.append(-0.125 / scaling_matrix[i, i])
            b.append(-1 / scaling_matrix[i, i])
            j = j + 2

    # Convert to numpy data structures.
    A = array(A, float64)
    b = array(b, float64)

    # No constraints are present.
    if len(A) == 0:
        A = None
        b = None

    # Return the constraint objects.
    return A, b


def param_num():
    """Determine the number of parameters in the model.

    @return:    The number of model parameters.
    @rtype:     int
    """

    # Update the model, just in case.
    update_model()

    # Simple parameter list count.
    return len(cdp.params)


def update_model():
    """Update the model parameters as necessary."""

    # Re-initialise the list of model parameters.
    cdp.params = []

    # The pivot parameters.
    if not pivot_fixed():
        cdp.params.append('pivot_x')
        cdp.params.append('pivot_y')
        cdp.params.append('pivot_z')

    # The 2nd pivot point parameters - the minimum inter rotor axis distance.
    if cdp.model in [MODEL_DOUBLE_ROTOR]:
        cdp.params.append('pivot_disp')

    # The average domain position translation parameters.
    cdp.params.append('ave_pos_x')
    cdp.params.append('ave_pos_y')
    cdp.params.append('ave_pos_z')

    # The tensor rotation, or average domain position.
    if cdp.model not in MODEL_LIST_FREE_ROTORS:
        cdp.params.append('ave_pos_alpha')
    cdp.params.append('ave_pos_beta')
    cdp.params.append('ave_pos_gamma')

    # Frame order eigenframe - the full frame.
    if cdp.model in MODEL_LIST_PSEUDO_ELLIPSE + [MODEL_DOUBLE_ROTOR]:
        cdp.params.append('eigen_alpha')
        cdp.params.append('eigen_beta')
        cdp.params.append('eigen_gamma')

    # Frame order eigenframe - the isotropic cone axis.
    if cdp.model in MODEL_LIST_ISO_CONE:
        cdp.params.append('axis_theta')
        cdp.params.append('axis_phi')

    # Frame order eigenframe - the rotor axis alpha angle.
    if cdp.model in [MODEL_ROTOR, MODEL_FREE_ROTOR]:
        cdp.params.append('axis_alpha')

    # Cone parameters - pseudo-elliptic cone parameters.
    if cdp.model in MODEL_LIST_PSEUDO_ELLIPSE:
        cdp.params.append('cone_theta_x')
        cdp.params.append('cone_theta_y')

    # Cone parameters - single isotropic angle or order parameter.
    if cdp.model in [MODEL_ISO_CONE, MODEL_ISO_CONE_TORSIONLESS]:
        cdp.params.append('cone_theta')
    if cdp.model in [MODEL_ISO_CONE_FREE_ROTOR]:
        cdp.params.append('cone_s1')

    # Cone parameters - torsion angle.
    if cdp.model in [MODEL_DOUBLE_ROTOR, MODEL_ROTOR, MODEL_ISO_CONE, MODEL_PSEUDO_ELLIPSE]:
        cdp.params.append('cone_sigma_max')

    # Cone parameters - 2nd torsion angle.
    if cdp.model in [MODEL_DOUBLE_ROTOR]:
        cdp.params.append('cone_sigma_max_2')

    # Initialise the parameters in the current data pipe.
    for param in cdp.params:
        if not param in ['pivot_x', 'pivot_y', 'pivot_z'] and not hasattr(cdp, param):
            setattr(cdp, param, 0.0)<|MERGE_RESOLUTION|>--- conflicted
+++ resolved
@@ -63,29 +63,6 @@
     return array(param_vect, float64)
 
 
-<<<<<<< HEAD
-def assemble_scaling_matrix(scaling=True):
-    """Create and return the scaling matrix.
-
-    @keyword scaling:       If False, then the identity matrix will be returned.
-    @type scaling:          bool
-    @return:                The square and diagonal scaling matrix.
-    @rtype:                 numpy rank-2 array
-    """
-
-    # Initialise.
-    scaling_matrix = identity(param_num(), float64)
-
-    # Return the identity matrix.
-    if not scaling:
-        return scaling_matrix
-
-    # Return the matrix.
-    return scaling_matrix
-
-
-=======
->>>>>>> 933b2c22
 def linear_constraints(scaling_matrix=None):
     """Create the linear constraint matrices A and b.
 
