###############################################################################
#                                                                             #
# Copyright (C) 2009-2014 Edward d'Auvergne                                   #
#                                                                             #
# This file is part of the program relax (http://www.nmr-relax.com).          #
#                                                                             #
# This program is free software: you can redistribute it and/or modify        #
# it under the terms of the GNU General Public License as published by        #
# the Free Software Foundation, either version 3 of the License, or           #
# (at your option) any later version.                                         #
#                                                                             #
# This program is distributed in the hope that it will be useful,             #
# but WITHOUT ANY WARRANTY; without even the implied warranty of              #
# MERCHANTABILITY or FITNESS FOR A PARTICULAR PURPOSE.  See the               #
# GNU General Public License for more details.                                #
#                                                                             #
# You should have received a copy of the GNU General Public License           #
# along with this program.  If not, see <http://www.gnu.org/licenses/>.       #
#                                                                             #
###############################################################################

# Module docstring.
"""Module for the optimisation of the frame order models."""

# Python module imports.
from math import cos, pi
from minfx.generic import generic_minimise
from minfx.grid import grid_point_array
from numpy import arccos, array, dot, float64, ones, zeros
from numpy.linalg import inv, norm
from re import search
import sys
from warnings import warn

# relax module imports.
from lib.float import isNaN, isInf
from lib.errors import RelaxError, RelaxInfError, RelaxNaNError, RelaxNoPCSError, RelaxNoRDCError
from lib.geometry.angles import wrap_angles
from lib.order import order_parameters
from lib.periodic_table import periodic_table
from lib.physical_constants import dipolar_constant
from lib.warnings import RelaxWarning
from multi import Memo, Result_command, Slave_command
from pipe_control.interatomic import interatomic_loop
from pipe_control.mol_res_spin import return_spin, spin_loop
from pipe_control.rdc import check_rdcs
from pipe_control.structure.mass import pipe_centre_of_mass
from specific_analyses.frame_order.data import base_data_types, domain_moving, pivot_fixed, tensor_loop
<<<<<<< HEAD
from specific_analyses.frame_order.parameters import assemble_param_vector
from specific_analyses.frame_order.variables import MODEL_DOUBLE_ROTOR, MODEL_FREE_ROTOR, MODEL_RIGID, MODEL_ROTOR
from target_functions import frame_order
=======
from specific_analyses.frame_order.parameters import assemble_param_vector, assemble_scaling_matrix, linear_constraints
from specific_analyses.frame_order.variables import MODEL_DOUBLE_ROTOR, MODEL_FREE_ROTOR, MODEL_RIGID, MODEL_ROTOR
from target_functions.frame_order import Frame_order
>>>>>>> 496c960b


def grid_row(incs, lower, upper, dist_type=None, end_point=True):
    """Set up a row of the grid search for a given parameter.

    @param incs:        The number of increments.
    @type incs:         int
    @param lower:       The lower bounds.
    @type lower:        float
    @param upper:       The upper bounds.
    @type upper:        float
    @keyword dist_type: The spacing or distribution type between grid nodes.  If None, then a linear grid row is returned.  If 'acos', then an inverse cos distribution of points is returned (e.g. for uniform sampling in angular space).
    @type dist_type:    None or str
    @keyword end_point: A flag which if False will cause the end point to be removed.
    @type end_point:    bool
    @return:            The row of the grid.
    @rtype:             list of float
    """

    # Init.
    row = []

    # Linear grid.
    if dist_type == None:
        # Loop over the increments.
        for i in range(incs):
            # The row.
            row.append(lower + i * (upper - lower) / (incs - 1.0))

    # Inverse cos distribution.
    elif dist_type == 'acos':
        # Generate the increment values of v from cos(upper) to cos(lower).
        v = zeros(incs, float64)
        val = (cos(lower) - cos(upper)) / (incs - 1.0)
        for i in range(incs):
            v[-i-1] = cos(upper) + float(i) * val

        # Generate the distribution.
        row = arccos(v)

    # Remove the last point.
    if not end_point:
        row = row[:-1]

    # Return the row (as a list).
    return list(row)


def minimise_setup_atomic_pos(sim_index=None):
    """Set up the atomic position data structures for optimisation using PCSs and PREs as base data sets.

    @keyword sim_index: The index of the simulation to optimise.  This should be None if normal optimisation is desired.
    @type sim_index:    None or int
    @return:            The atomic positions (the first index is the spins, the second is the structures, and the third is the atomic coordinates) and the paramagnetic centre.
    @rtype:             numpy rank-3 array, numpy rank-1 array.
    """

    # Initialise.
    atomic_pos = []

    # Store the atomic positions.
    for spin, spin_id in spin_loop(selection=domain_moving(), return_id=True):
        # Skip deselected spins.
        if not spin.select:
            continue

        # Only use spins with alignment/paramagnetic data.
        if not hasattr(spin, 'pcs') and not hasattr(spin, 'pre'):
            continue

        # A single atomic position.
        if spin.pos.shape == (3,):
            atomic_pos.append(spin.pos)

        # A single model (rank-2 array of a single position).
        elif spin.pos.shape == (1, 3):
            atomic_pos.append(spin.pos[0])

        # Average multiple atomic positions.
        else:
            # First throw a warning to tell the user what is happening.
            if sim_index == None:
                warn(RelaxWarning("Averaging the %s atomic positions for the PCS for the spin '%s'." % (len(spin.pos), spin_id)))

            # The average position.
            ave_pos = zeros(3, float64)
            for i in range(len(spin.pos)):
                ave_pos += spin.pos[i]
            ave_pos = ave_pos / len(spin.pos)

            # Store.
            atomic_pos.append(ave_pos)

    # Convert to numpy objects.
    atomic_pos = array(atomic_pos, float64)

    # The paramagnetic centre.
    if not hasattr(cdp, 'paramagnetic_centre'):
        paramag_centre = zeros(3, float64)
    else:
        paramag_centre = array(cdp.paramagnetic_centre)

    # Return the data structures.
    return atomic_pos, paramag_centre


def minimise_setup_pcs(sim_index=None):
    """Set up the data structures for optimisation using PCSs as base data sets.

    @keyword sim_index: The index of the simulation to optimise.  This should be None if normal optimisation is desired.
    @type sim_index:    None or int
    @return:            The assembled data structures for using PCSs as the base data for optimisation.  These include:
                            - the PCS values.
                            - the unit vectors connecting the paramagnetic centre (the electron spin) to
                            - the PCS weight.
                            - the nuclear spin.
                            - the pseudocontact shift constants.
    @rtype:             tuple of (numpy rank-2 array, numpy rank-2 array, numpy rank-2 array, numpy rank-1 array, numpy rank-1 array)
    """

    # Data setup tests.
    if not hasattr(cdp, 'paramagnetic_centre'):
        raise RelaxError("The paramagnetic centre has not yet been specified.")
    if not hasattr(cdp, 'temperature'):
        raise RelaxError("The experimental temperatures have not been set.")
    if not hasattr(cdp, 'spectrometer_frq'):
        raise RelaxError("The spectrometer frequencies of the experiments have not been set.")

    # Initialise.
    pcs = []
    pcs_err = []
    pcs_weight = []
    temp = []
    frq = []

    # The PCS data.
    for i in range(len(cdp.align_ids)):
        # Alias the ID.
        align_id = cdp.align_ids[i]

        # Skip non-optimised data.
        if not opt_uses_align_data(align_id):
            continue

        # Append empty arrays to the PCS structures.
        pcs.append([])
        pcs_err.append([])
        pcs_weight.append([])

        # Get the temperature for the PCS constant.
        if align_id in cdp.temperature:
            temp.append(cdp.temperature[align_id])

        # The temperature must be given!
        else:
            raise RelaxError("The experimental temperature for the alignment ID '%s' has not been set." % align_id)

        # Get the spectrometer frequency in Tesla units for the PCS constant.
        if align_id in cdp.spectrometer_frq:
            frq.append(cdp.spectrometer_frq[align_id] * 2.0 * pi / periodic_table.gyromagnetic_ratio('1H'))

        # The frequency must be given!
        else:
            raise RelaxError("The spectrometer frequency for the alignment ID '%s' has not been set." % align_id)

        # Spin loop over the domain.
        j = 0
        for spin in spin_loop(selection=domain_moving()):
            # Skip deselected spins.
            if not spin.select:
                continue

            # Skip spins without PCS data.
            if not hasattr(spin, 'pcs'):
                continue

            # Append the PCSs to the list.
            if align_id in spin.pcs:
                if sim_index != None:
                    pcs[-1].append(spin.pcs_sim[align_id][sim_index])
                else:
                    pcs[-1].append(spin.pcs[align_id])
            else:
                pcs[-1].append(None)

            # Append the PCS errors.
            if hasattr(spin, 'pcs_err') and align_id in spin.pcs_err:
                pcs_err[-1].append(spin.pcs_err[align_id])
            else:
                pcs_err[-1].append(None)

            # Append the weight.
            if hasattr(spin, 'pcs_weight') and align_id in spin.pcs_weight:
                pcs_weight[-1].append(spin.pcs_weight[align_id])
            else:
                pcs_weight[-1].append(1.0)

            # Spin index.
            j = j + 1

    # Convert to numpy objects.
    pcs = array(pcs, float64)
    pcs_err = array(pcs_err, float64)
    pcs_weight = array(pcs_weight, float64)

    # Convert the PCS from ppm to no units.
    pcs = pcs * 1e-6
    pcs_err = pcs_err * 1e-6

    # Return the data structures.
    return pcs, pcs_err, pcs_weight, temp, frq


def minimise_setup_rdcs(sim_index=None):
    """Set up the data structures for optimisation using RDCs as base data sets.

    @keyword sim_index: The index of the simulation to optimise.  This should be None if normal optimisation is desired.
    @type sim_index:    None or int
    @return:            The assembled data structures for using RDCs as the base data for optimisation.  These include:
                            - rdc, the RDC values.
                            - rdc_err, the RDC errors.
                            - rdc_weight, the RDC weights.
                            - vectors, the interatomic vectors.
                            - rdc_const, the dipolar constants.
                            - absolute, the absolute value flags (as 1's and 0's).
    @rtype:             tuple of (numpy rank-2 array, numpy rank-2 array, numpy rank-2 array, numpy rank-3 array, numpy rank-2 array, numpy rank-2 array)
    """

    # Initialise.
    rdc = []
    rdc_err = []
    rdc_weight = []
    unit_vect = []
    rdc_const = []
    absolute = []

    # The unit vectors and RDC constants.
    for interatom in interatomic_loop(selection1=domain_moving()):
        # RDC checks.
        if not check_rdcs(interatom):
            continue

        # Get the spins.
        spin1 = return_spin(interatom.spin_id1)
        spin2 = return_spin(interatom.spin_id2)

        # A single unit vector.
        if interatom.vector.shape == (3,):
            unit_vect.append(interatom.vector)

        # Average multiple unit vectors.
        else:
            # First throw a warning to tell the user what is happening.
            if sim_index == None:
                warn(RelaxWarning("Averaging the %s unit vectors for the RDC for the spin pair '%s' and '%s'." % (len(interatom.vector), interatom.spin_id1, interatom.spin_id2)))

            # The average position.
            ave_vector = zeros(3, float64)
            for i in range(len(interatom.vector)):
                ave_vector += interatom.vector[i]

            # Store.
            unit_vect.append(ave_vector)

        # Normalise (to be sure).
        unit_vect[-1] = unit_vect[-1] / norm(unit_vect[-1])

        # Gyromagnetic ratios.
        g1 = periodic_table.gyromagnetic_ratio(spin1.isotope)
        g2 = periodic_table.gyromagnetic_ratio(spin2.isotope)

        # Calculate the RDC dipolar constant (in Hertz, and the 3 comes from the alignment tensor), and append it to the list.
        rdc_const.append(3.0/(2.0*pi) * dipolar_constant(g1, g2, interatom.r))

    # Fix the unit vector data structure.
    num = None
    for rdc_index in range(len(unit_vect)):
        # Number of vectors.
        if num == None:
            if unit_vect[rdc_index] != None:
                num = len(unit_vect[rdc_index])
            continue

        # Check.
        if unit_vect[rdc_index] != None and len(unit_vect[rdc_index]) != num:
            raise RelaxError("The number of interatomic vectors for all no match:\n%s" % unit_vect)

    # Missing unit vectors.
    if num == None:
        raise RelaxError("No interatomic vectors could be found.")

    # Update None entries.
    for i in range(len(unit_vect)):
        if unit_vect[i] == None:
            unit_vect[i] = [[None, None, None]]*num

    # The RDC data.
    for i in range(len(cdp.align_ids)):
        # Alias the ID.
        align_id = cdp.align_ids[i]

        # Skip non-optimised data.
        if not opt_uses_align_data(align_id):
            continue

        # Append empty arrays to the RDC structures.
        rdc.append([])
        rdc_err.append([])
        rdc_weight.append([])
        absolute.append([])

        # Interatom loop over the domain.
        for interatom in interatomic_loop(domain_moving()):
            # Get the spins.
            spin1 = return_spin(interatom.spin_id1)
            spin2 = return_spin(interatom.spin_id2)

            # Skip deselected spins.
            if not spin1.select or not spin2.select:
                continue

            # Only use interatomic data containers with RDC and vector data.
            if not hasattr(interatom, 'rdc') or not hasattr(interatom, 'vector'):
                continue

            # Defaults of None.
            value = None
            error = None

            # Pseudo-atom set up.
            if (hasattr(spin1, 'members') or hasattr(spin2, 'members')) and align_id in interatom.rdc:
                raise RelaxError("Psuedo-atoms are currently not supported for the frame order analysis.")

            # Normal set up.
            elif align_id in interatom.rdc:
                # The RDC.
                if sim_index != None:
                    value = interatom.rdc_sim[align_id][sim_index]
                else:
                    value = interatom.rdc[align_id]

                # The error.
                if hasattr(interatom, 'rdc_err') and align_id in interatom.rdc_err:
                    error = interatom.rdc_err[align_id]

            # Append the RDCs to the list.
            rdc[-1].append(value)

            # Append the RDC errors.
            rdc_err[-1].append(error)

            # Append the weight.
            if hasattr(interatom, 'rdc_weight') and align_id in interatom.rdc_weight:
                rdc_weight[-1].append(interatom.rdc_weight[align_id])
            else:
                rdc_weight[-1].append(1.0)

            # Append the absolute value flag.
            if hasattr(interatom, 'absolute_rdc') and align_id in interatom.absolute_rdc:
                absolute[-1].append(interatom.absolute_rdc[align_id])
            else:
                absolute[-1].append(False)

    # Convert to numpy objects.
    rdc = array(rdc, float64)
    rdc_err = array(rdc_err, float64)
    rdc_weight = array(rdc_weight, float64)
    unit_vect = array(unit_vect, float64)
    rdc_const = array(rdc_const, float64)
    absolute = array(absolute, float64)

    # Return the data structures.
    return rdc, rdc_err, rdc_weight, unit_vect, rdc_const, absolute


def minimise_setup_tensors(sim_index=None):
    """Set up the data structures for optimisation using alignment tensors as base data sets.

    @keyword sim_index: The simulation index.  This should be None if normal optimisation is desired.
    @type sim_index:    None or int
    @return:            The assembled data structures for using alignment tensors as the base data for optimisation.  These include:
                            - full_tensors, the full tensors as concatenated arrays.
                            - full_err, the full tensor errors as concatenated arrays.
                            - full_in_ref_frame, the flags specifying if the tensor is the full or reduced tensor in the non-moving reference domain.
    @rtype:             tuple of 3 numpy nx5D, rank-1 arrays
    """

    # Checks.
    if not hasattr(cdp, 'ref_domain'):
        raise RelaxError("The reference domain has not been set up.")
    if not hasattr(cdp.align_tensors, 'reduction'):
        raise RelaxError("The tensor reductions have not been specified.")
    for i, tensor in tensor_loop():
        if not hasattr(tensor, 'domain'):
            raise RelaxError("The domain that the '%s' tensor is attached to has not been set" % tensor.name)

    # Initialise.
    n = len(cdp.align_tensors.reduction)
    full_tensors = zeros(n*5, float64)
    full_err = ones(n*5, float64) * 1e-5
    full_in_ref_frame = zeros(n, float64)

    # Loop over the full tensors.
    for i, tensor in tensor_loop(red=False):
        # The full tensor.
        full_tensors[5*i + 0] = tensor.Axx
        full_tensors[5*i + 1] = tensor.Ayy
        full_tensors[5*i + 2] = tensor.Axy
        full_tensors[5*i + 3] = tensor.Axz
        full_tensors[5*i + 4] = tensor.Ayz

        # The full tensor corresponds to the frame of reference.
        if cdp.ref_domain == tensor.domain:
            full_in_ref_frame[i] = 1

        # The full tensor errors.
        if hasattr(tensor, 'Axx_err'):
            full_err[5*i + 0] = tensor.Axx_err
            full_err[5*i + 1] = tensor.Ayy_err
            full_err[5*i + 2] = tensor.Axy_err
            full_err[5*i + 3] = tensor.Axz_err
            full_err[5*i + 4] = tensor.Ayz_err

    # Return the data structures.
    return full_tensors, full_err, full_in_ref_frame


def opt_uses_align_data(align_id=None):
    """Determine if the PCS or RDC data for the given alignment ID is needed for optimisation.

    @keyword align_id:  The optional alignment ID string.
    @type align_id:     str
    @return:            True if alignment data is to be used for optimisation, False otherwise.
    @rtype:             bool
    """

    # No alignment IDs.
    if not hasattr(cdp, 'align_ids'):
        return False

    # Convert the align IDs to an array, or take all IDs.
    if align_id:
        align_ids = [align_id]
    else:
        align_ids = cdp.align_ids

    # Check the PCS and RDC.
    for align_id in align_ids:
        if opt_uses_pcs(align_id) or opt_uses_rdc(align_id):
            return True

    # No alignment data is used for optimisation.
    return False


def opt_uses_pcs(align_id):
    """Determine if the PCS data for the given alignment ID is needed for optimisation.

    @param align_id:    The alignment ID string.
    @type align_id:     str
    @return:            True if the PCS data is to be used for optimisation, False otherwise.
    @rtype:             bool
    """

    # No alignment IDs.
    if not hasattr(cdp, 'pcs_ids'):
        return False

    # No PCS data for the alignment.
    if align_id not in cdp.pcs_ids:
        return False

    # The PCS data is to be used for optimisation.
    return True


def opt_uses_rdc(align_id):
    """Determine if the RDC data for the given alignment ID is needed for optimisation.

    @param align_id:    The alignment ID string.
    @type align_id:     str
    @return:            True if the RDC data is to be used for optimisation, False otherwise.
    @rtype:             bool
    """

    # No alignment IDs.
    if not hasattr(cdp, 'rdc_ids'):
        return False

    # No RDC data for the alignment.
    if align_id not in cdp.rdc_ids:
        return False

    # The RDC data is to be used for optimisation.
    return True


def store_bc_data(A_5D_bc=None, pcs_theta=None, rdc_theta=None):
    """Store the back-calculated data.

    @keyword A_5D_bc:       The reduced back-calculated alignment tensors from the target function.
    @type A_5D_bc:          numpy float64 array
    @keyword pcs_theta:     The back calculated PCS values from the target function.
    @type pcs_theta:        numpy float64 array
    @keyword rdc_theta:     The back calculated RDC values from the target function.
    @type rdc_theta:        numpy float64 array
    """

    # Loop over the reduced tensors.
    for i, tensor in tensor_loop(red=True):
        # Store the values.
        tensor.set(param='Axx', value=A_5D_bc[5*i + 0])
        tensor.set(param='Ayy', value=A_5D_bc[5*i + 1])
        tensor.set(param='Axy', value=A_5D_bc[5*i + 2])
        tensor.set(param='Axz', value=A_5D_bc[5*i + 3])
        tensor.set(param='Ayz', value=A_5D_bc[5*i + 4])

    # The RDC data.
    for i in range(len(cdp.align_ids)):
        # The alignment ID.
        align_id = cdp.align_ids[i]

        # Data flags
        rdc_flag = False
        if hasattr(cdp, 'rdc_ids') and align_id in cdp.rdc_ids:
            rdc_flag = True
        pcs_flag = False
        if hasattr(cdp, 'pcs_ids') and align_id in cdp.pcs_ids:
            pcs_flag = True

        # Spin loop over the domain.
        pcs_index = 0
        for spin in spin_loop(domain_moving()):
            # Skip deselected spins.
            if not spin.select:
                continue

            # Spins with PCS data.
            if pcs_flag and hasattr(spin, 'pcs'):
                # Initialise the data structure.
                if not hasattr(spin, 'pcs_bc'):
                    spin.pcs_bc = {}

                # Store the back-calculated value (in ppm).
                spin.pcs_bc[align_id] = pcs_theta[i, pcs_index] * 1e6

                # Increment the index.
                pcs_index += 1

        # Interatomic data container loop.
        rdc_index = 0
        for interatom in interatomic_loop(domain_moving()):
            # RDC checks.
            if not check_rdcs(interatom):
                continue

            # Initialise the data structure.
            if not hasattr(interatom, 'rdc_bc'):
                interatom.rdc_bc = {}

            # Store the back-calculated value.
            interatom.rdc_bc[align_id] = rdc_theta[i, rdc_index]

            # Increment the index.
            rdc_index += 1


def target_fn_setup(sim_index=None, verbosity=1, scaling_matrix=None):
    """Initialise the target function for optimisation or direct calculation.

    @keyword sim_index:         The index of the simulation to optimise.  This should be None if normal optimisation is desired.
    @type sim_index:            None or int
    @keyword verbosity:         The amount of information to print.  The higher the value, the greater the verbosity.
    @type verbosity:            int
    @keyword scaling_matrix:    The diagonal and square scaling matrices.
    @type scaling_matrix:       numpy rank-2, float64 array or None
    """

    # Assemble the parameter vector.
    param_vector = assemble_param_vector(sim_index=sim_index)

    # Determine the base data types (RDCs and/or PCSs).
    data_types = base_data_types()

    # Diagonal scaling.
    if scaling_matrix != None and len(param_vector):
        param_vector = dot(inv(scaling_matrix), param_vector)

    # Get the data structures for optimisation using the tensors as base data sets.
    full_tensors, full_tensor_err, full_in_ref_frame = minimise_setup_tensors(sim_index)

    # Get the data structures for optimisation using PCSs as base data sets.
    pcs, pcs_err, pcs_weight, temp, frq = None, None, None, None, None
    if 'pcs' in data_types:
        pcs, pcs_err, pcs_weight, temp, frq = minimise_setup_pcs(sim_index=sim_index)

    # Get the data structures for optimisation using RDCs as base data sets.
    rdcs, rdc_err, rdc_weight, rdc_vect, rdc_const, absolute_rdc = None, None, None, None, None, None
    if 'rdc' in data_types:
        rdcs, rdc_err, rdc_weight, rdc_vect, rdc_const, absolute_rdc = minimise_setup_rdcs(sim_index=sim_index)

    # Data checks.
    if pcs != None and not len(pcs):
        raise RelaxNoPCSError
    if rdcs != None and not len(rdcs):
        raise RelaxNoRDCError

    # Get the atomic_positions.
    atomic_pos, paramag_centre = None, None
    if 'pcs' in data_types or 'pre' in data_types:
        atomic_pos, paramag_centre = minimise_setup_atomic_pos(sim_index=sim_index)

    # The fixed pivot point.
    pivot = None
    if hasattr(cdp, 'pivot_x'):
        pivot = array([cdp.pivot_x, cdp.pivot_y, cdp.pivot_z])

    # Pivot optimisation.
    pivot_opt = True
    if pivot_fixed():
        pivot_opt = False

    # The number of integration points.
    if not hasattr(cdp, 'num_int_pts'):
        cdp.num_int_pts = 200000

    # The centre of mass of the moving domain - to use as the centroid for the average domain position rotation.
    ave_pos_pivot = pipe_centre_of_mass(atom_id=domain_moving(), verbosity=0)
<<<<<<< HEAD
    if verbosity:
        print("The average domain rotation centroid, taken as the CoM of all spins loaded for the moving domain, is at:\n    %s" % list(ave_pos_pivot))
=======
>>>>>>> 496c960b

    # The centre of mass, for use in the rotor models.
    com = None
    if cdp.model in [MODEL_ROTOR, MODEL_FREE_ROTOR, MODEL_DOUBLE_ROTOR]:
        # The centre of mass of all objects in the data pipe.
        com = pipe_centre_of_mass(verbosity=0)
        com = array(com, float64)

<<<<<<< HEAD
        # Printout.
        if verbosity:
            print("The centre of mass reference coordinate for the rotor models is at:\n    %s" % list(com))

    # Print outs.
    if sim_index == None:
        if cdp.model != MODEL_RIGID:
            sys.stdout.write("Numerical integration via the quasi-random Sobol' sequence.\n")
            sys.stdout.write("Number of integration points: %s\n" % cdp.num_int_pts)
=======
    # Information printout.
    if verbosity and sim_index == None:
        sys.stdout.write("The average domain rotation centroid, taken as the CoM of the atoms defined as the moving domain, is:\n    %s\n" % list(ave_pos_pivot))
        if com != None:
            sys.stdout.write("The centre of mass reference coordinate for the rotor models is:\n    %s\n" % list(com))
        if cdp.model != MODEL_RIGID:
            sys.stdout.write("Numerical integration:  Quasi-random Sobol' sequence.\n")
            sys.stdout.write("Number of integration points:  %s\n" % cdp.num_int_pts)
>>>>>>> 496c960b
        base_data = []
        if rdcs != None and len(rdcs):
            base_data.append("RDCs")
        if pcs != None and len(pcs):
            base_data.append("PCSs")
        sys.stdout.write("Base data: %s\n" % repr(base_data))
<<<<<<< HEAD

    # Set up the optimisation function.
    target = frame_order.Frame_order(model=cdp.model, init_params=param_vector, full_tensors=full_tensors, full_in_ref_frame=full_in_ref_frame, rdcs=rdcs, rdc_errors=rdc_err, rdc_weights=rdc_weight, rdc_vect=rdc_vect, dip_const=rdc_const, pcs=pcs, pcs_errors=pcs_err, pcs_weights=pcs_weight, atomic_pos=atomic_pos, temp=temp, frq=frq, paramag_centre=paramag_centre, scaling_matrix=scaling_matrix, com=com, ave_pos_pivot=ave_pos_pivot, pivot=pivot, pivot_opt=pivot_opt, num_int_pts=cdp.num_int_pts)

    # Return the data.
    return target, param_vector
=======
        sys.stdout.write("\n")

    # Return the data.
    return param_vector, full_tensors, full_in_ref_frame, rdcs, rdc_err, rdc_weight, rdc_vect, rdc_const, pcs, pcs_err, pcs_weight, atomic_pos, temp, frq, paramag_centre, com, ave_pos_pivot, pivot, pivot_opt
>>>>>>> 496c960b


def unpack_opt_results(results, scaling_matrix=None, sim_index=None):
    """Unpack and store the Frame Order optimisation results.

    @param results:             The results tuple returned by the minfx generic_minimise() function.
    @type results:              tuple
    @keyword scaling_matrix:    The diagonal and square scaling matrices.
    @type scaling_matrix:       numpy rank-2, float64 array or None
    @keyword sim_index:         The index of the simulation to optimise.  This should be None for normal optimisation.
    @type sim_index:            None or int
     """

    # Disassemble the results.
    if len(results) == 4:    # Grid search.
        param_vector, func, iter_count, warning = results
        f_count = iter_count
        g_count = 0.0
        h_count = 0.0
    else:
        param_vector, func, iter_count, f_count, g_count, h_count, warning = results

    # Catch infinite chi-squared values.
    if isInf(func):
        raise RelaxInfError('chi-squared')

    # Catch chi-squared values of NaN.
    if isNaN(func):
        raise RelaxNaNError('chi-squared')

    # Scaling.
    if scaling_matrix != None:
        param_vector = dot(scaling_matrix, param_vector)

    # The parameters to wrap.
    wrap = [
        'ave_pos_alpha',
        'ave_pos_beta',
        'ave_pos_gamma',
        'eigen_alpha',
        'eigen_beta',
        'eigen_gamma',
        'axis_theta',
        'axis_phi'
    ]

    # Monte Carlo simulation data structures.
    if sim_index != None:
        # Loop over the parameters.
        for i in range(len(cdp.params)):
            # Angle wrapping around the real value.
            if cdp.params[i] in wrap or cdp.params[i] == 'axis_alpha':
                val = getattr(cdp, cdp.params[i])
                param_vector[i] = wrap_angles(param_vector[i], val-pi, val+pi)

            # Store the value.
            obj = getattr(cdp, cdp.params[i]+'_sim')
            obj[sim_index] = param_vector[i]

            # Order parameter to angle conversion.
            if cdp.params[i] == 'cone_s1':
                cdp.cone_theta_sim[sim_index] = order_parameters.iso_cone_S_to_theta(param_vector[i])

        # Optimisation stats.
        cdp.chi2_sim[sim_index] = func
        cdp.iter_sim[sim_index] = iter_count
        cdp.f_count_sim[sim_index] = f_count
        cdp.g_count_sim[sim_index] = g_count
        cdp.h_count_sim[sim_index] = h_count
        cdp.warning_sim[sim_index] = warning

    # Normal data structures.
    else:
        # Loop over the parameters.
        for i in range(len(cdp.params)):
            # Angle wrapping.
            if cdp.params[i] in wrap:
                param_vector[i] = wrap_angles(param_vector[i], 0.0, 2.0*pi)
            if cdp.params[i] == 'axis_alpha':
                param_vector[i] = wrap_angles(param_vector[i], -pi, pi)

            # Store the value.
            setattr(cdp, cdp.params[i], param_vector[i])

            # Order parameter to angle conversion.
            if cdp.params[i] == 'cone_s1':
                cdp.cone_theta = order_parameters.iso_cone_S_to_theta(param_vector[i])

        # Optimisation stats.
        cdp.chi2 = func
        cdp.iter = iter_count
        cdp.f_count = f_count
        cdp.g_count = g_count
        cdp.h_count = h_count
        cdp.warning = warning



class Frame_order_memo(Memo):
    """The frame order memo class."""

    def __init__(self, spins=None, spin_ids=None, sim_index=None, scaling_matrix=None, verbosity=None, scaling=False):
        """Initialise the relaxation dispersion memo class.

        This is used for handling the optimisation results returned from a slave processor.  It runs on the master processor and is used to store data which is passed to the slave processor and then passed back to the master via the results command.


        @keyword spins:             The list of spin data container for the cluster.  If this argument is supplied, then the spin_id argument will be ignored.
        @type spins:                list of SpinContainer instances
        @keyword spin_ids:          The spin ID strings for the cluster.
        @type spin_ids:             list of str
        @keyword sim_index:         The optional MC simulation index.
        @type sim_index:            int
        @keyword scaling_matrix:    The diagonal, square scaling matrix.
        @type scaling_matrix:       numpy diagonal matrix
        @keyword verbosity:         The verbosity level.  This is used by the result command returned to the master for printouts.
        @type verbosity:            int
        @keyword scaling:           If True, diagonal scaling is enabled during optimisation to allow the problem to be better conditioned.
        @type scaling:              bool
        """

        # Execute the base class __init__() method.
        super(Frame_order_memo, self).__init__()

        # Store the arguments.
        self.spins = spins
        self.spin_ids = spin_ids
        self.sim_index = sim_index
        self.scaling_matrix = scaling_matrix
        self.scaling = scaling



class Frame_order_minimise_command(Slave_command):
    """Command class for relaxation dispersion optimisation on the slave processor."""

    def __init__(self, min_algor=None, min_options=None, func_tol=None, grad_tol=None, max_iterations=None, scaling_matrix=None, constraints=False, sim_index=None,verbosity=None):
        """Initialise the base class, storing all the master data to be sent to the slave processor.

        This method is run on the master processor whereas the run() method is run on the slave processor.

        @keyword min_algor:         The minimisation algorithm to use.
        @type min_algor:            str
        @keyword min_options:       An array of options to be used by the minimisation algorithm.
        @type min_options:          array of str
        @keyword func_tol:          The function tolerance which, when reached, terminates optimisation.  Setting this to None turns of the check.
        @type func_tol:             None or float
        @keyword grad_tol:          The gradient tolerance which, when reached, terminates optimisation.  Setting this to None turns of the check.
        @type grad_tol:             None or float
        @keyword max_iterations:    The maximum number of iterations for the algorithm.
        @type max_iterations:       int
        @keyword constraints:       If True, constraints are used during optimisation.
        @type constraints:          bool
        @keyword sim_index:         The index of the simulation to optimise.  This should be None if normal optimisation is desired.
        @type sim_index:            None or int
        @keyword scaling_matrix:    The diagonal, square scaling matrix.
        @type scaling_matrix:       numpy diagonal matrix
        """

        # Store some arguments.
        self.min_algor = min_algor
        self.min_options = min_options
        self.func_tol = func_tol
        self.grad_tol = grad_tol
        self.max_iterations = max_iterations
        self.verbosity = verbosity
        self.scaling_matrix = scaling_matrix

        # Alias some data to be sent to the slave.
        self.model = cdp.model
        self.num_int_pts = cdp.num_int_pts

        # Set up and store the data structures for the target function.
        self.param_vector, self.full_tensors, self.full_in_ref_frame, self.rdcs, self.rdc_err, self.rdc_weight, self.rdc_vect, self.rdc_const, self.pcs, self.pcs_err, self.pcs_weight, self.atomic_pos, self.temp, self.frq, self.paramag_centre, self.com, self.ave_pos_pivot, self.pivot, self.pivot_opt = target_fn_setup(sim_index=sim_index, verbosity=verbosity)

        # Linear constraints.
        self.A, self.b = None, None
        if constraints:
            # Obtain the constraints.
            self.A, self.b = linear_constraints(scaling_matrix=scaling_matrix)

            # Constraint flag set but no constraints present.
            if self.A == None:
                if verbosity:
                    warn(RelaxWarning("The '%s' model parameters are not constrained, turning the linear constraint algorithm off." % cdp.model))

                # Pop out the log barrier algorithm.
                if self.min_algor == 'Log barrier':
                    self.min_algor = self.min_options[0]
                    self.min_options = self.min_options[1:]


    def run(self, processor, completed):
        """Set up and perform the optimisation."""

        # Set up the optimisation target function class.
        target_fn = Frame_order(model=self.model, init_params=self.param_vector, full_tensors=self.full_tensors, full_in_ref_frame=self.full_in_ref_frame, rdcs=self.rdcs, rdc_errors=self.rdc_err, rdc_weights=self.rdc_weight, rdc_vect=self.rdc_vect, dip_const=self.rdc_const, pcs=self.pcs, pcs_errors=self.pcs_err, pcs_weights=self.pcs_weight, atomic_pos=self.atomic_pos, temp=self.temp, frq=self.frq, paramag_centre=self.paramag_centre, scaling_matrix=self.scaling_matrix, com=self.com, ave_pos_pivot=self.ave_pos_pivot, pivot=self.pivot, pivot_opt=self.pivot_opt, num_int_pts=self.num_int_pts)

        # Grid search.
        if search('^[Gg]rid', self.min_algor):
            results = grid_point_array(func=target_fn.func, args=(), points=self.min_options, verbosity=self.verbosity)

        # Minimisation.
        else:
            results = generic_minimise(func=target_fn.func, args=(), x0=self.param_vector, min_algor=self.min_algor, min_options=self.min_options, func_tol=self.func_tol, grad_tol=self.grad_tol, maxiter=self.max_iterations, A=self.A, b=self.b, full_output=True, print_flag=self.verbosity)

        # Create the result command object on the slave to send back to the master.
        processor.return_object(Frame_order_result_command(processor=processor, memo_id=self.memo_id, results=results, A_5D_bc=target_fn.A_5D_bc, pcs_theta=target_fn.pcs_theta, rdc_theta=target_fn.rdc_theta, completed=completed))



class Frame_order_result_command(Result_command):
    """Class for processing the frame order results.

    This object will be sent from the slave back to the master to have its run() method executed.
    """

    def __init__(self, processor=None, memo_id=None, results=None, A_5D_bc=None, pcs_theta=None, rdc_theta=None, completed=False):
        """Set up the class, placing the minimisation results here.

        @keyword processor:     The processor object.
        @type processor:        multi.processor.Processor instance
        @keyword memo_id:       The memo identification string.
        @type memo_id:          str
        @keyword results:       The results as returned by minfx.
        @type results:          tuple
        @keyword A_5D_bc:       The reduced back-calculated alignment tensors from the target function.
        @type A_5D_bc:          numpy float64 array
        @keyword pcs_theta:     The back calculated PCS values from the target function.
        @type pcs_theta:        numpy float64 array
        @keyword rdc_theta:     The back calculated RDC values from the target function.
        @type rdc_theta:        numpy float64 array
        @keyword model:         The target function class instance which has been optimised.
        @type model:            class instance
        @keyword completed:     A flag which if True signals that the optimisation successfully completed.
        @type completed:        bool
        """

        # Execute the base class __init__() method.
        super(Frame_order_result_command, self).__init__(processor=processor, completed=completed)

        # Store the arguments.
        self.memo_id = memo_id
        self.results = results
        self.A_5D_bc = A_5D_bc
        self.pcs_theta = pcs_theta
        self.rdc_theta = rdc_theta


    def run(self, processor, memo):
        """Disassemble the frame order optimisation results.

        @param processor:   Unused!
        @type processor:    None
        @param memo:        The model-free memo.
        @type memo:         memo
        """

        # Printout.
        if memo.sim_index != None:
            print("Simulation %i" % (memo.sim_index+1))

        # Unpack the results.
        unpack_opt_results(self.results, memo.scaling, memo.scaling_matrix, memo.sim_index)

        # Store the back-calculated data.
        store_bc_data(A_5D_bc=self.A_5D_bc, pcs_theta=self.pcs_theta, rdc_theta=self.rdc_theta)<|MERGE_RESOLUTION|>--- conflicted
+++ resolved
@@ -46,15 +46,9 @@
 from pipe_control.rdc import check_rdcs
 from pipe_control.structure.mass import pipe_centre_of_mass
 from specific_analyses.frame_order.data import base_data_types, domain_moving, pivot_fixed, tensor_loop
-<<<<<<< HEAD
-from specific_analyses.frame_order.parameters import assemble_param_vector
-from specific_analyses.frame_order.variables import MODEL_DOUBLE_ROTOR, MODEL_FREE_ROTOR, MODEL_RIGID, MODEL_ROTOR
-from target_functions import frame_order
-=======
 from specific_analyses.frame_order.parameters import assemble_param_vector, assemble_scaling_matrix, linear_constraints
 from specific_analyses.frame_order.variables import MODEL_DOUBLE_ROTOR, MODEL_FREE_ROTOR, MODEL_RIGID, MODEL_ROTOR
 from target_functions.frame_order import Frame_order
->>>>>>> 496c960b
 
 
 def grid_row(incs, lower, upper, dist_type=None, end_point=True):
@@ -683,11 +677,6 @@
 
     # The centre of mass of the moving domain - to use as the centroid for the average domain position rotation.
     ave_pos_pivot = pipe_centre_of_mass(atom_id=domain_moving(), verbosity=0)
-<<<<<<< HEAD
-    if verbosity:
-        print("The average domain rotation centroid, taken as the CoM of all spins loaded for the moving domain, is at:\n    %s" % list(ave_pos_pivot))
-=======
->>>>>>> 496c960b
 
     # The centre of mass, for use in the rotor models.
     com = None
@@ -696,17 +685,6 @@
         com = pipe_centre_of_mass(verbosity=0)
         com = array(com, float64)
 
-<<<<<<< HEAD
-        # Printout.
-        if verbosity:
-            print("The centre of mass reference coordinate for the rotor models is at:\n    %s" % list(com))
-
-    # Print outs.
-    if sim_index == None:
-        if cdp.model != MODEL_RIGID:
-            sys.stdout.write("Numerical integration via the quasi-random Sobol' sequence.\n")
-            sys.stdout.write("Number of integration points: %s\n" % cdp.num_int_pts)
-=======
     # Information printout.
     if verbosity and sim_index == None:
         sys.stdout.write("The average domain rotation centroid, taken as the CoM of the atoms defined as the moving domain, is:\n    %s\n" % list(ave_pos_pivot))
@@ -715,26 +693,16 @@
         if cdp.model != MODEL_RIGID:
             sys.stdout.write("Numerical integration:  Quasi-random Sobol' sequence.\n")
             sys.stdout.write("Number of integration points:  %s\n" % cdp.num_int_pts)
->>>>>>> 496c960b
         base_data = []
         if rdcs != None and len(rdcs):
             base_data.append("RDCs")
         if pcs != None and len(pcs):
             base_data.append("PCSs")
         sys.stdout.write("Base data: %s\n" % repr(base_data))
-<<<<<<< HEAD
-
-    # Set up the optimisation function.
-    target = frame_order.Frame_order(model=cdp.model, init_params=param_vector, full_tensors=full_tensors, full_in_ref_frame=full_in_ref_frame, rdcs=rdcs, rdc_errors=rdc_err, rdc_weights=rdc_weight, rdc_vect=rdc_vect, dip_const=rdc_const, pcs=pcs, pcs_errors=pcs_err, pcs_weights=pcs_weight, atomic_pos=atomic_pos, temp=temp, frq=frq, paramag_centre=paramag_centre, scaling_matrix=scaling_matrix, com=com, ave_pos_pivot=ave_pos_pivot, pivot=pivot, pivot_opt=pivot_opt, num_int_pts=cdp.num_int_pts)
-
-    # Return the data.
-    return target, param_vector
-=======
         sys.stdout.write("\n")
 
     # Return the data.
     return param_vector, full_tensors, full_in_ref_frame, rdcs, rdc_err, rdc_weight, rdc_vect, rdc_const, pcs, pcs_err, pcs_weight, atomic_pos, temp, frq, paramag_centre, com, ave_pos_pivot, pivot, pivot_opt
->>>>>>> 496c960b
 
 
 def unpack_opt_results(results, scaling_matrix=None, sim_index=None):
