###############################################################################
#                                                                             #
# Copyright (C) 2009-2014 Edward d'Auvergne                                   #
#                                                                             #
# This file is part of the program relax (http://www.nmr-relax.com).          #
#                                                                             #
# This program is free software: you can redistribute it and/or modify        #
# it under the terms of the GNU General Public License as published by        #
# the Free Software Foundation, either version 3 of the License, or           #
# (at your option) any later version.                                         #
#                                                                             #
# This program is distributed in the hope that it will be useful,             #
# but WITHOUT ANY WARRANTY; without even the implied warranty of              #
# MERCHANTABILITY or FITNESS FOR A PARTICULAR PURPOSE.  See the               #
# GNU General Public License for more details.                                #
#                                                                             #
# You should have received a copy of the GNU General Public License           #
# along with this program.  If not, see <http://www.gnu.org/licenses/>.       #
#                                                                             #
###############################################################################

# Module docstring.
"""Module for the optimisation of the frame order models."""

# Python module imports.
from math import cos, pi
from numpy import arccos, array, dot, float64, ones, zeros
from numpy.linalg import inv, norm
import sys
from warnings import warn

# relax module imports.
from lib.float import isNaN, isInf
from lib.errors import RelaxError, RelaxInfError, RelaxNaNError, RelaxNoPCSError, RelaxNoRDCError
from lib.geometry.angles import wrap_angles
from lib.order import order_parameters
from lib.periodic_table import periodic_table
from lib.physical_constants import dipolar_constant
from lib.warnings import RelaxWarning
from pipe_control.interatomic import interatomic_loop
from pipe_control.mol_res_spin import return_spin, spin_loop
from pipe_control.rdc import check_rdcs
from pipe_control.structure.mass import pipe_centre_of_mass
from specific_analyses.frame_order.data import base_data_types, domain_moving, pivot_fixed, tensor_loop
<<<<<<< HEAD
from specific_analyses.frame_order.parameters import assemble_param_vector
=======
from specific_analyses.frame_order.parameters import assemble_param_vector, assemble_scaling_matrix
>>>>>>> c0fc3f30
from target_functions import frame_order


def grid_row(incs, lower, upper, dist_type=None, end_point=True):
    """Set up a row of the grid search for a given parameter.

    @param incs:        The number of increments.
    @type incs:         int
    @param lower:       The lower bounds.
    @type lower:        float
    @param upper:       The upper bounds.
    @type upper:        float
    @keyword dist_type: The spacing or distribution type between grid nodes.  If None, then a linear grid row is returned.  If 'acos', then an inverse cos distribution of points is returned (e.g. for uniform sampling in angular space).
    @type dist_type:    None or str
    @keyword end_point: A flag which if False will cause the end point to be removed.
    @type end_point:    bool
    @return:            The row of the grid.
    @rtype:             list of float
    """

    # Init.
    row = []

    # Linear grid.
    if dist_type == None:
        # Loop over the increments.
        for i in range(incs):
            # The row.
            row.append(lower + i * (upper - lower) / (incs - 1.0))

    # Inverse cos distribution.
    elif dist_type == 'acos':
        # Generate the increment values of v from cos(upper) to cos(lower).
        v = zeros(incs, float64)
        val = (cos(lower) - cos(upper)) / (incs - 1.0)
        for i in range(incs):
            v[-i-1] = cos(upper) + float(i) * val

        # Generate the distribution.
        row = arccos(v)

    # Remove the last point.
    if not end_point:
        row = row[:-1]

    # Return the row (as a list).
    return list(row)


def minimise_setup_atomic_pos(sim_index=None):
    """Set up the atomic position data structures for optimisation using PCSs and PREs as base data sets.

    @keyword sim_index: The index of the simulation to optimise.  This should be None if normal optimisation is desired.
    @type sim_index:    None or int
    @return:            The atomic positions (the first index is the spins, the second is the structures, and the third is the atomic coordinates) and the paramagnetic centre.
    @rtype:             numpy rank-3 array, numpy rank-1 array.
    """

    # Initialise.
    atomic_pos = []

    # Store the atomic positions.
    for spin, spin_id in spin_loop(selection=domain_moving(), return_id=True):
        # Skip deselected spins.
        if not spin.select:
            continue

        # Only use spins with alignment/paramagnetic data.
        if not hasattr(spin, 'pcs') and not hasattr(spin, 'pre'):
            continue

        # A single atomic position.
        if spin.pos.shape == (3,):
            atomic_pos.append(spin.pos)

        # A single model (rank-2 array of a single position).
        elif spin.pos.shape == (1, 3):
            atomic_pos.append(spin.pos[0])

        # Average multiple atomic positions.
        else:
            # First throw a warning to tell the user what is happening.
            if sim_index == None:
                warn(RelaxWarning("Averaging the %s atomic positions for the PCS for the spin '%s'." % (len(spin.pos), spin_id)))

            # The average position.
            ave_pos = zeros(3, float64)
            for i in range(len(spin.pos)):
                ave_pos += spin.pos[i]
            ave_pos = ave_pos / len(spin.pos)

            # Store.
            atomic_pos.append(ave_pos)

    # Convert to numpy objects.
    atomic_pos = array(atomic_pos, float64)

    # The paramagnetic centre.
    if not hasattr(cdp, 'paramagnetic_centre'):
        paramag_centre = zeros(3, float64)
    else:
        paramag_centre = array(cdp.paramagnetic_centre)

    # Return the data structures.
    return atomic_pos, paramag_centre


def minimise_setup_pcs(sim_index=None):
    """Set up the data structures for optimisation using PCSs as base data sets.

    @keyword sim_index: The index of the simulation to optimise.  This should be None if normal optimisation is desired.
    @type sim_index:    None or int
    @return:            The assembled data structures for using PCSs as the base data for optimisation.  These include:
                            - the PCS values.
                            - the unit vectors connecting the paramagnetic centre (the electron spin) to
                            - the PCS weight.
                            - the nuclear spin.
                            - the pseudocontact shift constants.
    @rtype:             tuple of (numpy rank-2 array, numpy rank-2 array, numpy rank-2 array, numpy rank-1 array, numpy rank-1 array)
    """

    # Data setup tests.
    if not hasattr(cdp, 'paramagnetic_centre'):
        raise RelaxError("The paramagnetic centre has not yet been specified.")
    if not hasattr(cdp, 'temperature'):
        raise RelaxError("The experimental temperatures have not been set.")
    if not hasattr(cdp, 'spectrometer_frq'):
        raise RelaxError("The spectrometer frequencies of the experiments have not been set.")

    # Initialise.
    pcs = []
    pcs_err = []
    pcs_weight = []
    temp = []
    frq = []

    # The PCS data.
    for i in range(len(cdp.align_ids)):
        # Alias the ID.
        align_id = cdp.align_ids[i]

        # Skip non-optimised data.
        if not opt_uses_align_data(align_id):
            continue

        # Append empty arrays to the PCS structures.
        pcs.append([])
        pcs_err.append([])
        pcs_weight.append([])

        # Get the temperature for the PCS constant.
        if align_id in cdp.temperature:
            temp.append(cdp.temperature[align_id])

        # The temperature must be given!
        else:
            raise RelaxError("The experimental temperature for the alignment ID '%s' has not been set." % align_id)

        # Get the spectrometer frequency in Tesla units for the PCS constant.
        if align_id in cdp.spectrometer_frq:
            frq.append(cdp.spectrometer_frq[align_id] * 2.0 * pi / periodic_table.gyromagnetic_ratio('1H'))

        # The frequency must be given!
        else:
            raise RelaxError("The spectrometer frequency for the alignment ID '%s' has not been set." % align_id)

        # Spin loop over the domain.
        j = 0
        for spin in spin_loop(selection=domain_moving()):
            # Skip deselected spins.
            if not spin.select:
                continue

            # Skip spins without PCS data.
            if not hasattr(spin, 'pcs'):
                continue

            # Append the PCSs to the list.
            if align_id in spin.pcs:
                if sim_index != None:
                    pcs[-1].append(spin.pcs_sim[align_id][sim_index])
                else:
                    pcs[-1].append(spin.pcs[align_id])
            else:
                pcs[-1].append(None)

            # Append the PCS errors.
            if hasattr(spin, 'pcs_err') and align_id in spin.pcs_err:
                pcs_err[-1].append(spin.pcs_err[align_id])
            else:
                pcs_err[-1].append(None)

            # Append the weight.
            if hasattr(spin, 'pcs_weight') and align_id in spin.pcs_weight:
                pcs_weight[-1].append(spin.pcs_weight[align_id])
            else:
                pcs_weight[-1].append(1.0)

            # Spin index.
            j = j + 1

    # Convert to numpy objects.
    pcs = array(pcs, float64)
    pcs_err = array(pcs_err, float64)
    pcs_weight = array(pcs_weight, float64)

    # Convert the PCS from ppm to no units.
    pcs = pcs * 1e-6
    pcs_err = pcs_err * 1e-6

    # Return the data structures.
    return pcs, pcs_err, pcs_weight, temp, frq


def minimise_setup_rdcs(sim_index=None):
    """Set up the data structures for optimisation using RDCs as base data sets.

    @keyword sim_index: The index of the simulation to optimise.  This should be None if normal optimisation is desired.
    @type sim_index:    None or int
    @return:            The assembled data structures for using RDCs as the base data for optimisation.  These include:
                            - rdc, the RDC values.
                            - rdc_err, the RDC errors.
                            - rdc_weight, the RDC weights.
                            - vectors, the interatomic vectors.
                            - rdc_const, the dipolar constants.
                            - absolute, the absolute value flags (as 1's and 0's).
    @rtype:             tuple of (numpy rank-2 array, numpy rank-2 array, numpy rank-2 array, numpy rank-3 array, numpy rank-2 array, numpy rank-2 array)
    """

    # Initialise.
    rdc = []
    rdc_err = []
    rdc_weight = []
    unit_vect = []
    rdc_const = []
    absolute = []

    # The unit vectors and RDC constants.
    for interatom in interatomic_loop(selection1=domain_moving()):
        # RDC checks.
        if not check_rdcs(interatom):
            continue

        # Get the spins.
        spin1 = return_spin(interatom.spin_id1)
        spin2 = return_spin(interatom.spin_id2)

        # A single unit vector.
        if interatom.vector.shape == (3,):
            unit_vect.append(interatom.vector)

        # Average multiple unit vectors.
        else:
            # First throw a warning to tell the user what is happening.
            if sim_index == None:
                warn(RelaxWarning("Averaging the %s unit vectors for the RDC for the spin pair '%s' and '%s'." % (len(interatom.vector), interatom.spin_id1, interatom.spin_id2)))

            # The average position.
            ave_vector = zeros(3, float64)
            for i in range(len(interatom.vector)):
                ave_vector += interatom.vector[i]

            # Store.
            unit_vect.append(ave_vector)

        # Normalise (to be sure).
        unit_vect[-1] = unit_vect[-1] / norm(unit_vect[-1])

        # Gyromagnetic ratios.
        g1 = periodic_table.gyromagnetic_ratio(spin1.isotope)
        g2 = periodic_table.gyromagnetic_ratio(spin2.isotope)

        # Calculate the RDC dipolar constant (in Hertz, and the 3 comes from the alignment tensor), and append it to the list.
        rdc_const.append(3.0/(2.0*pi) * dipolar_constant(g1, g2, interatom.r))

    # Fix the unit vector data structure.
    num = None
    for rdc_index in range(len(unit_vect)):
        # Number of vectors.
        if num == None:
            if unit_vect[rdc_index] != None:
                num = len(unit_vect[rdc_index])
            continue

        # Check.
        if unit_vect[rdc_index] != None and len(unit_vect[rdc_index]) != num:
            raise RelaxError("The number of interatomic vectors for all no match:\n%s" % unit_vect)

    # Missing unit vectors.
    if num == None:
        raise RelaxError("No interatomic vectors could be found.")

    # Update None entries.
    for i in range(len(unit_vect)):
        if unit_vect[i] == None:
            unit_vect[i] = [[None, None, None]]*num

    # The RDC data.
    for i in range(len(cdp.align_ids)):
        # Alias the ID.
        align_id = cdp.align_ids[i]

        # Skip non-optimised data.
        if not opt_uses_align_data(align_id):
            continue

        # Append empty arrays to the RDC structures.
        rdc.append([])
        rdc_err.append([])
        rdc_weight.append([])
        absolute.append([])

        # Interatom loop over the domain.
        for interatom in interatomic_loop(domain_moving()):
            # Get the spins.
            spin1 = return_spin(interatom.spin_id1)
            spin2 = return_spin(interatom.spin_id2)

            # Skip deselected spins.
            if not spin1.select or not spin2.select:
                continue

            # Only use interatomic data containers with RDC and vector data.
            if not hasattr(interatom, 'rdc') or not hasattr(interatom, 'vector'):
                continue

            # Defaults of None.
            value = None
            error = None

            # Pseudo-atom set up.
            if (hasattr(spin1, 'members') or hasattr(spin2, 'members')) and align_id in interatom.rdc:
                raise RelaxError("Psuedo-atoms are currently not supported for the frame order analysis.")

            # Normal set up.
            elif align_id in interatom.rdc:
                # The RDC.
                if sim_index != None:
                    value = interatom.rdc_sim[align_id][sim_index]
                else:
                    value = interatom.rdc[align_id]

                # The error.
                if hasattr(interatom, 'rdc_err') and align_id in interatom.rdc_err:
                    error = interatom.rdc_err[align_id]

            # Append the RDCs to the list.
            rdc[-1].append(value)

            # Append the RDC errors.
            rdc_err[-1].append(error)

            # Append the weight.
            if hasattr(interatom, 'rdc_weight') and align_id in interatom.rdc_weight:
                rdc_weight[-1].append(interatom.rdc_weight[align_id])
            else:
                rdc_weight[-1].append(1.0)

            # Append the absolute value flag.
            if hasattr(interatom, 'absolute_rdc') and align_id in interatom.absolute_rdc:
                absolute[-1].append(interatom.absolute_rdc[align_id])
            else:
                absolute[-1].append(False)

    # Convert to numpy objects.
    rdc = array(rdc, float64)
    rdc_err = array(rdc_err, float64)
    rdc_weight = array(rdc_weight, float64)
    unit_vect = array(unit_vect, float64)
    rdc_const = array(rdc_const, float64)
    absolute = array(absolute, float64)

    # Return the data structures.
    return rdc, rdc_err, rdc_weight, unit_vect, rdc_const, absolute


def minimise_setup_tensors(sim_index=None):
    """Set up the data structures for optimisation using alignment tensors as base data sets.

    @keyword sim_index: The simulation index.  This should be None if normal optimisation is desired.
    @type sim_index:    None or int
    @return:            The assembled data structures for using alignment tensors as the base data for optimisation.  These include:
                            - full_tensors, the full tensors as concatenated arrays.
                            - full_err, the full tensor errors as concatenated arrays.
                            - full_in_ref_frame, the flags specifying if the tensor is the full or reduced tensor in the non-moving reference domain.
    @rtype:             tuple of 3 numpy nx5D, rank-1 arrays
    """

    # Checks.
    if not hasattr(cdp, 'ref_domain'):
        raise RelaxError("The reference domain has not been set up.")
    if not hasattr(cdp.align_tensors, 'reduction'):
        raise RelaxError("The tensor reductions have not been specified.")
    for i, tensor in tensor_loop():
        if not hasattr(tensor, 'domain'):
            raise RelaxError("The domain that the '%s' tensor is attached to has not been set" % tensor.name)

    # Initialise.
    n = len(cdp.align_tensors.reduction)
    full_tensors = zeros(n*5, float64)
    full_err = ones(n*5, float64) * 1e-5
    full_in_ref_frame = zeros(n, float64)

    # Loop over the full tensors.
    for i, tensor in tensor_loop(red=False):
        # The full tensor.
        full_tensors[5*i + 0] = tensor.Axx
        full_tensors[5*i + 1] = tensor.Ayy
        full_tensors[5*i + 2] = tensor.Axy
        full_tensors[5*i + 3] = tensor.Axz
        full_tensors[5*i + 4] = tensor.Ayz

        # The full tensor corresponds to the frame of reference.
        if cdp.ref_domain == tensor.domain:
            full_in_ref_frame[i] = 1

        # The full tensor errors.
        if hasattr(tensor, 'Axx_err'):
            full_err[5*i + 0] = tensor.Axx_err
            full_err[5*i + 1] = tensor.Ayy_err
            full_err[5*i + 2] = tensor.Axy_err
            full_err[5*i + 3] = tensor.Axz_err
            full_err[5*i + 4] = tensor.Ayz_err

    # Return the data structures.
    return full_tensors, full_err, full_in_ref_frame


def opt_uses_align_data(align_id=None):
    """Determine if the PCS or RDC data for the given alignment ID is needed for optimisation.

    @keyword align_id:  The optional alignment ID string.
    @type align_id:     str
    @return:            True if alignment data is to be used for optimisation, False otherwise.
    @rtype:             bool
    """

    # No alignment IDs.
    if not hasattr(cdp, 'align_ids'):
        return False

    # Convert the align IDs to an array, or take all IDs.
    if align_id:
        align_ids = [align_id]
    else:
        align_ids = cdp.align_ids

    # Check the PCS and RDC.
    for align_id in align_ids:
        if opt_uses_pcs(align_id) or opt_uses_rdc(align_id):
            return True

    # No alignment data is used for optimisation.
    return False


def opt_uses_pcs(align_id):
    """Determine if the PCS data for the given alignment ID is needed for optimisation.

    @param align_id:    The alignment ID string.
    @type align_id:     str
    @return:            True if the PCS data is to be used for optimisation, False otherwise.
    @rtype:             bool
    """

    # No alignment IDs.
    if not hasattr(cdp, 'pcs_ids'):
        return False

    # No PCS data for the alignment.
    if align_id not in cdp.pcs_ids:
        return False

    # The PCS data is to be used for optimisation.
    return True


def opt_uses_rdc(align_id):
    """Determine if the RDC data for the given alignment ID is needed for optimisation.

    @param align_id:    The alignment ID string.
    @type align_id:     str
    @return:            True if the RDC data is to be used for optimisation, False otherwise.
    @rtype:             bool
    """

    # No alignment IDs.
    if not hasattr(cdp, 'rdc_ids'):
        return False

    # No RDC data for the alignment.
    if align_id not in cdp.rdc_ids:
        return False

    # The RDC data is to be used for optimisation.
    return True


def store_bc_data(target_fn):
    """Store the back-calculated data.

    @param target_fn:   The frame-order target function class.
    @type target_fn:    class instance
    """

    # Loop over the reduced tensors.
    for i, tensor in tensor_loop(red=True):
        # Store the values.
        tensor.set(param='Axx', value=target_fn.A_5D_bc[5*i + 0])
        tensor.set(param='Ayy', value=target_fn.A_5D_bc[5*i + 1])
        tensor.set(param='Axy', value=target_fn.A_5D_bc[5*i + 2])
        tensor.set(param='Axz', value=target_fn.A_5D_bc[5*i + 3])
        tensor.set(param='Ayz', value=target_fn.A_5D_bc[5*i + 4])

    # The RDC data.
    for i in range(len(cdp.align_ids)):
        # The alignment ID.
        align_id = cdp.align_ids[i]

        # Data flags
        rdc_flag = False
        if hasattr(cdp, 'rdc_ids') and align_id in cdp.rdc_ids:
            rdc_flag = True
        pcs_flag = False
        if hasattr(cdp, 'pcs_ids') and align_id in cdp.pcs_ids:
            pcs_flag = True

        # Spin loop over the domain.
        pcs_index = 0
        for spin in spin_loop(domain_moving()):
            # Skip deselected spins.
            if not spin.select:
                continue

            # Spins with PCS data.
            if pcs_flag and hasattr(spin, 'pcs'):
                # Initialise the data structure.
                if not hasattr(spin, 'pcs_bc'):
                    spin.pcs_bc = {}

                # Store the back-calculated value (in ppm).
                spin.pcs_bc[align_id] = target_fn.pcs_theta[i, pcs_index] * 1e6

                # Increment the index.
                pcs_index += 1

        # Interatomic data container loop.
        rdc_index = 0
        for interatom in interatomic_loop(domain_moving()):
            # RDC checks.
            if not check_rdcs(interatom):
                continue

            # Initialise the data structure.
            if not hasattr(interatom, 'rdc_bc'):
                interatom.rdc_bc = {}

            # Store the back-calculated value.
            interatom.rdc_bc[align_id] = target_fn.rdc_theta[i, rdc_index]

            # Increment the index.
            rdc_index += 1


def target_fn_setup(sim_index=None, verbosity=1, scaling_matrix=None):
    """Initialise the target function for optimisation or direct calculation.

    @keyword sim_index:         The index of the simulation to optimise.  This should be None if normal optimisation is desired.
    @type sim_index:            None or int
    @keyword verbosity:         The amount of information to print.  The higher the value, the greater the verbosity.
    @type verbosity:            int
    @keyword scaling_matrix:    The diagonal and square scaling matrices.
    @type scaling_matrix:       numpy rank-2, float64 array or None
    """

    # Assemble the parameter vector.
    param_vector = assemble_param_vector(sim_index=sim_index)

    # Determine the base data types (RDCs and/or PCSs).
    data_types = base_data_types()

    # Diagonal scaling.
    if scaling_matrix != None and len(param_vector):
        param_vector = dot(inv(scaling_matrix), param_vector)

    # Get the data structures for optimisation using the tensors as base data sets.
    full_tensors, full_tensor_err, full_in_ref_frame = minimise_setup_tensors(sim_index)

    # Get the data structures for optimisation using PCSs as base data sets.
    pcs, pcs_err, pcs_weight, temp, frq = None, None, None, None, None
    if 'pcs' in data_types:
        pcs, pcs_err, pcs_weight, temp, frq = minimise_setup_pcs(sim_index=sim_index)

    # Get the data structures for optimisation using RDCs as base data sets.
    rdcs, rdc_err, rdc_weight, rdc_vect, rdc_const, absolute_rdc = None, None, None, None, None, None
    if 'rdc' in data_types:
        rdcs, rdc_err, rdc_weight, rdc_vect, rdc_const, absolute_rdc = minimise_setup_rdcs(sim_index=sim_index)

    # Data checks.
    if pcs != None and not len(pcs):
        raise RelaxNoPCSError
    if rdcs != None and not len(rdcs):
        raise RelaxNoRDCError

    # Get the atomic_positions.
    atomic_pos, paramag_centre = None, None
    if 'pcs' in data_types or 'pre' in data_types:
        atomic_pos, paramag_centre = minimise_setup_atomic_pos(sim_index=sim_index)

    # The fixed pivot point.
    pivot = None
    if hasattr(cdp, 'pivot_x'):
        pivot = array([cdp.pivot_x, cdp.pivot_y, cdp.pivot_z])

    # The second pivot.
    pivot2 = None
    if hasattr(cdp, 'pivot_x_2'):
        pivot2 = array([cdp.pivot_x_2, cdp.pivot_y_2, cdp.pivot_z_2])

    # Pivot optimisation.
    pivot_opt = True
    if pivot_fixed():
        pivot_opt = False

    # The number of integration points.
    if not hasattr(cdp, 'num_int_pts'):
        cdp.num_int_pts = 200000

    # The centre of mass of the moving domain - to use as the centroid for the average domain position rotation.
    ave_pos_pivot = pipe_centre_of_mass(atom_id=domain_moving(), verbosity=0)
    if verbosity:
        print("The average domain rotation centroid, taken as the CoM of all spins loaded for the moving domain, is at:\n    %s" % list(ave_pos_pivot))

    # The centre of mass, for use in the rotor models.
    com = None
    if cdp.model in ['rotor', 'double rotor']:
        # The centre of mass of all objects in the data pipe.
        com = pipe_centre_of_mass(verbosity=0)
        com = array(com, float64)

        # Printout.
        if verbosity:
            print("The centre of mass reference coordinate for the rotor models is at:\n    %s" % list(com))

<<<<<<< HEAD
    # The centre of mass of the moving domain - to use as the centroid for the average domain position rotation.
    ave_pos_pivot = pipe_centre_of_mass(atom_id=domain_moving(), verbosity=0)

=======
>>>>>>> c0fc3f30
    # Print outs.
    if sim_index == None:
        if cdp.model != 'rigid':
            sys.stdout.write("Numerical integration via the quasi-random Sobol' sequence.\n")
            sys.stdout.write("Number of integration points: %s\n" % cdp.num_int_pts)
        base_data = []
        if rdcs != None and len(rdcs):
            base_data.append("RDCs")
        if pcs != None and len(pcs):
            base_data.append("PCSs")
        sys.stdout.write("Base data: %s\n" % repr(base_data))

    # Set up the optimisation function.
    target = frame_order.Frame_order(model=cdp.model, init_params=param_vector, full_tensors=full_tensors, full_in_ref_frame=full_in_ref_frame, rdcs=rdcs, rdc_errors=rdc_err, rdc_weights=rdc_weight, rdc_vect=rdc_vect, dip_const=rdc_const, pcs=pcs, pcs_errors=pcs_err, pcs_weights=pcs_weight, atomic_pos=atomic_pos, temp=temp, frq=frq, paramag_centre=paramag_centre, scaling_matrix=scaling_matrix, com=com, ave_pos_pivot=ave_pos_pivot, pivot=pivot, pivot2=pivot2, pivot_opt=pivot_opt, num_int_pts=cdp.num_int_pts)

    # Return the data.
    return target, param_vector


def unpack_opt_results(results, scaling_matrix=None, sim_index=None):
    """Unpack and store the Frame Order optimisation results.

    @param results:             The results tuple returned by the minfx generic_minimise() function.
    @type results:              tuple
    @keyword scaling_matrix:    The diagonal and square scaling matrices.
    @type scaling_matrix:       numpy rank-2, float64 array or None
    @keyword sim_index:         The index of the simulation to optimise.  This should be None for normal optimisation.
    @type sim_index:            None or int
     """

    # Disassemble the results.
    if len(results) == 4:    # Grid search.
        param_vector, func, iter_count, warning = results
        f_count = iter_count
        g_count = 0.0
        h_count = 0.0
    else:
        param_vector, func, iter_count, f_count, g_count, h_count, warning = results

    # Catch infinite chi-squared values.
    if isInf(func):
        raise RelaxInfError('chi-squared')

    # Catch chi-squared values of NaN.
    if isNaN(func):
        raise RelaxNaNError('chi-squared')

    # Scaling.
    if scaling_matrix != None:
        param_vector = dot(scaling_matrix, param_vector)

    # The parameters to wrap.
    wrap = [
        'ave_pos_alpha',
        'ave_pos_beta',
        'ave_pos_gamma',
        'eigen_alpha',
        'eigen_beta',
        'eigen_gamma',
        'axis_theta',
        'axis_phi'
    ]

    # Monte Carlo simulation data structures.
    if sim_index != None:
        # Loop over the parameters.
        for i in range(len(cdp.params)):
            # Angle wrapping around the real value.
            if cdp.params[i] in wrap or cdp.params[i] == 'axis_alpha':
                val = getattr(cdp, cdp.params[i])
                param_vector[i] = wrap_angles(param_vector[i], val-pi, val+pi)

            # FIXME: Implement linear constraints via the log-barrier algorithm, then delete this.
            # Handle negative values of the cone_sigma_max parameter.
            if cdp.params[i] == 'cone_sigma_max':
                param_vector[i] = abs(param_vector[i])

            # Store the value.
            obj = getattr(cdp, cdp.params[i]+'_sim')
            obj[sim_index] = param_vector[i]

            # Order parameter to angle conversion.
            if cdp.params[i] == 'cone_s1':
                cdp.cone_theta_sim[sim_index] = order_parameters.iso_cone_S_to_theta(param_vector[i])

        # Optimisation stats.
        cdp.chi2_sim[sim_index] = func
        cdp.iter_sim[sim_index] = iter_count
        cdp.f_count_sim[sim_index] = f_count
        cdp.g_count_sim[sim_index] = g_count
        cdp.h_count_sim[sim_index] = h_count
        cdp.warning_sim[sim_index] = warning

    # Normal data structures.
    else:
        # Loop over the parameters.
        for i in range(len(cdp.params)):
            # Angle wrapping.
            if cdp.params[i] in wrap:
                param_vector[i] = wrap_angles(param_vector[i], 0.0, 2.0*pi)
            if cdp.params[i] == 'axis_alpha':
                param_vector[i] = wrap_angles(param_vector[i], -pi, pi)

            # FIXME: Implement linear constraints via the log-barrier algorithm, then delete this.
            # Handle negative values of the cone_sigma_max parameter.
            if cdp.params[i] == 'cone_sigma_max':
                param_vector[i] = abs(param_vector[i])

            # Store the value.
            setattr(cdp, cdp.params[i], param_vector[i])

            # Order parameter to angle conversion.
            if cdp.params[i] == 'cone_s1':
                cdp.cone_theta = order_parameters.iso_cone_S_to_theta(param_vector[i])

        # Optimisation stats.
        cdp.chi2 = func
        cdp.iter = iter_count
        cdp.f_count = f_count
        cdp.g_count = g_count
        cdp.h_count = h_count
        cdp.warning = warning<|MERGE_RESOLUTION|>--- conflicted
+++ resolved
@@ -42,11 +42,7 @@
 from pipe_control.rdc import check_rdcs
 from pipe_control.structure.mass import pipe_centre_of_mass
 from specific_analyses.frame_order.data import base_data_types, domain_moving, pivot_fixed, tensor_loop
-<<<<<<< HEAD
 from specific_analyses.frame_order.parameters import assemble_param_vector
-=======
-from specific_analyses.frame_order.parameters import assemble_param_vector, assemble_scaling_matrix
->>>>>>> c0fc3f30
 from target_functions import frame_order
 
 
@@ -691,12 +687,6 @@
         if verbosity:
             print("The centre of mass reference coordinate for the rotor models is at:\n    %s" % list(com))
 
-<<<<<<< HEAD
-    # The centre of mass of the moving domain - to use as the centroid for the average domain position rotation.
-    ave_pos_pivot = pipe_centre_of_mass(atom_id=domain_moving(), verbosity=0)
-
-=======
->>>>>>> c0fc3f30
     # Print outs.
     if sim_index == None:
         if cdp.model != 'rigid':
