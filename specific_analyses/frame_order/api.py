--- conflicted
+++ resolved
@@ -44,13 +44,9 @@
 from specific_analyses.frame_order.data import domain_moving
 from specific_analyses.frame_order.optimisation import Frame_order_grid_command, Frame_order_memo, Frame_order_minimise_command, grid_row, store_bc_data, target_fn_data_setup
 from specific_analyses.frame_order.parameter_object import Frame_order_params
-<<<<<<< HEAD
-from specific_analyses.frame_order.parameters import assemble_param_vector, assemble_scaling_matrix, linear_constraints, param_num, update_model
+from specific_analyses.frame_order.parameters import assemble_param_vector, linear_constraints, param_num, update_model
 from specific_analyses.frame_order.variables import MODEL_ISO_CONE_FREE_ROTOR
 from target_functions import frame_order
-=======
-from specific_analyses.frame_order.parameters import assemble_param_vector, linear_constraints, param_num, update_model
->>>>>>> 933b2c22
 
 
 class Frame_order(API_base, API_common):
@@ -127,7 +123,6 @@
         @type sim_index:            None or int
         """
 
-<<<<<<< HEAD
         # Set up the data structures for the target function.
         param_vector, full_tensors, full_in_ref_frame, rdcs, rdc_err, rdc_weight, rdc_vect, rdc_const, pcs, pcs_err, pcs_weight, atomic_pos, temp, frq, paramag_centre, com, ave_pos_pivot, pivot, pivot_opt = target_fn_data_setup(sim_index=sim_index, verbosity=verbosity)
 
@@ -136,10 +131,6 @@
 
         # Set up the optimisation target function class.
         target_fn = frame_order.Frame_order(model=cdp.model, init_params=param_vector, full_tensors=full_tensors, full_in_ref_frame=full_in_ref_frame, rdcs=rdcs, rdc_errors=rdc_err, rdc_weights=rdc_weight, rdc_vect=rdc_vect, dip_const=rdc_const, pcs=pcs, pcs_errors=pcs_err, pcs_weights=pcs_weight, atomic_pos=atomic_pos, temp=temp, frq=frq, paramag_centre=paramag_centre, scaling_matrix=scaling_matrix, com=com, ave_pos_pivot=ave_pos_pivot, pivot=pivot, pivot_opt=pivot_opt, num_int_pts=cdp.num_int_pts)
-=======
-        # Set up the target function for direct calculation.
-        model, param_vector = target_fn_setup(sim_index=sim_index, verbosity=verbosity, scaling_matrix=scaling_matrix[0])
->>>>>>> 933b2c22
 
         # Make a single function call.  This will cause back calculation and the data will be stored in the class instance.
         chi2 = target_fn.func(param_vector)
@@ -371,15 +362,12 @@
         if not hasattr(cdp, 'model'):
             raise RelaxNoModelError('Frame Order')
 
-<<<<<<< HEAD
         # Test if the pivot has been set.
         check_pivot()
 
         # Parameter scaling.
         scaling_matrix = assemble_scaling_matrix(scaling=True)
 
-=======
->>>>>>> 933b2c22
         # The number of parameters.
         n = param_num()
 
@@ -404,36 +392,6 @@
             dist_type = None
             end_point = True
 
-<<<<<<< HEAD
-            # The pivot point.
-            if cdp.params[i] in ['pivot_x', 'pivot_y', 'pivot_z']:
-                val = getattr(cdp, cdp.params[i])
-                lower = val - 10.0
-                upper = val + 10.0
-
-            # The pivot displacement.
-            if cdp.params[i] == 'pivot_disp':
-                val = getattr(cdp, cdp.params[i])
-                lower = 10.0
-                upper = 50.0
-
-            # Average domain position translation (in a +/- 5 Angstrom box).
-            if cdp.params[i] in ['ave_pos_x', 'ave_pos_y', 'ave_pos_z']:
-                lower = -50
-                upper = 50
-
-            # Linear angle grid from 0 to one inc before 2pi.
-            if cdp.params[i] in ['ave_pos_alpha', 'ave_pos_gamma', 'eigen_alpha', 'eigen_gamma', 'axis_phi']:
-                lower = 0.0
-                upper = 2*pi * (1.0 - 1.0/incs[i])
-
-            # Linear angle grid from -pi to one inc before pi.
-            if cdp.params[i] in ['axis_alpha']:
-                lower = -pi
-                upper = pi * (1.0 - 1.0/incs[i])
-
-=======
->>>>>>> 933b2c22
             # Arccos grid from 0 to pi.
             if cdp.params[i] in ['ave_pos_beta', 'eigen_beta', 'axis_theta']:
                 # Change the default increment numbers.
@@ -489,12 +447,11 @@
                 else:
                     indices[j] = 0
 
-<<<<<<< HEAD
         # Linear constraints.
         A, b = None, None
         if constraints:
             # Obtain the constraints.
-            A, b = linear_constraints(scaling_matrix=scaling_matrix)
+            A, b = linear_constraints(scaling_matrix=scaling_matrix[0])
 
             # Constraint flag set but no constraints present.
             if A == None:
@@ -531,10 +488,6 @@
 
         # Execute the queued elements.
         processor.run_queue()
-=======
-        # Minimisation.
-        self.minimise(min_algor='grid', min_options=pts, scaling_matrix=scaling_matrix, constraints=constraints, verbosity=verbosity, sim_index=sim_index)
->>>>>>> 933b2c22
 
 
     def map_bounds(self, param, spin_id=None):
@@ -600,7 +553,6 @@
         @type inc:                  list of lists of int
         """
 
-<<<<<<< HEAD
         # Check the optimisation algorithm.
         algor = min_algor
         if min_algor == 'Log barrier':
@@ -611,15 +563,6 @@
 
         # Obtain the scaling matrix.
         scaling_matrix = assemble_scaling_matrix()
-=======
-        # Set up the target function for direct calculation.
-        model, param_vector = target_fn_setup(sim_index=sim_index, verbosity=verbosity, scaling_matrix=scaling_matrix[0])
-
-        # Linear constraints.
-        A, b = None, None
-        if constraints:
-            A, b = linear_constraints(scaling_matrix=scaling_matrix[0])
->>>>>>> 933b2c22
 
         # Set up the data structures for the target function.
         param_vector, full_tensors, full_in_ref_frame, rdcs, rdc_err, rdc_weight, rdc_vect, rdc_const, pcs, pcs_err, pcs_weight, atomic_pos, temp, frq, paramag_centre, com, ave_pos_pivot, pivot, pivot_opt = target_fn_data_setup(sim_index=sim_index, verbosity=verbosity)
@@ -628,13 +571,8 @@
         processor_box = Processor_box() 
         processor = processor_box.processor
 
-<<<<<<< HEAD
         # Set up the memo for storage on the master.
         memo = Frame_order_memo(sim_index=sim_index, scaling=scaling, scaling_matrix=scaling_matrix)
-=======
-        # Unpack the results.
-        unpack_opt_results(results, scaling_matrix[0], sim_index)
->>>>>>> 933b2c22
 
         # Set up the command object to send to the slave and execute.
         command = Frame_order_minimise_command(min_algor=min_algor, min_options=min_options, func_tol=func_tol, grad_tol=grad_tol, max_iterations=max_iterations, scaling_matrix=scaling_matrix, constraints=constraints, sim_index=sim_index, model=cdp.model, param_vector=param_vector, full_tensors=full_tensors, full_in_ref_frame=full_in_ref_frame, rdcs=rdcs, rdc_err=rdc_err, rdc_weight=rdc_weight, rdc_vect=rdc_vect, rdc_const=rdc_const, pcs=pcs, pcs_err=pcs_err, pcs_weight=pcs_weight, atomic_pos=atomic_pos, temp=temp, frq=frq, paramag_centre=paramag_centre, com=com, ave_pos_pivot=ave_pos_pivot, pivot=pivot, pivot_opt=pivot_opt, num_int_pts=cdp.num_int_pts, verbosity=verbosity)
