--- conflicted
+++ resolved
@@ -479,11 +479,7 @@
         A, b = None, None
         if constraints:
             # Obtain the constraints.
-<<<<<<< HEAD
             A, b = linear_constraints(scaling_matrix=scaling_matrix)
-=======
-            A, b = linear_constraints(scaling_matrix=scaling_matrix[0])
->>>>>>> 73f83ce8
 
             # Constraint flag set but no constraints present.
             if A == None:
