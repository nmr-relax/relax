###############################################################################
#                                                                             #
# Copyright (C) 2009-2014 Edward d'Auvergne                                   #
#                                                                             #
# This file is part of the program relax (http://www.nmr-relax.com).          #
#                                                                             #
# This program is free software: you can redistribute it and/or modify        #
# it under the terms of the GNU General Public License as published by        #
# the Free Software Foundation, either version 3 of the License, or           #
# (at your option) any later version.                                         #
#                                                                             #
# This program is distributed in the hope that it will be useful,             #
# but WITHOUT ANY WARRANTY; without even the implied warranty of              #
# MERCHANTABILITY or FITNESS FOR A PARTICULAR PURPOSE.  See the               #
# GNU General Public License for more details.                                #
#                                                                             #
# You should have received a copy of the GNU General Public License           #
# along with this program.  If not, see <http://www.gnu.org/licenses/>.       #
#                                                                             #
###############################################################################

# Module docstring.
"""The frame order API object."""

# Python module imports.
from copy import deepcopy
from math import pi
from minfx.grid import grid_split_array
from numpy import array, dot, float64, zeros
from random import shuffle
from warnings import warn

# relax module imports.
from lib.errors import RelaxError, RelaxNoModelError
from lib.warnings import RelaxWarning
from multi import Processor_box
from pipe_control import pipes
from pipe_control.interatomic import interatomic_loop, return_interatom
from pipe_control.mol_res_spin import return_spin, spin_loop
from pipe_control.rdc import check_rdcs
from specific_analyses.api_base import API_base
from specific_analyses.api_common import API_common
from specific_analyses.frame_order.checks import check_pivot
from specific_analyses.frame_order.data import domain_moving
from specific_analyses.frame_order.optimisation import Frame_order_grid_command, Frame_order_memo, Frame_order_minimise_command, grid_row, store_bc_data, target_fn_data_setup
from specific_analyses.frame_order.parameter_object import Frame_order_params
from specific_analyses.frame_order.parameters import assemble_param_vector, linear_constraints, param_num, update_model
from specific_analyses.frame_order.variables import MODEL_ISO_CONE_FREE_ROTOR
from target_functions import frame_order


class Frame_order(API_base, API_common):
    """Class containing the specific methods of the Frame Order theories."""

    # Class variable for storing the class instance (for the singleton design pattern).
    instance = None

    def __init__(self):
        """Initialise the class by placing API_common methods into the API."""

        # Place methods into the API.
        self.deselect = self._deselect_global
        self.is_spin_param = self._is_spin_param_false
        self.model_loop = self._model_loop_single_global
        self.model_type = self._model_type_global
        self.overfit_deselect = self._overfit_deselect_dummy
        self.print_model_title = self._print_model_title_global
        self.return_conversion_factor = self._return_no_conversion_factor
        self.set_param_values = self._set_param_values_global

        # Place a copy of the parameter list object in the instance namespace.
        self._PARAMS = Frame_order_params()


    def base_data_loop(self):
        """Generator method for looping over the base data - RDCs and PCSs.

        This loop yields the following:

            - The RDC identification data for the interatomic data container and alignment.
            - The PCS identification data for the spin data container and alignment.

        @return:    The base data type ('rdc' or 'pcs'), the spin or interatomic data container information (either one or two spin IDs), and the alignment ID string.
        @rtype:     list of str
        """

        # Loop over the interatomic data containers for the moving domain (for the RDC data).
        for interatom in interatomic_loop(selection1=domain_moving()):
            # RDC checks.
            if not check_rdcs(interatom):
                continue

            # Loop over the alignment IDs.
            for align_id in cdp.rdc_ids:
                # Yield the info set.
                yield ['rdc', interatom.spin_id1, interatom.spin_id2, align_id]

        # Loop over the spin containers for the moving domain (for the PCS data).
        for spin, spin_id in spin_loop(selection=domain_moving(), return_id=True):
            # Skip deselected spins.
            if not spin.select:
                continue

            # No PCS, so skip.
            if not hasattr(spin, 'pcs'):
                continue

            # Loop over the alignment IDs.
            for align_id in cdp.pcs_ids:
                # Yield the info set.
                yield ['pcs', spin_id, align_id]


    def calculate(self, spin_id=None, scaling_matrix=None, verbosity=1, sim_index=None):
        """Calculate the chi-squared value for the current parameter values.

        @keyword spin_id:           The spin identification string (unused).
        @type spin_id:              None
        @keyword scaling_matrix:    The per-model list of diagonal and square scaling matrices.
        @type scaling_matrix:       list of numpy rank-2, float64 array or list of None
        @keyword verbosity:         The amount of information to print.  The higher the value, the greater the verbosity.
        @type verbosity:            int
        @keyword sim_index:         The optional MC simulation index (unused).
        @type sim_index:            None or int
        """

        # Set up the data structures for the target function.
        param_vector, full_tensors, full_in_ref_frame, rdcs, rdc_err, rdc_weight, rdc_vect, rdc_const, pcs, pcs_err, pcs_weight, atomic_pos, temp, frq, paramag_centre, com, ave_pos_pivot, pivot, pivot_opt = target_fn_data_setup(sim_index=sim_index, verbosity=verbosity)

<<<<<<< HEAD
        # Parameter scaling.
        scaling_matrix = assemble_scaling_matrix(scaling=True)

        # Set up the optimisation target function class.
        target_fn = frame_order.Frame_order(model=cdp.model, init_params=param_vector, full_tensors=full_tensors, full_in_ref_frame=full_in_ref_frame, rdcs=rdcs, rdc_errors=rdc_err, rdc_weights=rdc_weight, rdc_vect=rdc_vect, dip_const=rdc_const, pcs=pcs, pcs_errors=pcs_err, pcs_weights=pcs_weight, atomic_pos=atomic_pos, temp=temp, frq=frq, paramag_centre=paramag_centre, scaling_matrix=scaling_matrix, com=com, ave_pos_pivot=ave_pos_pivot, pivot=pivot, pivot_opt=pivot_opt, num_int_pts=cdp.num_int_pts)
=======
        # Set up the optimisation target function class.
        target_fn = frame_order.Frame_order(model=cdp.model, init_params=param_vector, full_tensors=full_tensors, full_in_ref_frame=full_in_ref_frame, rdcs=rdcs, rdc_errors=rdc_err, rdc_weights=rdc_weight, rdc_vect=rdc_vect, dip_const=rdc_const, pcs=pcs, pcs_errors=pcs_err, pcs_weights=pcs_weight, atomic_pos=atomic_pos, temp=temp, frq=frq, paramag_centre=paramag_centre, scaling_matrix=scaling_matrix[0], com=com, ave_pos_pivot=ave_pos_pivot, pivot=pivot, pivot_opt=pivot_opt, num_int_pts=cdp.num_int_pts)
>>>>>>> c877eedf

        # Make a single function call.  This will cause back calculation and the data will be stored in the class instance.
        chi2 = target_fn.func(param_vector)

        # Set the chi2.
        cdp.chi2 = chi2

        # Store the back-calculated data.
        store_bc_data(A_5D_bc=target_fn.A_5D_bc, pcs_theta=target_fn.pcs_theta, rdc_theta=target_fn.rdc_theta)

        # Printout.
        print("Chi2:  %s" % chi2)


    def constraint_algorithm(self):
        """Return the 'Log barrier' optimisation constraint algorithm.

        @return:    The 'Log barrier' constraint algorithm.
        @rtype:     str
        """

        # The log barrier algorithm, as required by minfx.
        return 'Log barrier'


    def create_mc_data(self, data_id=None):
        """Create the Monte Carlo data by back calculating the RDCs or PCSs.

        @keyword data_id:   The data set as yielded by the base_data_loop() generator method.
        @type data_id:      list of str
        @return:            The Monte Carlo simulation data.
        @rtype:             list of floats
        """

        # Initialise the MC data structure.
        mc_data = []

        # The RDC data.
        if data_id[0] == 'rdc':
            # Unpack the set.
            data_type, spin_id1, spin_id2, align_id = data_id

            # Get the interatomic data container.
            interatom = return_interatom(spin_id1, spin_id2)

            # Does back-calculated data exist?
            if not hasattr(interatom, 'rdc_bc'):
                self.calculate()

            # The data.
            if not hasattr(interatom, 'rdc_bc') or align_id not in interatom.rdc_bc:
                data = None
            else:
                data = interatom.rdc_bc[align_id]

            # Append the data.
            mc_data.append(data)

        # The PCS data.
        elif data_id[0] == 'pcs':
            # Unpack the set.
            data_type, spin_id, align_id = data_id

            # Get the spin container.
            spin = return_spin(spin_id)

            # Does back-calculated data exist?
            if not hasattr(spin, 'pcs_bc'):
                self.calculate()

            # The data.
            if not hasattr(spin, 'pcs_bc') or align_id not in spin.pcs_bc:
                data = None
            else:
                data = spin.pcs_bc[align_id]

            # Append the data.
            mc_data.append(data)

        # Return the data.
        return mc_data


    def duplicate_data(self, pipe_from=None, pipe_to=None, model_info=None, global_stats=False, verbose=True):
        """Duplicate the data specific to a single frame order data pipe.

        @keyword pipe_from:     The data pipe to copy the data from.
        @type pipe_from:        str
        @keyword pipe_to:       The data pipe to copy the data to.
        @type pipe_to:          str
        @keyword model_info:    The model information from model_loop().  This is unused.
        @type model_info:       None
        @keyword global_stats:  The global statistics flag.
        @type global_stats:     bool
        @keyword verbose:       Unused.
        @type verbose:          bool
        """

        # Check that the data pipe does not exist.
        if pipes.has_pipe(pipe_to):
            raise RelaxError("The data pipe '%s' already exists." % pipe_to)

        # Create the pipe_to data pipe by copying.
        pipes.copy(pipe_from=pipe_from, pipe_to=pipe_to)


    def eliminate(self, name, value, args, sim=None, model_info=None):
        """Model elimination method.

        @param name:            The parameter name.
        @type name:             str
        @param value:           The parameter value.
        @type value:            float
        @param args:            The elimination constant overrides.
        @type args:             None or tuple of float
        @keyword sim:           The Monte Carlo simulation index.
        @type sim:              int
        @keyword model_info:    The model information from model_loop().  This is unused.
        @type model_info:       None
        @return:                True if the model is to be eliminated, False otherwise.
        @rtype:                 bool
        """

        # Text to print out if a model failure occurs.
        text = "The %s parameter of %.5g is %s than %.5g, eliminating "
        if sim == None:
            text += "the model."
        else:
            text += "simulation %i." % sim

        # Isotropic order parameter out of range.
        if name == 'cone_s1' and hasattr(cdp, 'cone_s1'):
            if cdp.cone_s1 > 1.0:
                print(text % ("cone S1 order", cdp.cone_s1, "greater", 1.0))
                return True
            if cdp.cone_s1 < -0.125:
                print(text % ("cone S1 order", cdp.cone_s1, "less", -0.125))
                return True

        # Isotropic cone angle out of range.
        if name == 'cone_theta' and hasattr(cdp, 'cone_theta'):
            if cdp.cone_theta >= pi:
                print(text % ("cone opening angle theta", cdp.cone_theta, "greater", pi))
                return True
            if cdp.cone_theta < 0.0:
                print(text % ("cone opening angle theta", cdp.cone_theta, "less", 0))
                return True

        # Pseudo-ellipse cone angles out of range (0.001 instead of 0.0 because of truncation in the numerical integration).
        if name == 'cone_theta_x' and hasattr(cdp, 'cone_theta_x'):
            if cdp.cone_theta_x >= pi:
                print(text % ("cone opening angle theta x", cdp.cone_theta_x, "greater", pi))
                return True
            if cdp.cone_theta_x < 0.001:
                print(text % ("cone opening angle theta x", cdp.cone_theta_x, "less", 0.001))
                return True
        if name == 'cone_theta_y' and hasattr(cdp, 'cone_theta_y'):
            if cdp.cone_theta_y >= pi:
                print(text % ("cone opening angle theta y", cdp.cone_theta_y, "greater", pi))
                return True
            if cdp.cone_theta_y < 0.001:
                print(text % ("cone opening angle theta y", cdp.cone_theta_y, "less", 0.001))
                return True

        # Torsion angle out of range.
        if name == 'cone_sigma_max' and hasattr(cdp, 'cone_sigma_max'):
            if cdp.cone_sigma_max >= pi:
                print(text % ("torsion angle sigma_max", cdp.cone_sigma_max, "greater", pi))
                return True
            if cdp.cone_sigma_max < 0.0:
                print(text % ("torsion angle sigma_max", cdp.cone_sigma_max, "less", 0.0))
                return True

        # No failure.
        return False


    def get_param_names(self, model_info=None):
        """Return a vector of parameter names.

        @keyword model_info:    The model information from model_loop().  This is unused.
        @type model_info:       None
        @return:                The vector of parameter names.
        @rtype:                 list of str
        """

        # First update the model, if needed.
        update_model()

        # Return the parameter list object.
        return cdp.params


    def get_param_values(self, model_info=None, sim_index=None):
        """Return a vector of parameter values.

        @keyword model_info:    The model information from model_loop().  This is unused.
        @type model_info:       None
        @keyword sim_index:     The Monte Carlo simulation index.
        @type sim_index:        int
        @return:                The vector of parameter values.
        @rtype:                 list of str
        """

        # Assemble the values and return it.
        return assemble_param_vector(sim_index=sim_index)


    def grid_search(self, lower=None, upper=None, inc=None, scaling_matrix=None, constraints=False, verbosity=0, sim_index=None):
        """Perform a grid search.

        @keyword lower:             The per-model lower bounds of the grid search which must be equal to the number of parameters in the model.
        @type lower:                list of lists of numbers
        @keyword upper:             The per-model upper bounds of the grid search which must be equal to the number of parameters in the model.
        @type upper:                list of lists of numbers
        @keyword inc:               The per-model increments for each dimension of the space for the grid search. The number of elements in the array must equal to the number of parameters in the model.
        @type inc:                  list of lists of int
        @keyword scaling_matrix:    The per-model list of diagonal and square scaling matrices.
        @type scaling_matrix:       list of numpy rank-2, float64 array or list of None
        @keyword constraints:       If True, constraints are applied during the grid search (eliminating parts of the grid).  If False, no constraints are used.
        @type constraints:          bool
        @keyword verbosity:         A flag specifying the amount of information to print.  The higher the value, the greater the verbosity.
        @type verbosity:            int
        @keyword sim_index:         The Monte Carlo simulation index.
        @type sim_index:            None or int
        """

        # Test if the Frame Order model has been set up.
        if not hasattr(cdp, 'model'):
            raise RelaxNoModelError('Frame Order')

        # Test if the pivot has been set.
        check_pivot()

<<<<<<< HEAD
        # Parameter scaling.
        scaling_matrix = assemble_scaling_matrix(scaling=True)

=======
>>>>>>> c877eedf
        # The number of parameters.
        n = param_num()

        # Alias the single model grid bounds and increments.
        lower = lower[0]
        upper = upper[0]
        inc = inc[0]

        # Initialise the grid increments structures.
        grid = []
        """This structure is a list of lists.  The first dimension corresponds to the model
        parameter.  The second dimension are the grid node positions."""

        # Generate the grid.
        for i in range(n):
            # Fixed parameter.
            if inc[i] == None:
                grid.append(None)
                continue

            # Reset.
            dist_type = None
            end_point = True

            # The pivot point.
            if cdp.params[i] in ['pivot_x', 'pivot_y', 'pivot_z']:
                val = getattr(cdp, cdp.params[i])
                lower = val - 10.0
                upper = val + 10.0

            # The pivot displacement.
            if cdp.params[i] == 'pivot_disp':
                val = getattr(cdp, cdp.params[i])
                lower = 10.0
                upper = 50.0

            # Average domain position translation (in a +/- 5 Angstrom box).
            if cdp.params[i] in ['ave_pos_x', 'ave_pos_y', 'ave_pos_z']:
                lower = -50
                upper = 50

            # Linear angle grid from 0 to one inc before 2pi.
            if cdp.params[i] in ['ave_pos_alpha', 'ave_pos_gamma', 'eigen_alpha', 'eigen_gamma', 'axis_phi']:
                lower = 0.0
                upper = 2*pi * (1.0 - 1.0/incs[i])

            # Linear angle grid from -pi to one inc before pi.
            if cdp.params[i] in ['axis_alpha']:
                lower = -pi
                upper = pi * (1.0 - 1.0/incs[i])

            # Arccos grid from 0 to pi.
            if cdp.params[i] in ['ave_pos_beta', 'eigen_beta', 'axis_theta']:
                # Change the default increment numbers.
                if not isinstance(inc, list):
                    inc[i] = int(inc[i] / 2) + 1

                # The distribution type and end point.
                dist_type = 'acos'
                end_point = False

            # Append the grid row.
            row = grid_row(inc[i], lower[i], upper[i], dist_type=dist_type, end_point=end_point)
            grid.append(row)

            # Remove an inc if the end point has been removed.
            if not end_point:
                inc[i] -= 1

        # Total number of points.
        total_pts = 1
        for i in range(n):
            # Fixed parameter.
            if grid[i] == None:
                continue

            total_pts = total_pts * len(grid[i])

        # Check the number.
        max_pts = 50e6
        if total_pts > max_pts:
            raise RelaxError("The total number of grid points '%s' exceeds the maximum of '%s'." % (total_pts, int(max_pts)))

        # Build the points array.
        pts = zeros((total_pts, n), float64)
        indices = zeros(n, int)
        for i in range(total_pts):
            # Loop over the dimensions.
            for j in range(n):
                # Fixed parameter.
                if grid[j] == None:
                    # Get the current parameter value.
                    pts[i, j] = getattr(cdp, cdp.params[j]) / scaling_matrix[0][j, j]

                # Add the point coordinate.
                else:
                    pts[i, j] = grid[j][indices[j]] / scaling_matrix[0][j, j]

            # Increment the step positions.
            for j in range(n):
                if inc[j] != None and indices[j] < inc[j]-1:
                    indices[j] += 1
                    break    # Exit so that the other step numbers are not incremented.
                else:
                    indices[j] = 0

        # Linear constraints.
        A, b = None, None
        if constraints:
            # Obtain the constraints.
<<<<<<< HEAD
            A, b = linear_constraints(scaling_matrix=scaling_matrix)
=======
            A, b = linear_constraints(scaling_matrix=scaling_matrix[0])
>>>>>>> c877eedf

            # Constraint flag set but no constraints present.
            if A == None:
                if verbosity:
                    warn(RelaxWarning("The '%s' model parameters are not constrained, turning the linear constraint algorithm off." % cdp.model))
                constraints = False

        # Set up the data structures for the target function.
        param_vector, full_tensors, full_in_ref_frame, rdcs, rdc_err, rdc_weight, rdc_vect, rdc_const, pcs, pcs_err, pcs_weight, atomic_pos, temp, frq, paramag_centre, com, ave_pos_pivot, pivot, pivot_opt = target_fn_data_setup(sim_index=sim_index, verbosity=verbosity)

        # Get the Processor box singleton (it contains the Processor instance) and alias the Processor.
        processor_box = Processor_box() 
        processor = processor_box.processor

        # Set up for multi-processor execution.
        if processor.processor_size() > 1:
            # Printout.
            print("Parallelised grid search.")
            print("Randomising the grid points to equalise the time required for each grid subdivision.\n")

            # Randomise the points.
            shuffle(pts)

        # Loop over each grid subdivision, with all points violating constraints being eliminated.
        for subdivision in grid_split_array(divisions=processor.processor_size(), points=pts, A=A, b=b, verbosity=verbosity):
            # Set up the memo for storage on the master.
<<<<<<< HEAD
            memo = Frame_order_memo(sim_index=sim_index, scaling=True, scaling_matrix=scaling_matrix)

            # Set up the command object to send to the slave and execute.
            command = Frame_order_grid_command(points=subdivision, scaling_matrix=scaling_matrix, sim_index=sim_index, model=cdp.model, param_vector=param_vector, full_tensors=full_tensors, full_in_ref_frame=full_in_ref_frame, rdcs=rdcs, rdc_err=rdc_err, rdc_weight=rdc_weight, rdc_vect=rdc_vect, rdc_const=rdc_const, pcs=pcs, pcs_err=pcs_err, pcs_weight=pcs_weight, atomic_pos=atomic_pos, temp=temp, frq=frq, paramag_centre=paramag_centre, com=com, ave_pos_pivot=ave_pos_pivot, pivot=pivot, pivot_opt=pivot_opt, num_int_pts=cdp.num_int_pts, verbosity=verbosity)
=======
            memo = Frame_order_memo(sim_index=sim_index, scaling_matrix=scaling_matrix[0])

            # Set up the command object to send to the slave and execute.
            command = Frame_order_grid_command(points=subdivision, scaling_matrix=scaling_matrix[0], sim_index=sim_index, model=cdp.model, param_vector=param_vector, full_tensors=full_tensors, full_in_ref_frame=full_in_ref_frame, rdcs=rdcs, rdc_err=rdc_err, rdc_weight=rdc_weight, rdc_vect=rdc_vect, rdc_const=rdc_const, pcs=pcs, pcs_err=pcs_err, pcs_weight=pcs_weight, atomic_pos=atomic_pos, temp=temp, frq=frq, paramag_centre=paramag_centre, com=com, ave_pos_pivot=ave_pos_pivot, pivot=pivot, pivot_opt=pivot_opt, num_int_pts=cdp.num_int_pts, verbosity=verbosity)
>>>>>>> c877eedf

            # Add the slave command and memo to the processor queue.
            processor.add_to_queue(command, memo)

        # Execute the queued elements.
        processor.run_queue()


    def map_bounds(self, param, spin_id=None):
        """Create bounds for the OpenDX mapping function.

        @param param:       The name of the parameter to return the lower and upper bounds of.
        @type param:        str
        @param spin_id:     The spin identification string (unused).
        @type spin_id:      None
        @return:            The upper and lower bounds of the parameter.
        @rtype:             list of float
        """

        # Average domain position.
        if param in ['ave_pos_x', 'ave_pos_y', 'ave_pos_z']:
            return [-100.0, 100]
        if param in ['ave_pos_alpha', 'ave_pos_beta', 'ave_pos_gamma']:
            return [0.0, 2*pi]

        # Axis spherical coordinate theta.
        if param == 'axis_theta':
            return [0.0, pi]

        # Axis spherical coordinate phi.
        if param == 'axis_phi':
            return [0.0, 2*pi]

        # Axis alpha angle.
        if param == 'axis_alpha':
            return [0.0, 2*pi]

        # Cone angle.
        if param == 'cone_theta':
            return [0.0, pi]


    def minimise(self, min_algor=None, min_options=None, func_tol=None, grad_tol=None, max_iterations=None, constraints=False, scaling_matrix=None, verbosity=0, sim_index=None, lower=None, upper=None, inc=None):
        """Minimisation function.

        @param min_algor:           The minimisation algorithm to use.
        @type min_algor:            str
        @param min_options:         An array of options to be used by the minimisation algorithm.
        @type min_options:          array of str
        @param func_tol:            The function tolerance which, when reached, terminates optimisation.  Setting this to None turns of the check.
        @type func_tol:             None or float
        @param grad_tol:            The gradient tolerance which, when reached, terminates optimisation.  Setting this to None turns of the check.
        @type grad_tol:             None or float
        @param max_iterations:      The maximum number of iterations for the algorithm.
        @type max_iterations:       int
        @param constraints:         If True, constraints are used during optimisation.
        @type constraints:          bool
        @keyword scaling_matrix:    The per-model list of diagonal and square scaling matrices.
        @type scaling_matrix:       list of numpy rank-2, float64 array or list of None
        @param verbosity:           A flag specifying the amount of information to print.  The higher the value, the greater the verbosity.
        @type verbosity:            int
        @param sim_index:           The index of the simulation to optimise.  This should be None if normal optimisation is desired.
        @type sim_index:            None or int
        @keyword lower:             The per-model lower bounds of the grid search which must be equal to the number of parameters in the model.  This optional argument is only used when doing a grid search.
        @type lower:                list of lists of numbers
        @keyword upper:             The per-model upper bounds of the grid search which must be equal to the number of parameters in the model.  This optional argument is only used when doing a grid search.
        @type upper:                list of lists of numbers
        @keyword inc:               The per-model increments for each dimension of the space for the grid search.  The number of elements in the array must equal to the number of parameters in the model.  This argument is only used when doing a grid search.
        @type inc:                  list of lists of int
        """

        # Check the optimisation algorithm.
        algor = min_algor
        if min_algor == 'Log barrier':
            algor = min_options[0]
        allowed = ['simplex']
        if algor not in allowed:
            raise RelaxError("Only the 'simplex' minimisation algorithm is supported for the relaxation dispersion analysis as function gradients are not implemented.")

<<<<<<< HEAD
        # Obtain the scaling matrix.
        scaling_matrix = assemble_scaling_matrix()

        # Set up the data structures for the target function.
        param_vector, full_tensors, full_in_ref_frame, rdcs, rdc_err, rdc_weight, rdc_vect, rdc_const, pcs, pcs_err, pcs_weight, atomic_pos, temp, frq, paramag_centre, com, ave_pos_pivot, pivot, pivot_opt = target_fn_data_setup(sim_index=sim_index, verbosity=verbosity)

        # Get the Processor box singleton (it contains the Processor instance) and alias the Processor.
        processor_box = Processor_box() 
        processor = processor_box.processor

        # Set up the memo for storage on the master.
        memo = Frame_order_memo(sim_index=sim_index, scaling=scaling, scaling_matrix=scaling_matrix)

        # Set up the command object to send to the slave and execute.
        command = Frame_order_minimise_command(min_algor=min_algor, min_options=min_options, func_tol=func_tol, grad_tol=grad_tol, max_iterations=max_iterations, scaling_matrix=scaling_matrix, constraints=constraints, sim_index=sim_index, model=cdp.model, param_vector=param_vector, full_tensors=full_tensors, full_in_ref_frame=full_in_ref_frame, rdcs=rdcs, rdc_err=rdc_err, rdc_weight=rdc_weight, rdc_vect=rdc_vect, rdc_const=rdc_const, pcs=pcs, pcs_err=pcs_err, pcs_weight=pcs_weight, atomic_pos=atomic_pos, temp=temp, frq=frq, paramag_centre=paramag_centre, com=com, ave_pos_pivot=ave_pos_pivot, pivot=pivot, pivot_opt=pivot_opt, num_int_pts=cdp.num_int_pts, verbosity=verbosity)

=======
        # Set up the data structures for the target function.
        param_vector, full_tensors, full_in_ref_frame, rdcs, rdc_err, rdc_weight, rdc_vect, rdc_const, pcs, pcs_err, pcs_weight, atomic_pos, temp, frq, paramag_centre, com, ave_pos_pivot, pivot, pivot_opt = target_fn_data_setup(sim_index=sim_index, verbosity=verbosity)

        # Get the Processor box singleton (it contains the Processor instance) and alias the Processor.
        processor_box = Processor_box() 
        processor = processor_box.processor

        # Set up the memo for storage on the master.
        memo = Frame_order_memo(sim_index=sim_index, scaling_matrix=scaling_matrix[0])

        # Set up the command object to send to the slave and execute.
        command = Frame_order_minimise_command(min_algor=min_algor, min_options=min_options, func_tol=func_tol, grad_tol=grad_tol, max_iterations=max_iterations, scaling_matrix=scaling_matrix[0], constraints=constraints, sim_index=sim_index, model=cdp.model, param_vector=param_vector, full_tensors=full_tensors, full_in_ref_frame=full_in_ref_frame, rdcs=rdcs, rdc_err=rdc_err, rdc_weight=rdc_weight, rdc_vect=rdc_vect, rdc_const=rdc_const, pcs=pcs, pcs_err=pcs_err, pcs_weight=pcs_weight, atomic_pos=atomic_pos, temp=temp, frq=frq, paramag_centre=paramag_centre, com=com, ave_pos_pivot=ave_pos_pivot, pivot=pivot, pivot_opt=pivot_opt, num_int_pts=cdp.num_int_pts, verbosity=verbosity)

>>>>>>> c877eedf
        # Add the slave command and memo to the processor queue.
        processor.add_to_queue(command, memo)


    def model_desc(self, model_info=None):
        """Return a description of the model.

        @keyword model_info:    The model information from model_loop().  This is unused.
        @type model_info:       None
        @return:                The model description.
        @rtype:                 str
        """

        return ""


    def model_statistics(self, model_info=None, spin_id=None, global_stats=None):
        """Return the k, n, and chi2 model statistics.

        k - number of parameters.
        n - number of data points.
        chi2 - the chi-squared value.


        @keyword model_info:    The model information from model_loop().  This is unused.
        @type model_info:       None
        @keyword spin_id:       Unused.
        @type spin_id:          None
        @keyword global_stats:  Unused.
        @type global_stats:     None
        @return:                The optimisation statistics, in tuple format, of the number of parameters (k), the number of data points (n), and the chi-squared value (chi2).
        @rtype:                 tuple of (int, int, float)
        """

        # Count the number of parameters.
        k = len(cdp.params)

        # The number of data points (RDCs + PCSs).
        n = 0
        for data in self.base_data_loop():
            n += 1

        # Check for the chi2 value.
        if not hasattr(cdp, 'chi2'):
            raise RelaxError("Statistics are not available, most likely because the model has not been optimised.")

        # Return the data.
        return k, n, cdp.chi2


    def return_error(self, data_id):
        """Return the RDC or PCS error structure.

        @param data_id:     The data set as yielded by the base_data_loop() generator method.
        @type data_id:      list of str
        @return:            The array of RDC or PCS error values.
        @rtype:             list of float
        """

        # Initialise the MC data structure.
        mc_errors = []

        # The RDC data.
        if data_id[0] == 'rdc':
            # Unpack the set.
            data_type, spin_id1, spin_id2, align_id = data_id

            # Get the interatomic data container.
            interatom = return_interatom(spin_id1, spin_id2)

            # Do errors exist?
            if not hasattr(interatom, 'rdc_err'):
                raise RelaxError("The RDC errors are missing for interatomic data container between spins '%s' and '%s'." % (spin_id1, spin_id2))

            # Handle missing data.
            if align_id not in interatom.rdc_err:
                mc_errors.append(None)

            # Append the data.
            else:
                mc_errors.append(interatom.rdc_err[align_id])

        # The PCS data.
        elif data_id[0] == 'pcs':
            # Unpack the set.
            data_type, spin_id, align_id = data_id

            # Get the spin container.
            spin = return_spin(spin_id)

            # Do errors exist?
            if not hasattr(spin, 'pcs_err'):
                raise RelaxError("The PCS errors are missing for spin '%s'." % spin_id)

            # Handle missing data.
            if align_id not in spin.pcs_err:
                mc_errors.append(None)

            # Append the data.
            else:
                mc_errors.append(spin.pcs_err[align_id])

        # Return the errors.
        return mc_errors


    def set_error(self, index, error, model_info=None):
        """Set the parameter errors.

        @param index:           The index of the parameter to set the errors for.
        @type index:            int
        @param error:           The error value.
        @type error:            float
        @keyword model_info:    The model information from model_loop().  This is unused.
        @type model_info:       None
        """

        # Parameter increment counter.
        inc = 0

        # Loop over the residue specific parameters.
        for param in self.data_names(set='params'):
            # Not a parameter of the model.
            if param not in cdp.params:
                continue

            # Return the parameter array.
            if index == inc:
                setattr(cdp, param + "_err", error)

            # Increment.
            inc = inc + 1

        # Add some additional parameters.
        if cdp.model == MODEL_ISO_CONE_FREE_ROTOR and inc == index:
            setattr(cdp, 'cone_theta_err', error)


    def set_selected_sim(self, select_sim, model_info=None):
        """Set the simulation selection flag for the spin.

        @param select_sim:      The selection flag for the simulations.
        @type select_sim:       bool
        @keyword model_info:    The model information from model_loop().  This is unused.
        @type model_info:       None
        """

        # Set the array.
        cdp.select_sim = deepcopy(select_sim)


    def sim_init_values(self):
        """Initialise the Monte Carlo parameter values."""

        # Get the parameter object names.
        param_names = self.data_names(set='params')

        # The model parameters.
        model_params = deepcopy(cdp.params)

        # Add some additional parameters.
        if cdp.model == MODEL_ISO_CONE_FREE_ROTOR:
            param_names.append('cone_theta')
            model_params.append('cone_theta')

        # Get the minimisation statistic object names.
        min_names = self.data_names(set='min')


        # Test if Monte Carlo parameter values have already been set.
        #############################################################

        # Loop over all the parameter names.
        for object_name in param_names:
            # Not a parameter of the model.
            if object_name not in model_params:
                continue

            # Name for the simulation object.
            sim_object_name = object_name + '_sim'

            # Test if the simulation object already exists.
            if hasattr(cdp, sim_object_name):
                raise RelaxError("Monte Carlo parameter values have already been set.")


        # Set the Monte Carlo parameter values.
        #######################################

        # Loop over all the data names.
        for object_name in param_names:
            # Not a parameter of the model.
            if object_name not in model_params:
                continue

            # Name for the simulation object.
            sim_object_name = object_name + '_sim'

            # Create the simulation object.
            setattr(cdp, sim_object_name, [])

            # Get the simulation object.
            sim_object = getattr(cdp, sim_object_name)

            # Loop over the simulations.
            for j in range(cdp.sim_number):
                # Copy and append the data.
                sim_object.append(deepcopy(getattr(cdp, object_name)))

        # Loop over all the minimisation object names.
        for object_name in min_names:
            # Name for the simulation object.
            sim_object_name = object_name + '_sim'

            # Create the simulation object.
            setattr(cdp, sim_object_name, [])

            # Get the simulation object.
            sim_object = getattr(cdp, sim_object_name)

            # Loop over the simulations.
            for j in range(cdp.sim_number):
                # Copy and append the data.
                sim_object.append(deepcopy(getattr(cdp, object_name)))


    def sim_pack_data(self, data_id, sim_data):
        """Pack the Monte Carlo simulation data.

        @param data_id:     The data set as yielded by the base_data_loop() generator method.
        @type data_id:      list of str
        @param sim_data:    The Monte Carlo simulation data.
        @type sim_data:     list of float
        """

        # The RDC data.
        if data_id[0] == 'rdc':
            # Unpack the set.
            data_type, spin_id1, spin_id2, align_id = data_id

            # Get the interatomic data container.
            interatom = return_interatom(spin_id1, spin_id2)

            # Initialise.
            if not hasattr(interatom, 'rdc_sim'):
                interatom.rdc_sim = {}
                    
            # Store the data structure.
            interatom.rdc_sim[align_id] = []
            for i in range(cdp.sim_number):
                interatom.rdc_sim[align_id].append(sim_data[i][0])

        # The PCS data.
        elif data_id[0] == 'pcs':
            # Unpack the set.
            data_type, spin_id, align_id = data_id

            # Get the spin container.
            spin = return_spin(spin_id)

            # Initialise.
            if not hasattr(spin, 'pcs_sim'):
                spin.pcs_sim = {}
                
            # Store the data structure.
            spin.pcs_sim[data_id[2]] = []
            for i in range(cdp.sim_number):
                spin.pcs_sim[data_id[2]].append(sim_data[i][0])


    def sim_return_param(self, index, model_info=None):
        """Return the array of simulation parameter values.

        @param index:           The index of the parameter to return the array of values for.
        @type index:            int
        @keyword model_info:    The model information from model_loop().  This is unused.
        @type model_info:       None
        @return:                The array of simulation parameter values.
        @rtype:                 list of float
        """

        # Parameter increment counter.
        inc = 0

        # Get the parameter object names.
        param_names = self.data_names(set='params')

        # Loop over the parameters.
        for param in param_names:
            # Not a parameter of the model.
            if param not in cdp.params:
                continue

            # Return the parameter array.
            if index == inc:
                return getattr(cdp, param + "_sim")

            # Increment.
            inc = inc + 1

        # Add some additional parameters.
        if cdp.model == MODEL_ISO_CONE_FREE_ROTOR and inc == index:
            return getattr(cdp, 'cone_theta_sim')


    def sim_return_selected(self, model_info=None):
        """Return the array of selected simulation flags for the spin.

        @keyword model_info:    The model information from model_loop().  This is unused.
        @type model_info:       None
        @return:                The array of selected simulation flags.
        @rtype:                 list of int
        """

        # Return the array.
        return cdp.select_sim<|MERGE_RESOLUTION|>--- conflicted
+++ resolved
@@ -127,16 +127,8 @@
         # Set up the data structures for the target function.
         param_vector, full_tensors, full_in_ref_frame, rdcs, rdc_err, rdc_weight, rdc_vect, rdc_const, pcs, pcs_err, pcs_weight, atomic_pos, temp, frq, paramag_centre, com, ave_pos_pivot, pivot, pivot_opt = target_fn_data_setup(sim_index=sim_index, verbosity=verbosity)
 
-<<<<<<< HEAD
-        # Parameter scaling.
-        scaling_matrix = assemble_scaling_matrix(scaling=True)
-
-        # Set up the optimisation target function class.
-        target_fn = frame_order.Frame_order(model=cdp.model, init_params=param_vector, full_tensors=full_tensors, full_in_ref_frame=full_in_ref_frame, rdcs=rdcs, rdc_errors=rdc_err, rdc_weights=rdc_weight, rdc_vect=rdc_vect, dip_const=rdc_const, pcs=pcs, pcs_errors=pcs_err, pcs_weights=pcs_weight, atomic_pos=atomic_pos, temp=temp, frq=frq, paramag_centre=paramag_centre, scaling_matrix=scaling_matrix, com=com, ave_pos_pivot=ave_pos_pivot, pivot=pivot, pivot_opt=pivot_opt, num_int_pts=cdp.num_int_pts)
-=======
         # Set up the optimisation target function class.
         target_fn = frame_order.Frame_order(model=cdp.model, init_params=param_vector, full_tensors=full_tensors, full_in_ref_frame=full_in_ref_frame, rdcs=rdcs, rdc_errors=rdc_err, rdc_weights=rdc_weight, rdc_vect=rdc_vect, dip_const=rdc_const, pcs=pcs, pcs_errors=pcs_err, pcs_weights=pcs_weight, atomic_pos=atomic_pos, temp=temp, frq=frq, paramag_centre=paramag_centre, scaling_matrix=scaling_matrix[0], com=com, ave_pos_pivot=ave_pos_pivot, pivot=pivot, pivot_opt=pivot_opt, num_int_pts=cdp.num_int_pts)
->>>>>>> c877eedf
 
         # Make a single function call.  This will cause back calculation and the data will be stored in the class instance.
         chi2 = target_fn.func(param_vector)
@@ -371,12 +363,6 @@
         # Test if the pivot has been set.
         check_pivot()
 
-<<<<<<< HEAD
-        # Parameter scaling.
-        scaling_matrix = assemble_scaling_matrix(scaling=True)
-
-=======
->>>>>>> c877eedf
         # The number of parameters.
         n = param_num()
 
@@ -487,11 +473,7 @@
         A, b = None, None
         if constraints:
             # Obtain the constraints.
-<<<<<<< HEAD
             A, b = linear_constraints(scaling_matrix=scaling_matrix)
-=======
-            A, b = linear_constraints(scaling_matrix=scaling_matrix[0])
->>>>>>> c877eedf
 
             # Constraint flag set but no constraints present.
             if A == None:
@@ -518,17 +500,10 @@
         # Loop over each grid subdivision, with all points violating constraints being eliminated.
         for subdivision in grid_split_array(divisions=processor.processor_size(), points=pts, A=A, b=b, verbosity=verbosity):
             # Set up the memo for storage on the master.
-<<<<<<< HEAD
-            memo = Frame_order_memo(sim_index=sim_index, scaling=True, scaling_matrix=scaling_matrix)
-
-            # Set up the command object to send to the slave and execute.
-            command = Frame_order_grid_command(points=subdivision, scaling_matrix=scaling_matrix, sim_index=sim_index, model=cdp.model, param_vector=param_vector, full_tensors=full_tensors, full_in_ref_frame=full_in_ref_frame, rdcs=rdcs, rdc_err=rdc_err, rdc_weight=rdc_weight, rdc_vect=rdc_vect, rdc_const=rdc_const, pcs=pcs, pcs_err=pcs_err, pcs_weight=pcs_weight, atomic_pos=atomic_pos, temp=temp, frq=frq, paramag_centre=paramag_centre, com=com, ave_pos_pivot=ave_pos_pivot, pivot=pivot, pivot_opt=pivot_opt, num_int_pts=cdp.num_int_pts, verbosity=verbosity)
-=======
             memo = Frame_order_memo(sim_index=sim_index, scaling_matrix=scaling_matrix[0])
 
             # Set up the command object to send to the slave and execute.
             command = Frame_order_grid_command(points=subdivision, scaling_matrix=scaling_matrix[0], sim_index=sim_index, model=cdp.model, param_vector=param_vector, full_tensors=full_tensors, full_in_ref_frame=full_in_ref_frame, rdcs=rdcs, rdc_err=rdc_err, rdc_weight=rdc_weight, rdc_vect=rdc_vect, rdc_const=rdc_const, pcs=pcs, pcs_err=pcs_err, pcs_weight=pcs_weight, atomic_pos=atomic_pos, temp=temp, frq=frq, paramag_centre=paramag_centre, com=com, ave_pos_pivot=ave_pos_pivot, pivot=pivot, pivot_opt=pivot_opt, num_int_pts=cdp.num_int_pts, verbosity=verbosity)
->>>>>>> c877eedf
 
             # Add the slave command and memo to the processor queue.
             processor.add_to_queue(command, memo)
@@ -608,10 +583,6 @@
         if algor not in allowed:
             raise RelaxError("Only the 'simplex' minimisation algorithm is supported for the relaxation dispersion analysis as function gradients are not implemented.")
 
-<<<<<<< HEAD
-        # Obtain the scaling matrix.
-        scaling_matrix = assemble_scaling_matrix()
-
         # Set up the data structures for the target function.
         param_vector, full_tensors, full_in_ref_frame, rdcs, rdc_err, rdc_weight, rdc_vect, rdc_const, pcs, pcs_err, pcs_weight, atomic_pos, temp, frq, paramag_centre, com, ave_pos_pivot, pivot, pivot_opt = target_fn_data_setup(sim_index=sim_index, verbosity=verbosity)
 
@@ -620,26 +591,11 @@
         processor = processor_box.processor
 
         # Set up the memo for storage on the master.
-        memo = Frame_order_memo(sim_index=sim_index, scaling=scaling, scaling_matrix=scaling_matrix)
-
-        # Set up the command object to send to the slave and execute.
-        command = Frame_order_minimise_command(min_algor=min_algor, min_options=min_options, func_tol=func_tol, grad_tol=grad_tol, max_iterations=max_iterations, scaling_matrix=scaling_matrix, constraints=constraints, sim_index=sim_index, model=cdp.model, param_vector=param_vector, full_tensors=full_tensors, full_in_ref_frame=full_in_ref_frame, rdcs=rdcs, rdc_err=rdc_err, rdc_weight=rdc_weight, rdc_vect=rdc_vect, rdc_const=rdc_const, pcs=pcs, pcs_err=pcs_err, pcs_weight=pcs_weight, atomic_pos=atomic_pos, temp=temp, frq=frq, paramag_centre=paramag_centre, com=com, ave_pos_pivot=ave_pos_pivot, pivot=pivot, pivot_opt=pivot_opt, num_int_pts=cdp.num_int_pts, verbosity=verbosity)
-
-=======
-        # Set up the data structures for the target function.
-        param_vector, full_tensors, full_in_ref_frame, rdcs, rdc_err, rdc_weight, rdc_vect, rdc_const, pcs, pcs_err, pcs_weight, atomic_pos, temp, frq, paramag_centre, com, ave_pos_pivot, pivot, pivot_opt = target_fn_data_setup(sim_index=sim_index, verbosity=verbosity)
-
-        # Get the Processor box singleton (it contains the Processor instance) and alias the Processor.
-        processor_box = Processor_box() 
-        processor = processor_box.processor
-
-        # Set up the memo for storage on the master.
         memo = Frame_order_memo(sim_index=sim_index, scaling_matrix=scaling_matrix[0])
 
         # Set up the command object to send to the slave and execute.
         command = Frame_order_minimise_command(min_algor=min_algor, min_options=min_options, func_tol=func_tol, grad_tol=grad_tol, max_iterations=max_iterations, scaling_matrix=scaling_matrix[0], constraints=constraints, sim_index=sim_index, model=cdp.model, param_vector=param_vector, full_tensors=full_tensors, full_in_ref_frame=full_in_ref_frame, rdcs=rdcs, rdc_err=rdc_err, rdc_weight=rdc_weight, rdc_vect=rdc_vect, rdc_const=rdc_const, pcs=pcs, pcs_err=pcs_err, pcs_weight=pcs_weight, atomic_pos=atomic_pos, temp=temp, frq=frq, paramag_centre=paramag_centre, com=com, ave_pos_pivot=ave_pos_pivot, pivot=pivot, pivot_opt=pivot_opt, num_int_pts=cdp.num_int_pts, verbosity=verbosity)
 
->>>>>>> c877eedf
         # Add the slave command and memo to the processor queue.
         processor.add_to_queue(command, memo)
 
