###############################################################################
#                                                                             #
# Copyright (C) 2009-2014 Edward d'Auvergne                                   #
#                                                                             #
# This file is part of the program relax (http://www.nmr-relax.com).          #
#                                                                             #
# This program is free software: you can redistribute it and/or modify        #
# it under the terms of the GNU General Public License as published by        #
# the Free Software Foundation, either version 3 of the License, or           #
# (at your option) any later version.                                         #
#                                                                             #
# This program is distributed in the hope that it will be useful,             #
# but WITHOUT ANY WARRANTY; without even the implied warranty of              #
# MERCHANTABILITY or FITNESS FOR A PARTICULAR PURPOSE.  See the               #
# GNU General Public License for more details.                                #
#                                                                             #
# You should have received a copy of the GNU General Public License           #
# along with this program.  If not, see <http://www.gnu.org/licenses/>.       #
#                                                                             #
###############################################################################

# Module docstring.
"""Module for all of the frame order specific user functions."""

# Python module imports.
<<<<<<< HEAD
from copy import deepcopy
from math import pi
from numpy import array, dot, eye, float64, transpose, zeros
import sys
=======
from numpy import array, float64
>>>>>>> 2c81ab1d
from warnings import warn

# relax module imports.
from lib.arg_check import is_float_array
from lib.errors import RelaxError
<<<<<<< HEAD
from lib.frame_order.rotor_axis import create_rotor_axis_alpha, create_rotor_axis_euler, create_rotor_axis_spherical
from lib.geometry.rotations import euler_to_R_zyz, two_vect_to_R
from lib.io import open_write_file
from lib.order import order_parameters
from lib.structure.cones import Iso_cone, Pseudo_elliptic
from lib.structure.geometric import generate_vector_residues
from lib.structure.internal.object import Internal
from lib.structure.represent.cone import cone
from lib.structure.represent.rotor import rotor_pdb
from lib.text.sectioning import subsection
from lib.warnings import RelaxWarning
from pipe_control import pipes
from pipe_control.structure.mass import pipe_centre_of_mass
from specific_analyses.frame_order.data import domain_moving
=======
from lib.warnings import RelaxWarning
from pipe_control import pipes
>>>>>>> 2c81ab1d
from specific_analyses.frame_order.geometric import create_ave_pos, create_distribution, create_geometric_rep
from specific_analyses.frame_order.parameters import update_model


def num_int_pts(num=200000):
    """Set the number of integration points to use in the quasi-random Sobol' sequence.

    @keyword num:   The number of integration points.
    @type num:      int
    """

    # Test if the current data pipe exists.
    check_pipe()

    # Throw a warning to the user if not enough points are being used.
    if num < 1000:
        warn(RelaxWarning("To obtain reliable results in a frame order analysis, the number of integration points should be greater than 1000."))
 
    # Store the value.
    cdp.num_int_pts = num


<<<<<<< HEAD
def pdb_model(ave_pos_file="ave_pos.pdb", rep_file="frame_order.pdb", dist_file="domain_distribution.pdb", dir=None, size=30.0, inc=36, force=False, neg_cone=True):
=======
def pdb_model(ave_pos="ave_pos", rep="frame_order", dist="domain_distribution", dir=None, compress_type=0, size=30.0, inc=36, force=False):
>>>>>>> 2c81ab1d
    """Create 3 different PDB files for representing the frame order dynamics of the system.

    @keyword ave_pos:       The file root for the average molecule structure.
    @type ave_pos:          str or None
    @keyword rep:           The file root of the PDB representation of the frame order dynamics to create.
    @type rep:              str or None
    @keyword dist:          The file root which will contain multiple models spanning the full dynamics distribution of the frame order model.
    @type dist:             str or None
    @keyword dir:           The name of the directory to place the PDB file into.
    @type dir:              str
    @keyword compress_type: The compression type.  The integer values correspond to the compression type: 0, no compression; 1, Bzip2 compression; 2, Gzip compression.
    @type compress_type:    int
    @keyword size:          The size of the geometric object in Angstroms.
    @type size:             float
    @keyword inc:           The number of increments for the filling of the cone objects.
    @type inc:              int
    @keyword force:         Flag which if set to True will cause any pre-existing file to be overwritten.
    @type force:            bool
    """

    # Check that at least one PDB file name is given.
    if not ave_pos and not rep and not dist:
        raise RelaxError("Minimally one PDB file name must be supplied.")

    # Test if the current data pipe exists.
    check_pipe()

    # Create the average position structure.
<<<<<<< HEAD
    if ave_pos_file:
        create_ave_pos(file=ave_pos_file, dir=dir, force=force)
=======
    if ave_pos:
        create_ave_pos(file=ave_pos, dir=dir, compress_type=compress_type, force=force)
>>>>>>> 2c81ab1d

    # Nothing more to do for the rigid model.
    if cdp.model == 'rigid':
        return

    # Create the geometric representation.
<<<<<<< HEAD
    if rep_file:
        create_geometric_rep(file=rep_file, dir=dir, size=size, inc=inc, force=force, neg_cone=neg_cone)

    # Create the distribution.
    if dist_file:
        create_distribution(file=dist_file, dir=dir, force=force)
=======
    if rep:
        create_geometric_rep(file=rep, dir=dir, compress_type=compress_type, size=size, inc=inc, force=force)

    # Create the distribution.
    if dist:
        create_distribution(file=dist, dir=dir, compress_type=compress_type, force=force)
>>>>>>> 2c81ab1d


def pivot(pivot=None, order=1, fix=False):
    """Set the pivot point for the 2 body motion.

    @keyword pivot: The pivot point of the two bodies (domains, etc.) in the structural coordinate system.
    @type pivot:    list of num
    @keyword order: The ordinal number of the pivot point.  The value of 1 is for the first pivot point, the value of 2 for the second pivot point, and so on.
    @type order:    int
    @keyword fix:   A flag specifying if the pivot point should be fixed during optimisation.
    @type fix:      bool
    """

    # Test if the current data pipe exists.
    check_pipe()

    # Store the fixed flag.
    cdp.pivot_fixed = fix

    # No pivot given, so update the model if needed and quit.
    if pivot == None:
        if hasattr(cdp, 'model'):
            update_model()
        return

    # Convert the pivot to a numpy array.
    pivot = array(pivot, float64)

    # Check the pivot validity.
    is_float_array(pivot, name='pivot point', size=3)

    # Store the pivot point and fixed flag.
    if order == 1:
        cdp.pivot_x = pivot[0]
        cdp.pivot_y = pivot[1]
        cdp.pivot_z = pivot[2]
    else:
        # The variable names.
        name_x = 'pivot_x_%i' % order
        name_y = 'pivot_y_%i' % order
        name_z = 'pivot_z_%i' % order

        # Store the variables.
        setattr(cdp, name_x, pivot[0])
        setattr(cdp, name_y, pivot[1])
        setattr(cdp, name_z, pivot[2])

    # Update the model.
    if hasattr(cdp, 'model'):
        update_model()


def ref_domain(ref=None):
    """Set the reference domain for the frame order, multi-domain models.

    @param ref: The reference domain.
    @type ref:  str
    """

    # Test if the current data pipe exists.
    check_pipe()

    # Check that the domain is defined.
    if not hasattr(cdp, 'domain') or ref not in cdp.domain:
        raise RelaxError("The domain '%s' has not been defined.  Please use the domain user function." % ref)

    # Test if the reference domain exists.
    exists = False
    for tensor_cont in cdp.align_tensors:
        if hasattr(tensor_cont, 'domain') and tensor_cont.domain == ref:
            exists = True
    if not exists:
        raise RelaxError("The reference domain cannot be found within any of the loaded tensors.")

    # Set the reference domain.
    cdp.ref_domain = ref

    # Update the model.
    if hasattr(cdp, 'model'):
        update_model()


def select_model(model=None):
    """Select the Frame Order model.

    @param model:   The Frame Order model.  This can be one of 'pseudo-ellipse', 'pseudo-ellipse, torsionless', 'pseudo-ellipse, free rotor', 'iso cone', 'iso cone, torsionless', 'iso cone, free rotor', 'rotor', 'rigid', 'free rotor', 'double rotor'.
    @type model:    str
    """

    # Test if the current data pipe exists.
    check_pipe()

    # Test if the model name exists.
    if not model in ['pseudo-ellipse', 'pseudo-ellipse, torsionless', 'pseudo-ellipse, free rotor', 'iso cone', 'iso cone, torsionless', 'iso cone, free rotor', 'rotor', 'rigid', 'free rotor', 'double rotor']:
        raise RelaxError("The model name " + repr(model) + " is invalid.")

    # Set the model
    cdp.model = model

    # Initialise the list of model parameters.
    cdp.params = []

    # Update the model.
    update_model()<|MERGE_RESOLUTION|>--- conflicted
+++ resolved
@@ -23,38 +23,14 @@
 """Module for all of the frame order specific user functions."""
 
 # Python module imports.
-<<<<<<< HEAD
-from copy import deepcopy
-from math import pi
-from numpy import array, dot, eye, float64, transpose, zeros
-import sys
-=======
 from numpy import array, float64
->>>>>>> 2c81ab1d
 from warnings import warn
 
 # relax module imports.
 from lib.arg_check import is_float_array
 from lib.errors import RelaxError
-<<<<<<< HEAD
-from lib.frame_order.rotor_axis import create_rotor_axis_alpha, create_rotor_axis_euler, create_rotor_axis_spherical
-from lib.geometry.rotations import euler_to_R_zyz, two_vect_to_R
-from lib.io import open_write_file
-from lib.order import order_parameters
-from lib.structure.cones import Iso_cone, Pseudo_elliptic
-from lib.structure.geometric import generate_vector_residues
-from lib.structure.internal.object import Internal
-from lib.structure.represent.cone import cone
-from lib.structure.represent.rotor import rotor_pdb
-from lib.text.sectioning import subsection
 from lib.warnings import RelaxWarning
 from pipe_control import pipes
-from pipe_control.structure.mass import pipe_centre_of_mass
-from specific_analyses.frame_order.data import domain_moving
-=======
-from lib.warnings import RelaxWarning
-from pipe_control import pipes
->>>>>>> 2c81ab1d
 from specific_analyses.frame_order.geometric import create_ave_pos, create_distribution, create_geometric_rep
 from specific_analyses.frame_order.parameters import update_model
 
@@ -77,11 +53,7 @@
     cdp.num_int_pts = num
 
 
-<<<<<<< HEAD
-def pdb_model(ave_pos_file="ave_pos.pdb", rep_file="frame_order.pdb", dist_file="domain_distribution.pdb", dir=None, size=30.0, inc=36, force=False, neg_cone=True):
-=======
 def pdb_model(ave_pos="ave_pos", rep="frame_order", dist="domain_distribution", dir=None, compress_type=0, size=30.0, inc=36, force=False):
->>>>>>> 2c81ab1d
     """Create 3 different PDB files for representing the frame order dynamics of the system.
 
     @keyword ave_pos:       The file root for the average molecule structure.
@@ -110,34 +82,20 @@
     check_pipe()
 
     # Create the average position structure.
-<<<<<<< HEAD
-    if ave_pos_file:
-        create_ave_pos(file=ave_pos_file, dir=dir, force=force)
-=======
     if ave_pos:
         create_ave_pos(file=ave_pos, dir=dir, compress_type=compress_type, force=force)
->>>>>>> 2c81ab1d
 
     # Nothing more to do for the rigid model.
     if cdp.model == 'rigid':
         return
 
     # Create the geometric representation.
-<<<<<<< HEAD
-    if rep_file:
-        create_geometric_rep(file=rep_file, dir=dir, size=size, inc=inc, force=force, neg_cone=neg_cone)
-
-    # Create the distribution.
-    if dist_file:
-        create_distribution(file=dist_file, dir=dir, force=force)
-=======
     if rep:
         create_geometric_rep(file=rep, dir=dir, compress_type=compress_type, size=size, inc=inc, force=force)
 
     # Create the distribution.
     if dist:
         create_distribution(file=dist, dir=dir, compress_type=compress_type, force=force)
->>>>>>> 2c81ab1d
 
 
 def pivot(pivot=None, order=1, fix=False):
