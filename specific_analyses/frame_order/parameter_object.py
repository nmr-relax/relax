###############################################################################
#                                                                             #
# Copyright (C) 2009-2014 Edward d'Auvergne                                   #
#                                                                             #
# This file is part of the program relax (http://www.nmr-relax.com).          #
#                                                                             #
# This program is free software: you can redistribute it and/or modify        #
# it under the terms of the GNU General Public License as published by        #
# the Free Software Foundation, either version 3 of the License, or           #
# (at your option) any later version.                                         #
#                                                                             #
# This program is distributed in the hope that it will be useful,             #
# but WITHOUT ANY WARRANTY; without even the implied warranty of              #
# MERCHANTABILITY or FITNESS FOR A PARTICULAR PURPOSE.  See the               #
# GNU General Public License for more details.                                #
#                                                                             #
# You should have received a copy of the GNU General Public License           #
# along with this program.  If not, see <http://www.gnu.org/licenses/>.       #
#                                                                             #
###############################################################################

# Module docstring.
"""The module for the frame order parameter list object."""

# Python module imports.
from math import pi

# relax module imports.
from lib.errors import RelaxError
from specific_analyses.parameter_object import Param_list


def angle_upper_excluding_bound(incs=None, model_info=None):
    """Determine the upper grid bound for the angular parameters, excluding the bound value.

    @keyword incs:          The number of grid search increments.
    @type incs:             int
    @keyword model_info:    The model information from model_loop().  This is unused.
    @type model_info:       None
    @return:                The upper grid search bound for the angular parameters, excluding the bound value.
    @rtype:                 float
    """

    # Handle inc values of None or 1.
    if incs in [None, 1]:
        return 2.0 * pi

    # Return the upper limit which is one inc before 2pi.
    return 2.0*pi * (1.0 - 1.0/incs)


def axis_alpha_upper(incs=None, model_info=None):
    """Determine the upper grid bound for the axis alpha angle.

    @keyword incs:          The number of grid search increments.
    @type incs:             int
    @keyword model_info:    The model information from model_loop().  This is unused.
    @type model_info:       None
    @return:                The upper grid search bound for the axis alpha angle.
    @rtype:                 float
    """

    # Handle inc values of None or 1.
    if incs in [None, 1]:
        return pi

    # Return the upper limit which is one inc before pi.
    return pi * (1.0 - 2.0/incs)


def cone_angle_lower(incs=None, model_info=None):
    """Determine the lower grid bound for the cone and torsion angles.

    @keyword incs:          The number of grid search increments.
    @type incs:             int
    @keyword model_info:    The model information from model_loop().  This is unused.
    @type model_info:       None
    @return:                The lower grid search bound for the cone and torsion angles.
    @rtype:                 float
    """

    # Handle inc values of None or 1.
    if incs in [None, 1]:
        return 0.0

    # Return the lower limit, excluding the first point.
    return pi * (1.0/(incs+1))


def cone_angle_upper(incs=None, model_info=None):
    """Determine the upper grid bound for the cone and torsion angles.

    @keyword incs:          The number of grid search increments.
    @type incs:             int
    @keyword model_info:    The model information from model_loop().  This is unused.
    @type model_info:       None
    @return:                The upper grid search bound for the cone and torsion angles.
    @rtype:                 float
    """

    # Handle inc values of None or 1.
    if incs in [None, 1]:
        return pi

    # Return the upper limit, excluding the last point.
    return pi * (1.0 - 1.0/(incs+1))


def pivot_grid_bound(param=None, extent=10.0):
    """Determine the grid bounds for the pivot coordinates.

    @keyword param:     The parameter to find the bound for.  This should be one of 'pivot_x', 'pivot_y', or 'pivot_z'.
    @type param:        str
    @keyword extent:    The length in Angstrom to extend out from the current coordinate to reach the grid bound.
    @type extent:       float
    @return:            The grid search bound for the given coordinate.
    @rtype:             float
    """

    # No pivot set.
    if not hasattr(cdp, param):
        raise RelaxError("The pivot point has not been set, cannot determine the grid search bounds.")

    # The value.
    val = getattr(cdp, param)

    # Return the bound.
    return val + extent


def pivot_x_lower(incs=None, model_info=None, size=10.0):
    """Determine the lower grid bound for the pivot X coordinate.

    @keyword incs:          The number of grid search increments.
    @type incs:             int
    @keyword model_info:    The model information from model_loop().  This is unused.
    @type model_info:       None
    @keyword size:          The half grid size in Angstrom.
    @type size:             float
    @return:                The lower grid search bound for the coordinate.
    @rtype:                 float
    """

    # Return the value.
    return pivot_grid_bound(param='pivot_x', extent=-size)


def pivot_x_upper(incs=None, model_info=None, size=10.0):
    """Determine the upper grid bound for the pivot X coordinate.

    @keyword incs:          The number of grid search increments.
    @type incs:             int
    @keyword model_info:    The model information from model_loop().  This is unused.
    @type model_info:       None
    @keyword size:          The half grid size in Angstrom.
    @type size:             float
    @return:                The upper grid search bound for the coordinate.
    @rtype:                 float
    """

    # Return the value.
    return pivot_grid_bound(param='pivot_x', extent=size)


def pivot_y_lower(incs=None, model_info=None, size=10.0):
    """Determine the lower grid bound for the pivot Y coordinate.

    @keyword incs:          The number of grid search increments.
    @type incs:             int
    @keyword model_info:    The model information from model_loop().  This is unused.
    @type model_info:       None
    @keyword size:          The half grid size in Angstrom.
    @type size:             float
    @return:                The lower grid search bound for the coordinate.
    @rtype:                 float
    """

    # Return the value.
    return pivot_grid_bound(param='pivot_y', extent=-size)


def pivot_y_upper(incs=None, model_info=None, size=10.0):
    """Determine the upper grid bound for the pivot Y coordinate.

    @keyword incs:          The number of grid search increments.
    @type incs:             int
    @keyword model_info:    The model information from model_loop().  This is unused.
    @type model_info:       None
    @keyword size:          The half grid size in Angstrom.
    @type size:             float
    @return:                The upper grid search bound for the coordinate.
    @rtype:                 float
    """

    # Return the value.
    return pivot_grid_bound(param='pivot_y', extent=size)


def pivot_z_lower(incs=None, model_info=None, size=10.0):
    """Determine the lower grid bound for the pivot Z coordinate.

    @keyword incs:          The number of grid search increments.
    @type incs:             int
    @keyword model_info:    The model information from model_loop().  This is unused.
    @type model_info:       None
    @keyword size:          The half grid size in Angstrom.
    @type size:             float
    @return:                The lower grid search bound for the coordinate.
    @rtype:                 float
    """

    # Return the value.
    return pivot_grid_bound(param='pivot_z', extent=-size)


def pivot_z_upper(incs=None, model_info=None, size=10.0):
    """Determine the upper grid bound for the pivot Z coordinate.

    @keyword incs:          The number of grid search increments.
    @type incs:             int
    @keyword model_info:    The model information from model_loop().  This is unused.
    @type model_info:       None
    @keyword size:          The half grid size in Angstrom.
    @type size:             float
    @return:                The upper grid search bound for the coordinate.
    @rtype:                 float
    """

    # Return the value.
    return pivot_grid_bound(param='pivot_z', extent=size)



class Frame_order_params(Param_list):
    """The frame order parameter list singleton."""

    # Class variable for storing the class instance (for the singleton design pattern).
    _instance = None

    def __init__(self):
        """Define all the parameters of the analysis."""

        # The object is already initialised.
        if self._initialised: return

        # Execute the base class __init__ method.
        Param_list.__init__(self)

        # Add the model variables.
        self._add_model_info()

        # Add the base data.
        self._add_align_data()

        # Add the parameters of all models.
<<<<<<< HEAD
        self._add(
            'pivot_x',
            scope = 'global',
            units = 'Angstrom',
            desc = 'The pivot point position x coordinate',
            py_type = float,
            set = 'params',
            scaling = 1e2,
            grid_lower = pivot_x_lower,
            grid_upper = pivot_x_upper,
            err = True,
            sim = True
        )
        self._add(
            'pivot_y',
            scope = 'global',
            units = 'Angstrom',
            desc = 'The pivot point position y coordinate',
            py_type = float,
            set = 'params',
            scaling = 1e2,
            grid_lower = pivot_y_lower,
            grid_upper = pivot_y_upper,
            err = True,
            sim = True
        )
        self._add(
            'pivot_z',
            scope = 'global',
            units = 'Angstrom',
            desc = 'The pivot point position z coordinate',
            py_type = float,
            set = 'params',
            scaling = 1e2,
            grid_lower = pivot_z_lower,
            grid_upper = pivot_z_upper,
            err = True,
            sim = True
        )
        self._add(
            'ave_pos_x',
            scope = 'global',
            units = 'Angstrom',
            desc = 'The average position x translation',
            py_type = float,
            set = 'params',
            grid_lower = -5,
            grid_upper = 5,
            err = True,
            sim = True
        )
        self._add(
            'ave_pos_y',
            scope = 'global',
            units = 'Angstrom',
            desc = 'The average position y translation',
            py_type = float,
            set = 'params',
            grid_lower = -5,
            grid_upper = 5,
            err = True,
            sim = True
        )
        self._add(
            'ave_pos_z',
            scope = 'global',
            units = 'Angstrom',
            desc = 'The average position z translation',
            py_type = float,
            set = 'params',
            grid_lower = -5,
            grid_upper = 5,
            err = True,
            sim = True
        )
        self._add(
            'ave_pos_alpha',
            scope = 'global',
            units = 'rad',
            desc = 'The average position alpha Euler angle',
            py_type = float,
            set = 'params',
            grid_lower = 0.0,
            grid_upper = angle_upper_excluding_bound,
            err = True,
            sim = True
        )
        self._add(
            'ave_pos_beta',
            scope = 'global',
            units = 'rad',
            desc = 'The average position beta Euler angle',
            py_type = float,
            set = 'params',
            grid_lower = 0.0,
            grid_upper = pi,
            err = True,
            sim = True
        )
        self._add(
            'ave_pos_gamma',
            scope = 'global',
            units = 'rad',
            desc = 'The average position gamma Euler angle',
            py_type = float,
            set = 'params',
            grid_lower = 0.0,
            grid_upper = angle_upper_excluding_bound,
            err = True,
            sim = True
        )
        self._add(
            'eigen_alpha',
            scope = 'global',
            units = 'rad',
            desc = 'The Eigenframe alpha Euler angle',
            py_type = float,
            set = 'params',
            grid_lower = 0.0,
            grid_upper = angle_upper_excluding_bound,
            err = True,
            sim = True
        )
        self._add(
            'eigen_beta',
            scope = 'global',
            units = 'rad',
            desc = 'The Eigenframe beta Euler angle',
            py_type = float,
            set = 'params',
            grid_lower = 0.0,
            grid_upper = pi,
            err = True,
            sim = True
        )
        self._add(
            'eigen_gamma',
            scope = 'global',
            units = 'rad',
            desc = 'The Eigenframe gamma Euler angle',
            py_type = float,
            set = 'params',
            grid_lower = 0.0,
            grid_upper = angle_upper_excluding_bound,
            err = True,
            sim = True
        )
        self._add(
            'axis_theta',
            scope = 'global',
            units = 'rad',
            desc = 'The cone axis polar angle (for the isotropic cone model)',
            py_type = float,
            set = 'params',
            grid_lower = 0.0,
            grid_upper = pi,
            err = True,
            sim = True
        )
        self._add(
            'axis_phi',
            scope = 'global',
            units = 'rad',
            desc = 'The cone axis azimuthal angle (for the isotropic cone model)',
            py_type = float,
            set = 'params',
            grid_lower = 0.0,
            grid_upper = angle_upper_excluding_bound,
            err = True,
            sim = True
        )
        self._add(
            'axis_alpha',
            scope = 'global',
            units = 'rad',
            desc = 'The rotor axis alpha angle (the rotation angle out of the xy plane)',
            py_type = float,
            set = 'params',
            grid_lower = -pi,
            grid_upper = axis_alpha_upper,
            err = True,
            sim = True
        )
        self._add(
            'cone_theta_x',
            scope = 'global',
            units = 'rad',
            desc = 'The pseudo-ellipse cone opening half-angle for the x-axis',
            py_type = float,
            set = 'params',
            grid_lower = cone_angle_lower,
            grid_upper = cone_angle_upper,
            err = True,
            sim = True
        )
        self._add(
            'cone_theta_y',
            scope = 'global',
            units = 'rad',
            desc = 'The pseudo-ellipse cone opening half-angle for the y-axis',
            py_type = float,
            set = 'params',
            grid_lower = cone_angle_lower,
            grid_upper = cone_angle_upper,
            err = True,
            sim = True
        )
        self._add(
            'cone_theta',
            scope = 'global',
            units = 'rad',
            desc = 'The isotropic cone opening half-angle',
            py_type = float,
            set = 'params',
            grid_lower = cone_angle_lower,
            grid_upper = cone_angle_upper,
            err = True,
            sim = True
        )
        self._add(
            'cone_s1',
            scope = 'global',
            units = '',
            desc = 'The isotropic cone order parameter',
            py_type = float,
            set = 'params',
            grid_lower = -0.125,
            grid_upper = 1.0,
            err = True,
            sim = True
        )
        self._add(
            'cone_sigma_max',
            scope = 'global',
            units = 'rad',
            desc = 'The torsion angle',
            py_type = float,
            set = 'params',
            grid_lower = cone_angle_lower,
            grid_upper = cone_angle_upper,
            err = True,
            sim = True
        )
=======
        self._add('pivot_x', scope='global', units='Angstrom', desc='The pivot point position x coordinate', py_type=float, set='params', err=True, sim=True)
        self._add('pivot_y', scope='global', units='Angstrom', desc='The pivot point position y coordinate', py_type=float, set='params', err=True, sim=True)
        self._add('pivot_z', scope='global', units='Angstrom', desc='The pivot point position z coordinate', py_type=float, set='params', err=True, sim=True)
        self._add('pivot_disp', scope='global', units='Angstrom', desc='The 2nd pivot point displacement - the minimum distance between the two rotor axes', py_type=float, set='params', err=True, sim=True)
        self._add('ave_pos_x', scope='global', units='Angstrom', desc='The average position x translation', py_type=float, set='params', err=True, sim=True)
        self._add('ave_pos_y', scope='global', units='Angstrom', desc='The average position y translation', py_type=float, set='params', err=True, sim=True)
        self._add('ave_pos_z', scope='global', units='Angstrom', desc='The average position z translation', py_type=float, set='params', err=True, sim=True)
        self._add('ave_pos_alpha', scope='global', units='rad', desc='The average position alpha Euler angle', py_type=float, set='params', err=True, sim=True)
        self._add('ave_pos_beta', scope='global', units='rad', desc='The average position beta Euler angle', py_type=float, set='params', err=True, sim=True)
        self._add('ave_pos_gamma', scope='global', units='rad', desc='The average position gamma Euler angle', py_type=float, set='params', err=True, sim=True)
        self._add('eigen_alpha', scope='global', units='rad', desc='The Eigenframe alpha Euler angle', py_type=float, set='params', err=True, sim=True)
        self._add('eigen_beta', scope='global', units='rad', desc='The Eigenframe beta Euler angle', py_type=float, set='params', err=True, sim=True)
        self._add('eigen_gamma', scope='global', units='rad', desc='The Eigenframe gamma Euler angle', py_type=float, set='params', err=True, sim=True)
        self._add('axis_theta', scope='global', units='rad', desc='The cone axis polar angle (for the isotropic cone model)', py_type=float, set='params', err=True, sim=True)
        self._add('axis_phi', scope='global', units='rad', desc='The cone axis azimuthal angle (for the isotropic cone model)', py_type=float, set='params', err=True, sim=True)
        self._add('axis_alpha', scope='global', units='rad', desc='The rotor axis alpha angle (the rotation angle out of the xy plane)', py_type=float, set='params', err=True, sim=True)
        self._add('cone_theta_x', scope='global', units='rad', desc='The pseudo-ellipse cone opening half-angle for the x-axis', py_type=float, set='params', err=True, sim=True)
        self._add('cone_theta_y', scope='global', units='rad', desc='The pseudo-ellipse cone opening half-angle for the y-axis', py_type=float, set='params', err=True, sim=True)
        self._add('cone_theta', scope='global', units='rad', desc='The isotropic cone opening half-angle', py_type=float, set='params', err=True, sim=True)
        self._add('cone_s1', scope='global', units='', desc='The isotropic cone order parameter', py_type=float, set='params', err=True, sim=True)
        self._add('cone_sigma_max', scope='global', units='rad', desc='The torsion angle', py_type=float, set='params', err=True, sim=True)
        self._add('cone_sigma_max_2', scope='global', units='rad', desc='The torsion angle of the 2nd motional mode', py_type=float, set='params', err=True, sim=True)
>>>>>>> e4bb708d

        # Add minimisation structures.
        self._add_min_data(min_stats_global=True)

        # Set up the user function documentation.
        self._set_uf_title("Frame order parameters")
        self._uf_param_table(label="table: frame order parameters", caption="Frame order parameters.", scope='global')
        self._uf_param_table(label="table: frame order parameter value setting with defaults", caption="Frame order parameter value setting.", scope='global', default=True)<|MERGE_RESOLUTION|>--- conflicted
+++ resolved
@@ -253,251 +253,6 @@
         self._add_align_data()
 
         # Add the parameters of all models.
-<<<<<<< HEAD
-        self._add(
-            'pivot_x',
-            scope = 'global',
-            units = 'Angstrom',
-            desc = 'The pivot point position x coordinate',
-            py_type = float,
-            set = 'params',
-            scaling = 1e2,
-            grid_lower = pivot_x_lower,
-            grid_upper = pivot_x_upper,
-            err = True,
-            sim = True
-        )
-        self._add(
-            'pivot_y',
-            scope = 'global',
-            units = 'Angstrom',
-            desc = 'The pivot point position y coordinate',
-            py_type = float,
-            set = 'params',
-            scaling = 1e2,
-            grid_lower = pivot_y_lower,
-            grid_upper = pivot_y_upper,
-            err = True,
-            sim = True
-        )
-        self._add(
-            'pivot_z',
-            scope = 'global',
-            units = 'Angstrom',
-            desc = 'The pivot point position z coordinate',
-            py_type = float,
-            set = 'params',
-            scaling = 1e2,
-            grid_lower = pivot_z_lower,
-            grid_upper = pivot_z_upper,
-            err = True,
-            sim = True
-        )
-        self._add(
-            'ave_pos_x',
-            scope = 'global',
-            units = 'Angstrom',
-            desc = 'The average position x translation',
-            py_type = float,
-            set = 'params',
-            grid_lower = -5,
-            grid_upper = 5,
-            err = True,
-            sim = True
-        )
-        self._add(
-            'ave_pos_y',
-            scope = 'global',
-            units = 'Angstrom',
-            desc = 'The average position y translation',
-            py_type = float,
-            set = 'params',
-            grid_lower = -5,
-            grid_upper = 5,
-            err = True,
-            sim = True
-        )
-        self._add(
-            'ave_pos_z',
-            scope = 'global',
-            units = 'Angstrom',
-            desc = 'The average position z translation',
-            py_type = float,
-            set = 'params',
-            grid_lower = -5,
-            grid_upper = 5,
-            err = True,
-            sim = True
-        )
-        self._add(
-            'ave_pos_alpha',
-            scope = 'global',
-            units = 'rad',
-            desc = 'The average position alpha Euler angle',
-            py_type = float,
-            set = 'params',
-            grid_lower = 0.0,
-            grid_upper = angle_upper_excluding_bound,
-            err = True,
-            sim = True
-        )
-        self._add(
-            'ave_pos_beta',
-            scope = 'global',
-            units = 'rad',
-            desc = 'The average position beta Euler angle',
-            py_type = float,
-            set = 'params',
-            grid_lower = 0.0,
-            grid_upper = pi,
-            err = True,
-            sim = True
-        )
-        self._add(
-            'ave_pos_gamma',
-            scope = 'global',
-            units = 'rad',
-            desc = 'The average position gamma Euler angle',
-            py_type = float,
-            set = 'params',
-            grid_lower = 0.0,
-            grid_upper = angle_upper_excluding_bound,
-            err = True,
-            sim = True
-        )
-        self._add(
-            'eigen_alpha',
-            scope = 'global',
-            units = 'rad',
-            desc = 'The Eigenframe alpha Euler angle',
-            py_type = float,
-            set = 'params',
-            grid_lower = 0.0,
-            grid_upper = angle_upper_excluding_bound,
-            err = True,
-            sim = True
-        )
-        self._add(
-            'eigen_beta',
-            scope = 'global',
-            units = 'rad',
-            desc = 'The Eigenframe beta Euler angle',
-            py_type = float,
-            set = 'params',
-            grid_lower = 0.0,
-            grid_upper = pi,
-            err = True,
-            sim = True
-        )
-        self._add(
-            'eigen_gamma',
-            scope = 'global',
-            units = 'rad',
-            desc = 'The Eigenframe gamma Euler angle',
-            py_type = float,
-            set = 'params',
-            grid_lower = 0.0,
-            grid_upper = angle_upper_excluding_bound,
-            err = True,
-            sim = True
-        )
-        self._add(
-            'axis_theta',
-            scope = 'global',
-            units = 'rad',
-            desc = 'The cone axis polar angle (for the isotropic cone model)',
-            py_type = float,
-            set = 'params',
-            grid_lower = 0.0,
-            grid_upper = pi,
-            err = True,
-            sim = True
-        )
-        self._add(
-            'axis_phi',
-            scope = 'global',
-            units = 'rad',
-            desc = 'The cone axis azimuthal angle (for the isotropic cone model)',
-            py_type = float,
-            set = 'params',
-            grid_lower = 0.0,
-            grid_upper = angle_upper_excluding_bound,
-            err = True,
-            sim = True
-        )
-        self._add(
-            'axis_alpha',
-            scope = 'global',
-            units = 'rad',
-            desc = 'The rotor axis alpha angle (the rotation angle out of the xy plane)',
-            py_type = float,
-            set = 'params',
-            grid_lower = -pi,
-            grid_upper = axis_alpha_upper,
-            err = True,
-            sim = True
-        )
-        self._add(
-            'cone_theta_x',
-            scope = 'global',
-            units = 'rad',
-            desc = 'The pseudo-ellipse cone opening half-angle for the x-axis',
-            py_type = float,
-            set = 'params',
-            grid_lower = cone_angle_lower,
-            grid_upper = cone_angle_upper,
-            err = True,
-            sim = True
-        )
-        self._add(
-            'cone_theta_y',
-            scope = 'global',
-            units = 'rad',
-            desc = 'The pseudo-ellipse cone opening half-angle for the y-axis',
-            py_type = float,
-            set = 'params',
-            grid_lower = cone_angle_lower,
-            grid_upper = cone_angle_upper,
-            err = True,
-            sim = True
-        )
-        self._add(
-            'cone_theta',
-            scope = 'global',
-            units = 'rad',
-            desc = 'The isotropic cone opening half-angle',
-            py_type = float,
-            set = 'params',
-            grid_lower = cone_angle_lower,
-            grid_upper = cone_angle_upper,
-            err = True,
-            sim = True
-        )
-        self._add(
-            'cone_s1',
-            scope = 'global',
-            units = '',
-            desc = 'The isotropic cone order parameter',
-            py_type = float,
-            set = 'params',
-            grid_lower = -0.125,
-            grid_upper = 1.0,
-            err = True,
-            sim = True
-        )
-        self._add(
-            'cone_sigma_max',
-            scope = 'global',
-            units = 'rad',
-            desc = 'The torsion angle',
-            py_type = float,
-            set = 'params',
-            grid_lower = cone_angle_lower,
-            grid_upper = cone_angle_upper,
-            err = True,
-            sim = True
-        )
-=======
         self._add('pivot_x', scope='global', units='Angstrom', desc='The pivot point position x coordinate', py_type=float, set='params', err=True, sim=True)
         self._add('pivot_y', scope='global', units='Angstrom', desc='The pivot point position y coordinate', py_type=float, set='params', err=True, sim=True)
         self._add('pivot_z', scope='global', units='Angstrom', desc='The pivot point position z coordinate', py_type=float, set='params', err=True, sim=True)
@@ -520,7 +275,6 @@
         self._add('cone_s1', scope='global', units='', desc='The isotropic cone order parameter', py_type=float, set='params', err=True, sim=True)
         self._add('cone_sigma_max', scope='global', units='rad', desc='The torsion angle', py_type=float, set='params', err=True, sim=True)
         self._add('cone_sigma_max_2', scope='global', units='rad', desc='The torsion angle of the 2nd motional mode', py_type=float, set='params', err=True, sim=True)
->>>>>>> e4bb708d
 
         # Add minimisation structures.
         self._add_min_data(min_stats_global=True)
