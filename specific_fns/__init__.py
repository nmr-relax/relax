###############################################################################
#                                                                             #
# Copyright (C) 2004, 2006-2007 Edward d'Auvergne                             #
#                                                                             #
# This file is part of the program relax.                                     #
#                                                                             #
# relax is free software; you can redistribute it and/or modify               #
# it under the terms of the GNU General Public License as published by        #
# the Free Software Foundation; either version 2 of the License, or           #
# (at your option) any later version.                                         #
#                                                                             #
# relax is distributed in the hope that it will be useful,                    #
# but WITHOUT ANY WARRANTY; without even the implied warranty of              #
# MERCHANTABILITY or FITNESS FOR A PARTICULAR PURPOSE.  See the               #
# GNU General Public License for more details.                                #
#                                                                             #
# You should have received a copy of the GNU General Public License           #
# along with relax; if not, write to the Free Software                        #
# Foundation, Inc., 59 Temple Place, Suite 330, Boston, MA  02111-1307  USA   #
#                                                                             #
###############################################################################

# Package docstring.
"""This package consists of modules which are specific to the type of the data pipe."""



# relax module imports.
from specific_fns.consistency_tests import Consistency_tests
from specific_fns.hybrid import Hybrid
from specific_fns.jw_mapping import Jw_mapping
from specific_fns.model_free import Model_free
from specific_fns.noe import Noe
from specific_fns.relax_fit import Relax_fit
from relax_errors import RelaxError, RelaxFuncSetupError


# The available modules.
__all__ = [ 'base_class',
            'consistency_tests',
            'hybrid',
            'jw_mapping',
            'model_free',
            'noe',
            'relax_data',
            'relax_fit']

<<<<<<< HEAD
# Set up all the classes.
consistency_tests = Consistency_tests()
hybrid = Hybrid()
jw_mapping = Jw_mapping()
model_free = Model_free()
noe = Noe()
relax_fit = Relax_fit()
=======
# Instantiate all classes.
hybrid_obj = Hybrid()
jw_mapping_obj = Jw_mapping()
model_free_obj = Model_free()
noe_obj = Noe()
relax_fit_obj = Relax_fit()
>>>>>>> 5b7598ff


# The function for returning the requested specific function.
def get_specific_fn(eqi, function_type, raise_error=1):
    """The function for returning the requested specific function."""

    # Initialise.
    function = None

    # Get the class instance corresponding to function_type.
    inst = get_instance(function_type)

    # Attempt to retrieve the function.
    try:
        # Back-calculate function.
        if eqi == 'back_calc':
            function = inst.back_calc

        # Calculate function.
        if eqi == 'calculate':
            function = inst.calculate

        # Copy function.
        if eqi == 'copy':
            function = inst.copy

        # Create Monte Carlo data function.
        if eqi == 'create_mc_data':
            function = inst.create_mc_data

        # Duplicate data function.
        if eqi == 'duplicate_data':
            function = inst.duplicate_data

        # Eliminate models.
        if eqi == 'eliminate':
            function = inst.eliminate

        # Grid search function.
        if eqi == 'grid_search':
            function = inst.grid_search

        # Initial Monte Carlo parameter value search function.
        if eqi == 'init_sim_values':
            function = inst.sim_init_values

        # Map bounds function.
        if eqi == 'map_bounds':
            function = inst.map_bounds

        # Minimise function.
        if eqi == 'minimise':
            function = inst.minimise

        # Model statistics.
        if eqi == 'model_stats':
            function = inst.model_statistics

        # Molmol macro creation.
        if eqi == 'molmol_macro':
            function = inst.molmol.macro

        # Number of instances.
        if eqi == 'num_instances':
            function = inst.num_instances

        # Overfit deselect.
        if eqi == 'overfit_deselect':
            function = inst.overfit_deselect

        # Pack Monte Carlo simulation data function.
        if eqi == 'pack_sim_data':
            function = inst.sim_pack_data

        # Parameter names function.
        if eqi == 'param_names':
            function = inst.get_param_names

        # Parameter values function.
        if eqi == 'param_values':
            function = inst.get_param_values

        # Read results file function (Columnar format).
        if eqi == 'read_columnar_results':
            function = inst.read_columnar_results

        # Read results file function (XML format).
        #if eqi == 'read_xml_results':
        #    function = inst.read_xml_results

        # Data returning function.
        if eqi == 'return_data':
            function = inst.return_data

        # Data or parameter name returning function.
        if eqi == 'return_data_name':
            function = inst.return_data_name

        # Data error returning function.
        if eqi == 'return_error':
            function = inst.return_error

        # Factor of conversion between different parameter units returning function.
        if eqi == 'return_conversion_factor':
            function = inst.return_conversion_factor

        # Grace string returning function.
        if eqi == 'return_grace_string':
            function = inst.return_grace_string

        # Selected simulation array returning function.
        if eqi == 'return_selected_sim':
            function = inst.sim_return_selected

        # Simulation chi-squared array returning function.
        if eqi == 'return_sim_chi2':
            function = inst.sim_return_chi2

        # Simulation parameter array returning function.
        if eqi == 'return_sim_param':
            function = inst.sim_return_param

        # String of the external parameter units returning function.
        if eqi == 'return_units':
            function = inst.return_units

        # Value and error returning function.
        if eqi == 'return_value':
            function = inst.return_value

        # Set function.
        if eqi == 'set':
            function = inst.set

        # Set error function.
        if eqi == 'set_error':
            function = inst.set_error

        # Set the selected simulations array.
        if eqi == 'set_selected_sim':
            function = inst.set_selected_sim

        # Skip function.
        if eqi == 'skip_function':
            function = inst.skip_function

        # Unselect function.
        if eqi == 'unselect':
            function = inst.unselect

        # Write results function (Columnar format).
        if eqi == 'write_columnar_results':
            function = inst.write_columnar_results

        # Write results function (XML format).
        #if eqi == 'write_xml_results':
        #    function = inst.write_xml_results

    # Catch if the function is missing.
    except AttributeError:
        function = None

    # Raise an error if the function doesn't exist.
    if raise_error and function == None:
        # Raise the error.
        raise RelaxFuncSetupError, get_string(function_type)

    # Return the function.
    return function


def get_instance(function_type):
    """Function for returning the class instance corresponding to the function type."""

    # NOE calculation.
    if function_type == 'noe':
        return noe_obj

    # Relaxation curve fitting.
    if function_type == 'relax_fit':
        return relax_fit_obj

    # Consistency testing.
    if function_type == 'ct':
        return consistency_tests

    # Reduced spectral density mapping.
    if function_type == 'jw':
        return jw_mapping_obj

    # Model-free analysis.
    if function_type == 'mf':
        return model_free_obj

    # Hybrid models.
    if function_type == 'hybrid':
        return hybrid_obj

    # Unknown analysis.
    raise RelaxError, "The function_type " + `function_type` + " is unknown."


def get_string(function_type):
    """Function for returning a string corresponding to the function type."""

    # NOE calculation.
    if function_type == 'noe':
        return "NOE calculations"

    # Relaxation curve fitting.
    if function_type == 'relax_fit':
        return "relaxation curve fitting"

    # Consistency testing.
    if function_type == 'ct':
        return "consistency testing"

    # Reduced spectral density mapping.
    if function_type == 'jw':
        return "reduced spectral density mapping"

    # Model-free analysis.
    if function_type == 'mf':
        return "Model-free analysis"

    # Hybrid models.
    if function_type == 'hybrid':
        return "hybrid models"

    # Unknown analysis.
    raise RelaxError, "The function_type " + `function_type` + " is unknown."<|MERGE_RESOLUTION|>--- conflicted
+++ resolved
@@ -45,22 +45,13 @@
             'relax_data',
             'relax_fit']
 
-<<<<<<< HEAD
-# Set up all the classes.
+# Instantiate all classes.
 consistency_tests = Consistency_tests()
-hybrid = Hybrid()
-jw_mapping = Jw_mapping()
-model_free = Model_free()
-noe = Noe()
-relax_fit = Relax_fit()
-=======
-# Instantiate all classes.
 hybrid_obj = Hybrid()
 jw_mapping_obj = Jw_mapping()
 model_free_obj = Model_free()
 noe_obj = Noe()
 relax_fit_obj = Relax_fit()
->>>>>>> 5b7598ff
 
 
 # The function for returning the requested specific function.
