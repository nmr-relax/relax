###############################################################################
#                                                                             #
# Copyright (C) 2007-2012 Edward d'Auvergne                                   #
#                                                                             #
# This file is part of the program relax (http://www.nmr-relax.com).          #
#                                                                             #
# This program is free software: you can redistribute it and/or modify        #
# it under the terms of the GNU General Public License as published by        #
# the Free Software Foundation, either version 3 of the License, or           #
# (at your option) any later version.                                         #
#                                                                             #
# This program is distributed in the hope that it will be useful,             #
# but WITHOUT ANY WARRANTY; without even the implied warranty of              #
# MERCHANTABILITY or FITNESS FOR A PARTICULAR PURPOSE.  See the               #
# GNU General Public License for more details.                                #
#                                                                             #
# You should have received a copy of the GNU General Public License           #
# along with this program.  If not, see <http://www.gnu.org/licenses/>.       #
#                                                                             #
###############################################################################

# Module docstring.
"""Module for the specific analysis of the N-state dynamic model."""

# Python module imports.
from math import acos, cos, pi
from minfx.generic import generic_minimise
from minfx.grid import grid
from numpy import array, dot, float64, identity, ones, zeros
from numpy.linalg import inv, norm
from re import search
from warnings import warn

# relax module imports.
import arg_check
from float import isNaN, isInf
import generic_fns
from generic_fns import align_tensor, pcs, pipes, rdc
from generic_fns.interatomic import interatomic_loop
from generic_fns.mol_res_spin import return_spin, spin_loop
from generic_fns.structure import geometric
from generic_fns.structure.cones import Iso_cone
from generic_fns.structure.internal import Internal
from generic_fns.structure.mass import centre_of_mass
from maths_fns.n_state_model import N_state_opt
from maths_fns.potential import quad_pot
from maths_fns.rotation_matrix import two_vect_to_R, euler_to_R_zyz
from physical_constants import dipolar_constant, g1H, return_gyromagnetic_ratio
from relax_errors import RelaxError, RelaxInfError, RelaxNaNError, RelaxNoModelError, RelaxNoValueError, RelaxSpinTypeError
from relax_io import open_write_file
from relax_warnings import RelaxWarning
from specific_fns.api_base import API_base
from specific_fns.api_common import API_common
from user_functions.data import Uf_tables; uf_tables = Uf_tables()
from user_functions.objects import Desc_container


class N_state_model(API_base, API_common):
    """Class containing functions for the N-state model."""

    def __init__(self):
        """Initialise the class by placing API_common methods into the API."""

        # Execute the base class __init__ method.
        super(N_state_model, self).__init__()

        # Place methods into the API.
        self.model_loop = self._model_loop_single_global
        self.overfit_deselect = self._overfit_deselect_dummy
        self.return_conversion_factor = self._return_no_conversion_factor
        self.set_selected_sim = self._set_selected_sim_global
        self.sim_return_selected = self._sim_return_selected_global
        self.test_grid_ops = self._test_grid_ops_general

        # Set up the spin parameters.
        self.PARAMS.add('csa', scope='spin', units='ppm', desc='CSA value', py_type=float, grace_string='\\qCSA\\Q')

        # Add the minimisation data.
        self.PARAMS.add_min_data(min_stats_global=False, min_stats_spin=True)


    def _assemble_param_vector(self, sim_index=None):
        """Assemble all the parameters of the model into a single array.

        @param sim_index:       The index of the simulation to optimise.  This should be None if
                                normal optimisation is desired.
        @type sim_index:        None or int
        @return:                The parameter vector used for optimisation.
        @rtype:                 numpy array
        """

        # Test if the model is selected.
        if not hasattr(cdp, 'model') or not isinstance(cdp.model, str):
            raise RelaxNoModelError

        # Determine the data type.
        data_types = self._base_data_types()

        # Initialise the parameter vector.
        param_vector = []

        # A RDC or PCS data type requires the alignment tensors to be at the start of the parameter vector (unless the tensors are fixed).
        if ('rdc' in data_types or 'pcs' in data_types) and not align_tensor.all_tensors_fixed():
            # Loop over the alignments, adding the alignment tensor parameters to the parameter vector.
            for i in xrange(len(cdp.align_tensors)):
                # No alignment ID, so skip the tensor as it will not be optimised.
                if cdp.align_tensors[i].align_id not in cdp.align_ids:
                    continue

                # Fixed tensor.
                if cdp.align_tensors[i].fixed:
                    continue

                # Add the parameters.
                param_vector = param_vector + list(cdp.align_tensors[i].A_5D)

        # Monte Carlo simulation data structures.
        if sim_index != None:
            # Populations.
            if cdp.model in ['2-domain', 'population']:
                probs = cdp.probs_sim[sim_index]

            # Euler angles.
            if cdp.model == '2-domain':
                alpha = cdp.alpha_sim[sim_index]
                beta = cdp.beta_sim[sim_index]
                gamma = cdp.gamma_sim[sim_index]

        # Normal data structures.
        else:
            # Populations.
            if cdp.model in ['2-domain', 'population']:
                probs = cdp.probs

            # Euler angles.
            if cdp.model == '2-domain':
                alpha = cdp.alpha
                beta = cdp.beta
                gamma = cdp.gamma

        # The probabilities (exclude that of state N).
        if cdp.model in ['2-domain', 'population']:
            param_vector = param_vector + probs[0:-1]

        # The Euler angles.
        if cdp.model == '2-domain':
            for i in xrange(cdp.N):
                param_vector.append(alpha[i])
                param_vector.append(beta[i])
                param_vector.append(gamma[i])

        # The paramagnetic centre.
        if hasattr(cdp, 'paramag_centre_fixed') and not cdp.paramag_centre_fixed:
            if not hasattr(cdp, 'paramagnetic_centre'):
                param_vector.append(0.0)
                param_vector.append(0.0)
                param_vector.append(0.0)

            else:
                param_vector.append(cdp.paramagnetic_centre[0])
                param_vector.append(cdp.paramagnetic_centre[1])
                param_vector.append(cdp.paramagnetic_centre[2])

        # Convert all None values to zero (to avoid conversion to NaN).
        for i in xrange(len(param_vector)):
            if param_vector[i] == None:
                param_vector[i] = 0.0

        # Return a numpy arrary.
        return array(param_vector, float64)


    def _assemble_scaling_matrix(self, data_types=None, scaling=True):
        """Create and return the scaling matrix.

        @keyword data_types:    The base data types used in the optimisation.  This list can contain
                                the elements 'rdc', 'pcs' or 'tensor'.
        @type data_types:       list of str
        @keyword scaling:       If False, then the identity matrix will be returned.
        @type scaling:          bool
        @return:                The square and diagonal scaling matrix.
        @rtype:                 numpy rank-2 array
        """

        # Initialise.
        scaling_matrix = identity(self._param_num(), float64)

        # Return the identity matrix.
        if not scaling:
            return scaling_matrix

        # Starting point of the populations.
        pop_start = 0
        if ('rdc' in data_types or 'pcs' in data_types) and not align_tensor.all_tensors_fixed():
            # Loop over the alignments.
            tensor_num = 0
            for i in range(len(cdp.align_tensors)):
                # Fixed tensor.
                if cdp.align_tensors[i].fixed:
                    continue

                # Add the 5 alignment parameters.
                pop_start = pop_start + 5

                # The alignment parameters.
                for j in range(5):
                    scaling_matrix[5*tensor_num + j, 5*tensor_num + j] = 1.0

                # Increase the tensor number.
                tensor_num += 1

        # Loop over the populations, and set the scaling factor.
        if cdp.model in ['2-domain', 'population']:
            factor = 0.1
            for i in xrange(pop_start, pop_start + (cdp.N-1)):
                scaling_matrix[i, i] = factor

        # The paramagnetic centre.
        if hasattr(cdp, 'paramag_centre_fixed') and not cdp.paramag_centre_fixed:
            for i in range(-3, 0):
                scaling_matrix[i, i] = 1e2

        # Return the matrix.
        return scaling_matrix


    def _base_data_types(self):
        """Determine all the base data types.

        The base data types can include::
            - 'rdc', residual dipolar couplings.
            - 'pcs', pseudo-contact shifts.
            - 'noesy', NOE restraints.
            - 'tensor', alignment tensors.

        @return:    A list of all the base data types.
        @rtype:     list of str
        """

        # Array of data types.
        list = []

        # RDC search.
        for interatom in interatomic_loop():
            if hasattr(interatom, 'rdc'):
                list.append('rdc')
                break

        # PCS search.
        for spin in spin_loop():
            if hasattr(spin, 'pcs'):
                list.append('pcs')
                break

        # Alignment tensor search.
        if not ('rdc' in list or 'pcs' in list) and hasattr(cdp, 'align_tensors'):
            list.append('tensor')

        # NOESY data search.
        if hasattr(cdp, 'noe_restraints'):
            list.append('noesy')

        # No data is present.
        if not list:
            raise RelaxError("Neither RDC, PCS, NOESY nor alignment tensor data is present.")

        # Return the list.
        return list


    def _calc_ave_dist(self, atom1, atom2, exp=1):
        """Calculate the average distances.

        The formula used is::

                      _N_
                  / 1 \                  \ 1/exp
            <r> = | -  > |p1i - p2i|^exp |
                  \ N /__                /
                       i

        where i are the members of the ensemble, N is the total number of structural models, and p1
        and p2 at the two atom positions.


        @param atom1:   The atom identification string of the first atom.
        @type atom1:    str
        @param atom2:   The atom identification string of the second atom.
        @type atom2:    str
        @keyword exp:   The exponent used for the averaging, e.g. 1 for linear averaging and -6 for
                        r^-6 NOE averaging.
        @type exp:      int
        @return:        The average distance between the two atoms.
        @rtype:         float
        """

        # Get the spin containers.
        spin1 = return_spin(atom1)
        spin2 = return_spin(atom2)

        # Loop over each model.
        num_models = len(spin1.pos)
        ave_dist = 0.0
        for i in range(num_models):
            # Distance to the minus sixth power.
            dist = norm(spin1.pos[i] - spin2.pos[i])
            ave_dist = ave_dist + dist**(exp)

        # Average.
        ave_dist = ave_dist / num_models

        # The exponent.
        ave_dist = ave_dist**(1.0/exp)

        # Return the average distance.
        return ave_dist


    def _CoM(self, pivot_point=None, centre=None):
        """Centre of mass analysis.

        This function does an analysis of the centre of mass (CoM) of the N states.  This includes
        calculating the order parameter associated with the pivot-CoM vector, and the associated
        cone of motions.  The pivot_point argument must be supplied.  If centre is None, then the
        CoM will be calculated from the selected parts of the loaded structure.  Otherwise it will
        be set to the centre arg.

        @param pivot_point: The pivot point in the structural file(s).
        @type pivot_point:  list of float of length 3
        @param centre:      The optional centre of mass vector.
        @type centre:       list of float of length 3
        """

        # Test if the current data pipe exists.
        pipes.test()

        # Set the pivot point.
        cdp.pivot_point = pivot_point

        # The centre has been supplied.
        if centre:
            cdp.CoM = centre

        # Calculate from the structure file.
        else:
            cdp.CoM = centre_of_mass()

        # Calculate the vector between the pivot and CoM points.
        cdp.pivot_CoM = array(cdp.CoM, float64) - array(cdp.pivot_point, float64)

        # Calculate the unit vector between the pivot and CoM points.
        unit_vect = cdp.pivot_CoM / norm(cdp.pivot_CoM)

        # Initilise some data structures.
        R = zeros((3, 3), float64)
        vectors = zeros((cdp.N, 3), float64)

        # Loop over the N states.
        for c in xrange(cdp.N):
            # Generate the rotation matrix.
            euler_to_R_zyz(cdp.alpha[c], cdp.beta[c], cdp.gamma[c], R)

            # Rotate the unit vector.
            vectors[c] = dot(R, unit_vect)

            # Multiply by the probability.
            vectors[c] = vectors[c] * cdp.probs[c]

        # Average of the unit vectors.
        cdp.ave_unit_pivot_CoM = sum(vectors)

        # The length reduction.
        cdp.ave_pivot_CoM_red = norm(cdp.ave_unit_pivot_CoM)

        # The aveage pivot-CoM vector.
        cdp.ave_pivot_CoM = norm(cdp.pivot_CoM) * cdp.ave_unit_pivot_CoM

        # The full length rotated pivot-CoM vector.
        cdp.full_ave_pivot_CoM = cdp.ave_pivot_CoM / cdp.ave_pivot_CoM_red

        # The cone angle for diffusion on an axially symmetric cone.
        cdp.theta_diff_on_cone = acos(cdp.ave_pivot_CoM_red)
        cdp.S_diff_on_cone = (3.0*cos(cdp.theta_diff_on_cone)**2 - 1.0) / 2.0

        # The cone angle and order parameter for diffusion in an axially symmetric cone.
        cdp.theta_diff_in_cone = acos(2.*cdp.ave_pivot_CoM_red - 1.)
        cdp.S_diff_in_cone = cos(cdp.theta_diff_in_cone) * (1 + cos(cdp.theta_diff_in_cone)) / 2.0

        # Print out.
        print(("\n%-40s %-20s" % ("Pivot point:", repr(cdp.pivot_point))))
        print(("%-40s %-20s" % ("Moving domain CoM (prior to rotation):", repr(cdp.CoM))))
        print(("%-40s %-20s" % ("Pivot-CoM vector", repr(cdp.pivot_CoM))))
        print(("%-40s %-20s" % ("Pivot-CoM unit vector:", repr(unit_vect))))
        print(("%-40s %-20s" % ("Average of the unit pivot-CoM vectors:", repr(cdp.ave_unit_pivot_CoM))))
        print(("%-40s %-20s" % ("Average of the pivot-CoM vector:", repr(cdp.ave_pivot_CoM))))
        print(("%-40s %-20s" % ("Full length rotated pivot-CoM vector:", repr(cdp.full_ave_pivot_CoM))))
        print(("%-40s %-20s" % ("Length reduction from unity:", repr(cdp.ave_pivot_CoM_red))))
        print(("%-40s %.5f rad (%.5f deg)" % ("Cone angle (diffusion on a cone)", cdp.theta_diff_on_cone, cdp.theta_diff_on_cone / (2*pi) *360.)))
        print(("%-40s S_cone = %.5f (S^2 = %.5f)" % ("S_cone (diffusion on a cone)", cdp.S_diff_on_cone, cdp.S_diff_on_cone**2)))
        print(("%-40s %.5f rad (%.5f deg)" % ("Cone angle (diffusion in a cone)", cdp.theta_diff_in_cone, cdp.theta_diff_in_cone / (2*pi) *360.)))
        print(("%-40s S_cone = %.5f (S^2 = %.5f)" % ("S_cone (diffusion in a cone)", cdp.S_diff_in_cone, cdp.S_diff_in_cone**2)))
        print("\n\n")


    def _check_rdcs(self, interatom, spin1, spin2):
        """Check if the RDCs for the given interatomic data container should be used.

        @param interatom:   The interatomic data container.
        @type interatom:    InteratomContainer instance
        @param spin1:       The first spin container.
        @type spin1:        SpinContainer instance
        @param spin2:       The second spin container.
        @type spin2:        SpinContainer instance
        @return:            True if the RDCs should be used, False otherwise.
        """

        # Skip deselected spins.
        if not spin1.select or not spin2.select:
            return False

        # Only use interatomic data containers with RDC data.
        if not hasattr(interatom, 'rdc'):
            return False

        # RDC data exists but the interatomic vectors are missing?
        if not hasattr(interatom, 'vector'):
            # Throw a warning.
            warn(RelaxWarning("RDC data exists but the interatomic vectors are missing, skipping the spin pair '%s' and '%s'." % (interatom.spin_id1, interatom.spin_id2)))

            # Jump to the next spin.
            return False

        # Skip non-Me pseudo-atoms for the first spin.
        if hasattr(spin1, 'members') and len(spin1.members) != 3:
            warn(RelaxWarning("Only methyl group pseudo atoms are supported due to their fast rotation, skipping the spin pair '%s' and '%s'." % (interatom.spin_id1, interatom.spin_id2)))
            return False

        # Skip non-Me pseudo-atoms for the second spin.
        if hasattr(spin2, 'members') and len(spin2.members) != 3:
            warn(RelaxWarning("Only methyl group pseudo atoms are supported due to their fast rotation, skipping the spin pair '%s' and '%s'." % (interatom.spin_id1, interatom.spin_id2)))
            return False

        # Checks.
        if not hasattr(spin1, 'isotope'):
            raise RelaxSpinTypeError(interatom.spin_id1)
        if not hasattr(spin2, 'isotope'):
            raise RelaxSpinTypeError(interatom.spin_id2)
        if not hasattr(interatom, 'r'):
            raise RelaxNoValueError("averaged interatomic distance")

        # Everything is ok.
        return True


    def _cone_pdb(self, cone_type=None, scale=1.0, file=None, dir=None, force=False):
        """Create a PDB file containing a geometric object representing the various cone models.

        Currently the only cone types supported are 'diff in cone' and 'diff on cone'.


        @param cone_type:   The type of cone model to represent.
        @type cone_type:    str
        @param scale:       The size of the geometric object is eqaul to the average pivot-CoM
                            vector length multiplied by this scaling factor.
        @type scale:        float
        @param file:        The name of the PDB file to create.
        @type file:         str
        @param dir:         The name of the directory to place the PDB file into.
        @type dir:          str
        @param force:       Flag which if set to True will cause any pre-existing file to be
                            overwritten.
        @type force:        int
        """

        # Test if the cone models have been determined.
        if cone_type == 'diff in cone':
            if not hasattr(cdp, 'S_diff_in_cone'):
                raise RelaxError("The diffusion in a cone model has not yet been determined.")
        elif cone_type == 'diff on cone':
            if not hasattr(cdp, 'S_diff_on_cone'):
                raise RelaxError("The diffusion on a cone model has not yet been determined.")
        else:
            raise RelaxError("The cone type " + repr(cone_type) + " is unknown.")

        # The number of increments for the filling of the cone objects.
        inc = 20

        # The rotation matrix.
        R = zeros((3, 3), float64)
        two_vect_to_R(array([0, 0, 1], float64), cdp.ave_pivot_CoM/norm(cdp.ave_pivot_CoM), R)

        # The isotropic cone object.
        if cone_type == 'diff in cone':
            angle = cdp.theta_diff_in_cone
        elif cone_type == 'diff on cone':
            angle = cdp.theta_diff_on_cone
        cone = Iso_cone(angle)

        # Create the structural object.
        structure = Internal()

        # Add a structure.
        structure.add_molecule(name='cone')

        # Alias the single molecule from the single model.
        mol = structure.structural_data[0].mol[0]

        # Add the pivot point.
        mol.atom_add(pdb_record='HETATM', atom_num=1, atom_name='R', res_name='PIV', res_num=1, pos=cdp.pivot_point, element='C')

        # Generate the average pivot-CoM vectors.
        print("\nGenerating the average pivot-CoM vectors.")
        sim_vectors = None
        if hasattr(cdp, 'ave_pivot_CoM_sim'):
            sim_vectors = cdp.ave_pivot_CoM_sim
        res_num = geometric.generate_vector_residues(mol=mol, vector=cdp.ave_pivot_CoM, atom_name='Ave', res_name_vect='AVE', sim_vectors=sim_vectors, res_num=2, origin=cdp.pivot_point, scale=scale)

        # Generate the cone outer edge.
        print("\nGenerating the cone outer edge.")
        cap_start_atom = mol.atom_num[-1]+1
        geometric.cone_edge(mol=mol, cone=cone, res_name='CON', res_num=3, apex=cdp.pivot_point, R=R, scale=norm(cdp.pivot_CoM), inc=inc)

        # Generate the cone cap, and stitch it to the cone edge.
        if cone_type == 'diff in cone':
            print("\nGenerating the cone cap.")
            cone_start_atom = mol.atom_num[-1]+1
            geometric.generate_vector_dist(mol=mol, res_name='CON', res_num=3, centre=cdp.pivot_point, R=R, limit_check=cone.limit_check, scale=norm(cdp.pivot_CoM), inc=inc)
            geometric.stitch_cone_to_edge(mol=mol, cone=cone, dome_start=cone_start_atom, edge_start=cap_start_atom+1, inc=inc)

        # Create the PDB file.
        print("\nGenerating the PDB file.")
        pdb_file = open_write_file(file, dir, force=force)
        structure.write_pdb(pdb_file)
        pdb_file.close()


    def _disassemble_param_vector(self, param_vector=None, data_types=None, sim_index=None):
        """Disassemble the parameter vector and place the values into the relevant variables.

        For the 2-domain N-state model, the parameters are stored in the probability and Euler angle data structures.  For the population N-state model, only the probabilities are stored.  If RDCs are present and alignment tensors are optimised, then these are stored as well.

        @keyword data_types:    The base data types used in the optimisation.  This list can contain the elements 'rdc', 'pcs' or 'tensor'.
        @type data_types:       list of str
        @keyword param_vector:  The parameter vector returned from optimisation.
        @type param_vector:     numpy array
        @keyword sim_index:     The index of the simulation to optimise.  This should be None if normal optimisation is desired.
        @type sim_index:        None or int
        """

        # Test if the model is selected.
        if not hasattr(cdp, 'model') or not isinstance(cdp.model, str):
            raise RelaxNoModelError

        # Unpack and strip off the alignment tensor parameters.
        if ('rdc' in data_types or 'pcs' in data_types) and not align_tensor.all_tensors_fixed():
            # Loop over the alignments, adding the alignment tensor parameters to the tensor data container.
            tensor_num = 0
            for i in xrange(len(cdp.align_tensors)):
                # No alignment ID, so skip the tensor as it will not be optimised.
                if cdp.align_tensors[i].align_id not in cdp.align_ids:
                    continue

                # Fixed tensor.
                if cdp.align_tensors[i].fixed:
                    continue

                # Normal tensors.
                if sim_index == None:
                    cdp.align_tensors[i].Axx = param_vector[5*tensor_num]
                    cdp.align_tensors[i].Ayy = param_vector[5*tensor_num+1]
                    cdp.align_tensors[i].Axy = param_vector[5*tensor_num+2]
                    cdp.align_tensors[i].Axz = param_vector[5*tensor_num+3]
                    cdp.align_tensors[i].Ayz = param_vector[5*tensor_num+4]

                # Monte Carlo simulated tensors.
                else:
                    cdp.align_tensors[i].Axx_sim[sim_index] = param_vector[5*tensor_num]
                    cdp.align_tensors[i].Ayy_sim[sim_index] = param_vector[5*tensor_num+1]
                    cdp.align_tensors[i].Axy_sim[sim_index] = param_vector[5*tensor_num+2]
                    cdp.align_tensors[i].Axz_sim[sim_index] = param_vector[5*tensor_num+3]
                    cdp.align_tensors[i].Ayz_sim[sim_index] = param_vector[5*tensor_num+4]

                # Increase the tensor number.
                tensor_num += 1

            # Create a new parameter vector without the tensors.
            param_vector = param_vector[5*tensor_num:]

        # Monte Carlo simulation data structures.
        if sim_index != None:
            # Populations.
            if cdp.model in ['2-domain', 'population']:
                probs = cdp.probs_sim[sim_index]

            # Euler angles.
            if cdp.model == '2-domain':
                alpha = cdp.alpha_sim[sim_index]
                beta = cdp.beta_sim[sim_index]
                gamma = cdp.gamma_sim[sim_index]

        # Normal data structures.
        else:
            # Populations.
            if cdp.model in ['2-domain', 'population']:
                probs = cdp.probs

            # Euler angles.
            if cdp.model == '2-domain':
                alpha = cdp.alpha
                beta = cdp.beta
                gamma = cdp.gamma

        # The probabilities for states 0 to N-1.
        if cdp.model in ['2-domain', 'population']:
            for i in xrange(cdp.N-1):
                probs[i] = param_vector[i]

            # The probability for state N.
            probs[-1] = 1 - sum(probs[0:-1])

        # The Euler angles.
        if cdp.model == '2-domain':
            for i in xrange(cdp.N):
                alpha[i] = param_vector[cdp.N-1 + 3*i]
                beta[i] = param_vector[cdp.N-1 + 3*i + 1]
                gamma[i] = param_vector[cdp.N-1 + 3*i + 2]

        # The paramagnetic centre.
        if hasattr(cdp, 'paramag_centre_fixed') and not cdp.paramag_centre_fixed:
            # Create the structure if needed.
            if not hasattr(cdp, 'paramagnetic_centre'):
                cdp.paramagnetic_centre = zeros(3, float64)

            # The position.
            cdp.paramagnetic_centre[0] = param_vector[-3]
            cdp.paramagnetic_centre[1] = param_vector[-2]
            cdp.paramagnetic_centre[2] = param_vector[-1]


    def _elim_no_prob(self):
        """Remove all structures or states which have no probability."""

        # Test if the current data pipe exists.
        pipes.test()

        # Test if the model is setup.
        if not hasattr(cdp, 'model'):
            raise RelaxNoModelError('N-state')

        # Test if there are populations.
        if not hasattr(cdp, 'probs'):
            raise RelaxError("The N-state model populations do not exist.")

        # Create the data structure if needed.
        if not hasattr(cdp, 'select_models'):
            cdp.state_select = [True] * cdp.N

        # Loop over the structures.
        for i in range(len(cdp.N)):
            # No probability.
            if cdp.probs[i] < 1e-5:
                cdp.state_select[i] = False


    def _linear_constraints(self, data_types=None, scaling_matrix=None):
        """Function for setting up the linear constraint matrices A and b.

        Standard notation
        =================

        The N-state model constraints are::

            0 <= pc <= 1,

        where p is the probability and c corresponds to state c.


        Matrix notation
        ===============

        In the notation A.x >= b, where A is an matrix of coefficients, x is an array of parameter
        values, and b is a vector of scalars, these inequality constraints are::

            | 1  0  0 |                   |    0    |
            |         |                   |         |
            |-1  0  0 |                   |   -1    |
            |         |                   |         |
            | 0  1  0 |                   |    0    |
            |         |     |  p0  |      |         |
            | 0 -1  0 |     |      |      |   -1    |
            |         |  .  |  p1  |  >=  |         |
            | 0  0  1 |     |      |      |    0    |
            |         |     |  p2  |      |         |
            | 0  0 -1 |                   |   -1    |
            |         |                   |         |
            |-1 -1 -1 |                   |   -1    |
            |         |                   |         |
            | 1  1  1 |                   |    0    |

        This example is for a 4-state model, the last probability pn is not included as this
        parameter does not exist (because the sum of pc is equal to 1).  The Euler angle parameters
        have been excluded here but will be included in the returned A and b objects.  These
        parameters simply add columns of zero to the A matrix and have no effect on b.  The last two
        rows correspond to the inequality::

            0 <= pN <= 1.

        As::
                    N-1
                    \
            pN = 1 - >  pc,
                    /__
                    c=1

        then::

            -p1 - p2 - ... - p(N-1) >= -1,

             p1 + p2 + ... + p(N-1) >= 0.


        @keyword data_types:        The base data types used in the optimisation.  This list can
                                    contain the elements 'rdc', 'pcs' or 'tensor'.
        @type data_types:           list of str
        @keyword scaling_matrix:    The diagonal scaling matrix.
        @type scaling_matrix:       numpy rank-2 square matrix
        @return:                    The matrices A and b.
        @rtype:                     tuple of len 2 of a numpy rank-2, size NxM matrix and numpy
                                    rank-1, size N array
        """

        # Starting point of the populations.
        pop_start = 0
        if ('rdc' in data_types or 'pcs' in data_types) and not align_tensor.all_tensors_fixed():
            # Loop over the alignments.
            for i in range(len(cdp.align_tensors)):
                # Fixed tensor.
                if cdp.align_tensors[i].fixed:
                    continue

                # Add 5 parameters.
                pop_start += 5

        # Initialisation (0..j..m).
        A = []
        b = []
        zero_array = zeros(self._param_num(), float64)
        i = pop_start
        j = 0

        # Probability parameters.
        if cdp.model in ['2-domain', 'population']:
            # Loop over the prob parameters (N - 1, because the sum of pc is 1).
            for k in xrange(cdp.N - 1):
                # 0 <= pc <= 1.
                A.append(zero_array * 0.0)
                A.append(zero_array * 0.0)
                A[j][i] = 1.0
                A[j+1][i] = -1.0
                b.append(0.0)
                b.append(-1.0 / scaling_matrix[i, i])
                j = j + 2

                # Increment i.
                i = i + 1

            # Add the inequalities for pN.
            A.append(zero_array * 0.0)
            A.append(zero_array * 0.0)
            for i in xrange(pop_start, self._param_num()):
                A[-2][i] = -1.0
                A[-1][i] = 1.0
            b.append(-1.0 / scaling_matrix[i, i])
            b.append(0.0)

        # Convert to numpy data structures.
        A = array(A, float64)
        b = array(b, float64)

        # Return the constraint objects.
        return A, b


    def _minimise_bc_data(self, model):
        """Extract and unpack the back calculated data.

        @param model:   The instantiated class containing the target function.
        @type model:    class instance
        """

        # No alignment tensors, so nothing to do.
        if not hasattr(cdp, 'align_tensors'):
            return

        # Loop over each alignment.
        for align_index in xrange(len(cdp.align_ids)):
            # Fixed tensor.
            if cdp.align_tensors[align_index].fixed:
                continue

            # The alignment ID.
            align_id = cdp.align_ids[align_index]

            # Data flags
            rdc_flag = False
            if hasattr(cdp, 'rdc_ids') and align_id in cdp.rdc_ids:
                rdc_flag = True
            pcs_flag = False
            if hasattr(cdp, 'pcs_ids') and align_id in cdp.pcs_ids:
                pcs_flag = True

            # Spin loop.
            pcs_index = 0
            for spin in spin_loop():
                # Skip deselected spins.
                if not spin.select:
                    continue

                # Spins with PCS data.
                if pcs_flag and hasattr(spin, 'pcs'):
                    # Initialise the data structure if necessary.
                    if not hasattr(spin, 'pcs_bc'):
                        spin.pcs_bc = {}

                    # Add the back calculated PCS (in ppm).
                    spin.pcs_bc[align_id] = model.deltaij_theta[align_index, pcs_index] * 1e6

                    # Increment the data index if the spin container has data.
                    pcs_index = pcs_index + 1

            # Interatomic data container loop.
            rdc_index = 0
            for interatom in interatomic_loop():
                # Get the spins.
                spin1 = return_spin(interatom.spin_id1)
                spin2 = return_spin(interatom.spin_id2)

                # RDC checks.
                if not self._check_rdcs(interatom, spin1, spin2):
                    continue

                # Containers with RDC data.
                if rdc_flag and hasattr(interatom, 'rdc'):
                    # Initialise the data structure if necessary.
                    if not hasattr(interatom, 'rdc_bc'):
                        interatom.rdc_bc = {}

                    # Append the back calculated PCS.
                    interatom.rdc_bc[align_id] = model.rdc_theta[align_index, rdc_index]

                    # Increment the data index if the interatom container has data.
                    rdc_index = rdc_index + 1


    def _minimise_setup_atomic_pos(self):
        """Set up the atomic position data structures for optimisation using PCSs and PREs as base data sets.

        @return:    The atomic positions (the first index is the spins, the second is the structures, and the third is the atomic coordinates) and the paramagnetic centre.
        @rtype:     numpy rank-3 array, numpy rank-1 array.
        """

        # Initialise.
        atomic_pos = []

        # Store the atomic positions.
        for spin in spin_loop():
            # Skip deselected spins.
            if not spin.select:
                continue

            # Only use spins with alignment/paramagnetic data.
            if not hasattr(spin, 'pcs') and not hasattr(spin, 'pre'):
                continue

            # The position list.
            if type(spin.pos[0]) in [float, float64]:
                atomic_pos.append([spin.pos])
            else:
                atomic_pos.append(spin.pos)

        # Convert to numpy objects.
        atomic_pos = array(atomic_pos, float64)

        # The paramagnetic centre.
        if hasattr(cdp, 'paramagnetic_centre'):
            paramag_centre = array(cdp.paramagnetic_centre)
        else:
            paramag_centre = zeros(3, float64)

        # Return the data structures.
        return atomic_pos, paramag_centre


    def _minimise_setup_pcs(self, sim_index=None):
        """Set up the data structures for optimisation using PCSs as base data sets.

        @keyword sim_index: The index of the simulation to optimise.  This should be None if normal optimisation is desired.
        @type sim_index:    None or int
        @return:            The assembled data structures for using PCSs as the base data for optimisation.  These include:
                                - the PCS values.
                                - the unit vectors connecting the paramagnetic centre (the electron spin) to
                                - the PCS weight.
                                - the nuclear spin.
                                - the pseudocontact shift constants.
        @rtype:             tuple of (numpy rank-2 array, numpy rank-2 array, numpy rank-2 array, numpy rank-1 array, numpy rank-1 array)
        """

        # Data setup tests.
        if not hasattr(cdp, 'paramagnetic_centre') and (hasattr(cdp, 'paramag_centre_fixed') and cdp.paramag_centre_fixed):
            raise RelaxError("The paramagnetic centre has not yet been specified.")
        if not hasattr(cdp, 'temperature'):
            raise RelaxError("The experimental temperatures have not been set.")
        if not hasattr(cdp, 'frq'):
            raise RelaxError("The spectrometer frequencies of the experiments have not been set.")

        # Initialise.
        pcs = []
        pcs_err = []
        pcs_weight = []
        temp = []
        frq = []

        # The PCS data.
        for align_id in cdp.align_ids:
            # No RDC or PCS data, so jump to the next alignment.
            if (hasattr(cdp, 'rdc_ids') and not align_id in cdp.rdc_ids) and (hasattr(cdp, 'pcs_ids') and not align_id in cdp.pcs_ids):
                continue

            # Append empty arrays to the PCS structures.
            pcs.append([])
            pcs_err.append([])
            pcs_weight.append([])

            # Get the temperature for the PCS constant.
            if cdp.temperature.has_key(align_id):
                temp.append(cdp.temperature[align_id])
            else:
                temp.append(0.0)

            # Get the spectrometer frequency in Tesla units for the PCS constant.
            if cdp.frq.has_key(align_id):
                frq.append(cdp.frq[align_id] * 2.0 * pi / g1H)
            else:
                frq.append(1e-10)

            # Spin loop.
            j = 0
            for spin in spin_loop():
                # Skip deselected spins.
                if not spin.select:
                    continue

                # Skip spins without PCS data.
                if not hasattr(spin, 'pcs'):
                    continue

                # Append the PCSs to the list.
                if align_id in spin.pcs.keys():
                    if sim_index != None:
                        pcs[-1].append(spin.pcs_sim[align_id][sim_index])
                    else:
                        pcs[-1].append(spin.pcs[align_id])
                else:
                    pcs[-1].append(None)

                # Append the PCS errors.
                if hasattr(spin, 'pcs_err') and align_id in spin.pcs_err.keys():
                    pcs_err[-1].append(spin.pcs_err[align_id])
                else:
                    pcs_err[-1].append(None)

                # Append the weight.
                if hasattr(spin, 'pcs_weight') and align_id in spin.pcs_weight.keys():
                    pcs_weight[-1].append(spin.pcs_weight[align_id])
                else:
                    pcs_weight[-1].append(1.0)

                # Spin index.
                j = j + 1

        # Convert to numpy objects.
        pcs = array(pcs, float64)
        pcs_err = array(pcs_err, float64)
        pcs_weight = array(pcs_weight, float64)

        # Convert the PCS from ppm to no units.
        pcs = pcs * 1e-6
        pcs_err = pcs_err * 1e-6

        # Return the data structures.
        return pcs, pcs_err, pcs_weight, temp, frq


    def _minimise_setup_rdcs(self, sim_index=None):
        """Set up the data structures for optimisation using RDCs as base data sets.

        @keyword sim_index: The index of the simulation to optimise.  This should be None if normal optimisation is desired.
        @type sim_index:    None or int
        @return:            The assembled data structures for using RDCs as the base data for optimisation.  These include:
                                - rdc, the RDC values.
                                - rdc_err, the RDC errors.
                                - rdc_weight, the RDC weights.
                                - vectors, the interatomic vectors.
                                - rdc_const, the dipolar constants.
                                - absolute, the absolute value flags (as 1's and 0's).
        @rtype:             tuple of (numpy rank-2 array, numpy rank-2 array, numpy rank-2 array, numpy rank-3 array, numpy rank-2 array, numpy rank-2 array)
        """

        # Initialise.
        rdc = []
        rdc_err = []
        rdc_weight = []
        unit_vect = []
        rdc_const = []
        absolute = []

        # The unit vectors and RDC constants.
        for interatom in interatomic_loop():
            # Get the spins.
            spin1 = return_spin(interatom.spin_id1)
            spin2 = return_spin(interatom.spin_id2)

            # RDC checks.
            if not self._check_rdcs(interatom, spin1, spin2):
                continue

            # Add the vectors.
            if arg_check.is_float(interatom.vector[0], raise_error=False):
                unit_vect.append([interatom.vector])
            else:
                unit_vect.append(interatom.vector)

            # Gyromagnetic ratios.
            g1 = return_gyromagnetic_ratio(spin1.isotope)
            g2 = return_gyromagnetic_ratio(spin2.isotope)

            # Calculate the RDC dipolar constant (in Hertz, and the 3 comes from the alignment tensor), and append it to the list.
            rdc_const.append(3.0/(2.0*pi) * dipolar_constant(g1, g2, interatom.r))

        # Fix the unit vector data structure.
        num = None
        for rdc_index in range(len(unit_vect)):
            # Number of vectors.
            if num == None:
                if unit_vect[rdc_index] != None:
                    num = len(unit_vect[rdc_index])
                continue

            # Check.
            if unit_vect[rdc_index] != None and len(unit_vect[rdc_index]) != num:
                raise RelaxError, "The number of interatomic vectors for all no match:\n%s" % unit_vect

        # Missing unit vectors.
        if num == None:
            raise RelaxError, "No interatomic vectors could be found."

        # Update None entries.
        for i in range(len(unit_vect)):
            if unit_vect[i] == None:
                unit_vect[i] = [[None, None, None]]*num

        # The RDC data.
        for align_id in cdp.align_ids:
            # No RDC or PCS data, so jump to the next alignment.
            if (hasattr(cdp, 'rdc_ids') and not align_id in cdp.rdc_ids) and (hasattr(cdp, 'pcs_ids') and not align_id in cdp.pcs_ids):
                continue

            # Append empty arrays to the RDC structures.
            rdc.append([])
            rdc_err.append([])
            rdc_weight.append([])
            absolute.append([])

            # Interatom loop.
            for interatom in interatomic_loop():
                # Get the spins.
                spin1 = return_spin(interatom.spin_id1)
                spin2 = return_spin(interatom.spin_id2)

                # Skip deselected spins.
                if not spin1.select or not spin2.select:
                    continue

                # Only use interatomic data containers with RDC and vector data.
                if not hasattr(interatom, 'rdc') or not hasattr(interatom, 'vector'):
                    continue

                # Defaults of None.
                value = None
                error = None

                # Pseudo-atom set up.
                if (hasattr(spin1, 'members') or hasattr(spin2, 'members')) and align_id in interatom.rdc.keys():
                    # Skip non-Me groups.
                    if len(spin1.members) != 3:
                        continue

                    # The RDC for the Me-pseudo spin where:
                    #     <D> = -1/3 Dpar.
                    # See Verdier, et al., JMR, 2003, 163, 353-359.
                    if sim_index != None:
                        value = -3.0 * interatom.rdc_sim[align_id][sim_index]
                    else:
                        value = -3.0 * interatom.rdc[align_id]

                    # The error.
                    if hasattr(interatom, 'rdc_err') and align_id in interatom.rdc_err.keys():
                        error = -3.0 * interatom.rdc_err[align_id]

                # Normal set up.
                elif align_id in interatom.rdc.keys():
                    # The RDC.
                    if sim_index != None:
                        value = interatom.rdc_sim[align_id][sim_index]
                    else:
                        value = interatom.rdc[align_id]

                    # The error.
                    if hasattr(interatom, 'rdc_err') and align_id in interatom.rdc_err.keys():
                        error = interatom.rdc_err[align_id]

                # Append the RDCs to the list.
                rdc[-1].append(value)

                # Append the RDC errors.
                rdc_err[-1].append(error)

                # Append the weight.
                if hasattr(interatom, 'rdc_weight') and align_id in interatom.rdc_weight.keys():
                    rdc_weight[-1].append(interatom.rdc_weight[align_id])
                else:
                    rdc_weight[-1].append(1.0)

                # Append the absolute value flag.
                if hasattr(interatom, 'absolute_rdc') and align_id in interatom.absolute_rdc.keys():
                    absolute[-1].append(interatom.absolute_rdc[align_id])
                else:
                    absolute[-1].append(False)

        # Convert to numpy objects.
        rdc = array(rdc, float64)
        rdc_err = array(rdc_err, float64)
        rdc_weight = array(rdc_weight, float64)
        unit_vect = array(unit_vect, float64)
        rdc_const = array(rdc_const, float64)
        absolute = array(absolute, float64)

        # Return the data structures.
        return rdc, rdc_err, rdc_weight, unit_vect, rdc_const, absolute


    def _minimise_setup_tensors(self, sim_index=None):
        """Set up the data structures for optimisation using alignment tensors as base data sets.

        @keyword sim_index: The index of the simulation to optimise.  This should be None if
                            normal optimisation is desired.
        @type sim_index:    None or int
        @return:            The assembled data structures for using alignment tensors as the base
                            data for optimisation.  These include:
                                - full_tensors, the data of the full alignment tensors.
                                - red_tensor_elem, the tensors as concatenated rank-1 5D arrays.
                                - red_tensor_err, the tensor errors as concatenated rank-1 5D
                                arrays.
                                - full_in_ref_frame, flags specifying if the tensor in the reference
                                frame is the full or reduced tensor.
        @rtype:             tuple of (list, numpy rank-1 array, numpy rank-1 array, numpy rank-1
                            array)
        """

        # Initialise.
        n = len(cdp.align_tensors.reduction)
        full_tensors = zeros(n*5, float64)
        red_tensors  = zeros(n*5, float64)
        red_err = ones(n*5, float64) * 1e-5
        full_in_ref_frame = zeros(n, float64)

        # Loop over the full tensors.
        for i, tensor in self._tensor_loop(red=False):
            # The full tensor.
            full_tensors[5*i + 0] = tensor.Axx
            full_tensors[5*i + 1] = tensor.Ayy
            full_tensors[5*i + 2] = tensor.Axy
            full_tensors[5*i + 3] = tensor.Axz
            full_tensors[5*i + 4] = tensor.Ayz

            # The full tensor corresponds to the frame of reference.
            if cdp.ref_domain == tensor.domain:
                full_in_ref_frame[i] = 1

        # Loop over the reduced tensors.
        for i, tensor in self._tensor_loop(red=True):
            # The reduced tensor (simulation data).
            if sim_index != None:
                red_tensors[5*i + 0] = tensor.Axx_sim[sim_index]
                red_tensors[5*i + 1] = tensor.Ayy_sim[sim_index]
                red_tensors[5*i + 2] = tensor.Axy_sim[sim_index]
                red_tensors[5*i + 3] = tensor.Axz_sim[sim_index]
                red_tensors[5*i + 4] = tensor.Ayz_sim[sim_index]

            # The reduced tensor.
            else:
                red_tensors[5*i + 0] = tensor.Axx
                red_tensors[5*i + 1] = tensor.Ayy
                red_tensors[5*i + 2] = tensor.Axy
                red_tensors[5*i + 3] = tensor.Axz
                red_tensors[5*i + 4] = tensor.Ayz

            # The reduced tensor errors.
            if hasattr(tensor, 'Axx_err'):
                red_err[5*i + 0] = tensor.Axx_err
                red_err[5*i + 1] = tensor.Ayy_err
                red_err[5*i + 2] = tensor.Axy_err
                red_err[5*i + 3] = tensor.Axz_err
                red_err[5*i + 4] = tensor.Ayz_err

        # Return the data structures.
        return full_tensors, red_tensors, red_err, full_in_ref_frame


    def _minimise_setup_fixed_tensors(self):
        """Set up the data structures for the fixed alignment tensors.

        @return:            The assembled data structures for the fixed alignment tensors.
        @rtype:             numpy rank-1 array.
        """

        # Initialise.
        n = align_tensor.num_tensors(skip_fixed=False) - align_tensor.num_tensors(skip_fixed=True)
        tensors = zeros(n*5, float64)

        # Nothing to do.
        if n == 0:
            return None

        # Loop over the tensors.
        index = 0
        for i in range(len(cdp.align_tensors)):
            # Skip unfixed tensors.
            if not cdp.align_tensors[i].fixed:
                continue

            # The real tensors.
            tensors[5*index + 0] = cdp.align_tensors[i].Axx
            tensors[5*index + 1] = cdp.align_tensors[i].Ayy
            tensors[5*index + 2] = cdp.align_tensors[i].Axy
            tensors[5*index + 3] = cdp.align_tensors[i].Axz
            tensors[5*index + 4] = cdp.align_tensors[i].Ayz

            # Increment the index.
            index += 1

        # Return the data structure.
        return tensors


    def _num_data_points(self):
        """Determine the number of data points used in the model.

        @return:    The number, n, of data points in the model.
        @rtype:     int
        """

        # Determine the data type.
        data_types = self._base_data_types()

        # Init.
        n = 0

        # Spin loop.
        for spin in spin_loop():
            # Skip deselected spins.
            if not spin.select:
                continue

            # PCS data (skipping array elements set to None).
            if 'pcs' in data_types:
                if hasattr(spin, 'pcs'):
                    for pcs in spin.pcs:
                        if isinstance(pcs, float):
                            n = n + 1

        # Interatomic data loop.
        for interatom in interatomic_loop():
            # RDC data (skipping array elements set to None).
            if 'rdc' in data_types:
                if hasattr(interatom, 'rdc'):
                    for rdc in interatom.rdc:
                        if isinstance(rdc, float):
                            n = n + 1

        # Alignment tensors.
        if 'tensor' in data_types:
            n = n + 5*len(cdp.align_tensors)

        # Return the value.
        return n


    def _number_of_states(self, N=None):
        """Set the number of states in the N-state model.

        @param N:   The number of states.
        @type N:    int
        """

        # Test if the current data pipe exists.
        pipes.test()

        # Test if the model is setup.
        if not hasattr(cdp, 'model'):
            raise RelaxNoModelError('N-state')

        # Set the value of N.
        cdp.N = N

        # Update the model.
        self._update_model()


    def _param_model_index(self, param):
        """Return the N-state model index for the given parameter.

        @param param:   The N-state model parameter.
        @type param:    str
        @return:        The N-state model index.
        @rtype:         str
        """

        # Probability.
        if search('^p[0-9]*$', param):
            return int(param[1:])

        # Alpha Euler angle.
        if search('^alpha', param):
            return int(param[5:])

        # Beta Euler angle.
        if search('^beta', param):
            return int(param[4:])

        # Gamma Euler angle.
        if search('^gamma', param):
            return int(param[5:])

        # Model independent parameter.
        return None


    def _param_num(self):
        """Determine the number of parameters in the model.

        @return:    The number of model parameters.
        @rtype:     int
        """

        # Determine the data type.
        data_types = self._base_data_types()

        # Init.
        num = 0

        # Alignment tensor params.
        if ('rdc' in data_types or 'pcs' in data_types) and not align_tensor.all_tensors_fixed():
            # Loop over the alignments.
            for i in xrange(len(cdp.align_tensors)):
                # No alignment ID, so skip the tensor as it is not part of the parameter set.
                if cdp.align_tensors[i].align_id not in cdp.align_ids:
                    continue

                # Fixed tensor.
                if cdp.align_tensors[i].fixed:
                    continue

                # Add 5 tensor parameters.
                num += 5

        # Populations.
        if cdp.model in ['2-domain', 'population']:
            num = num + (cdp.N - 1)

        # Euler angles.
        if cdp.model == '2-domain':
            num = num + 3*cdp.N

        # The paramagnetic centre.
        if hasattr(cdp, 'paramag_centre_fixed') and not cdp.paramag_centre_fixed:
            num = num + 3

         # Return the param number.
        return num


    def _ref_domain(self, ref=None):
        """Set the reference domain for the '2-domain' N-state model.

        @param ref: The reference domain.
        @type ref:  str
        """

        # Test if the current data pipe exists.
        pipes.test()

        # Test if the model is setup.
        if not hasattr(cdp, 'model'):
            raise RelaxNoModelError('N-state')

        # Test that the correct model is set.
        if cdp.model != '2-domain':
            raise RelaxError("Setting the reference domain is only possible for the '2-domain' N-state model.")

        # Test if the reference domain exists.
        exists = False
        for tensor_cont in cdp.align_tensors:
            if tensor_cont.domain == ref:
                exists = True
        if not exists:
            raise RelaxError("The reference domain cannot be found within any of the loaded tensors.")

        # Set the reference domain.
        cdp.ref_domain = ref

        # Update the model.
        self._update_model()


    def _select_model(self, model=None):
        """Select the N-state model type.

        @param model:   The N-state model type.  Can be one of '2-domain', 'population', or 'fixed'.
        @type model:    str
        """

        # Test if the current data pipe exists.
        pipes.test()

        # Test if the model name exists.
        if not model in ['2-domain', 'population', 'fixed']:
            raise RelaxError("The model name " + repr(model) + " is invalid.")

        # Test if the model is setup.
        if hasattr(cdp, 'model'):
            warn(RelaxWarning("The N-state model has already been set up.  Switching from model '%s' to '%s'." % (cdp.model, model)))

        # Set the model
        cdp.model = model

        # Initialise the list of model parameters.
        cdp.params = []

        # Update the model.
        self._update_model()


    def _target_fn_setup(self, sim_index=None, scaling=True):
        """Initialise the target function for optimisation or direct calculation.

        @param sim_index:       The index of the simulation to optimise.  This should be None if normal optimisation is desired.
        @type sim_index:        None or int
        @param scaling:         If True, diagonal scaling is enabled during optimisation to allow the problem to be better conditioned.
        @type scaling:          bool
        """

        # Test if the N-state model has been set up.
        if not hasattr(cdp, 'model'):
            raise RelaxNoModelError('N-state')

        # '2-domain' model setup tests.
        if cdp.model == '2-domain':
            # The number of states.
            if not hasattr(cdp, 'N'):
                raise RelaxError("The number of states has not been set.")

            # The reference domain.
            if not hasattr(cdp, 'ref_domain'):
                raise RelaxError("The reference domain has not been set.")

        # Update the model parameters if necessary.
        self._update_model()

        # Create the initial parameter vector.
        param_vector = self._assemble_param_vector(sim_index=sim_index)

        # Determine if alignment tensors or RDCs are to be used.
        data_types = self._base_data_types()

        # The probabilities.
        probs = None
        if hasattr(cdp, 'probs'):
            probs = cdp.probs

        # Diagonal scaling.
        scaling_matrix = None
        if len(param_vector):
            scaling_matrix = self._assemble_scaling_matrix(data_types=data_types, scaling=scaling)
            param_vector = dot(inv(scaling_matrix), param_vector)

        # Get the data structures for optimisation using the tensors as base data sets.
        full_tensors, red_tensor_elem, red_tensor_err, full_in_ref_frame = None, None, None, None
        if 'tensor' in data_types:
            full_tensors, red_tensor_elem, red_tensor_err, full_in_ref_frame = self._minimise_setup_tensors(sim_index=sim_index)

        # Get the data structures for optimisation using PCSs as base data sets.
        pcs, pcs_err, pcs_weight, temp, frq = None, None, None, None, None
        if 'pcs' in data_types:
            pcs, pcs_err, pcs_weight, temp, frq = self._minimise_setup_pcs(sim_index=sim_index)

        # Get the data structures for optimisation using RDCs as base data sets.
        rdcs, rdc_err, rdc_weight, rdc_vector, rdc_dj, absolute_rdc = None, None, None, None, None, None
        if 'rdc' in data_types:
            rdcs, rdc_err, rdc_weight, rdc_vector, rdc_dj, absolute_rdc = self._minimise_setup_rdcs(sim_index=sim_index)

        # Get the fixed tensors.
        fixed_tensors = None
        if 'rdc' in data_types or 'pcs' in data_types:
            full_tensors = self._minimise_setup_fixed_tensors()

            # The flag list.
            fixed_tensors = []
            for i in range(len(cdp.align_tensors)):
                if cdp.align_tensors[i].fixed:
                    fixed_tensors.append(True)
                else:
                    fixed_tensors.append(False)

        # Get the atomic_positions.
        atomic_pos, paramag_centre, centre_fixed = None, None, True
        if 'pcs' in data_types or 'pre' in data_types:
            atomic_pos, paramag_centre = self._minimise_setup_atomic_pos()

            # Optimisation of the centre.
            if hasattr(cdp, 'paramag_centre_fixed'):
                centre_fixed = cdp.paramag_centre_fixed

        # Set up the class instance containing the target function.
        model = N_state_opt(model=cdp.model, N=cdp.N, init_params=param_vector, probs=probs, full_tensors=full_tensors, red_data=red_tensor_elem, red_errors=red_tensor_err, full_in_ref_frame=full_in_ref_frame, fixed_tensors=fixed_tensors, pcs=pcs, rdcs=rdcs, pcs_errors=pcs_err, rdc_errors=rdc_err, pcs_weights=pcs_weight, rdc_weights=rdc_weight, rdc_vect=rdc_vector, temp=temp, frq=frq, dip_const=rdc_dj, absolute_rdc=absolute_rdc, atomic_pos=atomic_pos, paramag_centre=paramag_centre, scaling_matrix=scaling_matrix, centre_fixed=centre_fixed)

        # Return the data.
        return model, param_vector, data_types, scaling_matrix


    def _tensor_loop(self, red=False):
        """Generator method for looping over the full or reduced tensors.

        @keyword red:   A flag which if True causes the reduced tensors to be returned, and if False
                        the full tensors are returned.
        @type red:      bool
        @return:        The tensor index and the tensor.
        @rtype:         (int, AlignTensorData instance)
        """

        # Number of tensor pairs.
        n = len(cdp.align_tensors.reduction)

        # Alias.
        data = cdp.align_tensors
        list = data.reduction

        # Full or reduced index.
        if red:
            index = 1
        else:
            index = 0

        # Loop over the reduction list.
        for i in range(n):
            yield i, data[list[i][index]]


    def _update_model(self):
        """Update the model parameters as necessary."""

        # Initialise the list of model parameters.
        if not hasattr(cdp, 'params'):
            cdp.params = []

        # Determine the number of states (loaded as structural models), if not already set.
        if not hasattr(cdp, 'N'):
            # Set the number.
            if hasattr(cdp, 'structure'):
                cdp.N = cdp.structure.num_models()

            # Otherwise return as the rest cannot be updated without N.
            else:
                return

        # Set up the parameter arrays.
        if not cdp.params:
            # Add the probability or population weight parameters.
            if cdp.model in ['2-domain', 'population']:
                for i in xrange(cdp.N-1):
                    cdp.params.append('p' + repr(i))

            # Add the Euler angle parameters.
            if cdp.model == '2-domain':
                for i in xrange(cdp.N):
                    cdp.params.append('alpha' + repr(i))
                    cdp.params.append('beta' + repr(i))
                    cdp.params.append('gamma' + repr(i))

        # Initialise the probability and Euler angle arrays.
        if cdp.model in ['2-domain', 'population']:
            if not hasattr(cdp, 'probs'):
                cdp.probs = [None] * cdp.N
        if cdp.model == '2-domain':
            if not hasattr(cdp, 'alpha'):
                cdp.alpha = [None] * cdp.N
            if not hasattr(cdp, 'beta'):
                cdp.beta = [None] * cdp.N
            if not hasattr(cdp, 'gamma'):
                cdp.gamma = [None] * cdp.N

        # Determine the data type.
        data_types = self._base_data_types()

        # Set up tensors for each alignment.
        if hasattr(cdp, 'align_ids'):
            for id in cdp.align_ids:
                # No tensors initialised.
                if not hasattr(cdp, 'align_tensors'):
<<<<<<< HEAD
                    generic_fns.align_tensor.init(tensor=id, align_id=id, params=[0.0, 0.0, 0.0, 0.0, 0.0])
=======
                    align_tensor.init(tensor=id, params=[0.0, 0.0, 0.0, 0.0, 0.0])
>>>>>>> 36f05219

                # Find if the tensor corresponding to the id exists.
                exists = False
                for tensor in cdp.align_tensors:
                    if id == tensor.align_id:
                        exists = True

                # Initialise the tensor.
                if not exists:
<<<<<<< HEAD
                    generic_fns.align_tensor.init(tensor=id, align_id=id, params=[0.0, 0.0, 0.0, 0.0, 0.0])
=======
                    align_tensor.init(tensor=id, params=[0.0, 0.0, 0.0, 0.0, 0.0])
>>>>>>> 36f05219


    def base_data_loop(self):
        """Loop over the base data of the spins - RDCs, PCSs, and NOESY data.

        This loop iterates for each data point (RDC, PCS, NOESY) for each spin or interatomic data container, returning the identification information.

        @return:            A list of the spin or interatomic data container, the data type ('rdc', 'pcs', 'noesy'), and the alignment ID if required.
        @rtype:             list of [SpinContainer instance, str, str] or [InteratomContainer instance, str, str]
        """

        # Loop over the interatomic data containers.
        for interatom in interatomic_loop():
            # Re-initialise the data structure.
            data = [interatom, None, None]

            # RDC data.
            if hasattr(interatom, 'rdc'):
                data[1] = 'rdc'

                # Loop over the alignment IDs.
                for id in cdp.rdc_ids:
                    # Add the ID.
                    data[2] = id

                    # Yield the set.
                    yield data

            # NOESY data.
            if hasattr(interatom, 'noesy'):
                data[1] = 'noesy'

                # Loop over the alignment IDs.
                for id in cdp.noesy_ids:
                    # Add the ID.
                    data[2] = id

                    # Yield the set.
                    yield data

        # Loop over the spins.
        for spin in spin_loop():
            # Re-initialise the data structure.
            data = [spin, None, None]

            # PCS data.
            if hasattr(spin, 'pcs'):
                data[1] = 'pcs'

                # Loop over the alignment IDs.
                for id in cdp.pcs_ids:
                    # Add the ID.
                    data[2] = id

                    # Yield the set.
                    yield data


    def calculate(self, spin_id=None, verbosity=1, sim_index=None):
        """Calculation function.

        Currently this function simply calculates the NOESY flat-bottom quadratic energy potential,
        if NOE restraints are available.

        @keyword spin_id:   The spin identification string (unused).
        @type spin_id:      None or str
        @keyword verbosity: The amount of information to print.  The higher the value, the greater the verbosity.
        @type verbosity:    int
        @keyword sim_index: The MC simulation index (unused).
        @type sim_index:    None
        """

        # Set up the target function for direct calculation.
        model, param_vector, data_types, scaling_matrix = self._target_fn_setup()

        # Calculate the chi-squared value.
        if model:
            # Make a function call.
            chi2 = model.func(param_vector)

            # Store the global chi-squared value.
            cdp.chi2 = chi2

            # Store the back-calculated data.
            self._minimise_bc_data(model)

            # Calculate the RDC Q-factors.
            if 'rdc' in data_types:
                rdc.q_factors()

            # Calculate the PCS Q-factors.
            if 'pcs' in data_types:
                pcs.q_factors()

        # NOE potential.
        if hasattr(cdp, 'noe_restraints'):
            # Init some numpy arrays.
            num_restraints = len(cdp.noe_restraints)
            dist = zeros(num_restraints, float64)
            pot = zeros(num_restraints, float64)
            lower = zeros(num_restraints, float64)
            upper = zeros(num_restraints, float64)

            # Loop over the NOEs.
            for i in range(num_restraints):
                # Create arrays of the NOEs.
                lower[i] = cdp.noe_restraints[i][2]
                upper[i] = cdp.noe_restraints[i][3]

                # Calculate the average distances, using -6 power averaging.
                dist[i] = self._calc_ave_dist(cdp.noe_restraints[i][0], cdp.noe_restraints[i][1], exp=-6)

            # Calculate the quadratic potential.
            quad_pot(dist, pot, lower, upper)

            # Store the distance and potential information.
            cdp.ave_dist = []
            cdp.quad_pot = []
            for i in range(num_restraints):
                cdp.ave_dist.append([cdp.noe_restraints[i][0], cdp.noe_restraints[i][1], dist[i]])
                cdp.quad_pot.append([cdp.noe_restraints[i][0], cdp.noe_restraints[i][1], pot[i]])


    def create_mc_data(self, data_id=None):
        """Create the Monte Carlo data by back-calculation.

        @keyword data_id:   The list of spin ID, data type, and alignment ID, as yielded by the base_data_loop() generator method.
        @type data_id:      str
        @return:            The Monte Carlo Ri data.
        @rtype:             list of floats
        """

        # Initialise the MC data structure.
        mc_data = []

        # Alias the spin or interatomic data container.
        container = data_id[0]

        # RDC data.
        if data_id[1] == 'rdc' and hasattr(container, 'rdc'):
            # Does back-calculated data exist?
            if not hasattr(container, 'rdc_bc'):
                self.calculate()

            # The data.
            if not hasattr(container, 'rdc_bc') or not container.rdc_bc.has_key(data_id[2]):
                data = None
            else:
                data = container.rdc_bc[data_id[2]]

            # Append the data.
            mc_data.append(data)

        # NOESY data.
        elif data_id[1] == 'noesy' and hasattr(container, 'noesy'):
            # Does back-calculated data exist?
            if not hasattr(container, 'noesy_bc'):
                self.calculate()

            # Append the data.
            mc_data.append(container.noesy_bc)

        # PCS data.
        elif data_id[1] == 'pcs' and hasattr(container, 'pcs'):
            # Does back-calculated data exist?
            if not hasattr(container, 'pcs_bc'):
                self.calculate()

            # The data.
            if not hasattr(container, 'pcs_bc') or not container.pcs_bc.has_key(data_id[2]):
                data = None
            else:
                data = container.pcs_bc[data_id[2]]

            # Append the data.
            mc_data.append(data)

        # Return the data.
        return mc_data


    default_value_doc = Desc_container("N-state model default values")
    _table = uf_tables.add_table(label="table: N-state default values", caption="N-state model default values.")
    _table.add_headings(["Data type", "Object name", "Value"])
    _table.add_row(["Probabilities", "'p0', 'p1', 'p2', ..., 'pN'", "1/N"])
    _table.add_row(["Euler angle alpha", "'alpha0', 'alpha1', ...", "(c+1) * pi / (N+1)"])
    _table.add_row(["Euler angle beta", "'beta0', 'beta1', ...", "(c+1) * pi / (N+1)"])
    _table.add_row(["Euler angle gamma", "'gamma0', 'gamma1', ...", "(c+1) * pi / (N+1)"])
    default_value_doc.add_table(_table.label)
    default_value_doc.add_paragraph("In this table, N is the total number of states and c is the index of a given state ranging from 0 to N-1.  The default probabilities are all set to be equal whereas the angles are given a range of values so that no 2 states are equal at the start of optimisation.")
    default_value_doc.add_paragraph("Note that setting the probability for state N will do nothing as it is equal to one minus all the other probabilities.")

    def default_value(self, param):
        """The default N-state model parameter values.

        @param param:   The N-state model parameter.
        @type param:    str
        @return:        The default value.
        @rtype:         float
        """

        # Split the parameter into its base name and index.
        name = self.return_data_name(param)
        index = self._param_model_index(param)

        # The number of states as a float.
        N = float(cdp.N)

        # Probability.
        if name == 'probs':
            return 1.0 / N

        # Euler angles.
        elif name == 'alpha' or name == 'beta' or name == 'gamma':
            return (float(index)+1) * pi / (N+1.0)


    def grid_search(self, lower=None, upper=None, inc=None, constraints=False, verbosity=0, sim_index=None):
        """The grid search function.

        @param lower:       The lower bounds of the grid search which must be equal to the number of
                            parameters in the model.
        @type lower:        array of numbers
        @param upper:       The upper bounds of the grid search which must be equal to the number of
                            parameters in the model.
        @type upper:        array of numbers
        @param inc:         The increments for each dimension of the space for the grid search.  The
                            number of elements in the array must equal to the number of parameters
                            in the model.
        @type inc:          array of int
        @param constraints: If True, constraints are applied during the grid search (elinating parts
                            of the grid).  If False, no constraints are used.
        @type constraints:  bool
        @param verbosity:   A flag specifying the amount of information to print.  The higher the
                            value, the greater the verbosity.
        @type verbosity:    int
        """

        # Test if the N-state model has been set up.
        if not hasattr(cdp, 'model'):
            raise RelaxNoModelError('N-state')

        # The number of parameters.
        n = self._param_num()

        # Make sure that the length of the parameter array is > 0.
        if n == 0:
            print("Cannot run a grid search on a model with zero parameters, skipping the grid search.")
            return

        # Test the grid search options.
        self.test_grid_ops(lower=lower, upper=upper, inc=inc, n=n)

        # If inc is a single int, convert it into an array of that value.
        if isinstance(inc, int):
            inc = [inc]*n

        # Setup the default bounds.
        if not lower:
            # Init.
            lower = []
            upper = []

            # Loop over the parameters.
            for i in range(n):
                # i is in the parameter array.
                if i < len(cdp.params):
                    # Probabilities (default values).
                    if search('^p', cdp.params[i]):
                        lower.append(0.0)
                        upper.append(1.0)

                    # Angles (default values).
                    if search('^alpha', cdp.params[i]) or search('^gamma', cdp.params[i]):
                        lower.append(0.0)
                        upper.append(2*pi)
                    elif search('^beta', cdp.params[i]):
                        lower.append(0.0)
                        upper.append(pi)

                # The paramagnetic centre.
                elif hasattr(cdp, 'paramag_centre_fixed') and not cdp.paramag_centre_fixed and (n - i) <= 3:
                    lower.append(-100)
                    upper.append(100)

                # Otherwise this must be an alignment tensor component.
                else:
                    lower.append(-1e-3)
                    upper.append(1e-3)

        # Minimisation.
        self.minimise(min_algor='grid', lower=lower, upper=upper, inc=inc, constraints=constraints, verbosity=verbosity, sim_index=sim_index)


    def is_spin_param(self, name):
        """Determine whether the given parameter is spin specific.

        @param name:    The name of the parameter.
        @type name:     str
        @return:        False
        @rtype:         bool
        """

        # Spin specific parameters.
        if name in ['r', 'heteronuc_type', 'proton_type']:
            return True

        # All other parameters are global.
        return False


    def map_bounds(self, param, spin_id=None):
        """Create bounds for the OpenDX mapping function.

        @param param:       The name of the parameter to return the lower and upper bounds of.
        @type param:        str
        @param spin_id:     The spin identification string (unused).
        @type spin_id:      None
        @return:            The upper and lower bounds of the parameter.
        @rtype:             list of float
        """

        # Paramagnetic centre.
        if search('^paramag_[xyz]$', param):
            return [-100.0, 100.0]


    def minimise(self, min_algor=None, min_options=None, func_tol=None, grad_tol=None, max_iterations=None, constraints=False, scaling=True, verbosity=0, sim_index=None, lower=None, upper=None, inc=None):
        """Minimisation function.

        @param min_algor:       The minimisation algorithm to use.
        @type min_algor:        str
        @param min_options:     An array of options to be used by the minimisation algorithm.
        @type min_options:      array of str
        @param func_tol:        The function tolerance which, when reached, terminates optimisation. Setting this to None turns of the check.
        @type func_tol:         None or float
        @param grad_tol:        The gradient tolerance which, when reached, terminates optimisation. Setting this to None turns of the check.
        @type grad_tol:         None or float
        @param max_iterations:  The maximum number of iterations for the algorithm.
        @type max_iterations:   int
        @param constraints:     If True, constraints are used during optimisation.
        @type constraints:      bool
        @param scaling:         If True, diagonal scaling is enabled during optimisation to allow the problem to be better conditioned.
        @type scaling:          bool
        @param verbosity:       A flag specifying the amount of information to print.  The higher the value, the greater the verbosity.
        @type verbosity:        int
        @param sim_index:       The index of the simulation to optimise.  This should be None if normal optimisation is desired.
        @type sim_index:        None or int
        @keyword lower:         The lower bounds of the grid search which must be equal to the number of parameters in the model.  This optional argument is only used when doing a grid search.
        @type lower:            array of numbers
        @keyword upper:         The upper bounds of the grid search which must be equal to the number of parameters in the model.  This optional argument is only used when doing a grid search.
        @type upper:            array of numbers
        @keyword inc:           The increments for each dimension of the space for the grid search.  The number of elements in the array must equal to the number of parameters in the model.  This argument is only used when doing a grid search.
        @type inc:              array of int
        """

        # Set up the target function for direct calculation.
        model, param_vector, data_types, scaling_matrix = self._target_fn_setup(sim_index=sim_index, scaling=scaling)

        # Nothing to do!
        if not len(param_vector):
            warn(RelaxWarning("The model has no parameters, minimisation cannot be performed."))
            return

        # Right, constraints cannot be used for the 'fixed' model.
        if constraints and cdp.model == 'fixed':
            warn(RelaxWarning("Turning constraints off.  These cannot be used for the 'fixed' model."))
            constraints = False

            # Pop out the Method of Multipliers algorithm.
            if min_algor == 'Method of Multipliers':
                min_algor = min_options[0]
                min_options = min_options[1:]

        # And constraints absolutely must be used for the 'population' model.
        if not constraints and cdp.model == 'population':
            warn(RelaxWarning("Turning constraints on.  These absolutely must be used for the 'population' model."))
            constraints = True

            # Add the Method of Multipliers algorithm.
            min_options = (min_algor,) + min_options
            min_algor = 'Method of Multipliers'

        # Linear constraints.
        if constraints:
            A, b = self._linear_constraints(data_types=data_types, scaling_matrix=scaling_matrix)
        else:
            A, b = None, None

        # Grid search.
        if search('^[Gg]rid', min_algor):
            # Scaling.
            if scaling:
                for i in xrange(len(param_vector)):
                    lower[i] = lower[i] / scaling_matrix[i, i]
                    upper[i] = upper[i] / scaling_matrix[i, i]

            # The search.
            results = grid(func=model.func, args=(), num_incs=inc, lower=lower, upper=upper, A=A, b=b, verbosity=verbosity)

            # Unpack the results.
            param_vector, func, iter_count, warning = results
            f_count = iter_count
            g_count = 0.0
            h_count = 0.0

        # Minimisation.
        else:
            results = generic_minimise(func=model.func, dfunc=model.dfunc, d2func=model.d2func, args=(), x0=param_vector, min_algor=min_algor, min_options=min_options, func_tol=func_tol, grad_tol=grad_tol, maxiter=max_iterations, A=A, b=b, full_output=1, print_flag=verbosity)

            # Unpack the results.
            if results == None:
                return
            param_vector, func, iter_count, f_count, g_count, h_count, warning = results

        # Catch infinite chi-squared values.
        if isInf(func):
            raise RelaxInfError('chi-squared')

        # Catch chi-squared values of NaN.
        if isNaN(func):
            raise RelaxNaNError('chi-squared')

        # Make a last function call to update the back-calculated RDC and PCS structures to the optimal values.
        chi2 = model.func(param_vector)

        # Scaling.
        if scaling:
            param_vector = dot(scaling_matrix, param_vector)

        # Disassemble the parameter vector.
        self._disassemble_param_vector(param_vector=param_vector, data_types=data_types, sim_index=sim_index)

        # Monte Carlo minimisation statistics.
        if sim_index != None:
            # Chi-squared statistic.
            cdp.chi2_sim[sim_index] = func

            # Iterations.
            cdp.iter_sim[sim_index] = iter_count

            # Function evaluations.
            cdp.f_count_sim[sim_index] = f_count

            # Gradient evaluations.
            cdp.g_count_sim[sim_index] = g_count

            # Hessian evaluations.
            cdp.h_count_sim[sim_index] = h_count

            # Warning.
            cdp.warning_sim[sim_index] = warning

        # Normal statistics.
        else:
            # Chi-squared statistic.
            cdp.chi2 = func

            # Iterations.
            cdp.iter = iter_count

            # Function evaluations.
            cdp.f_count = f_count

            # Gradient evaluations.
            cdp.g_count = g_count

            # Hessian evaluations.
            cdp.h_count = h_count

            # Warning.
            cdp.warning = warning

        # Statistical analysis.
        if sim_index == None and ('rdc' in data_types or 'pcs' in data_types):
            # Get the final back calculated data (for the Q-factor and
            self._minimise_bc_data(model)

            # Calculate the RDC Q-factors.
            if 'rdc' in data_types:
                rdc.q_factors()

            # Calculate the PCS Q-factors.
            if 'pcs' in data_types:
                pcs.q_factors()


    def model_statistics(self, model_info=None, spin_id=None, global_stats=None):
        """Return the k, n, and chi2 model statistics.

        k - number of parameters.
        n - number of data points.
        chi2 - the chi-squared value.


        @keyword model_info:    The data returned from model_loop() (unused).
        @type model_info:       None
        @keyword spin_id:       The spin identification string.  This is ignored in the N-state model.
        @type spin_id:          None or str
        @keyword global_stats:  A parameter which determines if global or local statistics are returned.  For the N-state model, this argument is ignored.
        @type global_stats:     None or bool
        @return:                The optimisation statistics, in tuple format, of the number of parameters (k), the number of data points (n), and the chi-squared value (chi2).
        @rtype:                 tuple of (int, int, float)
        """

        # Return the values.
        return self._param_num(), self._num_data_points(), cdp.chi2


    return_data_name_doc = Desc_container("N-state model data type string matching patterns")
    _table = uf_tables.add_table(label="table: N-state data type patterns", caption="N-state model data type string matching patterns.")
    _table.add_headings(["Data type", "Object name", "Patterns"])
    _table.add_row(["Probabilities", "'probs'", "'p0', 'p1', 'p2', ..., 'pN'"])
    _table.add_row(["Euler angle alpha", "'alpha'", "'alpha0', 'alpha1', ..."])
    _table.add_row(["Euler angle beta", "'beta'", "'beta0', 'beta1', ..."])
    _table.add_row(["Euler angle gamma", "'gamma'", "'gamma0', 'gamma1', ..."])
    _table.add_row(["Bond length", "'r'", "'^r$' or '[Bb]ond[ -_][Ll]ength'"])
    _table.add_row(["Heteronucleus type", "'heteronuc_type'", "'^[Hh]eteronucleus$'"])
    _table.add_row(["Proton type", "'proton_type'", "'^[Pp]roton$'"])
    return_data_name_doc.add_table(_table.label)
    return_data_name_doc.add_paragraph("The objects corresponding to the object names are lists (or arrays) with each element corrsponding to each state.")

    def return_data_name(self, param):
        """Return a unique identifying string for the N-state model parameter.

        @param param:   The N-state model parameter.
        @type param:    str
        @return:        The unique parameter identifying string.
        @rtype:         str
        """

        # Probability.
        if search('^p[0-9]*$', param):
            return 'probs'

        # Alpha Euler angle.
        if search('^alpha', param):
            return 'alpha'

        # Beta Euler angle.
        if search('^beta', param):
            return 'beta'

        # Gamma Euler angle.
        if search('^gamma', param):
            return 'gamma'

        # Bond length.
        if search('^r$', param) or search('[Bb]ond[ -_][Ll]ength', param):
            return 'r'

        # Heteronucleus type.
        if param == 'heteronuc_type':
            return 'heteronuc_type'

        # Proton type.
        if param == 'proton_type':
            return 'proton_type'

        # Paramagnetic centre.
        if search('^paramag_[xyz]$', param):
            return param


    def return_error(self, data_id=None):
        """Create and return the spin specific Monte Carlo Ri error structure.

        @keyword data_id:   The list of spin ID, data type, and alignment ID, as yielded by the base_data_loop() generator method.
        @type data_id:      str
        @return:            The Monte Carlo simulation data errors.
        @rtype:             list of floats
        """

        # Initialise the MC data structure.
        mc_errors = []

        # Alias the spin or interatomic data container.
        container = data_id[0]

        # Skip deselected spins.
        if data_id[1] == 'pcs' and not container.select:
            return

        # RDC data.
        if data_id[1] == 'rdc' and hasattr(container, 'rdc'):
            # Do errors exist?
            if not hasattr(container, 'rdc_err'):
                raise RelaxError("The RDC errors are missing for the spin pair '%s' and '%s'." % (container.spin_id1, container.spin_id2))

            # Append the data.
            mc_errors.append(container.rdc_err[data_id[2]])

        # NOESY data.
        elif data_id[1] == 'noesy' and hasattr(container, 'noesy'):
            # Do errors exist?
            if not hasattr(container, 'noesy_err'):
                raise RelaxError("The NOESY errors are missing for the spin pair '%s' and '%s'." % (container.spin_id1, container.spin_id2))

            # Append the data.
            mc_errors.append(container.noesy_err)

        # PCS data.
        elif data_id[1] == 'pcs' and hasattr(container, 'pcs'):
            # Do errors exist?
            if not hasattr(container, 'pcs_err'):
                raise RelaxError("The PCS errors are missing for spin '%s'." % data_id[0])

            # Append the data.
            mc_errors.append(container.pcs_err[data_id[2]])

        # Return the errors.
        return mc_errors


    def return_grace_string(self, param):
        """Return the Grace string representation of the parameter.

        This is used for axis labelling.

        @param param:   The specific analysis parameter.
        @type param:    str
        @return:        The Grace string representation of the parameter.
        @rtype:         str
        """

        # The measured PCS.
        if param == 'pcs':
            return "Measured PCS"

        # The back-calculated PCS.
        if param == 'pcs_bc':
            return "Back-calculated PCS"

        # The measured RDC.
        if param == 'rdc':
            return "Measured RDC"

        # The back-calculated RDC.
        if param == 'rdc_bc':
            return "Back-calculated RDC"


    def return_units(self, param):
        """Return a string representing the parameters units.

        @param param:   The name of the parameter to return the units string for.
        @type param:    str
        @return:        The parameter units string.
        @rtype:         str
        """

        # PCSs.
        if param == 'pcs' or param == 'pcs_bc':
            return 'ppm'

        # RDCs.
        if param == 'rdc' or param == 'rdc_bc':
            return 'Hz'


    set_doc = Desc_container("N-state model set details")
    set_doc.add_paragraph("Setting parameters for the N-state model is a little different from the other type of analyses as each state has a set of parameters with the same names as the other states. To set the parameters for a specific state c (ranging from 0 for the first to N-1 for the last, the number c should be added to the end of the parameter name.  So the Euler angle gamma of the third state is specified using the string 'gamma2'.")


    def set_error(self, model_info, index, error):
        """Set the parameter errors.

        @param model_info:  The global model index originating from model_loop().
        @type model_info:   int
        @param index:       The index of the parameter to set the errors for.
        @type index:        int
        @param error:       The error value.
        @type error:        float
        """

        # Align parameters.
        names = ['Axx', 'Ayy', 'Axy', 'Axz', 'Ayz']

        # Alignment tensor parameters.
        if index < len(cdp.align_ids)*5:
            # The tensor and parameter index.
            param_index = index % 5
            tensor_index = (index - index % 5) / 5

            # Set the error.
            tensor = align_tensor.return_tensor(index=tensor_index, skip_fixed=True)
            return setattr(tensor, names[param_index]+'_err', error)


    def set_param_values(self, param=None, value=None, spin_id=None, force=True):
        """Set the N-state model parameter values.

        @keyword param:     The parameter name list.
        @type param:        list of str
        @keyword value:     The parameter value list.
        @type value:        list
        @keyword spin_id:   The spin identification string (unused).
        @type spin_id:      None
        @keyword force:     A flag which if True will cause current values to be overwritten.  If False, a RelaxError will raised if the parameter value is already set.
        @type force:        bool
        """

        # Checks.
        arg_check.is_str_list(param, 'parameter name')
        arg_check.is_list(value, 'parameter value')

        # Loop over the parameters.
        for i in range(len(param)):
            # Get the object's name.
            obj_name = self.return_data_name(param[i])

            # Is the parameter is valid?
            if not obj_name:
                raise RelaxError("The parameter '%s' is not valid for this data pipe type." % param[i])

            # Set the indexed parameter.
            if obj_name in ['probs', 'alpha', 'beta', 'gamma']:
                # The index.
                index = self._param_model_index(param[i])

                # Set.
                obj = getattr(cdp, obj_name)
                obj[index] = value[i]

            # The paramagnetic centre.
            if search('^paramag_[xyz]$', obj_name):
                # Init.
                if not hasattr(cdp, 'paramagnetic_centre'):
                    cdp.paramagnetic_centre = zeros(3, float64)

                # Set the coordinate.
                if obj_name == 'paramag_x':
                    index = 0
                elif obj_name == 'paramag_y':
                    index = 1
                else:
                    index = 2

                # Set the value in Angstrom.
                cdp.paramagnetic_centre[index] = value[i]

            # Set the spin parameters.
            else:
                for spin in spin_loop(spin_id):
                    setattr(spin, obj_name, value[i])


    def sim_init_values(self):
        """Initialise the Monte Carlo parameter values."""

        # Get the minimisation statistic object names.
        min_names = self.data_names(set='min')

        # Alignments.
        if hasattr(cdp, 'align_tensors'):
            # The parameter names.
            names = ['Axx', 'Ayy', 'Axy', 'Axz', 'Ayz']

            # Loop over the alignments, adding the alignment tensor parameters to the tensor data container.
            for i in xrange(len(cdp.align_tensors)):
                # Fixed tensor.
                if cdp.align_tensors[i].fixed:
                    continue

                # Loop over all the parameter names.
                for object_name in names:
                    # Name for the simulation object.
                    sim_object_name = object_name + '_sim'

                    # Create the simulation object.
                    setattr(cdp.align_tensors[i], sim_object_name, [])

                    # Get the simulation object.
                    sim_object = getattr(cdp.align_tensors[i], sim_object_name)

                    # Set the initial simulation values to the optimised tensor parameter values.
                    for j in xrange(cdp.sim_number):
                        sim_object.append(getattr(cdp.align_tensors[i], object_name))

            # Loop over all the minimisation object names.
            for object_name in min_names:
                # Name for the simulation object.
                sim_object_name = object_name + '_sim'

                # Create the simulation object.
                setattr(cdp, sim_object_name, [])

                # Get the simulation object.
                sim_object = getattr(cdp, sim_object_name)

                # Loop over the simulations.
                for j in xrange(cdp.sim_number):
                    # Append None to fill the structure.
                    sim_object.append(None)


    def sim_pack_data(self, data_id, sim_data):
        """Pack the Monte Carlo simulation data.

        @keyword data_id:   The list of spin ID, data type, and alignment ID, as yielded by the base_data_loop() generator method.
        @type data_id:      list of str
        @param sim_data:    The Monte Carlo simulation data.
        @type sim_data:     list of float
        """

        # Alias the spin or interatomic data container.
        container = data_id[0]

        # RDC data.
        if data_id[1] == 'rdc' and hasattr(container, 'rdc'):
            # Initialise.
            if not hasattr(container, 'rdc_sim'):
                container.rdc_sim = {}
                
            # Store the data structure.
            container.rdc_sim[data_id[2]] = []
            for i in range(cdp.sim_number):
                container.rdc_sim[data_id[2]].append(sim_data[i][0])

        # NOESY data.
        elif data_id[1] == 'noesy' and hasattr(container, 'noesy'):
            # Store the data structure.
            container.noesy_sim = []
            for i in range(cdp.sim_number):
                container.noesy_sim[data_id[2]].append(sim_data[i][0])

        # PCS data.
        elif data_id[1] == 'pcs' and hasattr(container, 'pcs'):
            # Initialise.
            if not hasattr(container, 'pcs_sim'):
                container.pcs_sim = {}
                
            # Store the data structure.
            container.pcs_sim[data_id[2]] = []
            for i in range(cdp.sim_number):
                container.pcs_sim[data_id[2]].append(sim_data[i][0])


    def sim_return_param(self, model_info, index):
        """Return the array of simulation parameter values.

        @param model_info:  The global model index originating from model_loop().
        @type model_info:   int
        @param index:       The index of the parameter to return the array of values for.
        @type index:        int
        @return:            The array of simulation parameter values.
        @rtype:             list of float
        """

        # Align parameters.
        names = ['Axx', 'Ayy', 'Axy', 'Axz', 'Ayz']

        # Alignment tensor parameters.
        if index < align_tensor.num_tensors(skip_fixed=True)*5:
            # The tensor and parameter index.
            param_index = index % 5
            tensor_index = (index - index % 5) / 5

            # Return the simulation parameter array.
            tensor = align_tensor.return_tensor(index=tensor_index, skip_fixed=True)
            return getattr(tensor, names[param_index]+'_sim')<|MERGE_RESOLUTION|>--- conflicted
+++ resolved
@@ -1617,11 +1617,7 @@
             for id in cdp.align_ids:
                 # No tensors initialised.
                 if not hasattr(cdp, 'align_tensors'):
-<<<<<<< HEAD
-                    generic_fns.align_tensor.init(tensor=id, align_id=id, params=[0.0, 0.0, 0.0, 0.0, 0.0])
-=======
-                    align_tensor.init(tensor=id, params=[0.0, 0.0, 0.0, 0.0, 0.0])
->>>>>>> 36f05219
+                    align_tensor.init(tensor=id, align_id=id, params=[0.0, 0.0, 0.0, 0.0, 0.0])
 
                 # Find if the tensor corresponding to the id exists.
                 exists = False
@@ -1631,11 +1627,7 @@
 
                 # Initialise the tensor.
                 if not exists:
-<<<<<<< HEAD
-                    generic_fns.align_tensor.init(tensor=id, align_id=id, params=[0.0, 0.0, 0.0, 0.0, 0.0])
-=======
-                    align_tensor.init(tensor=id, params=[0.0, 0.0, 0.0, 0.0, 0.0])
->>>>>>> 36f05219
+                    align_tensor.init(tensor=id, align_id=id, params=[0.0, 0.0, 0.0, 0.0, 0.0])
 
 
     def base_data_loop(self):
