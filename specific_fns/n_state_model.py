###############################################################################
#                                                                             #
# Copyright (C) 2007-2013 Edward d'Auvergne                                   #
#                                                                             #
# This file is part of the program relax (http://www.nmr-relax.com).          #
#                                                                             #
# This program is free software: you can redistribute it and/or modify        #
# it under the terms of the GNU General Public License as published by        #
# the Free Software Foundation, either version 3 of the License, or           #
# (at your option) any later version.                                         #
#                                                                             #
# This program is distributed in the hope that it will be useful,             #
# but WITHOUT ANY WARRANTY; without even the implied warranty of              #
# MERCHANTABILITY or FITNESS FOR A PARTICULAR PURPOSE.  See the               #
# GNU General Public License for more details.                                #
#                                                                             #
# You should have received a copy of the GNU General Public License           #
# along with this program.  If not, see <http://www.gnu.org/licenses/>.       #
#                                                                             #
###############################################################################

# Module docstring.
"""Module for the specific analysis of the N-state dynamic model."""

# Python module imports.
from copy import deepcopy
from math import acos, cos, pi
from minfx.generic import generic_minimise
from minfx.grid import grid
from numpy import array, dot, float64, identity, ones, zeros
from numpy.linalg import inv, norm
from re import search
from warnings import warn

# relax module imports.
import arg_check
from float import isNaN, isInf
from generic_fns import align_tensor, pcs, pipes, rdc
from generic_fns.interatomic import interatomic_loop
from generic_fns.mol_res_spin import return_spin, spin_loop
from generic_fns.structure import geometric
from generic_fns.structure.cones import Iso_cone
from generic_fns.structure.internal import Internal
from generic_fns.structure.mass import centre_of_mass
from maths_fns.n_state_model import N_state_opt
from maths_fns.potential import quad_pot
from maths_fns.rotation_matrix import euler_to_R_zyz, two_vect_to_R
from physical_constants import dipolar_constant, g1H, return_gyromagnetic_ratio
from relax_errors import RelaxError, RelaxInfError, RelaxNaNError, RelaxNoModelError, RelaxNoValueError, RelaxSpinTypeError
from relax_io import open_write_file
from relax_warnings import RelaxWarning
from specific_fns.api_base import API_base
from specific_fns.api_common import API_common
from user_functions.data import Uf_tables; uf_tables = Uf_tables()
from user_functions.objects import Desc_container


class N_state_model(API_base, API_common):
    """Class containing functions for the N-state model."""

    def __init__(self):
        """Initialise the class by placing API_common methods into the API."""

        # Execute the base class __init__ method.
        super(N_state_model, self).__init__()

        # Place methods into the API.
        self.model_loop = self._model_loop_single_global
        self.overfit_deselect = self._overfit_deselect_dummy
        self.return_conversion_factor = self._return_no_conversion_factor
        self.set_selected_sim = self._set_selected_sim_global
        self.sim_return_selected = self._sim_return_selected_global
        self.test_grid_ops = self._test_grid_ops_general

        # Set up the spin parameters.
        self.PARAMS.add('csa', scope='spin', units='ppm', desc='CSA value', py_type=float, grace_string='\\qCSA\\Q')

        # Add the minimisation data.
        self.PARAMS.add_min_data(min_stats_global=False, min_stats_spin=True)


    def _assemble_param_vector(self, sim_index=None):
        """Assemble all the parameters of the model into a single array.

        @param sim_index:       The index of the simulation to optimise.  This should be None if normal optimisation is desired.
        @type sim_index:        None or int
        @return:                The parameter vector used for optimisation.
        @rtype:                 numpy array
        """

        # Test if the model is selected.
        if not hasattr(cdp, 'model') or not isinstance(cdp.model, str):
            raise RelaxNoModelError

        # Determine the data type.
        data_types = self._base_data_types()

        # Initialise the parameter vector.
        param_vector = []

        # A RDC or PCS data type requires the alignment tensors to be at the start of the parameter vector (unless the tensors are fixed).
        if self._opt_uses_align_data():
            for i in range(len(cdp.align_tensors)):
<<<<<<< HEAD
                # No alignment ID, so skip the tensor as it will not be optimised.
                if cdp.align_tensors[i].align_id not in cdp.align_ids:
                    continue

                # Fixed tensor.
                if cdp.align_tensors[i].fixed:
=======
                # Skip non-optimised tensors.
                if not self._opt_tensor(cdp.align_tensors[i]):
>>>>>>> fa53b50a
                    continue

                # Add the parameters.
                param_vector = param_vector + list(cdp.align_tensors[i].A_5D)

        # Monte Carlo simulation data structures.
        if sim_index != None:
            # Populations.
            if cdp.model in ['2-domain', 'population']:
                probs = cdp.probs_sim[sim_index]

            # Euler angles.
            if cdp.model == '2-domain':
                alpha = cdp.alpha_sim[sim_index]
                beta = cdp.beta_sim[sim_index]
                gamma = cdp.gamma_sim[sim_index]

        # Normal data structures.
        else:
            # Populations.
            if cdp.model in ['2-domain', 'population']:
                probs = cdp.probs

            # Euler angles.
            if cdp.model == '2-domain':
                alpha = cdp.alpha
                beta = cdp.beta
                gamma = cdp.gamma

        # The probabilities (exclude that of state N).
        if cdp.model in ['2-domain', 'population']:
            param_vector = param_vector + probs[0:-1]

        # The Euler angles.
        if cdp.model == '2-domain':
            for i in range(cdp.N):
                param_vector.append(alpha[i])
                param_vector.append(beta[i])
                param_vector.append(gamma[i])

        # The paramagnetic centre.
        if hasattr(cdp, 'paramag_centre_fixed') and not cdp.paramag_centre_fixed:
            if not hasattr(cdp, 'paramagnetic_centre'):
                for i in range(3):
                    param_vector.append(0.0)
            elif sim_index != None:
                if cdp.paramagnetic_centre_sim[sim_index] == None:
                    for i in range(3):
                        param_vector.append(0.0)
                else:
                    for i in range(3):
                        param_vector.append(cdp.paramagnetic_centre_sim[sim_index][i])
            else:
                for i in range(3):
                    param_vector.append(cdp.paramagnetic_centre[i])

        # Convert all None values to zero (to avoid conversion to NaN).
        for i in range(len(param_vector)):
            if param_vector[i] == None:
                param_vector[i] = 0.0

        # Return a numpy arrary.
        return array(param_vector, float64)


    def _assemble_scaling_matrix(self, data_types=None, scaling=True):
        """Create and return the scaling matrix.

        @keyword data_types:    The base data types used in the optimisation.  This list can contain
                                the elements 'rdc', 'pcs' or 'tensor'.
        @type data_types:       list of str
        @keyword scaling:       If False, then the identity matrix will be returned.
        @type scaling:          bool
        @return:                The square and diagonal scaling matrix.
        @rtype:                 numpy rank-2 array
        """

        # Initialise.
        scaling_matrix = identity(self._param_num(), float64)

        # Return the identity matrix.
        if not scaling:
            return scaling_matrix

        # Starting point of the populations.
        pop_start = 0

        # Loop over the alignments.
        tensor_num = 0
        for i in range(len(cdp.align_tensors)):
            # Skip non-optimised tensors.
            if not self._opt_tensor(cdp.align_tensors[i]):
                continue

            # Add the 5 alignment parameters.
            pop_start = pop_start + 5

            # The alignment parameters.
            for j in range(5):
                scaling_matrix[5*tensor_num + j, 5*tensor_num + j] = 1.0

            # Increase the tensor number.
            tensor_num += 1

        # Loop over the populations, and set the scaling factor.
        if cdp.model in ['2-domain', 'population']:
            factor = 0.1
            for i in range(pop_start, pop_start + (cdp.N-1)):
                scaling_matrix[i, i] = factor

        # The paramagnetic centre.
        if hasattr(cdp, 'paramag_centre_fixed') and not cdp.paramag_centre_fixed:
            for i in range(-3, 0):
                scaling_matrix[i, i] = 1e2

        # Return the matrix.
        return scaling_matrix


    def _base_data_types(self):
        """Determine all the base data types.

        The base data types can include::
            - 'rdc', residual dipolar couplings.
            - 'pcs', pseudo-contact shifts.
            - 'noesy', NOE restraints.
            - 'tensor', alignment tensors.

        @return:    A list of all the base data types.
        @rtype:     list of str
        """

        # Array of data types.
        list = []

        # RDC search.
        for interatom in interatomic_loop():
            if hasattr(interatom, 'rdc'):
                list.append('rdc')
                break

        # PCS search.
        for spin in spin_loop():
            if hasattr(spin, 'pcs'):
                list.append('pcs')
                break

        # Alignment tensor search.
        if not ('rdc' in list or 'pcs' in list) and hasattr(cdp, 'align_tensors'):
            list.append('tensor')

        # NOESY data search.
        if hasattr(cdp, 'noe_restraints'):
            list.append('noesy')

        # No data is present.
        if not list:
            raise RelaxError("Neither RDC, PCS, NOESY nor alignment tensor data is present.")

        # Return the list.
        return list


    def _calc_ave_dist(self, atom1, atom2, exp=1):
        """Calculate the average distances.

        The formula used is::

                      _N_
                  / 1 \                  \ 1/exp
            <r> = | -  > |p1i - p2i|^exp |
                  \ N /__                /
                       i

        where i are the members of the ensemble, N is the total number of structural models, and p1
        and p2 at the two atom positions.


        @param atom1:   The atom identification string of the first atom.
        @type atom1:    str
        @param atom2:   The atom identification string of the second atom.
        @type atom2:    str
        @keyword exp:   The exponent used for the averaging, e.g. 1 for linear averaging and -6 for
                        r^-6 NOE averaging.
        @type exp:      int
        @return:        The average distance between the two atoms.
        @rtype:         float
        """

        # Get the spin containers.
        spin1 = return_spin(atom1)
        spin2 = return_spin(atom2)

        # Loop over each model.
        num_models = len(spin1.pos)
        ave_dist = 0.0
        for i in range(num_models):
            # Distance to the minus sixth power.
            dist = norm(spin1.pos[i] - spin2.pos[i])
            ave_dist = ave_dist + dist**(exp)

        # Average.
        ave_dist = ave_dist / num_models

        # The exponent.
        ave_dist = ave_dist**(1.0/exp)

        # Return the average distance.
        return ave_dist


    def _CoM(self, pivot_point=None, centre=None):
        """Centre of mass analysis.

        This function does an analysis of the centre of mass (CoM) of the N states.  This includes
        calculating the order parameter associated with the pivot-CoM vector, and the associated
        cone of motions.  The pivot_point argument must be supplied.  If centre is None, then the
        CoM will be calculated from the selected parts of the loaded structure.  Otherwise it will
        be set to the centre arg.

        @param pivot_point: The pivot point in the structural file(s).
        @type pivot_point:  list of float of length 3
        @param centre:      The optional centre of mass vector.
        @type centre:       list of float of length 3
        """

        # Test if the current data pipe exists.
        pipes.test()

        # Set the pivot point.
        cdp.pivot_point = pivot_point

        # The centre has been supplied.
        if centre:
            cdp.CoM = centre

        # Calculate from the structure file.
        else:
            cdp.CoM = centre_of_mass()

        # Calculate the vector between the pivot and CoM points.
        cdp.pivot_CoM = array(cdp.CoM, float64) - array(cdp.pivot_point, float64)

        # Calculate the unit vector between the pivot and CoM points.
        unit_vect = cdp.pivot_CoM / norm(cdp.pivot_CoM)

        # Initilise some data structures.
        R = zeros((3, 3), float64)
        vectors = zeros((cdp.N, 3), float64)

        # Loop over the N states.
        for c in range(cdp.N):
            # Generate the rotation matrix.
            euler_to_R_zyz(cdp.alpha[c], cdp.beta[c], cdp.gamma[c], R)

            # Rotate the unit vector.
            vectors[c] = dot(R, unit_vect)

            # Multiply by the probability.
            vectors[c] = vectors[c] * cdp.probs[c]

        # Average of the unit vectors.
        cdp.ave_unit_pivot_CoM = sum(vectors)

        # The length reduction.
        cdp.ave_pivot_CoM_red = norm(cdp.ave_unit_pivot_CoM)

        # The aveage pivot-CoM vector.
        cdp.ave_pivot_CoM = norm(cdp.pivot_CoM) * cdp.ave_unit_pivot_CoM

        # The full length rotated pivot-CoM vector.
        cdp.full_ave_pivot_CoM = cdp.ave_pivot_CoM / cdp.ave_pivot_CoM_red

        # The cone angle for diffusion on an axially symmetric cone.
        cdp.theta_diff_on_cone = acos(cdp.ave_pivot_CoM_red)
        cdp.S_diff_on_cone = (3.0*cos(cdp.theta_diff_on_cone)**2 - 1.0) / 2.0

        # The cone angle and order parameter for diffusion in an axially symmetric cone.
        cdp.theta_diff_in_cone = acos(2.*cdp.ave_pivot_CoM_red - 1.)
        cdp.S_diff_in_cone = cos(cdp.theta_diff_in_cone) * (1 + cos(cdp.theta_diff_in_cone)) / 2.0

        # Print out.
        print("\n%-40s %-20s" % ("Pivot point:", repr(cdp.pivot_point)))
        print("%-40s %-20s" % ("Moving domain CoM (prior to rotation):", repr(cdp.CoM)))
        print("%-40s %-20s" % ("Pivot-CoM vector", repr(cdp.pivot_CoM)))
        print("%-40s %-20s" % ("Pivot-CoM unit vector:", repr(unit_vect)))
        print("%-40s %-20s" % ("Average of the unit pivot-CoM vectors:", repr(cdp.ave_unit_pivot_CoM)))
        print("%-40s %-20s" % ("Average of the pivot-CoM vector:", repr(cdp.ave_pivot_CoM)))
        print("%-40s %-20s" % ("Full length rotated pivot-CoM vector:", repr(cdp.full_ave_pivot_CoM)))
        print("%-40s %-20s" % ("Length reduction from unity:", repr(cdp.ave_pivot_CoM_red)))
        print("%-40s %.5f rad (%.5f deg)" % ("Cone angle (diffusion on a cone)", cdp.theta_diff_on_cone, cdp.theta_diff_on_cone / (2*pi) *360.))
        print("%-40s S_cone = %.5f (S^2 = %.5f)" % ("S_cone (diffusion on a cone)", cdp.S_diff_on_cone, cdp.S_diff_on_cone**2))
        print("%-40s %.5f rad (%.5f deg)" % ("Cone angle (diffusion in a cone)", cdp.theta_diff_in_cone, cdp.theta_diff_in_cone / (2*pi) *360.))
        print("%-40s S_cone = %.5f (S^2 = %.5f)" % ("S_cone (diffusion in a cone)", cdp.S_diff_in_cone, cdp.S_diff_in_cone**2))
        print("\n\n")


    def _check_rdcs(self, interatom, spin1, spin2):
        """Check if the RDCs for the given interatomic data container should be used.

        @param interatom:   The interatomic data container.
        @type interatom:    InteratomContainer instance
        @param spin1:       The first spin container.
        @type spin1:        SpinContainer instance
        @param spin2:       The second spin container.
        @type spin2:        SpinContainer instance
        @return:            True if the RDCs should be used, False otherwise.
        """

        # Skip deselected spins.
        if not spin1.select or not spin2.select:
            return False

        # Only use interatomic data containers with RDC data.
        if not hasattr(interatom, 'rdc'):
            return False

        # RDC data exists but the interatomic vectors are missing?
        if not hasattr(interatom, 'vector'):
            # Throw a warning.
            warn(RelaxWarning("RDC data exists but the interatomic vectors are missing, skipping the spin pair '%s' and '%s'." % (interatom.spin_id1, interatom.spin_id2)))

            # Jump to the next spin.
            return False

        # Skip non-Me pseudo-atoms for the first spin.
        if hasattr(spin1, 'members') and len(spin1.members) != 3:
            warn(RelaxWarning("Only methyl group pseudo atoms are supported due to their fast rotation, skipping the spin pair '%s' and '%s'." % (interatom.spin_id1, interatom.spin_id2)))
            return False

        # Skip non-Me pseudo-atoms for the second spin.
        if hasattr(spin2, 'members') and len(spin2.members) != 3:
            warn(RelaxWarning("Only methyl group pseudo atoms are supported due to their fast rotation, skipping the spin pair '%s' and '%s'." % (interatom.spin_id1, interatom.spin_id2)))
            return False

        # Checks.
        if not hasattr(spin1, 'isotope'):
            raise RelaxSpinTypeError(interatom.spin_id1)
        if not hasattr(spin2, 'isotope'):
            raise RelaxSpinTypeError(interatom.spin_id2)
        if not hasattr(interatom, 'r'):
            raise RelaxNoValueError("averaged interatomic distance")

        # Everything is ok.
        return True


    def _cone_pdb(self, cone_type=None, scale=1.0, file=None, dir=None, force=False):
        """Create a PDB file containing a geometric object representing the various cone models.

        Currently the only cone types supported are 'diff in cone' and 'diff on cone'.


        @param cone_type:   The type of cone model to represent.
        @type cone_type:    str
        @param scale:       The size of the geometric object is eqaul to the average pivot-CoM
                            vector length multiplied by this scaling factor.
        @type scale:        float
        @param file:        The name of the PDB file to create.
        @type file:         str
        @param dir:         The name of the directory to place the PDB file into.
        @type dir:          str
        @param force:       Flag which if set to True will cause any pre-existing file to be
                            overwritten.
        @type force:        int
        """

        # Test if the cone models have been determined.
        if cone_type == 'diff in cone':
            if not hasattr(cdp, 'S_diff_in_cone'):
                raise RelaxError("The diffusion in a cone model has not yet been determined.")
        elif cone_type == 'diff on cone':
            if not hasattr(cdp, 'S_diff_on_cone'):
                raise RelaxError("The diffusion on a cone model has not yet been determined.")
        else:
            raise RelaxError("The cone type " + repr(cone_type) + " is unknown.")

        # The number of increments for the filling of the cone objects.
        inc = 20

        # The rotation matrix.
        R = zeros((3, 3), float64)
        two_vect_to_R(array([0, 0, 1], float64), cdp.ave_pivot_CoM/norm(cdp.ave_pivot_CoM), R)

        # The isotropic cone object.
        if cone_type == 'diff in cone':
            angle = cdp.theta_diff_in_cone
        elif cone_type == 'diff on cone':
            angle = cdp.theta_diff_on_cone
        cone = Iso_cone(angle)

        # Create the structural object.
        structure = Internal()

        # Add a structure.
        structure.add_molecule(name='cone')

        # Alias the single molecule from the single model.
        mol = structure.structural_data[0].mol[0]

        # Add the pivot point.
        mol.atom_add(pdb_record='HETATM', atom_num=1, atom_name='R', res_name='PIV', res_num=1, pos=cdp.pivot_point, element='C')

        # Generate the average pivot-CoM vectors.
        print("\nGenerating the average pivot-CoM vectors.")
        sim_vectors = None
        if hasattr(cdp, 'ave_pivot_CoM_sim'):
            sim_vectors = cdp.ave_pivot_CoM_sim
        res_num = geometric.generate_vector_residues(mol=mol, vector=cdp.ave_pivot_CoM, atom_name='Ave', res_name_vect='AVE', sim_vectors=sim_vectors, res_num=2, origin=cdp.pivot_point, scale=scale)

        # Generate the cone outer edge.
        print("\nGenerating the cone outer edge.")
        cap_start_atom = mol.atom_num[-1]+1
        geometric.cone_edge(mol=mol, cone=cone, res_name='CON', res_num=3, apex=cdp.pivot_point, R=R, scale=norm(cdp.pivot_CoM), inc=inc)

        # Generate the cone cap, and stitch it to the cone edge.
        if cone_type == 'diff in cone':
            print("\nGenerating the cone cap.")
            cone_start_atom = mol.atom_num[-1]+1
            geometric.generate_vector_dist(mol=mol, res_name='CON', res_num=3, centre=cdp.pivot_point, R=R, limit_check=cone.limit_check, scale=norm(cdp.pivot_CoM), inc=inc)
            geometric.stitch_cone_to_edge(mol=mol, cone=cone, dome_start=cone_start_atom, edge_start=cap_start_atom+1, inc=inc)

        # Create the PDB file.
        print("\nGenerating the PDB file.")
        pdb_file = open_write_file(file, dir, force=force)
        structure.write_pdb(pdb_file)
        pdb_file.close()


    def _disassemble_param_vector(self, param_vector=None, data_types=None, sim_index=None):
        """Disassemble the parameter vector and place the values into the relevant variables.

        For the 2-domain N-state model, the parameters are stored in the probability and Euler angle data structures.  For the population N-state model, only the probabilities are stored.  If RDCs are present and alignment tensors are optimised, then these are stored as well.

        @keyword data_types:    The base data types used in the optimisation.  This list can contain the elements 'rdc', 'pcs' or 'tensor'.
        @type data_types:       list of str
        @keyword param_vector:  The parameter vector returned from optimisation.
        @type param_vector:     numpy array
        @keyword sim_index:     The index of the simulation to optimise.  This should be None if normal optimisation is desired.
        @type sim_index:        None or int
        """

        # Test if the model is selected.
        if not hasattr(cdp, 'model') or not isinstance(cdp.model, str):
            raise RelaxNoModelError

        # Unpack and strip off the alignment tensor parameters.
        if ('rdc' in data_types or 'pcs' in data_types) and not align_tensor.all_tensors_fixed():
            # Loop over the alignments, adding the alignment tensor parameters to the tensor data container.
            tensor_num = 0
            for i in range(len(cdp.align_tensors)):
<<<<<<< HEAD
                # No alignment ID, so skip the tensor as it will not be optimised.
                if cdp.align_tensors[i].align_id not in cdp.align_ids:
                    continue

                # Fixed tensor.
                if cdp.align_tensors[i].fixed:
=======
                # Skip non-optimised tensors.
                if not self._opt_tensor(cdp.align_tensors[i]):
>>>>>>> fa53b50a
                    continue

                # Normal tensors.
                if sim_index == None:
                    cdp.align_tensors[i].set(param='Axx', value=param_vector[5*tensor_num])
                    cdp.align_tensors[i].set(param='Ayy', value=param_vector[5*tensor_num+1])
                    cdp.align_tensors[i].set(param='Axy', value=param_vector[5*tensor_num+2])
                    cdp.align_tensors[i].set(param='Axz', value=param_vector[5*tensor_num+3])
                    cdp.align_tensors[i].set(param='Ayz', value=param_vector[5*tensor_num+4])

                # Monte Carlo simulated tensors.
                else:
                    cdp.align_tensors[i].set(param='Axx', value=param_vector[5*tensor_num], category='sim', sim_index=sim_index)
                    cdp.align_tensors[i].set(param='Ayy', value=param_vector[5*tensor_num+1], category='sim', sim_index=sim_index)
                    cdp.align_tensors[i].set(param='Axy', value=param_vector[5*tensor_num+2], category='sim', sim_index=sim_index)
                    cdp.align_tensors[i].set(param='Axz', value=param_vector[5*tensor_num+3], category='sim', sim_index=sim_index)
                    cdp.align_tensors[i].set(param='Ayz', value=param_vector[5*tensor_num+4], category='sim', sim_index=sim_index)

                # Increase the tensor number.
                tensor_num += 1

            # Create a new parameter vector without the tensors.
            param_vector = param_vector[5*tensor_num:]

        # Monte Carlo simulation data structures.
        if sim_index != None:
            # Populations.
            if cdp.model in ['2-domain', 'population']:
                probs = cdp.probs_sim[sim_index]

            # Euler angles.
            if cdp.model == '2-domain':
                alpha = cdp.alpha_sim[sim_index]
                beta = cdp.beta_sim[sim_index]
                gamma = cdp.gamma_sim[sim_index]

        # Normal data structures.
        else:
            # Populations.
            if cdp.model in ['2-domain', 'population']:
                probs = cdp.probs

            # Euler angles.
            if cdp.model == '2-domain':
                alpha = cdp.alpha
                beta = cdp.beta
                gamma = cdp.gamma

        # The probabilities for states 0 to N-1.
        if cdp.model in ['2-domain', 'population']:
            for i in range(cdp.N-1):
                probs[i] = param_vector[i]

            # The probability for state N.
            probs[-1] = 1 - sum(probs[0:-1])

        # The Euler angles.
        if cdp.model == '2-domain':
            for i in range(cdp.N):
                alpha[i] = param_vector[cdp.N-1 + 3*i]
                beta[i] = param_vector[cdp.N-1 + 3*i + 1]
                gamma[i] = param_vector[cdp.N-1 + 3*i + 2]

        # The paramagnetic centre.
        if hasattr(cdp, 'paramag_centre_fixed') and not cdp.paramag_centre_fixed:
            # Create the structure if needed.
            if not hasattr(cdp, 'paramagnetic_centre'):
                cdp.paramagnetic_centre = zeros(3, float64)

            # The position.
            if sim_index == None:
                cdp.paramagnetic_centre[0] = param_vector[-3]
                cdp.paramagnetic_centre[1] = param_vector[-2]
                cdp.paramagnetic_centre[2] = param_vector[-1]

            # Monte Carlo simulated positions.
            else:
                if cdp.paramagnetic_centre_sim[sim_index] == None:
                    cdp.paramagnetic_centre_sim[sim_index] = [None, None, None]
                cdp.paramagnetic_centre_sim[sim_index][0] = param_vector[-3]
                cdp.paramagnetic_centre_sim[sim_index][1] = param_vector[-2]
                cdp.paramagnetic_centre_sim[sim_index][2] = param_vector[-1]


    def _elim_no_prob(self):
        """Remove all structures or states which have no probability."""

        # Test if the current data pipe exists.
        pipes.test()

        # Test if the model is setup.
        if not hasattr(cdp, 'model'):
            raise RelaxNoModelError('N-state')

        # Test if there are populations.
        if not hasattr(cdp, 'probs'):
            raise RelaxError("The N-state model populations do not exist.")

        # Create the data structure if needed.
        if not hasattr(cdp, 'select_models'):
            cdp.state_select = [True] * cdp.N

        # Loop over the structures.
        for i in range(len(cdp.N)):
            # No probability.
            if cdp.probs[i] < 1e-5:
                cdp.state_select[i] = False


    def _linear_constraints(self, data_types=None, scaling_matrix=None):
        """Function for setting up the linear constraint matrices A and b.

        Standard notation
        =================

        The N-state model constraints are::

            0 <= pc <= 1,

        where p is the probability and c corresponds to state c.


        Matrix notation
        ===============

        In the notation A.x >= b, where A is an matrix of coefficients, x is an array of parameter
        values, and b is a vector of scalars, these inequality constraints are::

            | 1  0  0 |                   |    0    |
            |         |                   |         |
            |-1  0  0 |                   |   -1    |
            |         |                   |         |
            | 0  1  0 |                   |    0    |
            |         |     |  p0  |      |         |
            | 0 -1  0 |     |      |      |   -1    |
            |         |  .  |  p1  |  >=  |         |
            | 0  0  1 |     |      |      |    0    |
            |         |     |  p2  |      |         |
            | 0  0 -1 |                   |   -1    |
            |         |                   |         |
            |-1 -1 -1 |                   |   -1    |
            |         |                   |         |
            | 1  1  1 |                   |    0    |

        This example is for a 4-state model, the last probability pn is not included as this
        parameter does not exist (because the sum of pc is equal to 1).  The Euler angle parameters
        have been excluded here but will be included in the returned A and b objects.  These
        parameters simply add columns of zero to the A matrix and have no effect on b.  The last two
        rows correspond to the inequality::

            0 <= pN <= 1.

        As::
                    N-1
                    \
            pN = 1 - >  pc,
                    /__
                    c=1

        then::

            -p1 - p2 - ... - p(N-1) >= -1,

             p1 + p2 + ... + p(N-1) >= 0.


        @keyword data_types:        The base data types used in the optimisation.  This list can
                                    contain the elements 'rdc', 'pcs' or 'tensor'.
        @type data_types:           list of str
        @keyword scaling_matrix:    The diagonal scaling matrix.
        @type scaling_matrix:       numpy rank-2 square matrix
        @return:                    The matrices A and b.
        @rtype:                     tuple of len 2 of a numpy rank-2, size NxM matrix and numpy
                                    rank-1, size N array
        """

        # Starting point of the populations.
        pop_start = 0
        if ('rdc' in data_types or 'pcs' in data_types) and not align_tensor.all_tensors_fixed():
            # Loop over the alignments.
            for i in range(len(cdp.align_tensors)):
                # Skip non-optimised tensors.
                if not self._opt_tensor(cdp.align_tensors[i]):
                    continue

                # Add 5 parameters.
                pop_start += 5

        # Initialisation (0..j..m).
        A = []
        b = []
        zero_array = zeros(self._param_num(), float64)
        i = pop_start
        j = 0

        # Probability parameters.
        if cdp.model in ['2-domain', 'population']:
            # Loop over the prob parameters (N - 1, because the sum of pc is 1).
            for k in range(cdp.N - 1):
                # 0 <= pc <= 1.
                A.append(zero_array * 0.0)
                A.append(zero_array * 0.0)
                A[j][i] = 1.0
                A[j+1][i] = -1.0
                b.append(0.0)
                b.append(-1.0 / scaling_matrix[i, i])
                j = j + 2

                # Increment i.
                i = i + 1

            # Add the inequalities for pN.
            A.append(zero_array * 0.0)
            A.append(zero_array * 0.0)
            for i in range(pop_start, pop_start+cdp.N-1):
                A[-2][i] = -1.0
                A[-1][i] = 1.0
            b.append(-1.0 / scaling_matrix[i, i])
            b.append(0.0)

        # Convert to numpy data structures.
        A = array(A, float64)
        b = array(b, float64)

        # Return the constraint objects.
        return A, b


    def _minimise_bc_data(self, model):
        """Extract and unpack the back calculated data.

        @param model:   The instantiated class containing the target function.
        @type model:    class instance
        """

        # No alignment tensors, so nothing to do.
        if not hasattr(cdp, 'align_tensors'):
            return

        # Loop over each alignment.
        align_index = 0
        for i in range(len(cdp.align_ids)):
            # Skip non-optimised tensors.
            if not self._opt_tensor(cdp.align_tensors[i]):
                continue

            # The alignment ID.
            align_id = cdp.align_ids[i]

            # Data flags
            rdc_flag = False
            if hasattr(cdp, 'rdc_ids') and align_id in cdp.rdc_ids:
                rdc_flag = True
            pcs_flag = False
            if hasattr(cdp, 'pcs_ids') and align_id in cdp.pcs_ids:
                pcs_flag = True

            # Spin loop.
            pcs_index = 0
            for spin in spin_loop():
                # Skip deselected spins.
                if not spin.select:
                    continue

                # Spins with PCS data.
                if pcs_flag and hasattr(spin, 'pcs'):
                    # Initialise the data structure if necessary.
                    if not hasattr(spin, 'pcs_bc'):
                        spin.pcs_bc = {}

                    # Add the back calculated PCS (in ppm).
                    spin.pcs_bc[align_id] = model.deltaij_theta[align_index, pcs_index] * 1e6

                    # Increment the data index if the spin container has data.
                    pcs_index = pcs_index + 1

            # Interatomic data container loop.
            rdc_index = 0
            for interatom in interatomic_loop():
                # Get the spins.
                spin1 = return_spin(interatom.spin_id1)
                spin2 = return_spin(interatom.spin_id2)

                # RDC checks.
                if not self._check_rdcs(interatom, spin1, spin2):
                    continue

                # Containers with RDC data.
                if rdc_flag and hasattr(interatom, 'rdc'):
                    # Initialise the data structure if necessary.
                    if not hasattr(interatom, 'rdc_bc'):
                        interatom.rdc_bc = {}

                    # Append the back calculated PCS.
                    interatom.rdc_bc[align_id] = model.rdc_theta[align_index, rdc_index]

                    # Increment the data index if the interatom container has data.
                    rdc_index = rdc_index + 1

            # Increment the alignment index (for the optimised tensors).
            align_index += 1


    def _minimise_setup_atomic_pos(self, sim_index=None):
        """Set up the atomic position data structures for optimisation using PCSs and PREs as base data sets.

        @keyword sim_index: The index of the simulation to optimise.  This should be None if normal optimisation is desired.
        @type sim_index:    None or int
        @return:            The atomic positions (the first index is the spins, the second is the structures, and the third is the atomic coordinates) and the paramagnetic centre.
        @rtype:             numpy rank-3 array, numpy rank-1 array.
        """

        # Initialise.
        atomic_pos = []

        # Store the atomic positions.
        for spin in spin_loop():
            # Skip deselected spins.
            if not spin.select:
                continue

            # Only use spins with alignment/paramagnetic data.
            if not hasattr(spin, 'pcs') and not hasattr(spin, 'pre'):
                continue

            # The position list.
            if type(spin.pos[0]) in [float, float64]:
                atomic_pos.append([spin.pos])
            else:
                atomic_pos.append(spin.pos)

        # Convert to numpy objects.
        atomic_pos = array(atomic_pos, float64)

        # The paramagnetic centre.
        if not hasattr(cdp, 'paramagnetic_centre'):
            paramag_centre = zeros(3, float64)
        elif sim_index != None and not cdp.paramag_centre_fixed:
            if not hasattr(cdp, 'paramagnetic_centre_sim') or cdp.paramagnetic_centre_sim[sim_index] == None:
                paramag_centre = zeros(3, float64)
            else:
                paramag_centre = array(cdp.paramagnetic_centre_sim[sim_index])
        else:
            paramag_centre = array(cdp.paramagnetic_centre)

        # Return the data structures.
        return atomic_pos, paramag_centre


    def _minimise_setup_pcs(self, sim_index=None):
        """Set up the data structures for optimisation using PCSs as base data sets.

        @keyword sim_index: The index of the simulation to optimise.  This should be None if normal optimisation is desired.
        @type sim_index:    None or int
        @return:            The assembled data structures for using PCSs as the base data for optimisation.  These include:
                                - the PCS values.
                                - the unit vectors connecting the paramagnetic centre (the electron spin) to
                                - the PCS weight.
                                - the nuclear spin.
                                - the pseudocontact shift constants.
        @rtype:             tuple of (numpy rank-2 array, numpy rank-2 array, numpy rank-2 array, numpy rank-1 array, numpy rank-1 array)
        """

        # Data setup tests.
        if not hasattr(cdp, 'paramagnetic_centre') and (hasattr(cdp, 'paramag_centre_fixed') and cdp.paramag_centre_fixed):
            raise RelaxError("The paramagnetic centre has not yet been specified.")
        if not hasattr(cdp, 'temperature'):
            raise RelaxError("The experimental temperatures have not been set.")
        if not hasattr(cdp, 'frq'):
            raise RelaxError("The spectrometer frequencies of the experiments have not been set.")

        # Initialise.
        pcs = []
        pcs_err = []
        pcs_weight = []
        temp = []
        frq = []

        # The PCS data.
        for i in range(len(cdp.align_ids)):
            # Alias the ID.
            align_id = cdp.align_ids[i]

            # Skip non-optimised data.
            if not self._opt_uses_align_data(align_id):
                continue

            # Append empty arrays to the PCS structures.
            pcs.append([])
            pcs_err.append([])
            pcs_weight.append([])

            # Get the temperature for the PCS constant.
            if align_id in cdp.temperature:
                temp.append(cdp.temperature[align_id])

            # The temperature must be given!
            else:
                raise RelaxError("The experimental temperature for the alignment ID '%s' has not been set." % align_id)

            # Get the spectrometer frequency in Tesla units for the PCS constant.
            if align_id in cdp.frq:
                frq.append(cdp.frq[align_id] * 2.0 * pi / g1H)

            # The frequency must be given!
            else:
                raise RelaxError("The spectrometer frequency for the alignment ID '%s' has not been set." % align_id)

            # Spin loop.
            j = 0
            for spin in spin_loop():
                # Skip deselected spins.
                if not spin.select:
                    continue

                # Skip spins without PCS data.
                if not hasattr(spin, 'pcs'):
                    continue

                # Append the PCSs to the list.
                if align_id in spin.pcs.keys():
                    if sim_index != None:
                        pcs[-1].append(spin.pcs_sim[align_id][sim_index])
                    else:
                        pcs[-1].append(spin.pcs[align_id])
                else:
                    pcs[-1].append(None)

                # Append the PCS errors.
                if hasattr(spin, 'pcs_err') and align_id in spin.pcs_err.keys():
                    pcs_err[-1].append(spin.pcs_err[align_id])
                else:
                    pcs_err[-1].append(None)

                # Append the weight.
                if hasattr(spin, 'pcs_weight') and align_id in spin.pcs_weight.keys():
                    pcs_weight[-1].append(spin.pcs_weight[align_id])
                else:
                    pcs_weight[-1].append(1.0)

                # Spin index.
                j = j + 1

        # Convert to numpy objects.
        pcs = array(pcs, float64)
        pcs_err = array(pcs_err, float64)
        pcs_weight = array(pcs_weight, float64)

        # Convert the PCS from ppm to no units.
        pcs = pcs * 1e-6
        pcs_err = pcs_err * 1e-6

        # Return the data structures.
        return pcs, pcs_err, pcs_weight, temp, frq


    def _minimise_setup_rdcs(self, sim_index=None):
        """Set up the data structures for optimisation using RDCs as base data sets.

        @keyword sim_index: The index of the simulation to optimise.  This should be None if normal optimisation is desired.
        @type sim_index:    None or int
        @return:            The assembled data structures for using RDCs as the base data for optimisation.  These include:
                                - rdc, the RDC values.
                                - rdc_err, the RDC errors.
                                - rdc_weight, the RDC weights.
                                - vectors, the interatomic vectors.
                                - rdc_const, the dipolar constants.
                                - absolute, the absolute value flags (as 1's and 0's).
        @rtype:             tuple of (numpy rank-2 array, numpy rank-2 array, numpy rank-2 array, numpy rank-3 array, numpy rank-2 array, numpy rank-2 array)
        """

        # Initialise.
        rdc = []
        rdc_err = []
        rdc_weight = []
        unit_vect = []
        rdc_const = []
        absolute = []

        # The unit vectors and RDC constants.
        for interatom in interatomic_loop():
            # Get the spins.
            spin1 = return_spin(interatom.spin_id1)
            spin2 = return_spin(interatom.spin_id2)

            # RDC checks.
            if not self._check_rdcs(interatom, spin1, spin2):
                continue

            # Add the vectors.
            if arg_check.is_float(interatom.vector[0], raise_error=False):
                unit_vect.append([interatom.vector])
            else:
                unit_vect.append(interatom.vector)

            # Gyromagnetic ratios.
            g1 = return_gyromagnetic_ratio(spin1.isotope)
            g2 = return_gyromagnetic_ratio(spin2.isotope)

            # Calculate the RDC dipolar constant (in Hertz, and the 3 comes from the alignment tensor), and append it to the list.
            rdc_const.append(3.0/(2.0*pi) * dipolar_constant(g1, g2, interatom.r))

        # Fix the unit vector data structure.
        num = None
        for rdc_index in range(len(unit_vect)):
            # Number of vectors.
            if num == None:
                if unit_vect[rdc_index] != None:
                    num = len(unit_vect[rdc_index])
                continue

            # Check.
            if unit_vect[rdc_index] != None and len(unit_vect[rdc_index]) != num:
                raise RelaxError("The number of interatomic vectors for all no match:\n%s" % unit_vect)

        # Missing unit vectors.
        if num == None:
            raise RelaxError("No interatomic vectors could be found.")

        # Update None entries.
        for i in range(len(unit_vect)):
            if unit_vect[i] == None:
                unit_vect[i] = [[None, None, None]]*num

        # The RDC data.
        for i in range(len(cdp.align_ids)):
            # Alias the ID.
            align_id = cdp.align_ids[i]

            # Skip non-optimised data.
            if not self._opt_uses_align_data(align_id):
                continue

            # Append empty arrays to the RDC structures.
            rdc.append([])
            rdc_err.append([])
            rdc_weight.append([])
            absolute.append([])

            # Interatom loop.
            for interatom in interatomic_loop():
                # Get the spins.
                spin1 = return_spin(interatom.spin_id1)
                spin2 = return_spin(interatom.spin_id2)

                # Skip deselected spins.
                if not spin1.select or not spin2.select:
                    continue

                # Only use interatomic data containers with RDC and vector data.
                if not hasattr(interatom, 'rdc') or not hasattr(interatom, 'vector'):
                    continue

                # Defaults of None.
                value = None
                error = None

                # Pseudo-atom set up.
                if (hasattr(spin1, 'members') or hasattr(spin2, 'members')) and align_id in interatom.rdc.keys():
                    # Skip non-Me groups.
                    if (hasattr(spin1, 'members') and len(spin1.members) != 3) or (hasattr(spin2, 'members') and len(spin2.members) != 3):
                        continue

                    # The RDC for the Me-pseudo spin where:
                    #     <D> = -1/3 Dpar.
                    # See Verdier, et al., JMR, 2003, 163, 353-359.
                    if sim_index != None:
                        value = -3.0 * interatom.rdc_sim[align_id][sim_index]
                    else:
                        value = -3.0 * interatom.rdc[align_id]

                    # The error.
                    if hasattr(interatom, 'rdc_err') and align_id in interatom.rdc_err.keys():
                        error = -3.0 * interatom.rdc_err[align_id]

                # Normal set up.
                elif align_id in interatom.rdc.keys():
                    # The RDC.
                    if sim_index != None:
                        value = interatom.rdc_sim[align_id][sim_index]
                    else:
                        value = interatom.rdc[align_id]

                    # The error.
                    if hasattr(interatom, 'rdc_err') and align_id in interatom.rdc_err.keys():
                        error = interatom.rdc_err[align_id]

                # Append the RDCs to the list.
                rdc[-1].append(value)

                # Append the RDC errors.
                rdc_err[-1].append(error)

                # Append the weight.
                if hasattr(interatom, 'rdc_weight') and align_id in interatom.rdc_weight.keys():
                    rdc_weight[-1].append(interatom.rdc_weight[align_id])
                else:
                    rdc_weight[-1].append(1.0)

                # Append the absolute value flag.
                if hasattr(interatom, 'absolute_rdc') and align_id in interatom.absolute_rdc.keys():
                    absolute[-1].append(interatom.absolute_rdc[align_id])
                else:
                    absolute[-1].append(False)

        # Convert to numpy objects.
        rdc = array(rdc, float64)
        rdc_err = array(rdc_err, float64)
        rdc_weight = array(rdc_weight, float64)
        unit_vect = array(unit_vect, float64)
        rdc_const = array(rdc_const, float64)
        absolute = array(absolute, float64)

        # Return the data structures.
        return rdc, rdc_err, rdc_weight, unit_vect, rdc_const, absolute


    def _minimise_setup_tensors(self, sim_index=None):
        """Set up the data structures for optimisation using alignment tensors as base data sets.

        @keyword sim_index: The index of the simulation to optimise.  This should be None if
                            normal optimisation is desired.
        @type sim_index:    None or int
        @return:            The assembled data structures for using alignment tensors as the base
                            data for optimisation.  These include:
                                - full_tensors, the data of the full alignment tensors.
                                - red_tensor_elem, the tensors as concatenated rank-1 5D arrays.
                                - red_tensor_err, the tensor errors as concatenated rank-1 5D
                                arrays.
                                - full_in_ref_frame, flags specifying if the tensor in the reference
                                frame is the full or reduced tensor.
        @rtype:             tuple of (list, numpy rank-1 array, numpy rank-1 array, numpy rank-1
                            array)
        """

        # Initialise.
        n = len(cdp.align_tensors.reduction)
        full_tensors = zeros(n*5, float64)
        red_tensors  = zeros(n*5, float64)
        red_err = ones(n*5, float64) * 1e-5
        full_in_ref_frame = zeros(n, float64)

        # Loop over the full tensors.
        for i, tensor in self._tensor_loop(red=False):
            # The full tensor.
            full_tensors[5*i + 0] = tensor.Axx
            full_tensors[5*i + 1] = tensor.Ayy
            full_tensors[5*i + 2] = tensor.Axy
            full_tensors[5*i + 3] = tensor.Axz
            full_tensors[5*i + 4] = tensor.Ayz

            # The full tensor corresponds to the frame of reference.
            if cdp.ref_domain == tensor.domain:
                full_in_ref_frame[i] = 1

        # Loop over the reduced tensors.
        for i, tensor in self._tensor_loop(red=True):
            # The reduced tensor (simulation data).
            if sim_index != None:
                red_tensors[5*i + 0] = tensor.Axx_sim[sim_index]
                red_tensors[5*i + 1] = tensor.Ayy_sim[sim_index]
                red_tensors[5*i + 2] = tensor.Axy_sim[sim_index]
                red_tensors[5*i + 3] = tensor.Axz_sim[sim_index]
                red_tensors[5*i + 4] = tensor.Ayz_sim[sim_index]

            # The reduced tensor.
            else:
                red_tensors[5*i + 0] = tensor.Axx
                red_tensors[5*i + 1] = tensor.Ayy
                red_tensors[5*i + 2] = tensor.Axy
                red_tensors[5*i + 3] = tensor.Axz
                red_tensors[5*i + 4] = tensor.Ayz

            # The reduced tensor errors.
            if hasattr(tensor, 'Axx_err'):
                red_err[5*i + 0] = tensor.Axx_err
                red_err[5*i + 1] = tensor.Ayy_err
                red_err[5*i + 2] = tensor.Axy_err
                red_err[5*i + 3] = tensor.Axz_err
                red_err[5*i + 4] = tensor.Ayz_err

        # Return the data structures.
        return full_tensors, red_tensors, red_err, full_in_ref_frame


    def _minimise_setup_fixed_tensors(self):
        """Set up the data structures for the fixed alignment tensors.

        @return:            The assembled data structures for the fixed alignment tensors.
        @rtype:             numpy rank-1 array.
        """

        # Initialise.
        n = align_tensor.num_tensors(skip_fixed=False) - align_tensor.num_tensors(skip_fixed=True)
        tensors = zeros(n*5, float64)

        # Nothing to do.
        if n == 0:
            return None

        # Loop over the tensors.
        index = 0
        for i in range(len(cdp.align_tensors)):
            # Skip non-optimised data.
            if not self._opt_uses_align_data(cdp.align_tensors[i].name):
                continue

            # The real tensors.
            tensors[5*index + 0] = cdp.align_tensors[i].Axx
            tensors[5*index + 1] = cdp.align_tensors[i].Ayy
            tensors[5*index + 2] = cdp.align_tensors[i].Axy
            tensors[5*index + 3] = cdp.align_tensors[i].Axz
            tensors[5*index + 4] = cdp.align_tensors[i].Ayz

            # Increment the index.
            index += 1

        # Return the data structure.
        return tensors


    def _num_data_points(self):
        """Determine the number of data points used in the model.

        @return:    The number, n, of data points in the model.
        @rtype:     int
        """

        # Determine the data type.
        data_types = self._base_data_types()

        # Init.
        n = 0

        # Spin loop.
        for spin in spin_loop():
            # Skip deselected spins.
            if not spin.select:
                continue

            # PCS data (skipping array elements set to None).
            if 'pcs' in data_types:
                if hasattr(spin, 'pcs'):
                    for pcs in spin.pcs:
                        if isinstance(pcs, float):
                            n = n + 1

        # Interatomic data loop.
        for interatom in interatomic_loop():
            # RDC data (skipping array elements set to None).
            if 'rdc' in data_types:
                if hasattr(interatom, 'rdc'):
                    for rdc in interatom.rdc:
                        if isinstance(rdc, float):
                            n = n + 1

        # Alignment tensors.
        if 'tensor' in data_types:
            n = n + 5*len(cdp.align_tensors)

        # Return the value.
        return n


    def _number_of_states(self, N=None):
        """Set the number of states in the N-state model.

        @param N:   The number of states.
        @type N:    int
        """

        # Test if the current data pipe exists.
        pipes.test()

        # Test if the model is setup.
        if not hasattr(cdp, 'model'):
            raise RelaxNoModelError('N-state')

        # Set the value of N.
        cdp.N = N

        # Update the model.
        self._update_model()


    def _opt_tensor(self, tensor):
        """Determine if the given tensor is to be optimised.

        @param tensor:  The alignment tensor to check.
        @type tensor:   AlignmentTensor object.
        @return:        True if the tensor is to be optimised, False otherwise.
        @rtype:         bool
        """

        # Combine all RDC and PCS IDs.
        ids = []
        if hasattr(cdp, 'rdc_ids'):
            ids += cdp.rdc_ids
        if hasattr(cdp, 'pcs_ids'):
            ids += cdp.pcs_ids

        # No RDC or PCS data for the alignment, so skip the tensor as it will not be optimised.
        # No RDC or PCS data for the alignment, so skip the tensor as it will not be optimised.
        if tensor.name not in ids:
            return False

        # Fixed tensor.
        if tensor.fixed:
            return False

        # The tensor is to be optimised.
        return True


    def _opt_uses_align_data(self, align_id=None):
        """Determine if the PCS or RDC data for the given alignment ID is needed for optimisation.

        @keyword align_id:  The optional alignment ID string.
        @type align_id:     str
        @return:            True if alignment data is to be used for optimisation, False otherwise.
        @rtype:             bool
        """

        # No alignment IDs.
        if not hasattr(cdp, 'align_ids'):
            return False

        # Convert the align IDs to an array, or take all IDs.
        if align_id:
            align_ids = [align_id]
        else:
            align_ids = cdp.align_ids

        # Check the PCS and RDC.
        for align_id in align_ids:
            if self._opt_uses_pcs(align_id) or self._opt_uses_rdc(align_id):
                return True

        # No alignment data is used for optimisation.
        return False


    def _opt_uses_pcs(self, align_id):
        """Determine if the PCS data for the given alignment ID is needed for optimisation.

        @param align_id:    The alignment ID string.
        @type align_id:     str
        @return:            True if the PCS data is to be used for optimisation, False otherwise.
        @rtype:             bool
        """

        # No alignment IDs.
        if not hasattr(cdp, 'pcs_ids'):
            return False

        # No PCS data for the alignment.
        if align_id not in cdp.pcs_ids:
            return False

        # Is the tensor optimised?
        tensor_flag = self._opt_tensor(align_tensor.get_tensor_object(align_id))

        # Is the paramagnetic position optimised?
        pos_flag = False
        if hasattr(cdp, 'paramag_centre_fixed') and not cdp.paramag_centre_fixed:
            pos_flag = True

        # Not used.
        if not tensor_flag and not pos_flag:
            return False

        # The PCS data is to be used for optimisation.
        return True


    def _opt_uses_rdc(self, align_id):
        """Determine if the RDC data for the given alignment ID is needed for optimisation.

        @param align_id:    The alignment ID string.
        @type align_id:     str
        @return:            True if the RDC data is to be used for optimisation, False otherwise.
        @rtype:             bool
        """

        # No alignment IDs.
        if not hasattr(cdp, 'rdc_ids'):
            return False

        # No RDC data for the alignment.
        if align_id not in cdp.rdc_ids:
            return False

        # Is the tensor optimised?
        tensor_flag = self._opt_tensor(align_tensor.get_tensor_object(align_id))

        # Is the paramagnetic position optimised?
        pos_flag = False
        if hasattr(cdp, 'paramag_centre_fixed') and not cdp.paramag_centre_fixed:
            pos_flag = True

        # Not used.
        if not tensor_flag and not pos_flag:
            return False

        # The RDC data is to be used for optimisation.
        return True


    def _param_model_index(self, param):
        """Return the N-state model index for the given parameter.

        @param param:   The N-state model parameter.
        @type param:    str
        @return:        The N-state model index.
        @rtype:         str
        """

        # Probability.
        if search('^p[0-9]*$', param):
            return int(param[1:])

        # Alpha Euler angle.
        if search('^alpha', param):
            return int(param[5:])

        # Beta Euler angle.
        if search('^beta', param):
            return int(param[4:])

        # Gamma Euler angle.
        if search('^gamma', param):
            return int(param[5:])

        # Model independent parameter.
        return None


    def _param_num(self):
        """Determine the number of parameters in the model.

        @return:    The number of model parameters.
        @rtype:     int
        """

        # Determine the data type.
        data_types = self._base_data_types()

        # Init.
        num = 0

        # Alignment tensor params.
        if ('rdc' in data_types or 'pcs' in data_types) and not align_tensor.all_tensors_fixed():
            # Loop over the alignments.
            for i in range(len(cdp.align_tensors)):
<<<<<<< HEAD
                # No alignment ID, so skip the tensor as it is not part of the parameter set.
                if cdp.align_tensors[i].align_id not in cdp.align_ids:
                    continue

                # Fixed tensor.
                if cdp.align_tensors[i].fixed:
=======
                # Skip non-optimised tensors.
                if not self._opt_tensor(cdp.align_tensors[i]):
>>>>>>> fa53b50a
                    continue

                # Add 5 tensor parameters.
                num += 5

        # Populations.
        if cdp.model in ['2-domain', 'population']:
            num = num + (cdp.N - 1)

        # Euler angles.
        if cdp.model == '2-domain':
            num = num + 3*cdp.N

        # The paramagnetic centre.
        if hasattr(cdp, 'paramag_centre_fixed') and not cdp.paramag_centre_fixed:
            num = num + 3

         # Return the param number.
        return num


    def _ref_domain(self, ref=None):
        """Set the reference domain for the '2-domain' N-state model.

        @param ref: The reference domain.
        @type ref:  str
        """

        # Test if the current data pipe exists.
        pipes.test()

        # Test if the model is setup.
        if not hasattr(cdp, 'model'):
            raise RelaxNoModelError('N-state')

        # Test that the correct model is set.
        if cdp.model != '2-domain':
            raise RelaxError("Setting the reference domain is only possible for the '2-domain' N-state model.")

        # Test if the reference domain exists.
        exists = False
        for tensor_cont in cdp.align_tensors:
            if tensor_cont.domain == ref:
                exists = True
        if not exists:
            raise RelaxError("The reference domain cannot be found within any of the loaded tensors.")

        # Set the reference domain.
        cdp.ref_domain = ref

        # Update the model.
        self._update_model()


    def _select_model(self, model=None):
        """Select the N-state model type.

        @param model:   The N-state model type.  Can be one of '2-domain', 'population', or 'fixed'.
        @type model:    str
        """

        # Test if the current data pipe exists.
        pipes.test()

        # Test if the model name exists.
        if not model in ['2-domain', 'population', 'fixed']:
            raise RelaxError("The model name " + repr(model) + " is invalid.")

        # Test if the model is setup.
        if hasattr(cdp, 'model'):
            warn(RelaxWarning("The N-state model has already been set up.  Switching from model '%s' to '%s'." % (cdp.model, model)))

        # Set the model
        cdp.model = model

        # Initialise the list of model parameters.
        cdp.params = []

        # Update the model.
        self._update_model()


    def _target_fn_setup(self, sim_index=None, scaling=True):
        """Initialise the target function for optimisation or direct calculation.

        @param sim_index:       The index of the simulation to optimise.  This should be None if normal optimisation is desired.
        @type sim_index:        None or int
        @param scaling:         If True, diagonal scaling is enabled during optimisation to allow the problem to be better conditioned.
        @type scaling:          bool
        """

        # Test if the N-state model has been set up.
        if not hasattr(cdp, 'model'):
            raise RelaxNoModelError('N-state')

        # '2-domain' model setup tests.
        if cdp.model == '2-domain':
            # The number of states.
            if not hasattr(cdp, 'N'):
                raise RelaxError("The number of states has not been set.")

            # The reference domain.
            if not hasattr(cdp, 'ref_domain'):
                raise RelaxError("The reference domain has not been set.")

        # Update the model parameters if necessary.
        self._update_model()

        # Create the initial parameter vector.
        param_vector = self._assemble_param_vector(sim_index=sim_index)

        # Determine if alignment tensors or RDCs are to be used.
        data_types = self._base_data_types()

        # The probabilities.
        probs = None
        if hasattr(cdp, 'probs'):
            probs = cdp.probs

        # Diagonal scaling.
        scaling_matrix = None
        if len(param_vector):
            scaling_matrix = self._assemble_scaling_matrix(data_types=data_types, scaling=scaling)
            param_vector = dot(inv(scaling_matrix), param_vector)

        # Get the data structures for optimisation using the tensors as base data sets.
        full_tensors, red_tensor_elem, red_tensor_err, full_in_ref_frame = None, None, None, None
        if 'tensor' in data_types:
            full_tensors, red_tensor_elem, red_tensor_err, full_in_ref_frame = self._minimise_setup_tensors(sim_index=sim_index)

        # Get the data structures for optimisation using PCSs as base data sets.
        pcs, pcs_err, pcs_weight, temp, frq = None, None, None, None, None
        if 'pcs' in data_types:
            pcs, pcs_err, pcs_weight, temp, frq = self._minimise_setup_pcs(sim_index=sim_index)

        # Get the data structures for optimisation using RDCs as base data sets.
        rdcs, rdc_err, rdc_weight, rdc_vector, rdc_dj, absolute_rdc = None, None, None, None, None, None
        if 'rdc' in data_types:
            rdcs, rdc_err, rdc_weight, rdc_vector, rdc_dj, absolute_rdc = self._minimise_setup_rdcs(sim_index=sim_index)

        # Get the fixed tensors.
        fixed_tensors = None
        if 'rdc' in data_types or 'pcs' in data_types:
            full_tensors = self._minimise_setup_fixed_tensors()

            # The flag list.
            fixed_tensors = []
            for i in range(len(cdp.align_tensors)):
                # Skip non-optimised data.
                if not self._opt_uses_align_data(cdp.align_tensors[i].name):
                    continue

                if cdp.align_tensors[i].fixed:
                    fixed_tensors.append(True)
                else:
                    fixed_tensors.append(False)

        # Get the atomic_positions.
        atomic_pos, paramag_centre, centre_fixed = None, None, True
        if 'pcs' in data_types or 'pre' in data_types:
            atomic_pos, paramag_centre = self._minimise_setup_atomic_pos(sim_index=sim_index)

            # Optimisation of the centre.
            if hasattr(cdp, 'paramag_centre_fixed'):
                centre_fixed = cdp.paramag_centre_fixed

        # Set up the class instance containing the target function.
        model = N_state_opt(model=cdp.model, N=cdp.N, init_params=param_vector, probs=probs, full_tensors=full_tensors, red_data=red_tensor_elem, red_errors=red_tensor_err, full_in_ref_frame=full_in_ref_frame, fixed_tensors=fixed_tensors, pcs=pcs, rdcs=rdcs, pcs_errors=pcs_err, rdc_errors=rdc_err, pcs_weights=pcs_weight, rdc_weights=rdc_weight, rdc_vect=rdc_vector, temp=temp, frq=frq, dip_const=rdc_dj, absolute_rdc=absolute_rdc, atomic_pos=atomic_pos, paramag_centre=paramag_centre, scaling_matrix=scaling_matrix, centre_fixed=centre_fixed)

        # Return the data.
        return model, param_vector, data_types, scaling_matrix


    def _tensor_loop(self, red=False):
        """Generator method for looping over the full or reduced tensors.

        @keyword red:   A flag which if True causes the reduced tensors to be returned, and if False
                        the full tensors are returned.
        @type red:      bool
        @return:        The tensor index and the tensor.
        @rtype:         (int, AlignTensorData instance)
        """

        # Number of tensor pairs.
        n = len(cdp.align_tensors.reduction)

        # Alias.
        data = cdp.align_tensors
        list = data.reduction

        # Full or reduced index.
        if red:
            index = 1
        else:
            index = 0

        # Loop over the reduction list.
        for i in range(n):
            yield i, data[list[i][index]]


    def _update_model(self):
        """Update the model parameters as necessary."""

        # Initialise the list of model parameters.
        if not hasattr(cdp, 'params'):
            cdp.params = []

        # Determine the number of states (loaded as structural models), if not already set.
        if not hasattr(cdp, 'N'):
            # Set the number.
            if hasattr(cdp, 'structure'):
                cdp.N = cdp.structure.num_models()

            # Otherwise return as the rest cannot be updated without N.
            else:
                return

        # Set up the parameter arrays.
        if not cdp.params:
            # Add the probability or population weight parameters.
            if cdp.model in ['2-domain', 'population']:
                for i in range(cdp.N-1):
                    cdp.params.append('p' + repr(i))

            # Add the Euler angle parameters.
            if cdp.model == '2-domain':
                for i in range(cdp.N):
                    cdp.params.append('alpha' + repr(i))
                    cdp.params.append('beta' + repr(i))
                    cdp.params.append('gamma' + repr(i))

        # Initialise the probability and Euler angle arrays.
        if cdp.model in ['2-domain', 'population']:
            if not hasattr(cdp, 'probs'):
                cdp.probs = [None] * cdp.N
        if cdp.model == '2-domain':
            if not hasattr(cdp, 'alpha'):
                cdp.alpha = [None] * cdp.N
            if not hasattr(cdp, 'beta'):
                cdp.beta = [None] * cdp.N
            if not hasattr(cdp, 'gamma'):
                cdp.gamma = [None] * cdp.N

        # Determine the data type.
        data_types = self._base_data_types()

        # Set up tensors for each alignment.
        if hasattr(cdp, 'align_ids'):
            for id in cdp.align_ids:
                # No tensors initialised.
                if not hasattr(cdp, 'align_tensors'):
                    align_tensor.init(tensor=id, align_id=id, params=[0.0, 0.0, 0.0, 0.0, 0.0])

                # Find if the tensor corresponding to the id exists.
                exists = False
                for tensor in cdp.align_tensors:
                    if id == tensor.align_id:
                        exists = True

                # Initialise the tensor.
                if not exists:
                    align_tensor.init(tensor=id, align_id=id, params=[0.0, 0.0, 0.0, 0.0, 0.0])


    def base_data_loop(self):
        """Loop over the base data of the spins - RDCs, PCSs, and NOESY data.

        This loop iterates for each data point (RDC, PCS, NOESY) for each spin or interatomic data container, returning the identification information.

        @return:            A list of the spin or interatomic data container, the data type ('rdc', 'pcs', 'noesy'), and the alignment ID if required.
        @rtype:             list of [SpinContainer instance, str, str] or [InteratomContainer instance, str, str]
        """

        # Loop over the interatomic data containers.
        for interatom in interatomic_loop():
            # Re-initialise the data structure.
            data = [interatom, None, None]

            # RDC data.
            if hasattr(interatom, 'rdc'):
                data[1] = 'rdc'

                # Loop over the alignment IDs.
                for id in cdp.rdc_ids:
                    # Add the ID.
                    data[2] = id

                    # Yield the set.
                    yield data

            # NOESY data.
            if hasattr(interatom, 'noesy'):
                data[1] = 'noesy'

                # Loop over the alignment IDs.
                for id in cdp.noesy_ids:
                    # Add the ID.
                    data[2] = id

                    # Yield the set.
                    yield data

        # Loop over the spins.
        for spin in spin_loop():
            # Re-initialise the data structure.
            data = [spin, None, None]

            # PCS data.
            if hasattr(spin, 'pcs'):
                data[1] = 'pcs'

                # Loop over the alignment IDs.
                for id in cdp.pcs_ids:
                    # Add the ID.
                    data[2] = id

                    # Yield the set.
                    yield data


    def calculate(self, spin_id=None, verbosity=1, sim_index=None):
        """Calculation function.

        Currently this function simply calculates the NOESY flat-bottom quadratic energy potential,
        if NOE restraints are available.

        @keyword spin_id:   The spin identification string (unused).
        @type spin_id:      None or str
        @keyword verbosity: The amount of information to print.  The higher the value, the greater the verbosity.
        @type verbosity:    int
        @keyword sim_index: The MC simulation index (unused).
        @type sim_index:    None
        """

        # Set up the target function for direct calculation.
        model, param_vector, data_types, scaling_matrix = self._target_fn_setup()

        # Calculate the chi-squared value.
        if model:
            # Make a function call.
            chi2 = model.func(param_vector)

            # Store the global chi-squared value.
            cdp.chi2 = chi2

            # Store the back-calculated data.
            self._minimise_bc_data(model)

            # Calculate the RDC Q-factors.
            if 'rdc' in data_types:
                rdc.q_factors()

            # Calculate the PCS Q-factors.
            if 'pcs' in data_types:
                pcs.q_factors()

        # NOE potential.
        if hasattr(cdp, 'noe_restraints'):
            # Init some numpy arrays.
            num_restraints = len(cdp.noe_restraints)
            dist = zeros(num_restraints, float64)
            pot = zeros(num_restraints, float64)
            lower = zeros(num_restraints, float64)
            upper = zeros(num_restraints, float64)

            # Loop over the NOEs.
            for i in range(num_restraints):
                # Create arrays of the NOEs.
                lower[i] = cdp.noe_restraints[i][2]
                upper[i] = cdp.noe_restraints[i][3]

                # Calculate the average distances, using -6 power averaging.
                dist[i] = self._calc_ave_dist(cdp.noe_restraints[i][0], cdp.noe_restraints[i][1], exp=-6)

            # Calculate the quadratic potential.
            quad_pot(dist, pot, lower, upper)

            # Store the distance and potential information.
            cdp.ave_dist = []
            cdp.quad_pot = []
            for i in range(num_restraints):
                cdp.ave_dist.append([cdp.noe_restraints[i][0], cdp.noe_restraints[i][1], dist[i]])
                cdp.quad_pot.append([cdp.noe_restraints[i][0], cdp.noe_restraints[i][1], pot[i]])


    def create_mc_data(self, data_id=None):
        """Create the Monte Carlo data by back-calculation.

        @keyword data_id:   The list of spin ID, data type, and alignment ID, as yielded by the base_data_loop() generator method.
        @type data_id:      str
        @return:            The Monte Carlo Ri data.
        @rtype:             list of floats
        """

        # Initialise the MC data structure.
        mc_data = []

        # Alias the spin or interatomic data container.
        container = data_id[0]

        # RDC data.
        if data_id[1] == 'rdc' and hasattr(container, 'rdc'):
            # Does back-calculated data exist?
            if not hasattr(container, 'rdc_bc'):
                self.calculate()

            # The data.
            if not hasattr(container, 'rdc_bc') or not data_id[2] in container.rdc_bc:
                data = None
            else:
                data = container.rdc_bc[data_id[2]]

            # Append the data.
            mc_data.append(data)

        # NOESY data.
        elif data_id[1] == 'noesy' and hasattr(container, 'noesy'):
            # Does back-calculated data exist?
            if not hasattr(container, 'noesy_bc'):
                self.calculate()

            # Append the data.
            mc_data.append(container.noesy_bc)

        # PCS data.
        elif data_id[1] == 'pcs' and hasattr(container, 'pcs'):
            # Does back-calculated data exist?
            if not hasattr(container, 'pcs_bc'):
                self.calculate()

            # The data.
            if not hasattr(container, 'pcs_bc') or not data_id[2] in container.pcs_bc:
                data = None
            else:
                data = container.pcs_bc[data_id[2]]

            # Append the data.
            mc_data.append(data)

        # Return the data.
        return mc_data


    default_value_doc = Desc_container("N-state model default values")
    _table = uf_tables.add_table(label="table: N-state default values", caption="N-state model default values.")
    _table.add_headings(["Data type", "Object name", "Value"])
    _table.add_row(["Probabilities", "'p0', 'p1', 'p2', ..., 'pN'", "1/N"])
    _table.add_row(["Euler angle alpha", "'alpha0', 'alpha1', ...", "(c+1) * pi / (N+1)"])
    _table.add_row(["Euler angle beta", "'beta0', 'beta1', ...", "(c+1) * pi / (N+1)"])
    _table.add_row(["Euler angle gamma", "'gamma0', 'gamma1', ...", "(c+1) * pi / (N+1)"])
    default_value_doc.add_table(_table.label)
    default_value_doc.add_paragraph("In this table, N is the total number of states and c is the index of a given state ranging from 0 to N-1.  The default probabilities are all set to be equal whereas the angles are given a range of values so that no 2 states are equal at the start of optimisation.")
    default_value_doc.add_paragraph("Note that setting the probability for state N will do nothing as it is equal to one minus all the other probabilities.")

    def default_value(self, param):
        """The default N-state model parameter values.

        @param param:   The N-state model parameter.
        @type param:    str
        @return:        The default value.
        @rtype:         float
        """

        # Split the parameter into its base name and index.
        name = self.return_data_name(param)
        index = self._param_model_index(param)

        # The number of states as a float.
        N = float(cdp.N)

        # Probability.
        if name == 'probs':
            return 1.0 / N

        # Euler angles.
        elif name == 'alpha' or name == 'beta' or name == 'gamma':
            return (float(index)+1) * pi / (N+1.0)


    def grid_search(self, lower=None, upper=None, inc=None, constraints=False, verbosity=0, sim_index=None):
        """The grid search function.

        @param lower:       The lower bounds of the grid search which must be equal to the number of parameters in the model.
        @type lower:        array of numbers
        @param upper:       The upper bounds of the grid search which must be equal to the number of parameters in the model.
        @type upper:        array of numbers
        @param inc:         The increments for each dimension of the space for the grid search.  The number of elements in the array must equal to the number of parameters in the model.
        @type inc:          array of int
        @param constraints: If True, constraints are applied during the grid search (elinating parts of the grid).  If False, no constraints are used.
        @type constraints:  bool
        @param verbosity:   A flag specifying the amount of information to print.  The higher the value, the greater the verbosity.
        @type verbosity:    int
        """

        # Test if the N-state model has been set up.
        if not hasattr(cdp, 'model'):
            raise RelaxNoModelError('N-state')

        # The number of parameters.
        n = self._param_num()

        # Make sure that the length of the parameter array is > 0.
        if n == 0:
            print("Cannot run a grid search on a model with zero parameters, skipping the grid search.")
            return

        # Test the grid search options.
        self.test_grid_ops(lower=lower, upper=upper, inc=inc, n=n)

        # If inc is a single int, convert it into an array of that value.
        if isinstance(inc, int):
            inc = [inc]*n

        # Setup the default bounds.
        if not lower:
            # Init.
            lower = []
            upper = []

            # Loop over the parameters.
            for i in range(n):
                # i is in the parameter array.
                if i < len(cdp.params):
                    # Probabilities (default values).
                    if search('^p', cdp.params[i]):
                        lower.append(0.0)
                        upper.append(1.0)

                    # Angles (default values).
                    if search('^alpha', cdp.params[i]) or search('^gamma', cdp.params[i]):
                        lower.append(0.0)
                        upper.append(2*pi)
                    elif search('^beta', cdp.params[i]):
                        lower.append(0.0)
                        upper.append(pi)

                # The paramagnetic centre.
                elif hasattr(cdp, 'paramag_centre_fixed') and not cdp.paramag_centre_fixed and (n - i) <= 3:
                    lower.append(-100)
                    upper.append(100)

                # Otherwise this must be an alignment tensor component.
                else:
                    lower.append(-1e-3)
                    upper.append(1e-3)

        # Determine the data type.
        data_types = self._base_data_types()

        # The number of tensors to optimise.
        tensor_num = align_tensor.num_tensors(skip_fixed=True)

        # Custom sub-grid search for when only tensors are optimised (as each tensor is independent, the number of points collapses from inc**(5*N) to N*inc**5).
        if cdp.model == 'fixed' and tensor_num > 1 and ('rdc' in data_types or 'pcs' in data_types) and not align_tensor.all_tensors_fixed() and hasattr(cdp, 'paramag_centre_fixed') and cdp.paramag_centre_fixed:
            # Print out.
            print("Optimising each alignment tensor separately.")

            # Store the alignment tensor fixed flags.
            fixed_flags = []
            for i in range(len(cdp.align_ids)):
                # Get the tensor object.
                tensor = align_tensor.return_tensor(index=i, skip_fixed=False)

                # Store the flag.
                fixed_flags.append(tensor.fixed)

                # Fix the tensor.
                tensor.set('fixed', True)

            # Loop over each sub-grid.
            for i in range(len(cdp.align_ids)):
                # Skip the tensor if originally fixed.
                if fixed_flags[i]:
                    continue

                # Get the tensor object.
                tensor = align_tensor.return_tensor(index=i, skip_fixed=False)

                # Unfix the current tensor.
                tensor.set('fixed', False)

                # Grid search parameter subsets.
                lower_sub = lower[i*5:i*5+5]
                upper_sub = upper[i*5:i*5+5]
                inc_sub = inc[i*5:i*5+5]

                # Minimisation of the sub-grid.
                self.minimise(min_algor='grid', lower=lower_sub, upper=upper_sub, inc=inc_sub, constraints=constraints, verbosity=verbosity, sim_index=sim_index)

                # Fix the tensor again.
                tensor.set('fixed', True)

            # Reset the state of the tensors.
            for i in range(len(cdp.align_ids)):
                # Get the tensor object.
                tensor = align_tensor.return_tensor(index=i, skip_fixed=False)

                # Fix the tensor.
                tensor.set('fixed', fixed_flags[i])

        # All other minimisation.
        else:
            self.minimise(min_algor='grid', lower=lower, upper=upper, inc=inc, constraints=constraints, verbosity=verbosity, sim_index=sim_index)


    def is_spin_param(self, name):
        """Determine whether the given parameter is spin specific.

        @param name:    The name of the parameter.
        @type name:     str
        @return:        False
        @rtype:         bool
        """

        # Spin specific parameters.
        if name in ['r', 'heteronuc_type', 'proton_type']:
            return True

        # All other parameters are global.
        return False


    def map_bounds(self, param, spin_id=None):
        """Create bounds for the OpenDX mapping function.

        @param param:       The name of the parameter to return the lower and upper bounds of.
        @type param:        str
        @param spin_id:     The spin identification string (unused).
        @type spin_id:      None
        @return:            The upper and lower bounds of the parameter.
        @rtype:             list of float
        """

        # Paramagnetic centre.
        if search('^paramag_[xyz]$', param):
            return [-100.0, 100.0]


    def minimise(self, min_algor=None, min_options=None, func_tol=None, grad_tol=None, max_iterations=None, constraints=False, scaling=True, verbosity=0, sim_index=None, lower=None, upper=None, inc=None):
        """Minimisation function.

        @param min_algor:       The minimisation algorithm to use.
        @type min_algor:        str
        @param min_options:     An array of options to be used by the minimisation algorithm.
        @type min_options:      array of str
        @param func_tol:        The function tolerance which, when reached, terminates optimisation. Setting this to None turns of the check.
        @type func_tol:         None or float
        @param grad_tol:        The gradient tolerance which, when reached, terminates optimisation. Setting this to None turns of the check.
        @type grad_tol:         None or float
        @param max_iterations:  The maximum number of iterations for the algorithm.
        @type max_iterations:   int
        @param constraints:     If True, constraints are used during optimisation.
        @type constraints:      bool
        @param scaling:         If True, diagonal scaling is enabled during optimisation to allow the problem to be better conditioned.
        @type scaling:          bool
        @param verbosity:       A flag specifying the amount of information to print.  The higher the value, the greater the verbosity.
        @type verbosity:        int
        @param sim_index:       The index of the simulation to optimise.  This should be None if normal optimisation is desired.
        @type sim_index:        None or int
        @keyword lower:         The lower bounds of the grid search which must be equal to the number of parameters in the model.  This optional argument is only used when doing a grid search.
        @type lower:            array of numbers
        @keyword upper:         The upper bounds of the grid search which must be equal to the number of parameters in the model.  This optional argument is only used when doing a grid search.
        @type upper:            array of numbers
        @keyword inc:           The increments for each dimension of the space for the grid search.  The number of elements in the array must equal to the number of parameters in the model.  This argument is only used when doing a grid search.
        @type inc:              array of int
        """

        # Set up the target function for direct calculation.
        model, param_vector, data_types, scaling_matrix = self._target_fn_setup(sim_index=sim_index, scaling=scaling)

        # Nothing to do!
        if not len(param_vector):
            warn(RelaxWarning("The model has no parameters, minimisation cannot be performed."))
            return

        # Right, constraints cannot be used for the 'fixed' model.
        if constraints and cdp.model == 'fixed':
            warn(RelaxWarning("Turning constraints off.  These cannot be used for the 'fixed' model."))
            constraints = False

            # Pop out the Method of Multipliers algorithm.
            if min_algor == 'Method of Multipliers':
                min_algor = min_options[0]
                min_options = min_options[1:]

        # And constraints absolutely must be used for the 'population' model.
        if not constraints and cdp.model == 'population':
            warn(RelaxWarning("Turning constraints on.  These absolutely must be used for the 'population' model."))
            constraints = True

            # Add the Method of Multipliers algorithm.
            min_options = (min_algor,) + min_options
            min_algor = 'Method of Multipliers'

        # Disallow Newton optimisation and other Hessian optimisers for the paramagnetic centre position optimisation (the PCS Hessian is not yet implemented).
        if hasattr(cdp, 'paramag_centre_fixed') and not cdp.paramag_centre_fixed:
            if min_algor in ['newton']:
                raise RelaxError("For the paramagnetic centre position, as the Hessians are not yet implemented Newton optimisation cannot be performed.")

        # Linear constraints.
        if constraints:
            A, b = self._linear_constraints(data_types=data_types, scaling_matrix=scaling_matrix)
        else:
            A, b = None, None

        # Grid search.
        if search('^[Gg]rid', min_algor):
            # Scaling.
            if scaling:
                for i in range(len(param_vector)):
                    lower[i] = lower[i] / scaling_matrix[i, i]
                    upper[i] = upper[i] / scaling_matrix[i, i]

            # The search.
            results = grid(func=model.func, args=(), num_incs=inc, lower=lower, upper=upper, A=A, b=b, verbosity=verbosity)

            # Unpack the results.
            param_vector, func, iter_count, warning = results
            f_count = iter_count
            g_count = 0.0
            h_count = 0.0

        # Minimisation.
        else:
            results = generic_minimise(func=model.func, dfunc=model.dfunc, d2func=model.d2func, args=(), x0=param_vector, min_algor=min_algor, min_options=min_options, func_tol=func_tol, grad_tol=grad_tol, maxiter=max_iterations, A=A, b=b, full_output=1, print_flag=verbosity)

            # Unpack the results.
            if results == None:
                return
            param_vector, func, iter_count, f_count, g_count, h_count, warning = results

        # Catch infinite chi-squared values.
        if isInf(func):
            raise RelaxInfError('chi-squared')

        # Catch chi-squared values of NaN.
        if isNaN(func):
            raise RelaxNaNError('chi-squared')

        # Make a last function call to update the back-calculated RDC and PCS structures to the optimal values.
        chi2 = model.func(param_vector)

        # Scaling.
        if scaling:
            param_vector = dot(scaling_matrix, param_vector)

        # Disassemble the parameter vector.
        self._disassemble_param_vector(param_vector=param_vector, data_types=data_types, sim_index=sim_index)

        # Monte Carlo minimisation statistics.
        if sim_index != None:
            # Chi-squared statistic.
            cdp.chi2_sim[sim_index] = func

            # Iterations.
            cdp.iter_sim[sim_index] = iter_count

            # Function evaluations.
            cdp.f_count_sim[sim_index] = f_count

            # Gradient evaluations.
            cdp.g_count_sim[sim_index] = g_count

            # Hessian evaluations.
            cdp.h_count_sim[sim_index] = h_count

            # Warning.
            cdp.warning_sim[sim_index] = warning

        # Normal statistics.
        else:
            # Chi-squared statistic.
            cdp.chi2 = func

            # Iterations.
            cdp.iter = iter_count

            # Function evaluations.
            cdp.f_count = f_count

            # Gradient evaluations.
            cdp.g_count = g_count

            # Hessian evaluations.
            cdp.h_count = h_count

            # Warning.
            cdp.warning = warning

        # Statistical analysis.
        if sim_index == None and ('rdc' in data_types or 'pcs' in data_types):
            # Get the final back calculated data (for the Q-factor and
            self._minimise_bc_data(model)

            # Calculate the RDC Q-factors.
            if 'rdc' in data_types:
                rdc.q_factors()

            # Calculate the PCS Q-factors.
            if 'pcs' in data_types:
                pcs.q_factors()


    def model_statistics(self, model_info=None, spin_id=None, global_stats=None):
        """Return the k, n, and chi2 model statistics.

        k - number of parameters.
        n - number of data points.
        chi2 - the chi-squared value.


        @keyword model_info:    The data returned from model_loop() (unused).
        @type model_info:       None
        @keyword spin_id:       The spin identification string.  This is ignored in the N-state model.
        @type spin_id:          None or str
        @keyword global_stats:  A parameter which determines if global or local statistics are returned.  For the N-state model, this argument is ignored.
        @type global_stats:     None or bool
        @return:                The optimisation statistics, in tuple format, of the number of parameters (k), the number of data points (n), and the chi-squared value (chi2).
        @rtype:                 tuple of (int, int, float)
        """

        # Return the values.
        return self._param_num(), self._num_data_points(), cdp.chi2


    return_data_name_doc = Desc_container("N-state model data type string matching patterns")
    _table = uf_tables.add_table(label="table: N-state data type patterns", caption="N-state model data type string matching patterns.")
    _table.add_headings(["Data type", "Object name", "Patterns"])
    _table.add_row(["Probabilities", "'probs'", "'p0', 'p1', 'p2', ..., 'pN'"])
    _table.add_row(["Euler angle alpha", "'alpha'", "'alpha0', 'alpha1', ..."])
    _table.add_row(["Euler angle beta", "'beta'", "'beta0', 'beta1', ..."])
    _table.add_row(["Euler angle gamma", "'gamma'", "'gamma0', 'gamma1', ..."])
    _table.add_row(["Bond length", "'r'", "'^r$' or '[Bb]ond[ -_][Ll]ength'"])
    _table.add_row(["Heteronucleus type", "'heteronuc_type'", "'^[Hh]eteronucleus$'"])
    _table.add_row(["Proton type", "'proton_type'", "'^[Pp]roton$'"])
    return_data_name_doc.add_table(_table.label)
    return_data_name_doc.add_paragraph("The objects corresponding to the object names are lists (or arrays) with each element corrsponding to each state.")

    def return_data_name(self, param):
        """Return a unique identifying string for the N-state model parameter.

        @param param:   The N-state model parameter.
        @type param:    str
        @return:        The unique parameter identifying string.
        @rtype:         str
        """

        # Probability.
        if search('^p[0-9]*$', param):
            return 'probs'

        # Alpha Euler angle.
        if search('^alpha', param):
            return 'alpha'

        # Beta Euler angle.
        if search('^beta', param):
            return 'beta'

        # Gamma Euler angle.
        if search('^gamma', param):
            return 'gamma'

        # Bond length.
        if search('^r$', param) or search('[Bb]ond[ -_][Ll]ength', param):
            return 'r'

        # Heteronucleus type.
        if param == 'heteronuc_type':
            return 'heteronuc_type'

        # Proton type.
        if param == 'proton_type':
            return 'proton_type'

        # Paramagnetic centre.
        if search('^paramag_[xyz]$', param):
            return param


    def return_error(self, data_id=None):
        """Create and return the spin specific Monte Carlo Ri error structure.

        @keyword data_id:   The list of spin ID, data type, and alignment ID, as yielded by the base_data_loop() generator method.
        @type data_id:      str
        @return:            The Monte Carlo simulation data errors.
        @rtype:             list of floats
        """

        # Initialise the MC data structure.
        mc_errors = []

        # Alias the spin or interatomic data container.
        container = data_id[0]

        # Skip deselected spins.
        if data_id[1] == 'pcs' and not container.select:
            return

        # RDC data.
        if data_id[1] == 'rdc' and hasattr(container, 'rdc'):
            # Do errors exist?
            if not hasattr(container, 'rdc_err'):
                raise RelaxError("The RDC errors are missing for the spin pair '%s' and '%s'." % (container.spin_id1, container.spin_id2))

            # The error.
            if data_id[2] not in container.rdc_err:
                err = None
            else:
                err = container.rdc_err[data_id[2]]

            # Append the data.
            mc_errors.append(err)

        # NOESY data.
        elif data_id[1] == 'noesy' and hasattr(container, 'noesy'):
            # Do errors exist?
            if not hasattr(container, 'noesy_err'):
                raise RelaxError("The NOESY errors are missing for the spin pair '%s' and '%s'." % (container.spin_id1, container.spin_id2))

            # Append the data.
            mc_errors.append(container.noesy_err)

        # PCS data.
        elif data_id[1] == 'pcs' and hasattr(container, 'pcs'):
            # Do errors exist?
            if not hasattr(container, 'pcs_err'):
                raise RelaxError("The PCS errors are missing for spin '%s'." % data_id[0])

            # The error.
            if data_id[2] not in container.pcs_err:
                err = None
            else:
                err = container.pcs_err[data_id[2]]

            # Append the data.
            mc_errors.append(err)

        # Return the errors.
        return mc_errors


    def return_grace_string(self, param):
        """Return the Grace string representation of the parameter.

        This is used for axis labelling.

        @param param:   The specific analysis parameter.
        @type param:    str
        @return:        The Grace string representation of the parameter.
        @rtype:         str
        """

        # The measured PCS.
        if param == 'pcs':
            return "Measured PCS"

        # The back-calculated PCS.
        if param == 'pcs_bc':
            return "Back-calculated PCS"

        # The measured RDC.
        if param == 'rdc':
            return "Measured RDC"

        # The back-calculated RDC.
        if param == 'rdc_bc':
            return "Back-calculated RDC"


    def return_units(self, param):
        """Return a string representing the parameters units.

        @param param:   The name of the parameter to return the units string for.
        @type param:    str
        @return:        The parameter units string.
        @rtype:         str
        """

        # PCSs.
        if param == 'pcs' or param == 'pcs_bc':
            return 'ppm'

        # RDCs.
        if param == 'rdc' or param == 'rdc_bc':
            return 'Hz'


    set_doc = Desc_container("N-state model set details")
    set_doc.add_paragraph("Setting parameters for the N-state model is a little different from the other type of analyses as each state has a set of parameters with the same names as the other states. To set the parameters for a specific state c (ranging from 0 for the first to N-1 for the last, the number c should be added to the end of the parameter name.  So the Euler angle gamma of the third state is specified using the string 'gamma2'.")


    def set_error(self, model_info, index, error):
        """Set the parameter errors.

        @param model_info:  The global model index originating from model_loop().
        @type model_info:   int
        @param index:       The index of the parameter to set the errors for.
        @type index:        int
        @param error:       The error value.
        @type error:        float
        """

        # Align parameters.
        names = ['Axx', 'Ayy', 'Axy', 'Axz', 'Ayz']

        # Alignment tensor parameters.
        if index < len(cdp.align_ids)*5:
            # The tensor and parameter index.
            param_index = index % 5
            tensor_index = (index - index % 5) / 5

            # Set the error.
            tensor = align_tensor.return_tensor(index=tensor_index, skip_fixed=True)
            tensor.set(param=names[param_index], value=error, category='err')

            # Return the object.
            return getattr(tensor, names[param_index]+'_err')


    def set_param_values(self, param=None, value=None, spin_id=None, force=True):
        """Set the N-state model parameter values.

        @keyword param:     The parameter name list.
        @type param:        list of str
        @keyword value:     The parameter value list.
        @type value:        list
        @keyword spin_id:   The spin identification string (unused).
        @type spin_id:      None
        @keyword force:     A flag which if True will cause current values to be overwritten.  If False, a RelaxError will raised if the parameter value is already set.
        @type force:        bool
        """

        # Checks.
        arg_check.is_str_list(param, 'parameter name')
        arg_check.is_list(value, 'parameter value')

        # Loop over the parameters.
        for i in range(len(param)):
            # Get the object's name.
            obj_name = self.return_data_name(param[i])

            # Is the parameter is valid?
            if not obj_name:
                raise RelaxError("The parameter '%s' is not valid for this data pipe type." % param[i])

            # Set the indexed parameter.
            if obj_name in ['probs', 'alpha', 'beta', 'gamma']:
                # The index.
                index = self._param_model_index(param[i])

                # Set.
                obj = getattr(cdp, obj_name)
                obj[index] = value[i]

            # The paramagnetic centre.
            if search('^paramag_[xyz]$', obj_name):
                # Init.
                if not hasattr(cdp, 'paramagnetic_centre'):
                    cdp.paramagnetic_centre = zeros(3, float64)

                # Set the coordinate.
                if obj_name == 'paramag_x':
                    index = 0
                elif obj_name == 'paramag_y':
                    index = 1
                else:
                    index = 2

                # Set the value in Angstrom.
                cdp.paramagnetic_centre[index] = value[i]

            # Set the spin parameters.
            else:
                for spin in spin_loop(spin_id):
                    setattr(spin, obj_name, value[i])


    def sim_init_values(self):
        """Initialise the Monte Carlo parameter values."""

        # Get the minimisation statistic object names.
        sim_names = self.data_names(set='min')

        # Add the paramagnetic centre, if optimised.
        if hasattr(cdp, 'paramag_centre_fixed') and not cdp.paramag_centre_fixed:
            sim_names += ['paramagnetic_centre']

        # Alignments.
        if hasattr(cdp, 'align_tensors'):
            # The parameter names.
            names = ['Axx', 'Ayy', 'Axy', 'Axz', 'Ayz']

            # Loop over the alignments, adding the alignment tensor parameters to the tensor data container.
            for i in range(len(cdp.align_tensors)):
                # Skip non-optimised tensors.
                if not self._opt_tensor(cdp.align_tensors[i]):
                    continue

                # Set up the number of simulations.
                cdp.align_tensors[i].set_sim_num(cdp.sim_number)

                # Loop over all the parameter names, setting the initial simulation values to those of the parameter value.
                for object_name in names:
                    for j in range(cdp.sim_number):
                        cdp.align_tensors[i].set(param=object_name, value=deepcopy(getattr(cdp.align_tensors[i], object_name)), category='sim', sim_index=j)

            # Create all other simulation objects.
            for object_name in sim_names:
                # Name for the simulation object.
                sim_object_name = object_name + '_sim'

                # Create the simulation object.
                setattr(cdp, sim_object_name, [])

                # Get the simulation object.
                sim_object = getattr(cdp, sim_object_name)

                # Loop over the simulations.
                for j in range(cdp.sim_number):
                    # Append None to fill the structure.
                    sim_object.append(None)

            # Set the simulation paramagnetic centre positions to the optimised values.
            if hasattr(cdp, 'paramag_centre_fixed') and not cdp.paramag_centre_fixed:
                for j in range(cdp.sim_number):
                    cdp.paramagnetic_centre_sim[j] = deepcopy(cdp.paramagnetic_centre)


    def sim_pack_data(self, data_id, sim_data):
        """Pack the Monte Carlo simulation data.

        @keyword data_id:   The list of spin ID, data type, and alignment ID, as yielded by the base_data_loop() generator method.
        @type data_id:      list of str
        @param sim_data:    The Monte Carlo simulation data.
        @type sim_data:     list of float
        """

        # Alias the spin or interatomic data container.
        container = data_id[0]

        # RDC data.
        if data_id[1] == 'rdc' and hasattr(container, 'rdc'):
            # Initialise.
            if not hasattr(container, 'rdc_sim'):
                container.rdc_sim = {}
                
            # Store the data structure.
            container.rdc_sim[data_id[2]] = []
            for i in range(cdp.sim_number):
                container.rdc_sim[data_id[2]].append(sim_data[i][0])

        # NOESY data.
        elif data_id[1] == 'noesy' and hasattr(container, 'noesy'):
            # Store the data structure.
            container.noesy_sim = []
            for i in range(cdp.sim_number):
                container.noesy_sim[data_id[2]].append(sim_data[i][0])

        # PCS data.
        elif data_id[1] == 'pcs' and hasattr(container, 'pcs'):
            # Initialise.
            if not hasattr(container, 'pcs_sim'):
                container.pcs_sim = {}
                
            # Store the data structure.
            container.pcs_sim[data_id[2]] = []
            for i in range(cdp.sim_number):
                container.pcs_sim[data_id[2]].append(sim_data[i][0])


    def sim_return_param(self, model_info, index):
        """Return the array of simulation parameter values.

        @param model_info:  The global model index originating from model_loop().
        @type model_info:   int
        @param index:       The index of the parameter to return the array of values for.
        @type index:        int
        @return:            The array of simulation parameter values.
        @rtype:             list of float
        """

        # Align parameters.
        names = ['Axx', 'Ayy', 'Axy', 'Axz', 'Ayz']

        # Alignment tensor parameters.
        if index < align_tensor.num_tensors(skip_fixed=True)*5:
            # The tensor and parameter index.
            param_index = index % 5
            tensor_index = (index - index % 5) / 5

            # Return the simulation parameter array.
            tensor = align_tensor.return_tensor(index=tensor_index, skip_fixed=True)
            return getattr(tensor, names[param_index]+'_sim')<|MERGE_RESOLUTION|>--- conflicted
+++ resolved
@@ -101,17 +101,8 @@
         # A RDC or PCS data type requires the alignment tensors to be at the start of the parameter vector (unless the tensors are fixed).
         if self._opt_uses_align_data():
             for i in range(len(cdp.align_tensors)):
-<<<<<<< HEAD
-                # No alignment ID, so skip the tensor as it will not be optimised.
-                if cdp.align_tensors[i].align_id not in cdp.align_ids:
-                    continue
-
-                # Fixed tensor.
-                if cdp.align_tensors[i].fixed:
-=======
                 # Skip non-optimised tensors.
                 if not self._opt_tensor(cdp.align_tensors[i]):
->>>>>>> fa53b50a
                     continue
 
                 # Add the parameters.
@@ -563,17 +554,8 @@
             # Loop over the alignments, adding the alignment tensor parameters to the tensor data container.
             tensor_num = 0
             for i in range(len(cdp.align_tensors)):
-<<<<<<< HEAD
-                # No alignment ID, so skip the tensor as it will not be optimised.
-                if cdp.align_tensors[i].align_id not in cdp.align_ids:
-                    continue
-
-                # Fixed tensor.
-                if cdp.align_tensors[i].fixed:
-=======
                 # Skip non-optimised tensors.
                 if not self._opt_tensor(cdp.align_tensors[i]):
->>>>>>> fa53b50a
                     continue
 
                 # Normal tensors.
@@ -1377,7 +1359,7 @@
 
         # No RDC or PCS data for the alignment, so skip the tensor as it will not be optimised.
         # No RDC or PCS data for the alignment, so skip the tensor as it will not be optimised.
-        if tensor.name not in ids:
+        if tensor.align_id not in ids:
             return False
 
         # Fixed tensor.
@@ -1528,17 +1510,8 @@
         if ('rdc' in data_types or 'pcs' in data_types) and not align_tensor.all_tensors_fixed():
             # Loop over the alignments.
             for i in range(len(cdp.align_tensors)):
-<<<<<<< HEAD
-                # No alignment ID, so skip the tensor as it is not part of the parameter set.
-                if cdp.align_tensors[i].align_id not in cdp.align_ids:
-                    continue
-
-                # Fixed tensor.
-                if cdp.align_tensors[i].fixed:
-=======
                 # Skip non-optimised tensors.
                 if not self._opt_tensor(cdp.align_tensors[i]):
->>>>>>> fa53b50a
                     continue
 
                 # Add 5 tensor parameters.
