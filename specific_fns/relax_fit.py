###############################################################################
#                                                                             #
<<<<<<< HEAD
# Copyright (C) 2004-2010 Edward d'Auvergne                                   #
=======
# Copyright (C) 2004-2011 Edward d'Auvergne                                   #
>>>>>>> 45ed0c8d
#                                                                             #
# This file is part of the program relax.                                     #
#                                                                             #
# relax is free software; you can redistribute it and/or modify               #
# it under the terms of the GNU General Public License as published by        #
# the Free Software Foundation; either version 2 of the License, or           #
# (at your option) any later version.                                         #
#                                                                             #
# relax is distributed in the hope that it will be useful,                    #
# but WITHOUT ANY WARRANTY; without even the implied warranty of              #
# MERCHANTABILITY or FITNESS FOR A PARTICULAR PURPOSE.  See the               #
# GNU General Public License for more details.                                #
#                                                                             #
# You should have received a copy of the GNU General Public License           #
# along with relax; if not, write to the Free Software                        #
# Foundation, Inc., 59 Temple Place, Suite 330, Boston, MA  02111-1307  USA   #
#                                                                             #
###############################################################################

# Module docstring.
"""The relaxation curve fitting specific code."""

# Python module imports.
from minfx.generic import generic_minimise
from minfx.grid import grid
from numpy import array, average, dot, float64, identity, zeros
from numpy.linalg import inv
from re import match, search
from warnings import warn

# relax module imports.
from api_base import API_base
from api_common import API_common
from dep_check import C_module_exp_fn
from generic_fns import pipes
from generic_fns.mol_res_spin import exists_mol_res_spin_data, generate_spin_id, return_spin, spin_loop
from relax_errors import RelaxError, RelaxFuncSetupError, RelaxLenError, RelaxNoModelError, RelaxNoSequenceError
from relax_warnings import RelaxDeselectWarning

# C modules.
if C_module_exp_fn:
    from maths_fns.relax_fit import setup, func, dfunc, d2func, back_calc_I


class Relax_fit(API_base, API_common):
    """Class containing functions for relaxation curve fitting."""

    def __init__(self):
        """Initialise the class by placing API_common methods into the API."""

        # Place methods into the API.
        self.base_data_loop = self._base_data_loop_spin
        self.model_loop = self._model_loop_spin
        self.return_conversion_factor = self._return_no_conversion_factor
        self.return_value = self._return_value_general
        self.set_error = self._set_error_spin
        self.set_param_values = self._set_param_values_spin
        self.set_selected_sim = self._set_selected_sim_spin
        self.sim_init_values = self._sim_init_values_spin
        self.sim_return_param = self._sim_return_param_spin
        self.sim_return_selected = self._sim_return_selected_spin


    def _assemble_param_vector(self, spin=None, sim_index=None):
        """Assemble the exponential curve parameter vector (as a numpy array).

        @keyword spin:          The spin data container.
        @type spin:             SpinContainer instance
        @keyword sim_index:     The optional MC simulation index.
        @type sim_index:        int
        @return:                An array of the parameter values of the exponential model.
        @rtype:                 numpy array
        """

        # Initialise.
        param_vector = []

        # Loop over the model parameters.
        for i in xrange(len(spin.params)):
            # Relaxation rate.
            if spin.params[i] == 'Rx':
                if sim_index != None:
                    param_vector.append(spin.rx_sim[sim_index])
                elif spin.rx == None:
                    param_vector.append(0.0)
                else:
                    param_vector.append(spin.rx)

            # Initial intensity.
            elif spin.params[i] == 'I0':
                if sim_index != None:
                    param_vector.append(spin.i0_sim[sim_index])
                elif spin.i0 == None:
                    param_vector.append(0.0)
                else:
                    param_vector.append(spin.i0)

            # Intensity at infinity.
            elif spin.params[i] == 'Iinf':
                if sim_index != None:
                    param_vector.append(spin.iinf_sim[sim_index])
                elif spin.iinf == None:
                    param_vector.append(0.0)
                else:
                    param_vector.append(spin.iinf)

        # Return a numpy array.
        return array(param_vector, float64)


    def _assemble_scaling_matrix(self, spin=None, scaling=True):
        """Create and return the scaling matrix.

        @keyword spin:          The spin data container.
        @type spin:             SpinContainer instance
        @keyword scaling:       A flag which if false will cause the identity matrix to be returned.
        @type scaling:          bool
        @return:                The diagonal and square scaling matrix.
        @rtype:                 numpy diagonal matrix
        """

        # Initialise.
        scaling_matrix = identity(len(spin.params), float64)
        i = 0

        # No diagonal scaling.
        if not scaling:
            return scaling_matrix

        # Loop over the parameters.
        for i in xrange(len(spin.params)):
            # Relaxation rate.
            if spin.params[i] == 'Rx':
                pass

            # Intensity scaling.
            elif search('^i', spin.params[i]):
                # Find the position of the first time point.
                pos = cdp.relax_times.index(min(cdp.relax_times))

                # Scaling.
                scaling_matrix[i, i] = 1.0 / average(spin.intensities[pos])

            # Increment i.
            i = i + 1

        # Return the scaling matrix.
        return scaling_matrix


    def _back_calc(self, spin=None, relax_time_id=None):
        """Back-calculation of peak intensity for the given relaxation time.

        @keyword spin:              The spin container.
        @type spin:                 SpinContainer instance
        @keyword relax_time_id:     The ID string for the desired relaxation time.
        @type relax_time_id:        str
        @return:                    The peak intensity for the desired relaxation time.
        @rtype:                     float
        """

        # Create the initial parameter vector.
        param_vector = self._assemble_param_vector(spin=spin)

        # Create a scaling matrix.
        scaling_matrix = self._assemble_scaling_matrix(spin=spin, scaling=False)

        # The keys.
        keys = spin.intensities.keys()

        # The peak intensities and times.
        values = []
        errors = []
        times = []
        for key in keys:
            values.append(spin.intensities[key])
            errors.append(spin.intensity_err[key])
            times.append(cdp.relax_times[key])

        # Initialise the relaxation fit functions.
        setup(num_params=len(spin.params), num_times=len(cdp.relax_times), values=values, sd=errors, relax_times=times, scaling_matrix=scaling_matrix)

        # Make a single function call.  This will cause back calculation and the data will be stored in the C module.
        self._func(param_vector)

        # Get the data back.
        results = back_calc_I()

        # Return the correct peak height.
        return results[keys.index(relax_time_id)]


    def _disassemble_param_vector(self, param_vector=None, spin=None, sim_index=None):
        """Disassemble the parameter vector.

        @keyword param_vector:  The parameter vector.
        @type param_vector:     numpy array
        @keyword spin:          The spin data container.
        @type spin:             SpinContainer instance
        @keyword sim_index:     The optional MC simulation index.
        @type sim_index:        int
        """

        # Monte Carlo simulations.
        if sim_index != None:
            # The relaxation rate.
            spin.rx_sim[sim_index] = param_vector[0]

            # Initial intensity.
            spin.i0_sim[sim_index] = param_vector[1]

            # Intensity at infinity.
            if cdp.curve_type == 'inv':
                spin.iinf_sim[sim_index] = param_vector[2]

        # Parameter values.
        else:
            # The relaxation rate.
            spin.rx = param_vector[0]

            # Initial intensity.
            spin.i0 = param_vector[1]

            # Intensity at infinity.
            if cdp.curve_type == 'inv':
                spin.iinf = param_vector[2]


    def _func(self, params):
        """Wrapper function for the C module, for converting numpy arrays.

        @param params:  The parameter array from the minimisation code.
        @type params:   numpy array
        @return:        The function value generated by the C module.
        @rtype:         float
        """

        # Call the C code.
        chi2 = func(params.tolist())

        # Return the chi2 value.
        return chi2


    def _dfunc(self, params):
        """Wrapper function for the C module, for converting numpy arrays.

        The currently does nothing.
        """


    def _d2func(self, params):
        """Wrapper function for the C module, for converting numpy arrays.

        The currently does nothing.
        """


    def _grid_search_setup(self, spin=None, param_vector=None, lower=None, upper=None, inc=None, scaling_matrix=None):
        """The grid search setup function.

        @keyword spin:              The spin data container.
        @type spin:                 SpinContainer instance
        @keyword param_vector:      The parameter vector.
        @type param_vector:         numpy array
        @keyword lower:             The lower bounds of the grid search which must be equal to the
                                    number of parameters in the model.  This optional argument is
                                    only used when doing a grid search.
        @type lower:                array of numbers
        @keyword upper:             The upper bounds of the grid search which must be equal to the
                                    number of parameters in the model.  This optional argument is
                                    only used when doing a grid search.
        @type upper:                array of numbers
        @keyword inc:               The increments for each dimension of the space for the grid
                                    search.  The number of elements in the array must equal to the
                                    number of parameters in the model.  This argument is only used
                                    when doing a grid search.
        @type inc:                  array of int
        @keyword scaling_matrix:    The scaling matrix.
        @type scaling_matrix:       numpy diagonal matrix
        @return:                    A tuple of the grid size and the minimisation options.  For the
                                    minimisation options, the first dimension corresponds to the
                                    model parameter.  The second dimension is a list of the number
                                    of increments, the lower bound, and upper bound.
        @rtype:                     (int, list of lists [int, float, float])
        """

        # The length of the parameter array.
        n = len(param_vector)

        # Make sure that the length of the parameter array is > 0.
        if n == 0:
            raise RelaxError("Cannot run a grid search on a model with zero parameters.")

        # Lower bounds.
        if lower != None and len(lower) != n:
            raise RelaxLenError('lower bounds', n)

        # Upper bounds.
        if upper != None and len(upper) != n:
            raise RelaxLenError('upper bounds', n)

        # Increments.
        if isinstance(inc, list) and len(inc) != n:
            raise RelaxLenError('increment', n)
        elif isinstance(inc, int):
            inc = [inc]*n

        # Set up the default bounds.
        if not lower:
            # Init.
            lower = []
            upper = []

            # Loop over the parameters.
            for i in range(n):
                # Relaxation rate (from 0 to 20 s^-1).
                if spin.params[i] == 'Rx':
                    lower.append(0.0)
                    upper.append(20.0)

                # Intensity
                elif search('^I', spin.params[i]):
                    # Find the ID of the first time point.
                    min_time = min(cdp.relax_times.values())
                    for key in cdp.relax_times.keys():
                        if cdp.relax_times[key] == min_time:
                            id = key
                            break

                    # Defaults.
                    lower.append(0.0)
                    upper.append(average(spin.intensities[id]))

        # Parameter scaling.
        for i in range(n):
            lower[i] = lower[i] / scaling_matrix[i, i]
            upper[i] = upper[i] / scaling_matrix[i, i]

        return inc, lower, upper


    def _linear_constraints(self, spin=None, scaling_matrix=None):
        """Set up the relaxation curve fitting linear constraint matrices A and b.

        Standard notation
        =================

        The relaxation rate constraints are::

            Rx >= 0

        The intensity constraints are::

            I0 >= 0
            Iinf >= 0


        Matrix notation
        ===============

        In the notation A.x >= b, where A is an matrix of coefficients, x is an array of parameter
        values, and b is a vector of scalars, these inequality constraints are::

            | 1  0  0 |     |  Rx  |      |    0    |
            |         |     |      |      |         |
            | 1  0  0 |  .  |  I0  |  >=  |    0    |
            |         |     |      |      |         |
            | 1  0  0 |     | Iinf |      |    0    |


        @keyword spin:              The spin data container.
        @type spin:                 SpinContainer instance
        @keyword scaling_matrix:    The diagonal, square scaling matrix.
        @type scaling_matrix:       numpy diagonal matrix
        """

        # Initialisation (0..j..m).
        A = []
        b = []
        n = len(spin.params)
        zero_array = zeros(n, float64)
        i = 0
        j = 0

        # Loop over the parameters.
        for k in xrange(len(spin.params)):
            # Relaxation rate.
            if spin.params[k] == 'Rx':
                # Rx >= 0.
                A.append(zero_array * 0.0)
                A[j][i] = 1.0
                b.append(0.0)
                j = j + 1

            # Intensity parameter.
            elif search('^I', spin.params[k]):
                # I0, Iinf >= 0.
                A.append(zero_array * 0.0)
                A[j][i] = 1.0
                b.append(0.0)
                j = j + 1

            # Increment i.
            i = i + 1

        # Convert to numpy data structures.
        A = array(A, float64)
        b = array(b, float64)

        return A, b


    def _model_setup(self, model, params):
        """Update various model specific data structures.

        @param model:   The exponential curve type.
        @type model:    str
        @param params:  A list consisting of the model parameters.
        @type params:   list of str
        """

        # Set the model.
        cdp.curve_type = model

        # Loop over the sequence.
        for spin in spin_loop():
            # Skip deselected spins.
            if not spin.select:
                continue

            # Initialise the data structures (if needed).
            self.data_init(spin)

            # The model and parameter names.
            spin.model = model
            spin.params = params


    def _relax_time(self, time=0.0, spectrum_id=None):
        """Set the relaxation time period associated with a given spectrum.

        @keyword time:          The time, in seconds, of the relaxation period.
        @type time:             float
        @keyword spectrum_id:   The spectrum identification string.
        @type spectrum_id:      str
        """

        # Test if the spectrum id exists.
        if spectrum_id not in cdp.spectrum_ids:
            raise RelaxError("The peak heights corresponding to spectrum id '%s' have not been loaded." % spectrum_id)

        # Initialise the global relaxation time data structure if needed.
        if not hasattr(cdp, 'relax_times'):
            cdp.relax_times = {}

        # Add the time at the correct position.
        cdp.relax_times[spectrum_id] = time


    def _select_model(self, model='exp'):
        """Function for selecting the model of the exponential curve.

        @keyword model: The exponential curve type.  Can be one of 'exp' or 'inv'.
        @type model:    str
        """

        # Test if the current pipe exists.
        pipes.test()

        # Test if the pipe type is set to 'relax_fit'.
        function_type = cdp.pipe_type
        if function_type != 'relax_fit':
            raise RelaxFuncSetupError(specific_setup.get_string(function_type))

        # Test if sequence data is loaded.
        if not exists_mol_res_spin_data():
            raise RelaxNoSequenceError

        # Two parameter exponential fit.
        if model == 'exp':
            print("Two parameter exponential fit.")
            params = ['Rx', 'I0']

        # Three parameter inversion recovery fit.
        elif model == 'inv':
            print("Three parameter inversion recovery fit.")
            params = ['Rx', 'I0', 'Iinf']

        # Invalid model.
        else:
            raise RelaxError("The model '" + model + "' is invalid.")

        # Set up the model.
        self._model_setup(model, params)


    def create_mc_data(self, data_id=None):
        """Create the Monte Carlo peak intensity data.

        @keyword data_id:   The spin identification string, as yielded by the base_data_loop() generator method.
        @type data_id:      str
        @return:            The Monte Carlo simulation data.
        @rtype:             list of floats
        """

        # Initialise the MC data data structure.
        mc_data = {}

        # Get the spin container.
        spin = return_spin(data_id)

        # Skip deselected spins.
        if not spin.select:
            return

        # Skip spins which have no data.
        if not hasattr(spin, 'intensities'):
            return

        # Test if the model is set.
        if not hasattr(spin, 'model') or not spin.model:
            raise RelaxNoModelError

        # Loop over the spectral time points.
        for id in cdp.relax_times.keys():
            # Back calculate the value.
            value = self._back_calc(spin=spin, relax_time_id=id)

            # Append the value.
            mc_data[id] = value

        # Return the MC data.
        return mc_data


    def data_init(self, data_cont, sim=False):
        """Initialise the spin specific data structures.

        @param data_cont:   The spin container.
        @type data_cont:    SpinContainer instance
        @keyword sim:       The Monte Carlo simulation flag, which if true will initialise the simulation data structure.
        @type sim:          bool
        """

        # Loop over the data structure names.
        for name in self.data_names():
            # Data structures which are initially empty arrays.
            list_data = [ 'params' ]
            if name in list_data:
                init_data = []

            # Otherwise initialise the data structure to None.
            else:
                init_data = None

            # If the name is not in 'data_cont', add it.
            if not hasattr(data_cont, name):
                setattr(data_cont, name, init_data)


    def data_names(self, set='all', error_names=False, sim_names=False):
        """Return a list of names of data structures.

        Description
        ===========

        The names are as follows:

            - 'params', an array of the parameter names associated with the model.
            - 'rx', either the R1 or R2 relaxation rate.
            - 'i0', the initial intensity.
            - 'iinf', the intensity at infinity.
            - 'chi2', chi-squared value.
            - 'iter', iterations.
            - 'f_count', function count.
            - 'g_count', gradient count.
            - 'h_count', hessian count.
            - 'warning', minimisation warning.


        @keyword set:           The set of object names to return.  This can be set to 'all' for all names, to 'generic' for generic object names, 'params' for analysis specific parameter names, or to 'min' for minimisation specific object names.
        @type set:              str
        @keyword error_names:   A flag which if True will add the error object names as well.
        @type error_names:      bool
        @keyword sim_names:     A flag which if True will add the Monte Carlo simulation object names as well.
        @type sim_names:        bool
        @return:                The list of object names.
        @rtype:                 list of str
        """

        # Initialise.
        names = []

        # Generic.
        if set == 'all' or set == 'generic':
            names.append('params')

        # Parameters.
        if set == 'all' or set == 'params':
            names.append('rx')
            names.append('i0')
            names.append('iinf')

        # Minimisation statistics.
        if set == 'all' or set == 'min':
            names.append('chi2')
            names.append('iter')
            names.append('f_count')
            names.append('g_count')
            names.append('h_count')
            names.append('warning')

        # Parameter errors.
        if error_names and (set == 'all' or set == 'params'):
            names.append('rx_err')
            names.append('i0_err')
            names.append('iinf_err')

        # Parameter simulation values.
        if sim_names and (set == 'all' or set == 'params'):
            names.append('rx_sim')
            names.append('i0_sim')
            names.append('iinf_sim')

        # Return the names.
        return names


    default_value_doc = ["Relaxation curve fitting default values", """
        These values are completely arbitrary as peak heights (or volumes) are extremely variable and the Rx value is a compensation for both the R1 and R2 values.
        ___________________________________________________________________
        |                        |               |                        |
        | Data type              | Object name   | Value                  |
        |________________________|_______________|________________________|
        |                        |               |                        |
        | Relaxation rate        | 'rx'          | 8.0                    |
        |                        |               |                        |
        | Initial intensity      | 'i0'          | 10000.0                |
        |                        |               |                        |
        | Intensity at infinity  | 'iinf'        | 0.0                    |
        |                        |               |                        |
        |________________________|_______________|________________________|

        """]

    def default_value(self, param):
        """Return the default relaxation curve-fitting parameter values.

        @param param:   The relaxation curve-fitting parameter.
        @type param:    str
        @return:        The default value.
        @rtype:         float
        """

        # Relaxation rate.
        if param == 'rx':
            return 8.0

        # Initial intensity.
        if param == 'i0':
            return 10000.0

        # Intensity at infinity.
        if param == 'iinf':
            return 0.0


    def grid_search(self, lower=None, upper=None, inc=None, constraints=True, verbosity=1, sim_index=None):
        """The exponential curve fitting grid search method.

        @keyword lower:         The lower bounds of the grid search which must be equal to the number of parameters in the model.
        @type lower:            array of numbers
        @keyword upper:         The upper bounds of the grid search which must be equal to the number of parameters in the model.
        @type upper:            array of numbers
        @keyword inc:           The increments for each dimension of the space for the grid search.  The number of elements in the array must equal to the number of parameters in the model.
        @type inc:              array of int
        @keyword constraints:   If True, constraints are applied during the grid search (eliminating parts of the grid).  If False, no constraints are used.
        @type constraints:      bool
        @keyword verbosity:     A flag specifying the amount of information to print.  The higher the value, the greater the verbosity.
        @type verbosity:        int
        @keyword sim_index:     The index of the simulation to apply the grid search to.  If None, the normal model is optimised.
        @type sim_index:        int
        """

        # Minimisation.
        self.minimise(min_algor='grid', lower=lower, upper=upper, inc=inc, constraints=constraints, verbosity=verbosity, sim_index=sim_index)


    def minimise(self, min_algor=None, min_options=None, func_tol=None, grad_tol=None, max_iterations=None, constraints=False, scaling=True, verbosity=0, sim_index=None, lower=None, upper=None, inc=None):
        """Relaxation curve fitting minimisation method.

        @keyword min_algor:         The minimisation algorithm to use.
        @type min_algor:            str
        @keyword min_options:       An array of options to be used by the minimisation algorithm.
        @type min_options:          array of str
        @keyword func_tol:          The function tolerance which, when reached, terminates optimisation.  Setting this to None turns of the check.
        @type func_tol:             None or float
        @keyword grad_tol:          The gradient tolerance which, when reached, terminates optimisation.  Setting this to None turns of the check.
        @type grad_tol:             None or float
        @keyword max_iterations:    The maximum number of iterations for the algorithm.
        @type max_iterations:       int
        @keyword constraints:       If True, constraints are used during optimisation.
        @type constraints:          bool
        @keyword scaling:           If True, diagonal scaling is enabled during optimisation to allow the problem to be better conditioned.
        @type scaling:              bool
        @keyword verbosity:         The amount of information to print.  The higher the value, the greater the verbosity.
        @type verbosity:            int
        @keyword sim_index:         The index of the simulation to optimise.  This should be None if normal optimisation is desired.
        @type sim_index:            None or int
        @keyword lower:             The lower bounds of the grid search which must be equal to the number of parameters in the model.  This optional argument is only used when doing a grid search.
        @type lower:                array of numbers
        @keyword upper:             The upper bounds of the grid search which must be equal to the number of parameters in the model.  This optional argument is only used when doing a grid search.
        @type upper:                array of numbers
        @keyword inc:               The increments for each dimension of the space for the grid search.  The number of elements in the array must equal to the number of parameters in the model.  This argument is only used when doing a grid search.
        @type inc:                  array of int
        """

        # Test if sequence data is loaded.
        if not exists_mol_res_spin_data():
            raise RelaxNoSequenceError

        # Loop over the sequence.
        for spin, mol_name, res_num, res_name in spin_loop(full_info=True):
            # Skip deselected spins.
            if not spin.select:
                continue

            # Skip spins which have no data.
            if not hasattr(spin, 'intensities'):
                continue

            # Create the initial parameter vector.
            param_vector = self._assemble_param_vector(spin=spin)

            # Diagonal scaling.
            scaling_matrix = self._assemble_scaling_matrix(spin=spin, scaling=scaling)
            if len(scaling_matrix):
                param_vector = dot(inv(scaling_matrix), param_vector)

            # Get the grid search minimisation options.
            if match('^[Gg]rid', min_algor):
                inc, lower, upper = self._grid_search_setup(spin=spin, param_vector=param_vector, lower=lower, upper=upper, inc=inc, scaling_matrix=scaling_matrix)

            # Linear constraints.
            if constraints:
                A, b = self._linear_constraints(spin=spin, scaling_matrix=scaling_matrix)
            else:
                A, b = None, None

            # Print out.
            if verbosity >= 1:
                # Get the spin id string.
                spin_id = generate_spin_id(mol_name, res_num, res_name, spin.num, spin.name)

                # Individual spin print out.
                if verbosity >= 2:
                    print("\n\n")

                string = "Fitting to spin " + repr(spin_id)
                print(("\n\n" + string))
                print((len(string) * '~'))


            # Initialise the function to minimise.
            ######################################

            # The keys.
            keys = spin.intensities.keys()

            # The peak intensities and times.
            values = []
            errors = []
            times = []
            for key in keys:
                # The values.
                if sim_index == None:
                    values.append(spin.intensities[key])
                else:
                    values.append(spin.sim_intensities[sim_index][key])

                # The errors.
                errors.append(spin.intensity_err[key])

                # The relaxation times.
                times.append(cdp.relax_times[key])

            setup(num_params=len(spin.params), num_times=len(cdp.relax_times), values=values, sd=errors, relax_times=times, scaling_matrix=scaling_matrix.tolist())


            # Setup the minimisation algorithm when constraints are present.
            ################################################################

            if constraints and not match('^[Gg]rid', min_algor):
                algor = min_options[0]
            else:
                algor = min_algor


            # Levenberg-Marquardt minimisation.
            ###################################

            if match('[Ll][Mm]$', algor) or match('[Ll]evenburg-[Mm]arquardt$', algor):
                # Reconstruct the error data structure.
                lm_error = zeros(len(spin.relax_times), float64)
                index = 0
                for k in xrange(len(spin.relax_times)):
                    lm_error[index:index+len(relax_error[k])] = relax_error[k]
                    index = index + len(relax_error[k])

                min_options = min_options + (self.relax_fit.lm_dri, lm_error)


            # Minimisation.
            ###############

            # Grid search.
            if search('^[Gg]rid', min_algor):
                results = grid(func=self._func, args=(), num_incs=inc, lower=lower, upper=upper, A=A, b=b, verbosity=verbosity)

                # Unpack the results.
                param_vector, chi2, iter_count, warning = results
                f_count = iter_count
                g_count = 0.0
                h_count = 0.0

            # Minimisation.
            else:
                results = generic_minimise(func=self._func, dfunc=self._dfunc, d2func=self._d2func, args=(), x0=param_vector, min_algor=min_algor, min_options=min_options, func_tol=func_tol, grad_tol=grad_tol, maxiter=max_iterations, A=A, b=b, full_output=True, print_flag=verbosity)

                # Unpack the results.
                if results == None:
                    return
                param_vector, chi2, iter_count, f_count, g_count, h_count, warning = results

            # Scaling.
            if scaling:
                param_vector = dot(scaling_matrix, param_vector)

            # Disassemble the parameter vector.
            self._disassemble_param_vector(param_vector=param_vector, spin=spin, sim_index=sim_index)

            # Monte Carlo minimisation statistics.
            if sim_index != None:
                # Chi-squared statistic.
                spin.chi2_sim[sim_index] = chi2

                # Iterations.
                spin.iter_sim[sim_index] = iter_count

                # Function evaluations.
                spin.f_count_sim[sim_index] = f_count

                # Gradient evaluations.
                spin.g_count_sim[sim_index] = g_count

                # Hessian evaluations.
                spin.h_count_sim[sim_index] = h_count

                # Warning.
                spin.warning_sim[sim_index] = warning


            # Normal statistics.
            else:
                # Chi-squared statistic.
                spin.chi2 = chi2

                # Iterations.
                spin.iter = iter_count

                # Function evaluations.
                spin.f_count = f_count

                # Gradient evaluations.
                spin.g_count = g_count

                # Hessian evaluations.
                spin.h_count = h_count

                # Warning.
                spin.warning = warning


    def overfit_deselect(self):
        """Deselect spins which have insufficient data to support minimisation."""

        # Print out.
        print("\n\nOver-fit spin deselection.\n")

        # Test the sequence data exists.
        if not exists_mol_res_spin_data():
            raise RelaxNoSequenceError

        # Loop over spin data.
        for spin, spin_id in spin_loop(return_id=True):
            # Skip deselected spins.
            if not spin.select:
                continue

            # Check if data exists.
            if not hasattr(spin, 'intensities'):
                warn(RelaxDeselectWarning(spin_id, 'missing intensity data'))
                spin.select = False

            # Require 3 or more data points.
            elif len(spin.intensities) < 3:
                warn(RelaxDeselectWarning(spin_id, 'insufficient data, 3 or more data points are required'))
                spin.select = False


    def return_data(self, spin):
        """Function for returning the peak intensity data structure.

        @param spin:    The spin container.
        @type spin:     SpinContainer instance
        @return:        The peak intensity data structure.
        @rtype:         list of float
        """

        return spin.intensities


    return_data_name_doc = ["Relaxation curve fitting data type string matching patterns", """
        __________________________________________________________________________________________
        |                                   |                      |                             |
        | Data type                         | Object name          | Patterns                    |
        |___________________________________|______________________|_____________________________|
        |                                   |                      |                             |
        | Relaxation rate                   | 'rx'                 | '^[Rr]x$'                   |
        |                                   |                      |                             |
        | Peak intensities (series)         | 'intensities'        | '^[Ii]nt$'                  |
        |                                   |                      |                             |
        | Initial intensity                 | 'i0'                 | '^[Ii]0$'                   |
        |                                   |                      |                             |
        | Intensity at infinity             | 'iinf'               | '^[Ii]inf$'                 |
        |                                   |                      |                             |
        | Relaxation period times (series)  | 'relax_times'        | '^[Rr]elax[ -_][Tt]imes$'   |
        |___________________________________|______________________|_____________________________|

        """]

    def return_data_name(self, param):
        """Return a unique identifying string for the relaxation curve-fitting parameter.

        @param param:   The relaxation curve-fitting parameter.
        @type param:    str
        @return:        The unique parameter identifying string.
        @rtype:         str
        """

        # Relaxation rate.
        if match('^[Rr]x$', param):
            return 'rx'

        # Peak intensities (series)
        if match('^[Ii]nt$', param):
            return 'intensities'

        # Initial intensity.
        if match('^[Ii]0$', param):
            return 'i0'

        # Intensity at infinity.
        if match('^[Ii]inf$', param):
            return 'iinf'

        # Relaxation period times (series).
        if match('^[Rr]elax[ -_][Tt]imes$', param):
            return 'relax_times'


    def return_error(self, data_id):
        """Return the standard deviation data structure.

        @param data_id: The spin identification string, as yielded by the base_data_loop() generator
                        method.
        @type data_id:  str
        @return:        The standard deviation data structure.
        @rtype:         list of float
        """

        # Get the spin container.
        spin = return_spin(data_id)

        # Return the error list.
        return spin.intensity_err


    def return_grace_string(self, param):
        """Return the Grace string representation of the parameter.

        This is used for axis labelling.

        @param param:   The relaxation curve-fitting parameter.
        @type param:    str
        @return:        The Grace string representation of the parameter.
        @rtype:         str
        """

        # Get the object name.
        object_name = self.return_data_name(param)

        # Relaxation rate.
        if object_name == 'rx':
            grace_string = '\\qR\\sx\\Q'

        # Peak intensities.
        elif object_name == 'intensities':
            grace_string = '\\qPeak intensities\\Q'

        # Initial intensity.
        elif object_name == 'i0':
            grace_string = '\\qI\\s0\\Q'

        # Intensity at infinity.
        elif object_name == 'iinf':
            grace_string = '\\qI\\sinf\\Q'

        # Relaxation period times (series).
        elif object_name == 'relax_times':
            grace_string = '\\qRelaxation time period (s)\\Q'

        # Return the Grace string.
        return grace_string


    def return_units(self, param, spin=None, spin_id=None):
        """Dummy method which returns None as the stats have no units.

        @param param:   The name of the parameter to return the units string for.
        @type param:    str
        @param spin:    The spin container.
        @type spin:     SpinContainer instance
        @param spin_id: The spin identification string (ignored if the spin container is supplied).
        @type spin_id:  str
        @return:        Nothing.
        @rtype:         None
        """

        # Unitless.
        return None


    set_doc = ["Relaxation curve fitting set details", """
        Only three parameters can be set, the relaxation rate (Rx), the initial intensity (I0), and the intensity at infinity (Iinf).  Setting the parameter Iinf has no effect if the chosen model is that of the exponential curve which decays to zero.
        """]


    def sim_pack_data(self, data_id, sim_data):
        """Pack the Monte Carlo simulation data.

        @param data_id:     The spin identification string, as yielded by the base_data_loop() generator method.
        @type data_id:      str
        @param sim_data:    The Monte Carlo simulation data.
        @type sim_data:     list of float
        """

        # Get the spin container.
        spin = return_spin(data_id)

        # Create the data structure.
        spin.sim_intensities = sim_data<|MERGE_RESOLUTION|>--- conflicted
+++ resolved
@@ -1,10 +1,6 @@
 ###############################################################################
 #                                                                             #
-<<<<<<< HEAD
-# Copyright (C) 2004-2010 Edward d'Auvergne                                   #
-=======
 # Copyright (C) 2004-2011 Edward d'Auvergne                                   #
->>>>>>> 45ed0c8d
 #                                                                             #
 # This file is part of the program relax.                                     #
 #                                                                             #
