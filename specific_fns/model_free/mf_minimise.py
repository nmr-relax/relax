--- conflicted
+++ resolved
@@ -1024,8 +1024,6 @@
                 if not hasattr(spin, 'relax_data') or not hasattr(spin, 'relax_error'):
                     continue
 
-<<<<<<< HEAD
-=======
             # Print out.
             if verbosity >= 1:
                 # Individual spin stuff.
@@ -1036,7 +1034,6 @@
                     print("\n\n" + string)
                     print(len(string) * '~')
 
->>>>>>> 932b7b59
             # Parameter vector and diagonal scaling.
             if min_algor == 'back_calc':
                 # Create the initial parameter vector.
@@ -1111,7 +1108,6 @@
             # Minimisation.
             ###############
 
-<<<<<<< HEAD
             # Get the Processor box singleton (it contains the Processor instance) and alias the Processor.
             processor_box = Processor_box() 
             processor = processor_box.processor
@@ -1121,32 +1117,6 @@
             if match('^[Gg]rid', min_algor) and model_type == 'diff' :
                 # Determine the number of processors.
                 processors = processor.processor_size()
-=======
-            # Constrained optimisation.
-            if constraints:
-                results = generic_minimise(func=self.mf.func, dfunc=self.mf.dfunc, d2func=self.mf.d2func, args=(), x0=param_vector, min_algor=min_algor, min_options=min_options, func_tol=func_tol, grad_tol=grad_tol, maxiter=max_iterations, A=A, b=b, full_output=1, print_flag=verbosity)
-
-            # Unconstrained optimisation.
-            else:
-                results = generic_minimise(func=self.mf.func, dfunc=self.mf.dfunc, d2func=self.mf.d2func, args=(), x0=param_vector, min_algor=min_algor, min_options=min_options, func_tol=func_tol, grad_tol=grad_tol, maxiter=max_iterations, full_output=1, print_flag=verbosity)
-
-            # Disassemble the results.
-            if results == None:
-                continue
-            param_vector, func, iter, fc, gc, hc, warning = results
-            iter_count = iter_count + iter
-            f_count = f_count + fc
-            g_count = g_count + gc
-            h_count = h_count + hc
-
-            # Catch infinite chi-squared values.
-            if isInf(func):
-                raise RelaxInfError('chi-squared')
-
-            # Catch chi-squared values of NaN.
-            if isNaN(func):
-                raise RelaxNaNError('chi-squared')
->>>>>>> 932b7b59
 
                 # Split up the grid into chunks for each processor.
                 full_grid_info = Grid_info(min_options)
