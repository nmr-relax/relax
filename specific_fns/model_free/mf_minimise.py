###############################################################################
#                                                                             #
# Copyright (C) 2003-2010 Edward d'Auvergne                                   #
#                                                                             #
# This file is part of the program relax.                                     #
#                                                                             #
# relax is free software; you can redistribute it and/or modify               #
# it under the terms of the GNU General Public License as published by        #
# the Free Software Foundation; either version 2 of the License, or           #
# (at your option) any later version.                                         #
#                                                                             #
# relax is distributed in the hope that it will be useful,                    #
# but WITHOUT ANY WARRANTY; without even the implied warranty of              #
# MERCHANTABILITY or FITNESS FOR A PARTICULAR PURPOSE.  See the               #
# GNU General Public License for more details.                                #
#                                                                             #
# You should have received a copy of the GNU General Public License           #
# along with relax; if not, write to the Free Software                        #
# Foundation, Inc., 59 Temple Place, Suite 330, Boston, MA  02111-1307  USA   #
#                                                                             #
###############################################################################

# Python module imports.
from math import pi
from numpy import float64, array, dot, zeros
from numpy.linalg import inv
from re import match, search
import sys
from warnings import warn

# relax module imports.
from float import isNaN, isInf
from generic_fns import diffusion_tensor, pipes
from generic_fns.diffusion_tensor import diff_data_exists
from generic_fns.mol_res_spin import count_spins, exists_mol_res_spin_data, return_spin_from_index, spin_loop
from maths_fns.mf import Mf
from multi.processor import Processor_box
from multi_processor_commands import MF_grid_command, MF_grid_memo, MF_memo, MF_minimise_command, MF_super_grid_memo
from physical_constants import h_bar, mu0, return_gyromagnetic_ratio
from relax_errors import RelaxError, RelaxInfError, RelaxLenError, RelaxNaNError, RelaxNoModelError, RelaxNoPdbError, RelaxNoResError, RelaxNoSequenceError, RelaxNoTensorError, RelaxNoValueError, RelaxNoVectorsError, RelaxNucleusError, RelaxProtonTypeError, RelaxSpinTypeError
from relax_warnings import RelaxWarning



class Mf_minimise:
    """Class containing functions specific to model-free optimisation."""

    def _disassemble_param_vector(self, model_type, param_vector=None, spin=None, spin_id=None, sim_index=None):
        """Disassemble the model-free parameter vector.

        @param model_type:      The model-free model type.  This must be one of 'mf', 'local_tm',
                                'diff', or 'all'.
        @type model_type:       str
        @keyword param_vector:  The model-free parameter vector.
        @type param_vector:     numpy array
        @keyword spin:          The spin data container.  If this argument is supplied, then the spin_id
                                argument will be ignored.
        @type spin:             SpinContainer instance
        @keyword spin_id:       The spin identification string.
        @type spin_id:          str
        @keyword sim_index:     The optional MC simulation index.
        @type sim_index:        int
        """

        # Initialise.
        param_index = 0

        # Diffusion tensor parameters of the Monte Carlo simulations.
        if sim_index != None and (model_type == 'diff' or model_type == 'all'):
            # Spherical diffusion.
            if cdp.diff_tensor.type == 'sphere':
                # Sim values.
                cdp.diff_tensor.tm_sim[sim_index] = param_vector[0]

                # Parameter index.
                param_index = param_index + 1

            # Spheroidal diffusion.
            elif cdp.diff_tensor.type == 'spheroid':
                # Sim values.
                cdp.diff_tensor.tm_sim[sim_index] = param_vector[0]
                cdp.diff_tensor.Da_sim[sim_index] = param_vector[1]
                cdp.diff_tensor.theta_sim[sim_index] = param_vector[2]
                cdp.diff_tensor.phi_sim[sim_index] = param_vector[3]
                diffusion_tensor.fold_angles(sim_index=sim_index)

                # Parameter index.
                param_index = param_index + 4

            # Ellipsoidal diffusion.
            elif cdp.diff_tensor.type == 'ellipsoid':
                # Sim values.
                cdp.diff_tensor.tm_sim[sim_index] = param_vector[0]
                cdp.diff_tensor.Da_sim[sim_index] = param_vector[1]
                cdp.diff_tensor.Dr_sim[sim_index] = param_vector[2]
                cdp.diff_tensor.alpha_sim[sim_index] = param_vector[3]
                cdp.diff_tensor.beta_sim[sim_index] = param_vector[4]
                cdp.diff_tensor.gamma_sim[sim_index] = param_vector[5]
                diffusion_tensor.fold_angles(sim_index=sim_index)

                # Parameter index.
                param_index = param_index + 6

        # Diffusion tensor parameters.
        elif model_type == 'diff' or model_type == 'all':
            # Spherical diffusion.
            if cdp.diff_tensor.type == 'sphere':
                # Values.
                cdp.diff_tensor.tm = param_vector[0]

                # Parameter index.
                param_index = param_index + 1

            # Spheroidal diffusion.
            elif cdp.diff_tensor.type == 'spheroid':
                # Values.
                cdp.diff_tensor.tm = param_vector[0]
                cdp.diff_tensor.Da = param_vector[1]
                cdp.diff_tensor.theta = param_vector[2]
                cdp.diff_tensor.phi = param_vector[3]
                diffusion_tensor.fold_angles()

                # Parameter index.
                param_index = param_index + 4

            # Ellipsoidal diffusion.
            elif cdp.diff_tensor.type == 'ellipsoid':
                # Values.
                cdp.diff_tensor.tm = param_vector[0]
                cdp.diff_tensor.Da = param_vector[1]
                cdp.diff_tensor.Dr = param_vector[2]
                cdp.diff_tensor.alpha = param_vector[3]
                cdp.diff_tensor.beta = param_vector[4]
                cdp.diff_tensor.gamma = param_vector[5]
                diffusion_tensor.fold_angles()

                # Parameter index.
                param_index = param_index + 6

        # Model-free parameters.
        if model_type != 'diff':
            # The loop.
            if spin:
                loop = [spin]
            else:
                loop = spin_loop(spin_id)

            # Loop over the spins.
            for spin in loop:
                # Skip deselected spins.
                if not spin.select:
                    continue

                # Loop over the model-free parameters.
                for j in xrange(len(spin.params)):
                    # Local tm.
                    if spin.params[j] == 'local_tm':
                        if sim_index == None:
                            spin.local_tm = param_vector[param_index]
                        else:
                            spin.local_tm_sim[sim_index] = param_vector[param_index]

                    # S2.
                    elif spin.params[j] == 'S2':
                        if sim_index == None:
                            spin.s2 = param_vector[param_index]
                        else:
                            spin.s2_sim[sim_index] = param_vector[param_index]

                    # S2f.
                    elif spin.params[j] == 'S2f':
                        if sim_index == None:
                            spin.s2f = param_vector[param_index]
                        else:
                            spin.s2f_sim[sim_index] = param_vector[param_index]

                    # S2s.
                    elif spin.params[j] == 'S2s':
                        if sim_index == None:
                            spin.s2s = param_vector[param_index]
                        else:
                            spin.s2s_sim[sim_index] = param_vector[param_index]

                    # te.
                    elif spin.params[j] == 'te':
                        if sim_index == None:
                            spin.te = param_vector[param_index]
                        else:
                            spin.te_sim[sim_index] = param_vector[param_index]

                    # tf.
                    elif spin.params[j] == 'tf':
                        if sim_index == None:
                            spin.tf = param_vector[param_index]
                        else:
                            spin.tf_sim[sim_index] = param_vector[param_index]

                    # ts.
                    elif spin.params[j] == 'ts':
                        if sim_index == None:
                            spin.ts = param_vector[param_index]
                        else:
                            spin.ts_sim[sim_index] = param_vector[param_index]

                    # Rex.
                    elif spin.params[j] == 'Rex':
                        if sim_index == None:
                            spin.rex = param_vector[param_index]
                        else:
                            spin.rex_sim[sim_index] = param_vector[param_index]

                    # r.
                    elif spin.params[j] == 'r':
                        if sim_index == None:
                            spin.r = param_vector[param_index]
                        else:
                            spin.r_sim[sim_index] = param_vector[param_index]

                    # CSA.
                    elif spin.params[j] == 'CSA':
                        if sim_index == None:
                            spin.csa = param_vector[param_index]
                        else:
                            spin.csa_sim[sim_index] = param_vector[param_index]

                    # Unknown parameter.
                    else:
                        raise RelaxError("Unknown parameter.")

                    # Increment the parameter index.
                    param_index = param_index + 1

        # Calculate all order parameters after unpacking the vector.
        if model_type != 'diff':
            # The loop.
            if spin:
                loop = [spin]
            else:
                loop = spin_loop(spin_id)

            # Loop over the spins.
            for spin in loop:
                # Skip deselected residues.
                if not spin.select:
                    continue

                # Normal values.
                if sim_index == None:
                    # S2.
                    if 'S2' not in spin.params and 'S2f' in spin.params and 'S2s' in spin.params:
                        spin.s2 = spin.s2f * spin.s2s

                    # S2f.
                    if 'S2f' not in spin.params and 'S2' in spin.params and 'S2s' in spin.params:
                        if spin.s2s == 0.0:
                            spin.s2f = 1e99
                        else:
                            spin.s2f = spin.s2 / spin.s2s

                    # S2s.
                    if 'S2s' not in spin.params and 'S2' in spin.params and 'S2f' in spin.params:
                        if spin.s2f == 0.0:
                            spin.s2s = 1e99
                        else:
                            spin.s2s = spin.s2 / spin.s2f

                # Simulation values.
                else:
                    # S2.
                    if 'S2' not in spin.params and 'S2f' in spin.params and 'S2s' in spin.params:
                        spin.s2_sim[sim_index] = spin.s2f_sim[sim_index] * spin.s2s_sim[sim_index]

                    # S2f.
                    if 'S2f' not in spin.params and 'S2' in spin.params and 'S2s' in spin.params:
                        if spin.s2s_sim[sim_index] == 0.0:
                            spin.s2f_sim[sim_index] = 1e99
                        else:
                            spin.s2f_sim[sim_index] = spin.s2_sim[sim_index] / spin.s2s_sim[sim_index]

                    # S2s.
                    if 'S2s' not in spin.params and 'S2' in spin.params and 'S2f' in spin.params:
                        if spin.s2f_sim[sim_index] == 0.0:
                            spin.s2s_sim[sim_index] = 1e99
                        else:
                            spin.s2s_sim[sim_index] = spin.s2_sim[sim_index] / spin.s2f_sim[sim_index]


    def _disassemble_result(self, param_vector=None, func=None, iter=None, fc=None, gc=None, hc=None, warning=None, spin=None, sim_index=None, model_type=None, scaling=None, scaling_matrix=None):
        """Disassemble the optimisation results.

        @keyword param_vector:      The model-free parameter vector.
        @type param_vector:         numpy array
        @keyword func:              The optimised chi-squared value.
        @type func:                 float
        @keyword iter:              The number of optimisation steps required to find the minimum.
        @type iter:                 int
        @keyword fc:                The function count.
        @type fc:                   int
        @keyword gc:                The gradient count.
        @type gc:                   int
        @keyword hc:                The Hessian count.
        @type hc:                   int
        @keyword warning:           Any optimisation warnings.
        @type warning:              str or None
        @keyword spin:              The spin container.
        @type spin:                 SpinContainer instance or None
        @keyword sim_index:         The Monte Carlo simulation index.
        @type sim_index:            int or None
        @keyword model_type:        The model-free model type, one of 'mf', 'local_tm', 'diff', or
                                    'all'.
        @type model_type:           str
        @keyword scaling:           If True, diagonal scaling is enabled during optimisation to
                                    allow the problem to be better conditioned.
        @type scaling:              bool
        @keyword scaling_matrix:    The diagonal, square scaling matrix.
        @type scaling_matrix:       numpy diagonal matrix
        """

        # Alias the current data pipe.
        cdp = pipes.get_pipe()

        # Catch infinite chi-squared values.
        if isInf(func):
            raise RelaxInfError('chi-squared')

        # Catch chi-squared values of NaN.
        if isNaN(func):
            raise RelaxNaNError('chi-squared')

        # Scaling.
        if scaling:
            param_vector = dot(scaling_matrix, param_vector)

        # Disassemble the parameter vector.
        self._disassemble_param_vector(model_type, param_vector=param_vector, spin=spin, sim_index=sim_index)

        # Monte Carlo minimisation statistics.
        if sim_index != None:
            # Sequence specific minimisation statistics.
            if model_type == 'mf' or model_type == 'local_tm':

                # Chi-squared statistic.
                spin.chi2_sim[sim_index] = func

                # Iterations.
                spin.iter_sim[sim_index] = iter

                # Function evaluations.
                spin.f_count_sim[sim_index] = fc

                # Gradient evaluations.
                spin.g_count_sim[sim_index] = gc

                # Hessian evaluations.
                spin.h_count_sim[sim_index] = hc

                # Warning.
                spin.warning_sim[sim_index] = warning

            # Global minimisation statistics.
            elif model_type == 'diff' or model_type == 'all':
                # Chi-squared statistic.
                cdp.chi2_sim[sim_index] = func

                # Iterations.
                cdp.iter_sim[sim_index] = iter

                # Function evaluations.
                cdp.f_count_sim[sim_index] = fc

                # Gradient evaluations.
                cdp.g_count_sim[sim_index] = gc

                # Hessian evaluations.
                cdp.h_count_sim[sim_index] = hc

                # Warning.
                cdp.warning_sim[sim_index] = warning

        # Normal statistics.
        else:
            # Sequence specific minimisation statistics.
            if model_type == 'mf' or model_type == 'local_tm':
                # Chi-squared statistic.
                spin.chi2 = func

                # Iterations.
                spin.iter = iter

                # Function evaluations.
                spin.f_count = fc

                # Gradient evaluations.
                spin.g_count = gc

                # Hessian evaluations.
                spin.h_count = hc

                # Warning.
                spin.warning = warning

            # Global minimisation statistics.
            elif model_type == 'diff' or model_type == 'all':
                # Chi-squared statistic.
                cdp.chi2 = func

                # Iterations.
                cdp.iter = iter

                # Function evaluations.
                cdp.f_count = fc

                # Gradient evaluations.
                cdp.g_count = gc

                # Hessian evaluations.
                cdp.h_count = hc

                # Warning.
                cdp.warning = warning


    def _grid_search_config(self, num_params, spin=None, spin_id=None, lower=None, upper=None, inc=None, scaling_matrix=None, verbosity=1):
        """Configure the grid search.

        @param num_params:          The number of parameters in the model.
        @type num_params:           int
        @keyword spin:              The spin data container.
        @type spin:                 SpinContainer instance
        @keyword spin_id:           The spin identification string.
        @type spin_id:              str
        @keyword lower:             The lower bounds of the grid search which must be equal to the
                                    number of parameters in the model.
        @type lower:                array of numbers
        @keyword upper:             The upper bounds of the grid search which must be equal to the
                                    number of parameters in the model.
        @type upper:                array of numbers
        @keyword inc:               The increments for each dimension of the space for the grid
                                    search.  The number of elements in the array must equal to the
                                    number of parameters in the model.
        @type inc:                  array of int
        @keyword scaling_matrix:    The diagonal, square scaling matrix.
        @type scaling_matrix:       numpy diagonal matrix
        @keyword verbosity:         A flag specifying the amount of information to print.  The
                                    higher the value, the greater the verbosity.
        @type verbosity:            int
        """

        # Test the grid search options.
        self.test_grid_ops(lower=lower, upper=upper, inc=inc, n=num_params)

        # If inc is a single int, convert it into an array of that value.
        if isinstance(inc, int):
            inc = [inc]*num_params

        # Set up the default bounds.
        if not lower:
            # Init.
            lower = []
            upper = []

            # Determine the model type.
            model_type = self._determine_model_type()

            # Minimisation options for diffusion tensor parameters.
            if model_type == 'diff' or model_type == 'all':
                # Get the diffusion tensor specific configuration.
                self._grid_search_diff_bounds(lower, upper)

            # Model-free parameters (residue specific parameters).
            if model_type != 'diff':
                # The loop.
                if spin:
                    loop = [spin]
                else:
                    loop = spin_loop(spin_id)

                # Loop over the spins.
                for spin in loop:
                    # Skip deselected residues.
                    if not spin.select:
                        continue

                    # Get the spin specific configuration.
                    self._grid_search_spin_bounds(spin, lower, upper)

        # Diagonal scaling of minimisation options.
        for i in xrange(num_params):
            lower[i] = lower[i] / scaling_matrix[i, i]
            upper[i] = upper[i] / scaling_matrix[i, i]

        # Return the minimisation options.
        return inc, lower, upper


    def _grid_search_diff_bounds(self, lower, upper):
        """Set up the default grid search bounds the diffusion tensor.

        This method appends the default bounds to the lower and upper lists.

        @param lower:       The lower bound list to append to.
        @type lower:        list
        @param upper:       The upper bound list to append to.
        @type upper:        list
        """

        # Spherical diffusion {tm}.
        if cdp.diff_tensor.type == 'sphere':
            lower.append(1.0 * 1e-9)
            upper.append(12.0 * 1e-9)

        # Spheroidal diffusion {tm, Da, theta, phi}.
        if cdp.diff_tensor.type == 'spheroid':
            # tm.
            lower.append(1.0 * 1e-9)
            upper.append(12.0 * 1e-9)

            # Da.
            if cdp.diff_tensor.spheroid_type == 'prolate':
                lower.append(0.0)
                upper.append(1e7)
            elif cdp.diff_tensor.spheroid_type == 'oblate':
                lower.append(-1e7)
                upper.append(0.0)
            else:
                lower.append(-1e7)
                upper.append(1e7)

            # theta.
            lower.append(0.0)
            upper.append(pi)

            # phi.
            lower.append(0.0)
            upper.append(pi)

        # Ellipsoidal diffusion {tm, Da, Dr, alpha, beta, gamma}.
        elif cdp.diff_tensor.type == 'ellipsoid':
            # tm.
            lower.append(1.0 * 1e-9)
            upper.append(12.0 * 1e-9)

            # Da.
            lower.append(0.0)
            upper.append(1e7)

            # Dr.
            lower.append(0.0)
            upper.append(1.0)

            # alpha.
            lower.append(0.0)
            upper.append(pi)

            # beta.
            lower.append(0.0)
            upper.append(pi)

            # gamma.
            lower.append(0.0)
            upper.append(pi)


    def _grid_search_spin_bounds(self, spin, lower, upper):
        """Set up the default grid search bounds for a single spin.

        This method appends the default bounds to the lower and upper lists.  The ordering of the
        lists in min_options matches that of the params list in the spin container.

        @param spin:        A SpinContainer object.
        @type spin:         class instance
        @param lower:       The lower bound list to append to.
        @type lower:        list
        @param upper:       The upper bound list to append to.
        @type upper:        list
        """

        # Loop over the model-free parameters.
        for i in xrange(len(spin.params)):
            # Local tm.
            if spin.params[i] == 'local_tm':
                lower.append(1.0 * 1e-9)
                upper.append(12.0 * 1e-9)

            # {S2, S2f, S2s}.
            elif match('S2', spin.params[i]):
                lower.append(0.0)
                upper.append(1.0)

            # {te, tf, ts}.
            elif match('t', spin.params[i]):
                lower.append(0.0)
                upper.append(500.0 * 1e-12)

            # Rex.
            elif spin.params[i] == 'Rex':
                lower.append(0.0)
                upper.append(5.0 / (2.0 * pi * spin.frq[0])**2)

            # Bond length.
            elif spin.params[i] == 'r':
                lower.append(1.0 * 1e-10)
                upper.append(1.05 * 1e-10)

            # CSA.
            elif spin.params[i] == 'CSA':
                lower.append(-120 * 1e-6)
                upper.append(-200 * 1e-6)

            # Unknown option.
            else:
                raise RelaxError("Unknown model-free parameter.")


    def _linear_constraints(self, num_params, model_type=None, spin=None, spin_id=None, scaling_matrix=None):
        """Set up the model-free linear constraint matrices A and b.

        Standard notation
        =================

        The order parameter constraints are::

            0 <= S2 <= 1
            0 <= S2f <= 1
            0 <= S2s <= 1

        By substituting the formula S2 = S2f.S2s into the above inequalities, the additional two
        inequalities can be derived::

            S2 <= S2f
            S2 <= S2s

        Correlation time constraints are::

            te >= 0
            tf >= 0
            ts >= 0

            tf <= ts

            te, tf, ts <= 2 * tm

        Additional constraints used include::

            Rex >= 0
            0.9e-10 <= r <= 2e-10
            -300e-6 <= CSA <= 0


        Rearranged notation
        ===================

        The above inequality constraints can be rearranged into::

            S2 >= 0
            -S2 >= -1
            S2f >= 0
            -S2f >= -1
            S2s >= 0
            -S2s >= -1
            S2f - S2 >= 0
            S2s - S2 >= 0
            te >= 0
            tf >= 0
            ts >= 0
            ts - tf >= 0
            Rex >= 0
            r >= 0.9e-10
            -r >= -2e-10
            CSA >= -300e-6
            -CSA >= 0


        Matrix notation
        ===============

        In the notation A.x >= b, where A is an matrix of coefficients, x is an array of parameter
        values, and b is a vector of scalars, these inequality constraints are::

            | 1  0  0  0  0  0  0  0  0 |                  |    0    |
            |                           |                  |         |
            |-1  0  0  0  0  0  0  0  0 |                  |   -1    |
            |                           |                  |         |
            | 0  1  0  0  0  0  0  0  0 |                  |    0    |
            |                           |                  |         |
            | 0 -1  0  0  0  0  0  0  0 |                  |   -1    |
            |                           |                  |         |
            | 0  0  1  0  0  0  0  0  0 |     | S2  |      |    0    |
            |                           |     |     |      |         |
            | 0  0 -1  0  0  0  0  0  0 |     | S2f |      |   -1    |
            |                           |     |     |      |         |
            |-1  1  0  0  0  0  0  0  0 |     | S2s |      |    0    |
            |                           |     |     |      |         |
            |-1  0  1  0  0  0  0  0  0 |     | te  |      |    0    |
            |                           |     |     |      |         |
            | 0  0  0  1  0  0  0  0  0 |  .  | tf  |  >=  |    0    |
            |                           |     |     |      |         |
            | 0  0  0  0  1  0  0  0  0 |     | ts  |      |    0    |
            |                           |     |     |      |         |
            | 0  0  0  0  0  1  0  0  0 |     | Rex |      |    0    |
            |                           |     |     |      |         |
            | 0  0  0  0 -1  1  0  0  0 |     |  r  |      |    0    |
            |                           |     |     |      |         |
            | 0  0  0  0  0  0  1  0  0 |     | CSA |      |    0    |
            |                           |                  |         |
            | 0  0  0  0  0  0  0  1  0 |                  | 0.9e-10 |
            |                           |                  |         |
            | 0  0  0  0  0  0  0 -1  0 |                  | -2e-10  |
            |                           |                  |         |
            | 0  0  0  0  0  0  0  0  1 |                  | -300e-6 |
            |                           |                  |         |
            | 0  0  0  0  0  0  0  0 -1 |                  |    0    |


        @param num_params:          The number of parameters in the model.
        @type num_params:           int
        @keyword model_type:        The model type, one of 'all', 'diff', 'mf', or 'local_tm'.
        @type model_type:           str
        @keyword spin:              The spin data container.  If this argument is supplied, then the
                                    spin_id argument will be ignored.
        @type spin:                 SpinContainer instance
        @keyword spin_id:           The spin identification string.
        @type spin_id:              str
        @keyword scaling_matrix:    The diagonal, square scaling matrix.
        @type scaling_matrix:       numpy diagonal matrix
        """

        # Upper limit flag for correlation times.
        upper_time_limit = 1

        # Initialisation (0..j..m).
        A = []
        b = []
        zero_array = zeros(num_params, float64)
        i = 0
        j = 0

        # Diffusion tensor parameters.
        if model_type != 'mf' and diffusion_tensor.diff_data_exists():
            # Spherical diffusion.
            if cdp.diff_tensor.type == 'sphere':
                # 0 <= tm <= 200 ns.
                A.append(zero_array * 0.0)
                A.append(zero_array * 0.0)
                A[j][i] = 1.0
                A[j+1][i] = -1.0
                b.append(0.0 / scaling_matrix[i, i])
                b.append(-200.0 * 1e-9 / scaling_matrix[i, i])
                i = i + 1
                j = j + 2

            # Spheroidal diffusion.
            elif cdp.diff_tensor.type == 'spheroid':
                # 0 <= tm <= 200 ns.
                A.append(zero_array * 0.0)
                A.append(zero_array * 0.0)
                A[j][i] = 1.0
                A[j+1][i] = -1.0
                b.append(0.0 / scaling_matrix[i, i])
                b.append(-200.0 * 1e-9 / scaling_matrix[i, i])
                i = i + 1
                j = j + 2

                # Prolate diffusion, Da >= 0.
                if cdp.diff_tensor.spheroid_type == 'prolate':
                    A.append(zero_array * 0.0)
                    A[j][i] = 1.0
                    b.append(0.0 / scaling_matrix[i, i])
                    i = i + 1
                    j = j + 1

                    # Add two to i for the theta and phi parameters.
                    i = i + 2

                # Oblate diffusion, Da <= 0.
                elif cdp.diff_tensor.spheroid_type == 'oblate':
                    A.append(zero_array * 0.0)
                    A[j][i] = -1.0
                    b.append(0.0 / scaling_matrix[i, i])
                    i = i + 1
                    j = j + 1

                    # Add two to i for the theta and phi parameters.
                    i = i + 2

                else:
                    # Add three to i for the Da, theta and phi parameters.
                    i = i + 3

            # Ellipsoidal diffusion.
            elif cdp.diff_tensor.type == 'ellipsoid':
                # 0 <= tm <= 200 ns.
                A.append(zero_array * 0.0)
                A.append(zero_array * 0.0)
                A[j][i] = 1.0
                A[j+1][i] = -1.0
                b.append(0.0 / scaling_matrix[i, i])
                b.append(-200.0 * 1e-9 / scaling_matrix[i, i])
                i = i + 1
                j = j + 2

                # Da >= 0.
                A.append(zero_array * 0.0)
                A[j][i] = 1.0
                b.append(0.0 / scaling_matrix[i, i])
                i = i + 1
                j = j + 1

                # 0 <= Dr <= 1.
                A.append(zero_array * 0.0)
                A.append(zero_array * 0.0)
                A[j][i] = 1.0
                A[j+1][i] = -1.0
                b.append(0.0 / scaling_matrix[i, i])
                b.append(-1.0 / scaling_matrix[i, i])
                i = i + 1
                j = j + 2

                # Add three to i for the alpha, beta, and gamma parameters.
                i = i + 3

        # Model-free parameters.
        if model_type != 'diff':
            # The loop.
            if spin:
                loop = [spin]
            else:
                loop = spin_loop(spin_id)

            # Loop over the spins.
            for spin in loop:
                # Skip deselected spins.
                if not spin.select:
                    continue

                # Save current value of i.
                old_i = i

                # Loop over the model-free parameters.
                for l in xrange(len(spin.params)):
                    # Local tm.
                    if spin.params[l] == 'local_tm':
                        if upper_time_limit:
                            # 0 <= tm <= 200 ns.
                            A.append(zero_array * 0.0)
                            A.append(zero_array * 0.0)
                            A[j][i] = 1.0
                            A[j+1][i] = -1.0
                            b.append(0.0 / scaling_matrix[i, i])
                            b.append(-200.0 * 1e-9 / scaling_matrix[i, i])
                            j = j + 2
                        else:
                            # 0 <= tm.
                            A.append(zero_array * 0.0)
                            A[j][i] = 1.0
                            b.append(0.0 / scaling_matrix[i, i])
                            j = j + 1

                    # Order parameters {S2, S2f, S2s}.
                    elif match('S2', spin.params[l]):
                        # 0 <= S2 <= 1.
                        A.append(zero_array * 0.0)
                        A.append(zero_array * 0.0)
                        A[j][i] = 1.0
                        A[j+1][i] = -1.0
                        b.append(0.0 / scaling_matrix[i, i])
                        b.append(-1.0 / scaling_matrix[i, i])
                        j = j + 2

                        # S2 <= S2f and S2 <= S2s.
                        if spin.params[l] == 'S2':
                            for m in xrange(len(spin.params)):
                                if spin.params[m] == 'S2f' or spin.params[m] == 'S2s':
                                    A.append(zero_array * 0.0)
                                    A[j][i] = -1.0
                                    A[j][old_i+m] = 1.0
                                    b.append(0.0)
                                    j = j + 1

                    # Correlation times {te, tf, ts}.
                    elif match('t[efs]', spin.params[l]):
                        # te, tf, ts >= 0.
                        A.append(zero_array * 0.0)
                        A[j][i] = 1.0
                        b.append(0.0 / scaling_matrix[i, i])
                        j = j + 1

                        # tf <= ts.
                        if spin.params[l] == 'ts':
                            for m in xrange(len(spin.params)):
                                if spin.params[m] == 'tf':
                                    A.append(zero_array * 0.0)
                                    A[j][i] = 1.0
                                    A[j][old_i+m] = -1.0
                                    b.append(0.0)
                                    j = j + 1

                        # te, tf, ts <= 2 * tm.  (tf not needed because tf <= ts).
                        if upper_time_limit:
                            if not spin.params[l] == 'tf':
                                if model_type == 'mf':
                                    A.append(zero_array * 0.0)
                                    A[j][i] = -1.0
                                    b.append(-2.0 * cdp.diff_tensor.tm / scaling_matrix[i, i])
                                else:
                                    A.append(zero_array * 0.0)
                                    A[j][0] = 2.0
                                    A[j][i] = -1.0
                                    b.append(0.0)

                                j = j + 1

                    # Rex.
                    elif spin.params[l] == 'Rex':
                        A.append(zero_array * 0.0)
                        A[j][i] = 1.0
                        b.append(0.0 / scaling_matrix[i, i])
                        j = j + 1

                    # Bond length.
                    elif spin.params[l] == 'r':
                        # 0.9e-10 <= r <= 2e-10.
                        A.append(zero_array * 0.0)
                        A.append(zero_array * 0.0)
                        A[j][i] = 1.0
                        A[j+1][i] = -1.0
                        b.append(0.9e-10 / scaling_matrix[i, i])
                        b.append(-2e-10 / scaling_matrix[i, i])
                        j = j + 2

                    # CSA.
                    elif spin.params[l] == 'CSA':
                        # -300e-6 <= CSA <= 0.
                        A.append(zero_array * 0.0)
                        A.append(zero_array * 0.0)
                        A[j][i] = 1.0
                        A[j+1][i] = -1.0
                        b.append(-300e-6 / scaling_matrix[i, i])
                        b.append(0.0 / scaling_matrix[i, i])
                        j = j + 2

                    # Increment i.
                    i = i + 1

        # Convert to numpy data structures.
        A = array(A, float64)
        b = array(b, float64)

        return A, b


    def _minimise_data_setup(self, model_type, min_algor, num_data_sets, min_options, spin=None, sim_index=None):
        """Set up all the data required for minimisation.

        @param model_type:      The model type, one of 'all', 'diff', 'mf', or 'local_tm'.
        @type model_type:       str
        @param min_algor:       The minimisation algorithm to use.
        @type min_algor:        str
        @param num_data_sets:   The number of data sets.
        @type num_data_sets:    int
        @param min_options:     The minimisation options array.
        @type min_options:      list
        @keyword spin:          The spin data container.
        @type spin:             SpinContainer instance
        @keyword sim_index:     The optional MC simulation index.
        @type sim_index:        int
        @return:                An insane tuple.  The full tuple is (relax_data, relax_error,
                                equations, param_types, param_values, r, csa, num_frq, frq, num_ri,
                                remap_table, noe_r1_table, ri_labels, num_params, xh_unit_vectors,
                                diff_type, diff_params)
        @rtype:                 tuple
        """

        # Initialise the data structures for the model-free function.
        relax_data = []
        relax_error = []
        equations = []
        param_types = []
        param_values = None
        r = []
        csa = []
        num_frq = []
        frq = []
        num_ri = []
        remap_table = []
        noe_r1_table = []
        ri_labels = []
        gx = []
        gh = []
        num_params = []
        xh_unit_vectors = []
        if model_type == 'local_tm':
            mf_params = []
        elif model_type == 'diff':
            param_values = []

        # Set up the data for the back_calc function.
        if min_algor == 'back_calc':
            # The data.
            relax_data = [0.0]
            relax_error = [0.000001]
            equations = [spin.equation]
            param_types = [spin.params]
            r = [spin.r]
            csa = [spin.csa]
            num_frq = [1]
            frq = [[min_options[3]]]
            num_ri = [1]
            remap_table = [[0]]
            noe_r1_table = [[None]]
            ri_labels = [[min_options[1]]]
            gx = [return_gyromagnetic_ratio(spin.heteronuc_type)]
            gh = [return_gyromagnetic_ratio(spin.proton_type)]
            if model_type != 'local_tm' and cdp.diff_tensor.type != 'sphere':
                xh_unit_vectors = [spin.xh_vect]
            else:
                xh_unit_vectors = [None]

            # Count the number of model-free parameters for the spin index.
            num_params = [len(spin.params)]

        # Loop over the number of data sets.
        for j in xrange(num_data_sets):
            # Set the spin index and get the spin, if not already set.
            if model_type == 'diff' or model_type == 'all':
                spin_index = j
                spin = return_spin_from_index(global_index=spin_index)

            # Skip deselected spins.
            if not spin.select:
                continue

            # Skip spins where there is no data or errors.
            if not hasattr(spin, 'relax_data') or not hasattr(spin, 'relax_error'):
                continue

            # Make sure that the errors are strictly positive numbers.
            for k in xrange(len(spin.relax_error)):
                if spin.relax_error[k] == 0.0:
                    raise RelaxError("Zero error for spin '" + repr(spin.num) + " " + spin.name + "', minimisation not possible.")
                elif spin.relax_error[k] < 0.0:
                    raise RelaxError("Negative error for spin '" + repr(spin.num) + " " + spin.name + "', minimisation not possible.")

            # Repackage the data.
            if sim_index == None:
                relax_data.append(spin.relax_data)
            else:
                relax_data.append(spin.relax_sim_data[sim_index])
            relax_error.append(spin.relax_error)
            equations.append(spin.equation)
            param_types.append(spin.params)
            num_frq.append(spin.num_frq)
            frq.append(spin.frq)
            num_ri.append(spin.num_ri)
            remap_table.append(spin.remap_table)
            noe_r1_table.append(spin.noe_r1_table)
            ri_labels.append(spin.ri_labels)
            gx.append(return_gyromagnetic_ratio(spin.heteronuc_type))
            gh.append(return_gyromagnetic_ratio(spin.proton_type))
            if sim_index == None or model_type == 'diff':
                r.append(spin.r)
                csa.append(spin.csa)
            else:
                r.append(spin.r_sim[sim_index])
                csa.append(spin.csa_sim[sim_index])

            # Model-free parameter values.
            if model_type == 'local_tm':
                pass

            # Vectors.
            if model_type != 'local_tm' and cdp.diff_tensor.type != 'sphere':
                xh_unit_vectors.append(spin.xh_vect)
            else:
                xh_unit_vectors.append(None)

            # Count the number of model-free parameters for the spin index.
            num_params.append(len(spin.params))

            # Repackage the parameter values for minimising just the diffusion tensor parameters.
            if model_type == 'diff':
                param_values.append(self._assemble_param_vector(model_type='mf'))

        # Convert to numpy arrays.
        for k in xrange(len(relax_data)):
            relax_data[k] = array(relax_data[k], float64)
            relax_error[k] = array(relax_error[k], float64)

        # Diffusion tensor type.
        if model_type == 'local_tm':
            diff_type = 'sphere'
        else:
            diff_type = cdp.diff_tensor.type

        # Package the diffusion tensor parameters.
        diff_params = None
        if model_type == 'mf':
            # Spherical diffusion.
            if diff_type == 'sphere':
                diff_params = [cdp.diff_tensor.tm]

            # Spheroidal diffusion.
            elif diff_type == 'spheroid':
                diff_params = [cdp.diff_tensor.tm, cdp.diff_tensor.Da, cdp.diff_tensor.theta, cdp.diff_tensor.phi]

            # Ellipsoidal diffusion.
            elif diff_type == 'ellipsoid':
                diff_params = [cdp.diff_tensor.tm, cdp.diff_tensor.Da, cdp.diff_tensor.Dr, cdp.diff_tensor.alpha, cdp.diff_tensor.beta, cdp.diff_tensor.gamma]
        elif min_algor == 'back_calc' and model_type == 'local_tm':
            # Spherical diffusion.
            diff_params = [spin.local_tm]

        # Return all the data.
        return relax_data, relax_error, equations, param_types, param_values, r, csa, num_frq, frq, num_ri, remap_table, noe_r1_table, ri_labels, gx, gh, num_params, xh_unit_vectors, diff_type, diff_params


    def _reset_min_stats(self):
        """Reset all the minimisation statistics.

        All global and spin specific values will be set to None.
        """

        # Global stats.
        if hasattr(cdp, 'chi2'):
            cdp.chi2 = None
            cdp.iter = None
            cdp.f_count = None
            cdp.g_count = None
            cdp.h_count = None
            cdp.warning = None

        # Spin specific stats.
        for spin in spin_loop():
            if hasattr(spin, 'chi2'):
                spin.chi2 = None
                spin.iter = None
                spin.f_count = None
                spin.g_count = None
                spin.h_count = None
                spin.warning = None


    def calculate(self, spin_id=None, verbosity=1, sim_index=None):
        """Calculation of the model-free chi-squared value.

        @keyword spin_id:   The spin identification string.
        @type spin_id:      str
        @keyword verbosity: The amount of information to print.  The higher the value, the greater the verbosity.
        @type verbosity:    int
        @keyword sim_index: The optional MC simulation index.
        @type sim_index:    int
        """

        # Test if sequence data is loaded.
        if not exists_mol_res_spin_data():
            raise RelaxNoSequenceError

        # Determine the model type.
        model_type = self._determine_model_type()

        # Test if diffusion tensor data exists.
        if model_type != 'local_tm' and not diff_data_exists():
            raise RelaxNoTensorError('diffusion')

        # Test if the PDB file has been loaded.
        if model_type != 'local_tm' and cdp.diff_tensor.type != 'sphere' and not hasattr(cdp, 'structure'):
            raise RelaxNoPdbError

        # Loop over the spins.
        for spin in spin_loop(spin_id):
            # Skip deselected spins.
            if not spin.select:
                continue

            # Test if the model-free model has been setup.
            if not spin.model:
                raise RelaxNoModelError

            # Test if unit vectors exist.
            if model_type != 'local_tm' and cdp.diff_tensor.type != 'sphere' and not hasattr(spin, 'xh_vect'):
                raise RelaxNoVectorsError

            # Test if the spin type has been set.
            if not hasattr(spin, 'heteronuc_type'):
                raise RelaxSpinTypeError

            # Test if the type attached proton has been set.
            if not hasattr(spin, 'proton_type'):
                raise RelaxProtonTypeError

            # Test if the model-free parameter values exist.
            unset_param = self._are_mf_params_set(spin)
            if unset_param != None:
                raise RelaxNoValueError(unset_param)

            # Test if the CSA value has been set.
            if not hasattr(spin, 'csa') or spin.csa == None:
                raise RelaxNoValueError("CSA")

            # Test if the bond length value has been set.
            if not hasattr(spin, 'r') or spin.r == None:
                raise RelaxNoValueError("bond length")

            # Skip spins where there is no data or errors.
            if not hasattr(spin, 'relax_data') or not hasattr(spin, 'relax_error'):
                continue

            # Make sure that the errors are strictly positive numbers.
            for j in xrange(len(spin.relax_error)):
                if spin.relax_error[j] == 0.0:
                    raise RelaxError("Zero error for spin '" + repr(spin.num) + " " + spin.name + "', calculation not possible.")
                elif spin.relax_error[j] < 0.0:
                    raise RelaxError("Negative error for spin '" + repr(spin.num) + " " + spin.name + "', calculation not possible.")

            # Create the initial parameter vector.
            param_vector = self._assemble_param_vector(spin=spin, sim_index=sim_index)

            # Repackage the spin.
            if sim_index == None:
                relax_data = [spin.relax_data]
                r = [spin.r]
                csa = [spin.csa]
            else:
                relax_data = [spin.relax_sim_data[sim_index]]
                r = [spin.r_sim[sim_index]]
                csa = [spin.csa_sim[sim_index]]

            # Vectors.
            if model_type != 'local_tm' and cdp.diff_tensor.type != 'sphere':
                xh_unit_vectors = [spin.xh_vect]
            else:
                xh_unit_vectors = [None]

            # Gyromagnetic ratios.
            gx = [return_gyromagnetic_ratio(spin.heteronuc_type)]
            gh = [return_gyromagnetic_ratio(spin.proton_type)]

            # Count the number of model-free parameters for the residue index.
            num_params = [len(spin.params)]

            # Repackage the parameter values as a local model (ignore if the diffusion tensor is not fixed).
            param_values = [self._assemble_param_vector(model_type='mf')]

            # Convert to Numeric arrays.
            relax_data = [array(spin.relax_data, float64)]
            relax_error = [array(spin.relax_error, float64)]

            # Package the diffusion tensor parameters.
            if model_type == 'local_tm':
                diff_params = [spin.local_tm]
                diff_type = 'sphere'
            else:
                # Diff type.
                diff_type = cdp.diff_tensor.type

                # Spherical diffusion.
                if diff_type == 'sphere':
                    diff_params = [cdp.diff_tensor.tm]

                # Spheroidal diffusion.
                elif diff_type == 'spheroid':
                    diff_params = [cdp.diff_tensor.tm, cdp.diff_tensor.Da, cdp.diff_tensor.theta, cdp.diff_tensor.phi]

                # Ellipsoidal diffusion.
                elif diff_type == 'ellipsoid':
                    diff_params = [cdp.diff_tensor.tm, cdp.diff_tensor.Da, cdp.diff_tensor.Dr, cdp.diff_tensor.alpha, cdp.diff_tensor.beta, cdp.diff_tensor.gamma]

            # Initialise the model-free function.
            mf = Mf(init_params=param_vector, model_type='mf', diff_type=diff_type, diff_params=diff_params, num_spins=1, equations=[spin.equation], param_types=[spin.params], param_values=param_values, relax_data=relax_data, errors=relax_error, bond_length=r, csa=csa, num_frq=[spin.num_frq], frq=[spin.frq], num_ri=[spin.num_ri], remap_table=[spin.remap_table], noe_r1_table=[spin.noe_r1_table], ri_labels=[spin.ri_labels], gx=gx, gh=gh, h_bar=h_bar, mu0=mu0, num_params=num_params, vectors=xh_unit_vectors)

            # Chi-squared calculation.
            try:
                chi2 = mf.func(param_vector)
            except OverflowError:
                chi2 = 1e200

            # Global chi-squared value.
            if model_type == 'all' or model_type == 'diff':
                cdp.chi2 = cdp.chi2 + chi2
            else:
                spin.chi2 = chi2


    def grid_search(self, lower=None, upper=None, inc=None, constraints=True, verbosity=1, sim_index=None):
        """The model-free grid search function.

        @keyword lower:         The lower bounds of the grid search which must be equal to the
                                number of parameters in the model.
        @type lower:            array of numbers
        @keyword upper:         The upper bounds of the grid search which must be equal to the
                                number of parameters in the model.
        @type upper:            array of numbers
        @keyword inc:           The increments for each dimension of the space for the grid search.
                                The number of elements in the array must equal to the number of
                                parameters in the model.
        @type inc:              array of int
        @keyword constraints:   If True, constraints are applied during the grid search (eliminating
                                parts of the grid).  If False, no constraints are used.
        @type constraints:      bool
        @keyword verbosity:     A flag specifying the amount of information to print.  The higher
                                the value, the greater the verbosity.
        @type verbosity:        int
        @keyword sim_index:     The index of the simulation to apply the grid search to.  If None,
                                the normal model is optimised.
        @type sim_index:        int
        """

        # Minimisation.
        self.minimise(min_algor='grid', lower=lower, upper=upper, inc=inc, constraints=constraints, verbosity=verbosity, sim_index=sim_index)


    def minimise(self, min_algor=None, min_options=None, func_tol=None, grad_tol=None, max_iterations=None, constraints=False, scaling=True, verbosity=0, sim_index=None, lower=None, upper=None, inc=None):
        """Model-free minimisation function.

        Three categories of models exist for which the approach to minimisation is different.  These
        are:

        Single spin optimisations:  The 'mf' and 'local_tm' model types which are the
        model-free parameters for single spins, optionally with a local tm parameter.  These
        models have no global parameters.

        Diffusion tensor optimisations:  The 'diff' diffusion tensor model type.  No spin
        specific parameters exist.

        Optimisation of everything:  The 'all' model type consisting of all model-free and all
        diffusion tensor parameters.


        @keyword min_algor:         The minimisation algorithm to use.
        @type min_algor:            str
        @keyword min_options:       An array of options to be used by the minimisation algorithm.
        @type min_options:          array of str
        @keyword func_tol:          The function tolerance which, when reached, terminates optimisation.
                                    Setting this to None turns of the check.
        @type func_tol:             None or float
        @keyword grad_tol:          The gradient tolerance which, when reached, terminates optimisation.
                                    Setting this to None turns of the check.
        @type grad_tol:             None or float
        @keyword max_iterations:    The maximum number of iterations for the algorithm.
        @type max_iterations:       int
        @keyword constraints:       If True, constraints are used during optimisation.
        @type constraints:          bool
        @keyword scaling:           If True, diagonal scaling is enabled during optimisation to allow
                                    the problem to be better conditioned.
        @type scaling:              bool
        @keyword verbosity:         The amount of information to print.  The higher the value, the
                                    greater the verbosity.
        @type verbosity:            int
        @keyword sim_index:         The index of the simulation to optimise.  This should be None if
                                    normal optimisation is desired.
        @type sim_index:            None or int
        @keyword lower:             The lower bounds of the grid search which must be equal to the
                                    number of parameters in the model.  This optional argument is only
                                    used when doing a grid search.
        @type lower:                array of numbers
        @keyword upper:             The upper bounds of the grid search which must be equal to the
                                    number of parameters in the model.  This optional argument is only
                                    used when doing a grid search.
        @type upper:                array of numbers
        @keyword inc:               The increments for each dimension of the space for the grid search.
                                    The number of elements in the array must equal to the number of
                                    parameters in the model.  This argument is only used when doing a
                                    grid search.
        @type inc:                  array of int
        """

        # Test if sequence data is loaded.
        if not exists_mol_res_spin_data():
            raise RelaxNoSequenceError

        # Test if the model-free model has been setup, and that the heteronucleus and attached proton type have been set.
        for spin in spin_loop():
            # Skip deselected spins.
            if not spin.select:
                continue

            # Not setup.
            if not spin.model:
                raise RelaxNoModelError

            # Test if the spin type has been set.
            if not hasattr(spin, 'heteronuc_type'):
                raise RelaxSpinTypeError

            # Test if the type attached proton has been set.
            if not hasattr(spin, 'proton_type'):
                raise RelaxProtonTypeError

        # Reset the minimisation statistics.
        if sim_index == None and min_algor != 'back_calc':
            self._reset_min_stats()

        # Determine the model type.
        model_type = self._determine_model_type()
        if not model_type:
            return

        # Model type for the back-calculate function.
        if min_algor == 'back_calc' and model_type != 'local_tm':
            model_type = 'mf'

        # Test if diffusion tensor data exists.
        if model_type != 'local_tm' and not diffusion_tensor.diff_data_exists():
            raise RelaxNoTensorError('diffusion')

        # Tests for the PDB file and unit vectors.
        if model_type != 'local_tm' and cdp.diff_tensor.type != 'sphere':
            # Test if the structure file has been loaded.
            if not hasattr(cdp, 'structure'):
                raise RelaxNoPdbError

            # Test if unit vectors exist.
            for spin in spin_loop():
                # Skip deselected spins.
                if not spin.select:
                    continue

                # Unit vector.
                if not hasattr(spin, 'xh_vect'):
                    raise RelaxNoVectorsError

        # Test if the model-free parameter values are set for minimising diffusion tensor parameters by themselves.
        if model_type == 'diff':
            # Loop over the sequence.
            for spin in spin_loop():
                unset_param = self._are_mf_params_set(spin)
                if unset_param != None:
                    raise RelaxNoValueError(unset_param)

        # Print out.
        if verbosity >= 1:
            if model_type == 'mf':
                print("Only the model-free parameters for single spins will be used.")
            elif model_type == 'local_mf':
                print("Only a local tm value together with the model-free parameters for single spins will be used.")
            elif model_type == 'diff':
                print("Only diffusion tensor parameters will be used.")
            elif model_type == 'all':
                print("The diffusion tensor parameters together with the model-free parameters for all spins will be used.")

        # Test if the CSA and bond length values have been set.
        for spin in spin_loop():
            # Skip deselected spins.
            if not spin.select:
                continue

            # CSA value.
            if not hasattr(spin, 'csa') or spin.csa == None:
                raise RelaxNoValueError("CSA")

            # Bond length value.
            if not hasattr(spin, 'r') or spin.r == None:
                raise RelaxNoValueError("bond length")

        # Number of spins, minimisation instances, and data sets for each model type.
        if model_type == 'mf' or model_type == 'local_tm':
            num_instances = count_spins(skip_desel=False)
            num_data_sets = 1
            num_spins = 1
        elif model_type == 'diff' or model_type == 'all':
            num_instances = 1
            num_data_sets = count_spins(skip_desel=False)
            num_spins = count_spins()

        # Number of spins, minimisation instances, and data sets for the back-calculate function.
        if min_algor == 'back_calc':
            num_instances = 1
            num_data_sets = 0
            num_spins = 1


        # Loop over the minimisation instances.
        #######################################

        for i in xrange(num_instances):
            # Get the spin container if required.
            if model_type == 'diff' or model_type == 'all':
                spin_index = None
                spin, spin_id = None, None
            elif min_algor == 'back_calc':
                spin_index = min_options[0]
                spin, spin_id = return_spin_from_index(global_index=spin_index, return_spin_id=True)
            else:
                spin_index = i
                spin, spin_id = return_spin_from_index(global_index=spin_index, return_spin_id=True)

            # Individual spin stuff.
            if spin and (model_type == 'mf' or model_type == 'local_tm') and not min_algor == 'back_calc':
                # Skip deselected spins.
                if not spin.select:
                    continue

                # Skip spins missing relaxation data or errors.
                if not hasattr(spin, 'relax_data') or not hasattr(spin, 'relax_error'):
                    continue

            # Parameter vector and diagonal scaling.
            if min_algor == 'back_calc':
                # Create the initial parameter vector.
                param_vector = self._assemble_param_vector(spin=spin, model_type=model_type)

                # Diagonal scaling.
                scaling_matrix = None

            else:
                # Create the initial parameter vector.
                param_vector = self._assemble_param_vector(spin=spin, sim_index=sim_index)

                # The number of parameters.
                num_params = len(param_vector)

                # Diagonal scaling.
                scaling_matrix = self._assemble_scaling_matrix(num_params, model_type=model_type, spin=spin, scaling=scaling)
                if len(scaling_matrix):
                    param_vector = dot(inv(scaling_matrix), param_vector)

            # Configure the grid search.
            if match('^[Gg]rid', min_algor):
                inc_new, lower_new, upper_new = self._grid_search_config(num_params, spin=spin, lower=lower, upper=upper, inc=inc, scaling_matrix=scaling_matrix)

            # Scaling of values for the set function.
            if match('^[Ss]et', min_algor):
                min_options = dot(inv(scaling_matrix), min_options)

            # Linear constraints.
            if constraints:
                A, b = self._linear_constraints(num_params, model_type=model_type, spin=spin, scaling_matrix=scaling_matrix)
            else:
                A, b = None, None

            # Get the data for minimisation.
            relax_data, relax_error, equations, param_types, param_values, r, csa, num_frq, frq, num_ri, remap_table, noe_r1_table, ri_labels, gx, gh, num_params, xh_unit_vectors, diff_type, diff_params = self._minimise_data_setup(model_type, min_algor, num_data_sets, min_options, spin=spin, sim_index=sim_index)


            # Initialise the function to minimise.
            ######################################

            self.mf = Mf(init_params=param_vector, model_type=model_type, diff_type=diff_type, diff_params=diff_params, scaling_matrix=scaling_matrix, num_spins=num_spins, equations=equations, param_types=param_types, param_values=param_values, relax_data=relax_data, errors=relax_error, bond_length=r, csa=csa, num_frq=num_frq, frq=frq, num_ri=num_ri, remap_table=remap_table, noe_r1_table=noe_r1_table, ri_labels=ri_labels, gx=gx, gh=gh, h_bar=h_bar, mu0=mu0, num_params=num_params, vectors=xh_unit_vectors)


            # Setup the minimisation algorithm when constraints are present.
            ################################################################

            if constraints and not match('^[Gg]rid', min_algor):
                algor = min_options[0]
            else:
                algor = min_algor


            # Levenberg-Marquardt minimisation.
            ###################################

            if match('[Ll][Mm]$', algor) or match('[Ll]evenburg-[Mm]arquardt$', algor):
                # Total number of ri.
                number_ri = 0
                for k in xrange(len(relax_error)):
                    number_ri = number_ri + len(relax_error[k])

                # Reconstruct the error data structure.
                lm_error = zeros(number_ri, float64)
                index = 0
                for k in xrange(len(relax_error)):
                    lm_error[index:index+len(relax_error[k])] = relax_error[k]
                    index = index + len(relax_error[k])

                min_options = min_options + (self.mf.lm_dri, lm_error)


            # Back-calculation.
            ###################

            if min_algor == 'back_calc':
                return self.mf.calc_ri()


            # Minimisation.
            ###############

<<<<<<< HEAD
            # Get the Processor box singleton (it contains the Processor instance) and alias the Processor.
            processor_box = Processor_box() 
            processor = processor_box.processor
=======
            # Grid search.
            if search('^[Gg]rid', min_algor):
                results = grid(func=self.mf.func, args=(), num_incs=inc_new, lower=lower_new, upper=upper_new, A=A, b=b, verbosity=verbosity)

                # Unpack the results.
                param_vector, func, iter, warning = results
                fc = iter
                gc = 0.0
                hc = 0.0

            # Minimisation.
            else:
                results = generic_minimise(func=self.mf.func, dfunc=self.mf.dfunc, d2func=self.mf.d2func, args=(), x0=param_vector, min_algor=min_algor, min_options=min_options, func_tol=func_tol, grad_tol=grad_tol, maxiter=max_iterations, A=A, b=b, full_output=1, print_flag=verbosity)

                # Unpack the results.
                if results == None:
                    continue
                param_vector, func, iter, fc, gc, hc, warning = results

            # Update the stats.
            iter_count = iter_count + iter
            f_count = f_count + fc
            g_count = g_count + gc
            h_count = h_count + hc

            # Catch infinite chi-squared values.
            if isInf(func):
                raise RelaxInfError('chi-squared')

            # Catch chi-squared values of NaN.
            if isNaN(func):
                raise RelaxNaNError('chi-squared')

            # Scaling.
            if scaling:
                param_vector = dot(scaling_matrix, param_vector)
>>>>>>> cf077c36

            # Parallelised grid search for the diffusion parameter space.
            if match('^[Gg]rid', min_algor) and model_type == 'diff' :
                # Split up the grid into chunks for each processor.
                full_grid_info = Grid_info(min_options)
                sub_grid_list = full_grid_info.sub_divide(processor.processor_size())

                # Set up the constrained super grid memo.
                if constraints:
                    super_grid_memo = MF_super_grid_memo(model_free=self, index=index, sim_index=sim_index, model_type=model_type, scaling=scaling, scaling_matrix=scaling_matrix, full_output=True, verbosity=verbosity, print_prefix="", grid_size=self.grid_size, A=A, b=b)

                # Set up the unconstrained super grid memo.
                else:
                    super_grid_memo = MF_super_grid_memo(model_free=self, index=index, sim_index=sim_index, model_type=model_type, scaling=scaling, scaling_matrix=scaling_matrix, full_output=True, verbosity=verbosity, print_prefix="", grid_size=self.grid_size)

                # Loop over each grid sub-division.
                for sub_grid_index, sub_grid_info in enumerate(sub_grid_list):
                    # Grid search initialisation.
                    command = MF_grid_command()

                    # Constrained optimisation.
                    if constraints:
                        command.set_minimise(mf=self.mf, model_type=model_type, args=(), x0=param_vector, min_algor=min_algor, min_options=min_options, func_tol=func_tol, grad_tol=grad_tol, maxiter=max_iterations, A=A, b=b, full_output=True, verbosity=verbosity)

                    # Unconstrained optimisation.
                    else:
                        command.set_minimise(mf=self.mf, model_type=model_type, args=(), x0=param_vector, min_algor=min_algor, min_options=min_options, func_tol=func_tol, grad_tol=grad_tol, maxiter=max_iterations, full_output=True, verbosity=verbosity)

                    # Set up the model-free memo and add it to the processor queue.
                    memo = MF_grid_memo(super_grid_memo)
                    processor.add_to_queue(command, memo)

                # Exit this method.
                return

            # Normal grid search.
            if search('^[Gg]rid', min_algor):
                # Minimisation initialisation.
                command = MF_grid_command(self.mf, model_type=model_type, spin_id=spin_id, inc=inc, lower=lower, upper=upper, A=A, b=b, verbosity=verbosity)

            # Minimisation of all other model types.
            else:
                # Minimisation initialisation.
                command = MF_minimise_command(self.mf, model_type=model_type, spin_id=spin_id, args=(), x0=param_vector, min_algor=min_algor, min_options=min_options, func_tol=func_tol, grad_tol=grad_tol, maxiter=max_iterations, A=A, b=b, sim_index=sim_index, full_output=True, verbosity=verbosity)

            # Set up the model-free memo and add it to the processor queue.
            memo = MF_memo(model_free=self, spin=spin, sim_index=sim_index, model_type=model_type, scaling=scaling, scaling_matrix=scaling_matrix)
            processor.add_to_queue(command, memo)<|MERGE_RESOLUTION|>--- conflicted
+++ resolved
@@ -1576,48 +1576,9 @@
             # Minimisation.
             ###############
 
-<<<<<<< HEAD
             # Get the Processor box singleton (it contains the Processor instance) and alias the Processor.
             processor_box = Processor_box() 
             processor = processor_box.processor
-=======
-            # Grid search.
-            if search('^[Gg]rid', min_algor):
-                results = grid(func=self.mf.func, args=(), num_incs=inc_new, lower=lower_new, upper=upper_new, A=A, b=b, verbosity=verbosity)
-
-                # Unpack the results.
-                param_vector, func, iter, warning = results
-                fc = iter
-                gc = 0.0
-                hc = 0.0
-
-            # Minimisation.
-            else:
-                results = generic_minimise(func=self.mf.func, dfunc=self.mf.dfunc, d2func=self.mf.d2func, args=(), x0=param_vector, min_algor=min_algor, min_options=min_options, func_tol=func_tol, grad_tol=grad_tol, maxiter=max_iterations, A=A, b=b, full_output=1, print_flag=verbosity)
-
-                # Unpack the results.
-                if results == None:
-                    continue
-                param_vector, func, iter, fc, gc, hc, warning = results
-
-            # Update the stats.
-            iter_count = iter_count + iter
-            f_count = f_count + fc
-            g_count = g_count + gc
-            h_count = h_count + hc
-
-            # Catch infinite chi-squared values.
-            if isInf(func):
-                raise RelaxInfError('chi-squared')
-
-            # Catch chi-squared values of NaN.
-            if isNaN(func):
-                raise RelaxNaNError('chi-squared')
-
-            # Scaling.
-            if scaling:
-                param_vector = dot(scaling_matrix, param_vector)
->>>>>>> cf077c36
 
             # Parallelised grid search for the diffusion parameter space.
             if match('^[Gg]rid', min_algor) and model_type == 'diff' :
@@ -1656,7 +1617,7 @@
             # Normal grid search.
             if search('^[Gg]rid', min_algor):
                 # Minimisation initialisation.
-                command = MF_grid_command(self.mf, model_type=model_type, spin_id=spin_id, inc=inc, lower=lower, upper=upper, A=A, b=b, verbosity=verbosity)
+                command = MF_grid_command(self.mf, model_type=model_type, spin_id=spin_id, inc=inc_new, lower=lower_new, upper=upper_new, A=A, b=b, verbosity=verbosity)
 
             # Minimisation of all other model types.
             else:
