###############################################################################
#                                                                             #
# Copyright (C) 2009-2013 Edward d'Auvergne                                   #
#                                                                             #
# This file is part of the program relax (http://www.nmr-relax.com).          #
#                                                                             #
# This program is free software: you can redistribute it and/or modify        #
# it under the terms of the GNU General Public License as published by        #
# the Free Software Foundation, either version 3 of the License, or           #
# (at your option) any later version.                                         #
#                                                                             #
# This program is distributed in the hope that it will be useful,             #
# but WITHOUT ANY WARRANTY; without even the implied warranty of              #
# MERCHANTABILITY or FITNESS FOR A PARTICULAR PURPOSE.  See the               #
# GNU General Public License for more details.                                #
#                                                                             #
# You should have received a copy of the GNU General Public License           #
# along with this program.  If not, see <http://www.gnu.org/licenses/>.       #
#                                                                             #
###############################################################################

# Module docstring.
"""Analysis specific code for the Frame Order theory of domain dynamics."""

# Python module imports.
from copy import deepcopy
from math import cos, pi
from minfx.generic import generic_minimise
from minfx.grid import grid_point_array
from numpy import arccos, array, dot, eye, float64, identity, ones, transpose, zeros
from numpy.linalg import inv, norm
from re import search
import sys
from warnings import warn

# relax module imports.
import arg_check
from float import isNaN, isInf
from generic_fns import pipes
from generic_fns.angles import wrap_angles
from generic_fns.interatomic import interatomic_loop, return_interatom
from generic_fns.mol_res_spin import return_spin, spin_loop
from generic_fns.structure import geometric
from generic_fns.structure.cones import Iso_cone, Pseudo_elliptic
from generic_fns.structure.mass import centre_of_mass
from generic_fns.structure.internal import Internal
from maths_fns import frame_order, order_parameters
from maths_fns.coord_transform import spherical_to_cartesian
from maths_fns.rotation_matrix import euler_to_R_zyz, two_vect_to_R
from physical_constants import dipolar_constant, g1H, return_gyromagnetic_ratio
from relax_errors import RelaxError, RelaxInfError, RelaxNaNError, RelaxNoModelError, RelaxNoPCSError, RelaxNoRDCError, RelaxNoValueError, RelaxSpinTypeError
from relax_io import open_write_file
from relax_warnings import RelaxWarning
from specific_fns.api_base import API_base
from specific_fns.api_common import API_common
from specific_fns.api_base import API_base
from specific_fns.api_common import API_common


class Frame_order(API_base, API_common):
    """Class containing the specific methods of the Frame Order theories."""

    def __init__(self):
        """Initialise the class by placing API_common methods into the API."""

        # Execute the base class __init__ method.
        super(Frame_order, self).__init__()

        # Place methods into the API.
        self.overfit_deselect = self._overfit_deselect_dummy
        self.return_conversion_factor = self._return_no_conversion_factor
        self.set_param_values = self._set_param_values_global

        # Set up the global parameters.
        self.PARAMS.add('ave_pos_x', scope='global', units='rad', desc='The average position x translation', py_type=float, set='params', err=True, sim=True)
        self.PARAMS.add('ave_pos_y', scope='global', units='rad', desc='The average position y translation', py_type=float, set='params', err=True, sim=True)
        self.PARAMS.add('ave_pos_z', scope='global', units='rad', desc='The average position z translation', py_type=float, set='params', err=True, sim=True)
        self.PARAMS.add('ave_pos_alpha', scope='global', units='rad', desc='The average position alpha Euler angle', py_type=float, set='params', err=True, sim=True)
        self.PARAMS.add('ave_pos_beta', scope='global', units='rad', desc='The average position beta Euler angle', py_type=float, set='params', err=True, sim=True)
        self.PARAMS.add('ave_pos_gamma', scope='global', units='rad', desc='The average position gamma Euler angle', py_type=float, set='params', err=True, sim=True)
        self.PARAMS.add('eigen_alpha', scope='global', units='rad', desc='The Eigenframe alpha Euler angle', py_type=float, set='params', err=True, sim=True)
        self.PARAMS.add('eigen_beta', scope='global', units='rad', desc='The Eigenframe beta Euler angle', py_type=float, set='params', err=True, sim=True)
        self.PARAMS.add('eigen_gamma', scope='global', units='rad', desc='The Eigenframe gamma Euler angle', py_type=float, set='params', err=True, sim=True)
        self.PARAMS.add('axis_theta', scope='global', units='rad', desc='The cone axis polar angle (for the isotropic cone model)', py_type=float, set='params', err=True, sim=True)
        self.PARAMS.add('axis_phi', scope='global', units='rad', desc='The cone axis azimuthal angle (for the isotropic cone model)', py_type=float, set='params', err=True, sim=True)
        self.PARAMS.add('cone_theta_x', scope='global', units='rad', desc='The pseudo-ellipse cone opening half-angle for the x-axis', py_type=float, set='params', err=True, sim=True)
        self.PARAMS.add('cone_theta_y', scope='global', units='rad', desc='The pseudo-ellipse cone opening half-angle for the y-axis', py_type=float, set='params', err=True, sim=True)
        self.PARAMS.add('cone_theta', scope='global', units='rad', desc='The isotropic cone opening half-angle', py_type=float, set='params', err=True, sim=True)
        self.PARAMS.add('cone_s1', scope='global', units='', desc='The isotropic cone order parameter', py_type=float, set='params', err=True, sim=True)
        self.PARAMS.add('cone_sigma_max', scope='global', units='rad', desc='The torsion angle', py_type=float, set='params', err=True, sim=True)
        self.PARAMS.add('params', scope='global', desc='The model parameters', py_type=list)

        # Add minimisation structures.
        self.PARAMS.add_min_data(min_stats_global=True)


    def _assemble_limit_arrays(self):
        """Assemble and return the limit vectors.

        @return:    The lower and upper limit vectors.
        @rtype:     numpy rank-1 array, numpy rank-1 array
        """

        # Init.
        lower = zeros(len(cdp.params), float64)
        upper = 2.0*pi * ones(len(cdp.params), float64)

        # Return the arrays.
        return lower, upper


    def _assemble_param_vector(self, sim_index=None):
        """Assemble and return the parameter vector.

        @return:            The parameter vector.
        @rtype:             numpy rank-1 array
        @keyword sim_index: The Monte Carlo simulation index.
        @type sim_index:    int
        """

        # Initialise.
        param_vect = []

        # Pivot point.
        if not self._pivot_fixed():
            for i in range(3):
                param_vect.append(cdp.pivot[i])

        # Normal values.
        if sim_index == None:
            # Average position translation.
            if not self._translation_fixed():
                param_vect.append(cdp.ave_pos_x)
                param_vect.append(cdp.ave_pos_y)
                param_vect.append(cdp.ave_pos_z)

            # Initialise the parameter array using the tensor rotation Euler angles (average domain position).
            if cdp.model in ['free rotor', 'iso cone, free rotor']:
                param_vect.append(cdp.ave_pos_beta)
                param_vect.append(cdp.ave_pos_gamma)
            else:
                param_vect.append(cdp.ave_pos_alpha)
                param_vect.append(cdp.ave_pos_beta)
                param_vect.append(cdp.ave_pos_gamma)

            # Frame order eigenframe - the full frame.
            if cdp.model in ['pseudo-ellipse', 'pseudo-ellipse, torsionless', 'pseudo-ellipse, free rotor']:
                param_vect.append(cdp.eigen_alpha)
                param_vect.append(cdp.eigen_beta)
                param_vect.append(cdp.eigen_gamma)

            # Frame order eigenframe - the isotropic cone axis.
            elif cdp.model in ['iso cone', 'free rotor', 'iso cone, torsionless', 'iso cone, free rotor', 'rotor']:
                param_vect.append(cdp.axis_theta)
                param_vect.append(cdp.axis_phi)

            # Cone parameters - pseudo-elliptic cone parameters.
            if cdp.model in ['pseudo-ellipse', 'pseudo-ellipse, torsionless', 'pseudo-ellipse, free rotor']:
                param_vect.append(cdp.cone_theta_x)
                param_vect.append(cdp.cone_theta_y)

            # Cone parameters - single isotropic angle or order parameter.
            elif cdp.model in ['iso cone', 'iso cone, torsionless']:
                param_vect.append(cdp.cone_theta)
            elif cdp.model in ['iso cone, free rotor']:
                param_vect.append(cdp.cone_s1)

            # Cone parameters - torsion angle.
            if cdp.model in ['rotor', 'line', 'iso cone', 'pseudo-ellipse']:
                param_vect.append(cdp.cone_sigma_max)

        # Simulation values.
        else:
            # Average position translation.
            if not self._translation_fixed():
                param_vect.append(cdp.ave_pos_x_sim[sim_index])
                param_vect.append(cdp.ave_pos_y_sim[sim_index])
                param_vect.append(cdp.ave_pos_z_sim[sim_index])

            # Initialise the parameter array using the tensor rotation Euler angles (average domain position).
            if cdp.model in ['free rotor', 'iso cone, free rotor']:
                param_vect = [cdp.ave_pos_beta_sim[sim_index], cdp.ave_pos_gamma_sim[sim_index]]
            else:
                param_vect = [cdp.ave_pos_alpha_sim[sim_index], cdp.ave_pos_beta_sim[sim_index], cdp.ave_pos_gamma_sim[sim_index]]

            # Frame order eigenframe - the full frame.
            if cdp.model in ['pseudo-ellipse', 'pseudo-ellipse, torsionless', 'pseudo-ellipse, free rotor']:
                param_vect.append(cdp.eigen_alpha_sim[sim_index])
                param_vect.append(cdp.eigen_beta_sim[sim_index])
                param_vect.append(cdp.eigen_gamma_sim[sim_index])

            # Frame order eigenframe - the isotropic cone axis.
            elif cdp.model in ['iso cone', 'free rotor', 'iso cone, torsionless', 'iso cone, free rotor', 'rotor']:
                param_vect.append(cdp.axis_theta_sim[sim_index])
                param_vect.append(cdp.axis_phi_sim[sim_index])

            # Cone parameters - pseudo-elliptic cone parameters.
            if cdp.model in ['pseudo-ellipse', 'pseudo-ellipse, torsionless', 'pseudo-ellipse, free rotor']:
                param_vect.append(cdp.cone_theta_x_sim[sim_index])
                param_vect.append(cdp.cone_theta_y_sim[sim_index])

            # Cone parameters - single isotropic angle or order parameter.
            elif cdp.model in ['iso cone', 'iso cone, torsionless']:
                param_vect.append(cdp.cone_theta_sim[sim_index])
            elif cdp.model in ['iso cone, free rotor']:
                param_vect.append(cdp.cone_s1_sim[sim_index])

            # Cone parameters - torsion angle.
            if cdp.model in ['rotor', 'line', 'iso cone', 'pseudo-ellipse']:
                param_vect.append(cdp.cone_sigma_max_sim[sim_index])

        # Return as a numpy array.
        return array(param_vect, float64)


    def _assemble_scaling_matrix(self, data_types=None, scaling=True):
        """Create and return the scaling matrix.

        @keyword data_types:    The base data types used in the optimisation.  This list can contain the elements 'rdc', 'pcs' or 'tensor'.
        @type data_types:       list of str
        @keyword scaling:       If False, then the identity matrix will be returned.
        @type scaling:          bool
        @return:                The square and diagonal scaling matrix.
        @rtype:                 numpy rank-2 array
        """

        # Initialise.
        scaling_matrix = identity(self._param_num(), float64)

        # Return the identity matrix.
        if not scaling:
            return scaling_matrix

        # The pivot point.
        if not self._pivot_fixed():
            for i in range(3):
                scaling_matrix[i, i] = 1e2

        # Return the matrix.
        return scaling_matrix


    def _average_position(self, pivot='com', translation=True):
        """Set up the mechanics of the average domain position.

        @keyword pivot:         What to use as the motional pivot.  This can be 'com' for the centre of mass of the moving domain, or 'motional' to link the pivot of the motion to the rotation of the average domain position.
        @type pivot:            str
        @keyword translation:   If True, translation to the average domain position will be allowed.  If False, then translation will not occur.
        @type translation:      bool
        """

        # Test if the current data pipe exists.
        pipes.test()
<<<<<<< HEAD

        # Check the pivot value.
        if pivot not in ['com', 'motional']:
            raise RelaxError("The pivot for the rotation to the average domain position must be either 'com' or 'motional'.")

        # Store the data.
        cdp.ave_pos_pivot = pivot
        cdp.ave_pos_translation = translation


    def _base_data_types(self):
        """Determine all the base data types.

        The base data types can include::
            - 'rdc', residual dipolar couplings.
            - 'pcs', pseudo-contact shifts.
            - 'noesy', NOE restraints.
            - 'tensor', alignment tensors.

        @return:    A list of all the base data types.
        @rtype:     list of str
        """

        # Array of data types.
        list = []

        # RDC search.
        for interatom in interatomic_loop(selection1=self._domain_moving()):
            if hasattr(interatom, 'rdc'):
                list.append('rdc')
                break

        # PCS search.
        for spin in spin_loop(selection=self._domain_moving()):
            if hasattr(spin, 'pcs'):
                list.append('pcs')
                break

        # Alignment tensor search.
        if not ('rdc' in list or 'pcs' in list) and hasattr(cdp, 'align_tensors'):
            list.append('tensor')

        # No data is present.
        if not list:
            raise RelaxError("Neither RDCs, PCSs nor alignment tensor data is present.")

        # Return the list.
        return list


    def _check_rdcs(self, interatom, spin1, spin2):
        """Check if the RDCs for the given interatomic data container should be used.

        @param interatom:   The interatomic data container.
        @type interatom:    InteratomContainer instance
        @param spin1:       The first spin container.
        @type spin1:        SpinContainer instance
        @param spin2:       The second spin container.
        @type spin2:        SpinContainer instance
        @return:            True if the RDCs should be used, False otherwise.
        """

        # Skip deselected spins.
        if not spin1.select or not spin2.select:
            return False

        # Only use interatomic data containers with RDC data.
        if not hasattr(interatom, 'rdc'):
            return False

        # RDC data exists but the interatomic vectors are missing?
        if not hasattr(interatom, 'vector'):
            # Throw a warning.
            warn(RelaxWarning("RDC data exists but the interatomic vectors are missing, skipping the spin pair '%s' and '%s'." % (interatom.spin_id1, interatom.spin_id2)))

            # Jump to the next spin.
            return False

        # Skip non-Me pseudo-atoms for the first spin.
        if hasattr(spin1, 'members') and len(spin1.members) != 3:
            warn(RelaxWarning("Only methyl group pseudo atoms are supported due to their fast rotation, skipping the spin pair '%s' and '%s'." % (interatom.spin_id1, interatom.spin_id2)))
            return False

        # Skip non-Me pseudo-atoms for the second spin.
        if hasattr(spin2, 'members') and len(spin2.members) != 3:
            warn(RelaxWarning("Only methyl group pseudo atoms are supported due to their fast rotation, skipping the spin pair '%s' and '%s'." % (interatom.spin_id1, interatom.spin_id2)))
            return False

        # Checks.
        if not hasattr(spin1, 'isotope'):
            raise RelaxSpinTypeError(interatom.spin_id1)
        if not hasattr(spin2, 'isotope'):
            raise RelaxSpinTypeError(interatom.spin_id2)
        if not hasattr(interatom, 'r'):
            raise RelaxNoValueError("averaged interatomic distance")

        # Everything is ok.
        return True


=======

        # Check the pivot value.
        if pivot not in ['com', 'motional']:
            raise RelaxError("The pivot for the rotation to the average domain position must be either 'com' or 'motional'.")

        # Store the data.
        cdp.ave_pos_pivot = pivot
        cdp.ave_pos_translation = translation


    def _base_data_types(self):
        """Determine all the base data types.

        The base data types can include::
            - 'rdc', residual dipolar couplings.
            - 'pcs', pseudo-contact shifts.
            - 'noesy', NOE restraints.
            - 'tensor', alignment tensors.

        @return:    A list of all the base data types.
        @rtype:     list of str
        """

        # Array of data types.
        list = []

        # RDC search.
        for interatom in interatomic_loop(selection1=self._domain_moving()):
            if hasattr(interatom, 'rdc'):
                list.append('rdc')
                break

        # PCS search.
        for spin in spin_loop(selection=self._domain_moving()):
            if hasattr(spin, 'pcs'):
                list.append('pcs')
                break

        # Alignment tensor search.
        if not ('rdc' in list or 'pcs' in list) and hasattr(cdp, 'align_tensors'):
            list.append('tensor')

        # No data is present.
        if not list:
            raise RelaxError("Neither RDCs, PCSs nor alignment tensor data is present.")

        # Return the list.
        return list


    def _check_rdcs(self, interatom, spin1, spin2):
        """Check if the RDCs for the given interatomic data container should be used.

        @param interatom:   The interatomic data container.
        @type interatom:    InteratomContainer instance
        @param spin1:       The first spin container.
        @type spin1:        SpinContainer instance
        @param spin2:       The second spin container.
        @type spin2:        SpinContainer instance
        @return:            True if the RDCs should be used, False otherwise.
        """

        # Skip deselected spins.
        if not spin1.select or not spin2.select:
            return False

        # Only use interatomic data containers with RDC data.
        if not hasattr(interatom, 'rdc'):
            return False

        # RDC data exists but the interatomic vectors are missing?
        if not hasattr(interatom, 'vector'):
            # Throw a warning.
            warn(RelaxWarning("RDC data exists but the interatomic vectors are missing, skipping the spin pair '%s' and '%s'." % (interatom.spin_id1, interatom.spin_id2)))

            # Jump to the next spin.
            return False

        # Skip non-Me pseudo-atoms for the first spin.
        if hasattr(spin1, 'members') and len(spin1.members) != 3:
            warn(RelaxWarning("Only methyl group pseudo atoms are supported due to their fast rotation, skipping the spin pair '%s' and '%s'." % (interatom.spin_id1, interatom.spin_id2)))
            return False

        # Skip non-Me pseudo-atoms for the second spin.
        if hasattr(spin2, 'members') and len(spin2.members) != 3:
            warn(RelaxWarning("Only methyl group pseudo atoms are supported due to their fast rotation, skipping the spin pair '%s' and '%s'." % (interatom.spin_id1, interatom.spin_id2)))
            return False

        # Checks.
        if not hasattr(spin1, 'isotope'):
            raise RelaxSpinTypeError(interatom.spin_id1)
        if not hasattr(spin2, 'isotope'):
            raise RelaxSpinTypeError(interatom.spin_id2)
        if not hasattr(interatom, 'r'):
            raise RelaxNoValueError("averaged interatomic distance")

        # Everything is ok.
        return True


>>>>>>> 268eee01
    def _cone_pdb(self, size=30.0, file=None, dir=None, inc=36, force=False):
        """Create a PDB file containing a geometric object representing the Frame Order cone models.

        @param size:        The size of the geometric object in Angstroms.
        @type size:         float
        @param inc:         The number of increments for the filling of the cone objects.
        @type inc:          int
        @param file:        The name of the PDB file to create.
        @type file:         str
        @param dir:         The name of the directory to place the PDB file into.
        @type dir:          str
        @param force:       Flag which if set to True will cause any pre-existing file to be
                            overwritten.
        @type force:        bool
        """

        # Test if the current data pipe exists.
        pipes.test()

        # The rigid model cannot be used here.
        if cdp.model == 'rigid':
            raise RelaxError("The 'rigid' frame order model has no cone representation.")

        # Test for the necessary data structures.
        if not hasattr(cdp, 'pivot'):
            raise RelaxError("The pivot point for the domain motion has not been set.")

        # Negative cone flag.
        neg_cone = True

        # Monte Carlo simulation flag.
        sim = False
        num_sim = 0
        if hasattr(cdp, 'sim_number'):
            sim = True
            num_sim = cdp.sim_number

        # The inversion matrix.
        inv_mat = -eye(3)

        # Create the structural object.
        structure = Internal()

        # Create model for the positive and negative images.
        model = structure.add_model(model=1)
        if neg_cone:
            model_neg = structure.add_model(model=2)

        # Create the molecule.
        structure.add_molecule(name=cdp.model)

        # Alias the molecules.
        mol = model.mol[0]
        if neg_cone:
            mol_neg = model_neg.mol[0]


        # The pivot point.
        ##################

        # Add the pivot point.
        structure.add_atom(mol_name=cdp.model, pdb_record='HETATM', atom_num=1, atom_name='R', res_name='PIV', res_num=1, pos=cdp.pivot, element='C')


        # The axes.
        ###########

        # The spherical angles.
        if cdp.model in ['iso cone', 'free rotor', 'iso cone, torsionless', 'iso cone, free rotor', 'rotor']:
            # Print out.
            print("\nGenerating the z-axis system.")

            # The axis.
            axis = zeros(3, float64)
            spherical_to_cartesian([1.0, getattr(cdp, 'axis_theta'), getattr(cdp, 'axis_phi')], axis)
            print(("Central axis: %s." % axis))

            # Rotations and inversions.
            axis_pos = axis
            axis_neg = dot(inv_mat, axis)

            # Simulation central axis.
            axis_sim_pos = None
            axis_sim_neg = None
            if sim:
                # Init.
                axis_sim = zeros((cdp.sim_number, 3), float64)
<<<<<<< HEAD

                # Fill the structure.
                for i in range(cdp.sim_number):
                    spherical_to_cartesian([1.0, getattr(cdp, 'axis_theta_sim')[i], getattr(cdp, 'axis_phi_sim')[i]], axis_sim[i])

=======

                # Fill the structure.
                for i in range(cdp.sim_number):
                    spherical_to_cartesian([1.0, getattr(cdp, 'axis_theta_sim')[i], getattr(cdp, 'axis_phi_sim')[i]], axis_sim[i])

>>>>>>> 268eee01
                # Inversion.
                axis_sim_pos = axis_sim
                axis_sim_neg = transpose(dot(inv_mat, transpose(axis_sim_pos)))

            # Generate the axis vectors.
            print("\nGenerating the axis vectors.")
            res_num = geometric.generate_vector_residues(mol=mol, vector=axis_pos, atom_name='z-ax', res_name_vect='AXE', sim_vectors=axis_sim_pos, res_num=2, origin=cdp.pivot, scale=size)

            # The negative.
            if neg_cone:
                res_num = geometric.generate_vector_residues(mol=mol_neg, vector=axis_neg, atom_name='z-ax', res_name_vect='AXE', sim_vectors=axis_sim_neg, res_num=2, origin=cdp.pivot, scale=size)

        # The full axis system.
        else:
            # Print out.
            print("\nGenerating the full axis system.")

            # The axis system.
            axes = zeros((3, 3), float64)
            euler_to_R_zyz(cdp.eigen_alpha, cdp.eigen_beta, cdp.eigen_gamma, axes)
            print(("Axis system:\n%s" % axes))

            # Rotations and inversions.
            axes_pos = axes
            axes_neg = dot(inv_mat, axes)

            # Simulations
            axes_sim_pos = None
            axes_sim_neg = None
            if sim:
                # Init.
                axes_sim_pos = zeros((cdp.sim_number, 3, 3), float64)
                axes_sim_neg = zeros((cdp.sim_number, 3, 3), float64)

                # Fill the structure.
                for i in range(cdp.sim_number):
                    # The positive system.
                    euler_to_R_zyz(cdp.eigen_alpha_sim[i], cdp.eigen_beta_sim[i], cdp.eigen_gamma_sim[i], axes_sim_pos[i])

                    # The negative system.
                    euler_to_R_zyz(cdp.eigen_alpha_sim[i], cdp.eigen_beta_sim[i], cdp.eigen_gamma_sim[i], axes_sim_neg[i])
                    axes_sim_neg[i] = dot(inv_mat, axes_sim_neg[i])

            # Generate the axis vectors.
            print("\nGenerating the axis vectors.")
            label = ['x', 'y', 'z']
            for j in range(len(label)):
                # The simulation data.
                axis_sim_pos = None
                axis_sim_neg = None
                if sim:
                    axis_sim_pos = axes_sim_pos[:, :, j]
                    axis_sim_neg = axes_sim_neg[:, :, j]

                # The vectors.
                res_num = geometric.generate_vector_residues(mol=mol, vector=axes_pos[:, j], atom_name='%s-ax'%label[j], res_name_vect='AXE', sim_vectors=axis_sim_pos, res_num=2, origin=cdp.pivot, scale=size)
                if neg_cone:
                    res_num = geometric.generate_vector_residues(mol=mol_neg, vector=axes_neg[:, j], atom_name='%s-ax'%label[j], res_name_vect='AXE', sim_vectors=axis_sim_neg, res_num=2, origin=cdp.pivot, scale=size)
<<<<<<< HEAD
=======

>>>>>>> 268eee01

        # The cone object.
        ##################

        # Skip models missing a cone.
        if cdp.model not in ['rotor', 'free rotor']:
            # The rotation matrix (rotation from the z-axis to the cone axis).
            if cdp.model not in ['iso cone', 'iso cone, torsionless', 'iso cone, free rotor']:
                R = axes
            else:
                R = zeros((3, 3), float64)
                two_vect_to_R(array([0, 0, 1], float64), axis, R)

            # Average position rotation.
            R_pos = R
            R_neg = dot(inv_mat, R)

            # The pseudo-ellipse cone object.
            if cdp.model in ['pseudo-ellipse', 'pseudo-ellipse, torsionless', 'pseudo-ellipse, free rotor']:
                cone = Pseudo_elliptic(cdp.cone_theta_x, cdp.cone_theta_y)

            # The isotropic cone object.
            else:
                # The angle.
                if hasattr(cdp, 'cone_theta'):
                    cone_theta = cdp.cone_theta
                elif hasattr(cdp, 'cone_s1'):
                    cone_theta = order_parameters.iso_cone_S_to_theta(cdp.cone_s1)

                # The object.
                cone = Iso_cone(cone_theta)

            # Create the positive and negative cones.
            geometric.create_cone_pdb(mol=mol, cone=cone, start_res=mol.res_num[-1]+1, apex=cdp.pivot, R=R_pos, inc=inc, distribution='regular', axis_flag=False)

            # The negative.
            if neg_cone:
                geometric.create_cone_pdb(mol=mol_neg, cone=cone, start_res=mol_neg.res_num[-1]+1, apex=cdp.pivot, R=R_neg, inc=inc, distribution='regular', axis_flag=False)


        # Create the PDB file.
        ######################

        # Print out.
        print("\nGenerating the PDB file.")

        # Write the file.
        pdb_file = open_write_file(file, dir, force=force)
        structure.write_pdb(pdb_file)
        pdb_file.close()


    def _domain_moving(self):
        """Return the spin ID string corresponding to the moving domain.

        @return:    The spin ID string defining the moving domain.
        @rtype:     str
        """

        # Check that the domain is defined.
        if not hasattr(cdp, 'domain'):
            raise RelaxError("No domains have been defined.  Please use the domain user function.")

        # Only support for 2 domains.
        if len(list(cdp.domain.keys())) > 2:
            raise RelaxError("Only two domains are supported in the frame order analysis.")

        # Reference domain not set yet, so return nothing.
        if not hasattr(cdp, 'ref_domain'):
            return None

        # Loop over the domains.
        for id in list(cdp.domain.keys()):
            # Reference domain.
            if id == cdp.ref_domain:
                continue

            # Return the ID.
            return cdp.domain[id]


    def _domain_to_pdb(self, domain=None, pdb=None):
        """Match domains to PDB files.

        @keyword domain:    The domain to associate the PDB file to.
        @type domain:       str
        @keyword pdb:       The PDB file to associate the domain to.
        @type pdb:          str
        """

        # Check that the domain exists.
        exists = False
        for i in range(len(cdp.align_tensors)):
            if hasattr(cdp.align_tensors[i], 'domain') and domain == cdp.align_tensors[i].domain:
                exists = True
        if not exists:
            raise RelaxError("The domain '%s' cannot be found" % domain)

        # Init if needed.
        if not hasattr(cdp, 'domain_to_pdb'):
            cdp.domain_to_pdb = []

        # Strip the file ending if given.
        if search('.pdb$', pdb):
            pdb = pdb[:-4]

        # Add the data.
        cdp.domain_to_pdb.append([domain, pdb])


    def _grid_row(self, incs, lower, upper, dist_type=None, end_point=True):
        """Set up a row of the grid search for a given parameter.

        @param incs:        The number of increments.
        @type incs:         int
        @param lower:       The lower bounds.
        @type lower:        float
        @param upper:       The upper bounds.
        @type upper:        float
        @keyword dist_type: The spacing or distribution type between grid nodes.  If None, then a linear grid row is returned.  If 'acos', then an inverse cos distribution of points is returned (e.g. for uniform sampling in angular space).
        @type dist_type:    None or str
        @keyword end_point: A flag which if False will cause the end point to be removed.
        @type end_point:    bool
        @return:            The row of the grid.
        @rtype:             list of float
        """

        # Init.
        row = []

        # Linear grid.
        if dist_type == None:
            # Loop over the increments.
            for i in range(incs):
                # The row.
                row.append(lower + i * (upper - lower) / (incs - 1.0))

        # Inverse cos distribution.
        elif dist_type == 'acos':
            # Generate the increment values of v from cos(upper) to cos(lower).
            v = zeros(incs, float64)
            val = (cos(lower) - cos(upper)) / (incs - 1.0)
            for i in range(incs):
                v[-i-1] = cos(upper) + float(i) * val

            # Generate the distribution.
            row = arccos(v)

        # Remove the last point.
        if not end_point:
            row = row[:-1]

        # Return the row (as a list).
        return list(row)


    def _minimise_setup_atomic_pos(self, sim_index=None):
        """Set up the atomic position data structures for optimisation using PCSs and PREs as base data sets.

        @keyword sim_index: The index of the simulation to optimise.  This should be None if normal optimisation is desired.
        @type sim_index:    None or int
        @return:            The atomic positions (the first index is the spins, the second is the structures, and the third is the atomic coordinates) and the paramagnetic centre.
        @rtype:             numpy rank-3 array, numpy rank-1 array.
        """

        # Initialise.
        atomic_pos = []

        # Store the atomic positions.
        for spin, spin_id in spin_loop(selection=self._domain_moving(), return_id=True):
            # Skip deselected spins.
            if not spin.select:
                continue

            # Only use spins with alignment/paramagnetic data.
            if not hasattr(spin, 'pcs') and not hasattr(spin, 'pre'):
                continue

            # A single atomic position.
            if spin.pos.shape == (3,):
                atomic_pos.append(spin.pos)

            # A single model (rank-2 array of a single position).
            elif spin.pos.shape == (1, 3):
                atomic_pos.append(spin.pos[0])

            # Average multiple atomic positions.
            else:
                # First throw a warning to tell the user what is happening.
                warn(RelaxWarning("Averaging the %s atomic positions for the PCS for the spin '%s'." % (len(spin.pos), spin_id)))

                # The average position.
                ave_pos = zeros(3, float64)
                for i in range(len(spin.pos)):
                    ave_pos += spin.pos[i]
                ave_pos = ave_pos / len(spin.pos)

                # Store.
                atomic_pos.append(ave_pos)

        # Convert to numpy objects.
        atomic_pos = array(atomic_pos, float64)

        # The paramagnetic centre.
        if not hasattr(cdp, 'paramagnetic_centre'):
            paramag_centre = zeros(3, float64)
        else:
            paramag_centre = array(cdp.paramagnetic_centre)

        # Return the data structures.
        return atomic_pos, paramag_centre


    def _minimise_setup_pcs(self, sim_index=None):
        """Set up the data structures for optimisation using PCSs as base data sets.

        @keyword sim_index: The index of the simulation to optimise.  This should be None if normal optimisation is desired.
        @type sim_index:    None or int
        @return:            The assembled data structures for using PCSs as the base data for optimisation.  These include:
                                - the PCS values.
                                - the unit vectors connecting the paramagnetic centre (the electron spin) to
                                - the PCS weight.
                                - the nuclear spin.
                                - the pseudocontact shift constants.
        @rtype:             tuple of (numpy rank-2 array, numpy rank-2 array, numpy rank-2 array, numpy rank-1 array, numpy rank-1 array)
        """

        # Data setup tests.
        if not hasattr(cdp, 'paramagnetic_centre'):
            raise RelaxError("The paramagnetic centre has not yet been specified.")
        if not hasattr(cdp, 'temperature'):
            raise RelaxError("The experimental temperatures have not been set.")
        if not hasattr(cdp, 'frq'):
            raise RelaxError("The spectrometer frequencies of the experiments have not been set.")

        # Initialise.
        pcs = []
        pcs_err = []
        pcs_weight = []
        temp = []
        frq = []

        # The PCS data.
        for i in range(len(cdp.align_ids)):
            # Alias the ID.
            align_id = cdp.align_ids[i]

            # Skip non-optimised data.
            if not self._opt_uses_align_data(align_id):
                continue

            # Append empty arrays to the PCS structures.
            pcs.append([])
            pcs_err.append([])
            pcs_weight.append([])

            # Get the temperature for the PCS constant.
            if align_id in cdp.temperature:
                temp.append(cdp.temperature[align_id])

            # The temperature must be given!
            else:
                raise RelaxError("The experimental temperature for the alignment ID '%s' has not been set." % align_id)

            # Get the spectrometer frequency in Tesla units for the PCS constant.
            if align_id in cdp.frq:
                frq.append(cdp.frq[align_id] * 2.0 * pi / g1H)

            # The frequency must be given!
            else:
                raise RelaxError("The spectrometer frequency for the alignment ID '%s' has not been set." % align_id)

            # Spin loop over the domain.
            j = 0
            for spin in spin_loop(selection=self._domain_moving()):
                # Skip deselected spins.
                if not spin.select:
                    continue

                # Skip spins without PCS data.
                if not hasattr(spin, 'pcs'):
                    continue

                # Append the PCSs to the list.
                if align_id in spin.pcs.keys():
                    if sim_index != None:
                        pcs[-1].append(spin.pcs_sim[align_id][sim_index])
                    else:
                        pcs[-1].append(spin.pcs[align_id])
                else:
                    pcs[-1].append(None)

                # Append the PCS errors.
                if hasattr(spin, 'pcs_err') and align_id in spin.pcs_err.keys():
                    pcs_err[-1].append(spin.pcs_err[align_id])
                else:
                    pcs_err[-1].append(None)

                # Append the weight.
                if hasattr(spin, 'pcs_weight') and align_id in spin.pcs_weight.keys():
                    pcs_weight[-1].append(spin.pcs_weight[align_id])
                else:
                    pcs_weight[-1].append(1.0)

                # Spin index.
                j = j + 1

        # Convert to numpy objects.
        pcs = array(pcs, float64)
        pcs_err = array(pcs_err, float64)
        pcs_weight = array(pcs_weight, float64)

        # Convert the PCS from ppm to no units.
        pcs = pcs * 1e-6
        pcs_err = pcs_err * 1e-6

        # Return the data structures.
        return pcs, pcs_err, pcs_weight, temp, frq


    def _minimise_setup_rdcs(self, sim_index=None):
        """Set up the data structures for optimisation using RDCs as base data sets.

        @keyword sim_index: The index of the simulation to optimise.  This should be None if normal optimisation is desired.
        @type sim_index:    None or int
        @return:            The assembled data structures for using RDCs as the base data for optimisation.  These include:
                                - rdc, the RDC values.
                                - rdc_err, the RDC errors.
                                - rdc_weight, the RDC weights.
                                - vectors, the interatomic vectors.
                                - rdc_const, the dipolar constants.
                                - absolute, the absolute value flags (as 1's and 0's).
        @rtype:             tuple of (numpy rank-2 array, numpy rank-2 array, numpy rank-2 array, numpy rank-3 array, numpy rank-2 array, numpy rank-2 array)
        """

        # Initialise.
        rdc = []
        rdc_err = []
        rdc_weight = []
        unit_vect = []
        rdc_const = []
        absolute = []

        # The unit vectors and RDC constants.
        for interatom in interatomic_loop(selection1=self._domain_moving()):
            # Get the spins.
            spin1 = return_spin(interatom.spin_id1)
            spin2 = return_spin(interatom.spin_id2)

            # RDC checks.
            if not self._check_rdcs(interatom, spin1, spin2):
                continue

            # A single unit vector.
            if interatom.vector.shape == (3,):
                unit_vect.append(interatom.vector)

            # Average multiple unit vectors.
            else:
                # First throw a warning to tell the user what is happening.
                warn(RelaxWarning("Averaging the %s unit vectors for the RDC for the spin pair '%s' and '%s'." % (len(interatom.vector), interatom.spin_id1, interatom.spin_id2)))

                # The average position.
                ave_vector = zeros(3, float64)
                for i in range(len(interatom.vector)):
                    ave_vector += interatom.vector[i]

                # Store.
                unit_vect.append(ave_vector)

            # Normalise (to be sure).
            unit_vect[-1] = unit_vect[-1] / norm(unit_vect[-1])

            # Gyromagnetic ratios.
            g1 = return_gyromagnetic_ratio(spin1.isotope)
            g2 = return_gyromagnetic_ratio(spin2.isotope)

            # Calculate the RDC dipolar constant (in Hertz, and the 3 comes from the alignment tensor), and append it to the list.
            rdc_const.append(3.0/(2.0*pi) * dipolar_constant(g1, g2, interatom.r))

        # Fix the unit vector data structure.
        num = None
        for rdc_index in range(len(unit_vect)):
            # Number of vectors.
            if num == None:
                if unit_vect[rdc_index] != None:
                    num = len(unit_vect[rdc_index])
                continue

            # Check.
            if unit_vect[rdc_index] != None and len(unit_vect[rdc_index]) != num:
                raise RelaxError("The number of interatomic vectors for all no match:\n%s" % unit_vect)

        # Missing unit vectors.
        if num == None:
            raise RelaxError("No interatomic vectors could be found.")

        # Update None entries.
        for i in range(len(unit_vect)):
            if unit_vect[i] == None:
                unit_vect[i] = [[None, None, None]]*num

        # The RDC data.
        for i in range(len(cdp.align_ids)):
            # Alias the ID.
            align_id = cdp.align_ids[i]

            # Skip non-optimised data.
            if not self._opt_uses_align_data(align_id):
                continue

            # Append empty arrays to the RDC structures.
            rdc.append([])
            rdc_err.append([])
            rdc_weight.append([])
            absolute.append([])

            # Interatom loop over the domain.
            for interatom in interatomic_loop(self._domain_moving()):
                # Get the spins.
                spin1 = return_spin(interatom.spin_id1)
                spin2 = return_spin(interatom.spin_id2)

                # Skip deselected spins.
                if not spin1.select or not spin2.select:
                    continue

                # Only use interatomic data containers with RDC and vector data.
                if not hasattr(interatom, 'rdc') or not hasattr(interatom, 'vector'):
                    continue

                # Defaults of None.
                value = None
                error = None

                # Pseudo-atom set up.
                if (hasattr(spin1, 'members') or hasattr(spin2, 'members')) and align_id in interatom.rdc.keys():
                    raise RelaxError("Psuedo-atoms are currently not supported for the frame order analysis.")

                # Normal set up.
                elif align_id in interatom.rdc.keys():
                    # The RDC.
                    if sim_index != None:
                        value = interatom.rdc_sim[align_id][sim_index]
                    else:
                        value = interatom.rdc[align_id]

                    # The error.
                    if hasattr(interatom, 'rdc_err') and align_id in interatom.rdc_err.keys():
                        error = interatom.rdc_err[align_id]

                # Append the RDCs to the list.
                rdc[-1].append(value)

                # Append the RDC errors.
                rdc_err[-1].append(error)

                # Append the weight.
                if hasattr(interatom, 'rdc_weight') and align_id in interatom.rdc_weight.keys():
                    rdc_weight[-1].append(interatom.rdc_weight[align_id])
                else:
                    rdc_weight[-1].append(1.0)

                # Append the absolute value flag.
                if hasattr(interatom, 'absolute_rdc') and align_id in interatom.absolute_rdc.keys():
                    absolute[-1].append(interatom.absolute_rdc[align_id])
                else:
                    absolute[-1].append(False)

        # Convert to numpy objects.
        rdc = array(rdc, float64)
        rdc_err = array(rdc_err, float64)
        rdc_weight = array(rdc_weight, float64)
        unit_vect = array(unit_vect, float64)
        rdc_const = array(rdc_const, float64)
        absolute = array(absolute, float64)

        # Return the data structures.
        return rdc, rdc_err, rdc_weight, unit_vect, rdc_const, absolute


    def _minimise_setup_tensors(self, sim_index=None):
        """Set up the data structures for optimisation using alignment tensors as base data sets.

        @keyword sim_index: The simulation index.  This should be None if normal optimisation is desired.
        @type sim_index:    None or int
        @return:            The assembled data structures for using alignment tensors as the base data for optimisation.  These include:
                                - full_tensors, the full tensors as concatenated arrays.
                                - full_err, the full tensor errors as concatenated arrays.
                                - full_in_ref_frame, the flags specifying if the tensor is the full or reduced tensor in the non-moving reference domain.
        @rtype:             tuple of 3 numpy nx5D, rank-1 arrays
        """

        # Checks.
        if not hasattr(cdp, 'ref_domain'):
            raise RelaxError("The reference domain has not been set up.")
        if not hasattr(cdp.align_tensors, 'reduction'):
            raise RelaxError("The tensor reductions have not been specified.")
        for i, tensor in self._tensor_loop():
            if not hasattr(tensor, 'domain'):
                raise RelaxError("The domain that the '%s' tensor is attached to has not been set" % tensor.name)

        # Initialise.
        n = len(cdp.align_tensors.reduction)
        full_tensors = zeros(n*5, float64)
        full_err = ones(n*5, float64) * 1e-5
        full_in_ref_frame = zeros(n, float64)

        # Loop over the full tensors.
        for i, tensor in self._tensor_loop(red=False):
            # The full tensor.
            full_tensors[5*i + 0] = tensor.Axx
            full_tensors[5*i + 1] = tensor.Ayy
            full_tensors[5*i + 2] = tensor.Axy
            full_tensors[5*i + 3] = tensor.Axz
            full_tensors[5*i + 4] = tensor.Ayz

            # The full tensor corresponds to the frame of reference.
            if cdp.ref_domain == tensor.domain:
                full_in_ref_frame[i] = 1

            # The full tensor errors.
            if hasattr(tensor, 'Axx_err'):
                full_err[5*i + 0] = tensor.Axx_err
                full_err[5*i + 1] = tensor.Ayy_err
                full_err[5*i + 2] = tensor.Axy_err
                full_err[5*i + 3] = tensor.Axz_err
                full_err[5*i + 4] = tensor.Ayz_err

        # Return the data structures.
        return full_tensors, full_err, full_in_ref_frame


    def _num_int_pts(self, num=200000):
        """Set the number of integration points to use in the quasi-random Sobol' sequence.

        @keyword num:   The number of integration points.
        @type num:      int
        """

        # Test if the current data pipe exists.
        pipes.test()

        # Store the value.
        cdp.num_int_pts = num


    def _opt_uses_align_data(self, align_id=None):
        """Determine if the PCS or RDC data for the given alignment ID is needed for optimisation.

        @keyword align_id:  The optional alignment ID string.
        @type align_id:     str
        @return:            True if alignment data is to be used for optimisation, False otherwise.
        @rtype:             bool
        """

        # No alignment IDs.
        if not hasattr(cdp, 'align_ids'):
            return False

        # Convert the align IDs to an array, or take all IDs.
        if align_id:
            align_ids = [align_id]
        else:
            align_ids = cdp.align_ids

        # Check the PCS and RDC.
        for align_id in align_ids:
            if self._opt_uses_pcs(align_id) or self._opt_uses_rdc(align_id):
                return True

        # No alignment data is used for optimisation.
        return False


    def _opt_uses_pcs(self, align_id):
        """Determine if the PCS data for the given alignment ID is needed for optimisation.

        @param align_id:    The alignment ID string.
        @type align_id:     str
        @return:            True if the PCS data is to be used for optimisation, False otherwise.
        @rtype:             bool
        """

        # No alignment IDs.
        if not hasattr(cdp, 'pcs_ids'):
            return False

        # No PCS data for the alignment.
        if align_id not in cdp.pcs_ids:
            return False
<<<<<<< HEAD

        # The PCS data is to be used for optimisation.
        return True


    def _opt_uses_rdc(self, align_id):
        """Determine if the RDC data for the given alignment ID is needed for optimisation.

        @param align_id:    The alignment ID string.
        @type align_id:     str
        @return:            True if the RDC data is to be used for optimisation, False otherwise.
        @rtype:             bool
        """

        # No alignment IDs.
        if not hasattr(cdp, 'rdc_ids'):
            return False

        # No RDC data for the alignment.
        if align_id not in cdp.rdc_ids:
            return False

        # The RDC data is to be used for optimisation.
        return True


    def _param_num(self):
        """Determine the number of parameters in the model.

=======

        # The PCS data is to be used for optimisation.
        return True


    def _opt_uses_rdc(self, align_id):
        """Determine if the RDC data for the given alignment ID is needed for optimisation.

        @param align_id:    The alignment ID string.
        @type align_id:     str
        @return:            True if the RDC data is to be used for optimisation, False otherwise.
        @rtype:             bool
        """

        # No alignment IDs.
        if not hasattr(cdp, 'rdc_ids'):
            return False

        # No RDC data for the alignment.
        if align_id not in cdp.rdc_ids:
            return False

        # The RDC data is to be used for optimisation.
        return True


    def _param_num(self):
        """Determine the number of parameters in the model.

>>>>>>> 268eee01
        @return:    The number of model parameters.
        @rtype:     int
        """

        # Init.
        num = 0

        # Update the model if needed.
        self._update_model()

        # Determine the data type.
        data_types = self._base_data_types()

        # Average domain position translation.
        if not self._translation_fixed():
            num += 3

        # The pivot point.
        if not self._pivot_fixed():
            num += 3

        # Average domain position parameters.
        if cdp.model in ['free rotor', 'iso cone, free rotor']:
            num += 2
        else:
            num += 3

        # Frame order eigenframe - the full frame.
        if cdp.model in ['pseudo-ellipse', 'pseudo-ellipse, torsionless', 'pseudo-ellipse, free rotor']:
            num += 3

        # Frame order eigenframe - the isotropic cone axis.
        elif cdp.model in ['iso cone', 'free rotor', 'iso cone, torsionless', 'iso cone, free rotor', 'rotor']:
            num += 2

        # Cone parameters - pseudo-elliptic cone parameters.
        if cdp.model in ['pseudo-ellipse', 'pseudo-ellipse, torsionless', 'pseudo-ellipse, free rotor']:
            num += 2

        # Cone parameters - single isotropic angle or order parameter.
        elif cdp.model in ['iso cone', 'iso cone, torsionless', 'iso cone, free rotor']:
            num += 1

        # Cone parameters - torsion angle.
        if cdp.model in ['rotor', 'line', 'iso cone', 'pseudo-ellipse']:
            num += 1

        # Return the number.
        return num


    def _pivot(self, pivot=None, fix=None):
        """Set the pivot point for the 2 body motion.

        @keyword pivot: The pivot point of the two bodies (domains, etc.) in the structural coordinate system.
        @type pivot:    list of num
        @keyword fix:   A flag specifying if the pivot point should be fixed during optimisation.
        @type fix:      bool
        """

        # Test if the current data pipe exists.
        pipes.test()

        # Set the pivot point and fixed flag.
        cdp.pivot = pivot
        cdp.pivot_fixed = fix

        # Convert to floats.
        for i in range(3):
            cdp.pivot[i] = float(cdp.pivot[i])


    def _pivot_fixed(self):
        """Determine if the pivot is fixed or not.

        @return:    The answer to the question.
        @rtype:     bool
        """

        # A pivot point is not supported by the model.
        if cdp.model in ['rigid']:
            return True

        # The PCS is loaded.
        if 'pcs' in self._base_data_types():
            # The fixed flag is not set.
            if hasattr(cdp, 'pivot_fixed') and not cdp.pivot_fixed:
                return False

        # The point is fixed.
        return True


    def _quad_int(self, flag=False):
        """Turn the high precision Scipy quadratic numerical integration on or off.

        @keyword flag:  The flag which if True will perform high precision numerical integration via the scipy.integrate quad(), dblquad() and tplquad() integration methods rather than the rough quasi-random numerical integration.
        @type flag:     bool
        """

        # Test if the current data pipe exists.
        pipes.test()

        # Store the flag.
        cdp.quad_int = flag


    def _ref_domain(self, ref=None):
        """Set the reference domain for the frame order, multi-domain models.

        @param ref: The reference domain.
        @type ref:  str
        """

        # Test if the current data pipe exists.
        pipes.test()

        # Check that the domain is defined.
        if not hasattr(cdp, 'domain') or ref not in list(cdp.domain.keys()):
            raise RelaxError("The domain '%s' has not been defined.  Please use the domain user function." % ref)

        # Test if the reference domain exists.
        exists = False
        for tensor_cont in cdp.align_tensors:
            if hasattr(tensor_cont, 'domain') and tensor_cont.domain == ref:
                exists = True
        if not exists:
            raise RelaxError("The reference domain cannot be found within any of the loaded tensors.")

        # Set the reference domain.
        cdp.ref_domain = ref

        # Update the model.
        if hasattr(cdp, 'model'):
            self._update_model()


    def _select_model(self, model=None):
        """Select the Frame Order model.

        @param model:   The Frame Order model.  This can be one of 'pseudo-ellipse', 'pseudo-ellipse, torsionless', 'pseudo-ellipse, free rotor', 'iso cone', 'iso cone, torsionless', 'iso cone, free rotor', 'line', 'line, torsionless', 'line, free rotor', 'rotor', 'rigid', 'free rotor'.
        @type model:    str
        """

        # Test if the current data pipe exists.
        pipes.test()

        # Test if the model name exists.
        if not model in ['pseudo-ellipse', 'pseudo-ellipse, torsionless', 'pseudo-ellipse, free rotor', 'iso cone', 'iso cone, torsionless', 'iso cone, free rotor', 'line', 'line, torsionless', 'line, free rotor', 'rotor', 'rigid', 'free rotor']:
            raise RelaxError("The model name " + repr(model) + " is invalid.")

        # Set the model
        cdp.model = model

        # Initialise the list of model parameters.
        cdp.params = []

        # Set the integration method if needed.
        if not hasattr(cdp, 'quad_int'):
            # Scipy quadratic numerical integration.
            if cdp.model in []:
                cdp.quad_int = True

            # Quasi-random numerical integration.
            else:
                cdp.quad_int = False

        # Update the model.
        self._update_model()


    def _store_bc_data(self, target_fn):
        """Store the back-calculated data.

        @param target_fn:   The frame-order target function class.
        @type target_fn:    class instance
        """

        # Loop over the reduced tensors.
        for i, tensor in self._tensor_loop(red=True):
            # Store the values.
            tensor.set(param='Axx', value=target_fn.A_5D_bc[5*i + 0])
            tensor.set(param='Ayy', value=target_fn.A_5D_bc[5*i + 1])
            tensor.set(param='Axy', value=target_fn.A_5D_bc[5*i + 2])
            tensor.set(param='Axz', value=target_fn.A_5D_bc[5*i + 3])
            tensor.set(param='Ayz', value=target_fn.A_5D_bc[5*i + 4])

        # The RDC data.
        for i in range(len(cdp.align_ids)):
            # The alignment ID.
            align_id = cdp.align_ids[i]

            # Data flags
            rdc_flag = False
            if hasattr(cdp, 'rdc_ids') and align_id in cdp.rdc_ids:
                rdc_flag = True
            pcs_flag = False
            if hasattr(cdp, 'pcs_ids') and align_id in cdp.pcs_ids:
                pcs_flag = True

            # Spin loop over the domain.
            pcs_index = 0
            for spin in spin_loop(self._domain_moving()):
                # Skip deselected spins.
                if not spin.select:
                    continue

                # Spins with PCS data.
                if pcs_flag and hasattr(spin, 'pcs'):
                    # Initialise the data structure.
                    if not hasattr(spin, 'pcs_bc'):
                        spin.pcs_bc = {}

                    # Store the back-calculated value (in ppm).
                    spin.pcs_bc[align_id] = target_fn.pcs_theta[i, pcs_index] * 1e6

                    # Increment the index.
                    pcs_index += 1

            # Interatomic data container loop.
            rdc_index = 0
            for interatom in interatomic_loop(self._domain_moving()):
                # Get the spins.
                spin1 = return_spin(interatom.spin_id1)
                spin2 = return_spin(interatom.spin_id2)

                # RDC checks.
                if not self._check_rdcs(interatom, spin1, spin2):
                    continue

                # Initialise the data structure.
                if not hasattr(interatom, 'rdc_bc'):
                    interatom.rdc_bc = {}

                # Store the back-calculated value.
                interatom.rdc_bc[align_id] = target_fn.rdc_theta[i, rdc_index]

                # Increment the index.
                rdc_index += 1


    def _target_fn_setup(self, sim_index=None, scaling=True):
        """Initialise the target function for optimisation or direct calculation.

        @param sim_index:       The index of the simulation to optimise.  This should be None if normal optimisation is desired.
        @type sim_index:        None or int
        @param scaling:         If True, diagonal scaling is enabled during optimisation to allow the problem to be better conditioned.
        @type scaling:          bool
        """

        # Check for the average domain displacement information.
        if not hasattr(cdp, 'ave_pos_pivot') or not hasattr(cdp, 'ave_pos_translation'):
            raise RelaxError("The mechanics of the displacement to the average domain position have not been set up.")

        # Assemble the parameter vector.
        param_vector = self._assemble_param_vector(sim_index=sim_index)

        # Determine if alignment tensors or RDCs are to be used.
        data_types = self._base_data_types()

        # Diagonal scaling.
        scaling_matrix = None
        if len(param_vector):
            scaling_matrix = self._assemble_scaling_matrix(data_types=data_types, scaling=scaling)
            param_vector = dot(inv(scaling_matrix), param_vector)

        # Get the data structures for optimisation using the tensors as base data sets.
        full_tensors, full_tensor_err, full_in_ref_frame = self._minimise_setup_tensors(sim_index)

        # Get the data structures for optimisation using PCSs as base data sets.
        pcs, pcs_err, pcs_weight, temp, frq = None, None, None, None, None
        if 'pcs' in data_types:
            pcs, pcs_err, pcs_weight, temp, frq = self._minimise_setup_pcs(sim_index=sim_index)

        # Get the data structures for optimisation using RDCs as base data sets.
        rdcs, rdc_err, rdc_weight, rdc_vect, rdc_const, absolute_rdc = None, None, None, None, None, None
        if 'rdc' in data_types:
            rdcs, rdc_err, rdc_weight, rdc_vect, rdc_const, absolute_rdc = self._minimise_setup_rdcs(sim_index=sim_index)

        # Data checks.
        if pcs != None and not len(pcs):
            raise RelaxNoPCSError
        if rdcs != None and not len(rdcs):
            raise RelaxNoRDCError

        # Get the atomic_positions.
        atomic_pos, paramag_centre = None, None
        if 'pcs' in data_types or 'pre' in data_types:
            atomic_pos, paramag_centre = self._minimise_setup_atomic_pos(sim_index=sim_index)

        # Average domain translation.
        translation_opt = False
        if not self._translation_fixed():
            translation_opt = True

        # The fixed pivot point.
        pivot = None
        if hasattr(cdp, 'pivot'):
            pivot = cdp.pivot

        # Pivot optimisation.
        pivot_opt = True
        if self._pivot_fixed():
            pivot_opt = False

        # The number of integration points.
        if not hasattr(cdp, 'num_int_pts'):
            cdp.num_int_pts = 200000

        # The centre of mass of the moving domain - to use as the centroid for the average domain position rotation.
        if cdp.ave_pos_pivot == 'com':
            com = centre_of_mass(atom_id=self._domain_moving(), verbosity=0)
            ave_pos_piv_sync = False

        # The centre of mass of the moving domain - to use as the centroid for the average domain position rotation.
        if cdp.ave_pos_pivot == 'motional':
            com = pivot
            ave_pos_piv_sync = True

        # Print outs.
        if sim_index == None:
            if cdp.model != 'rigid':
                if cdp.quad_int:
                    sys.stdout.write("Numerical integration via Scipy quadratic integration.\n")
                else:
                    sys.stdout.write("Numerical integration via the quasi-random Sobol' sequence.\n")
                    sys.stdout.write("Number of integration points: %s\n" % cdp.num_int_pts)
            base_data = []
            if rdcs != None and len(rdcs):
                base_data.append("RDCs")
            if pcs != None and len(pcs):
                base_data.append("PCSs")
            sys.stdout.write("Base data: %s\n" % repr(base_data))

        # Set up the optimisation function.
        target = frame_order.Frame_order(model=cdp.model, init_params=param_vector, full_tensors=full_tensors, full_in_ref_frame=full_in_ref_frame, rdcs=rdcs, rdc_errors=rdc_err, rdc_weights=rdc_weight, rdc_vect=rdc_vect, dip_const=rdc_const, pcs=pcs, pcs_errors=pcs_err, pcs_weights=pcs_weight, atomic_pos=atomic_pos, temp=temp, frq=frq, paramag_centre=paramag_centre, scaling_matrix=scaling_matrix, ave_pos_pivot=com, ave_pos_piv_sync=ave_pos_piv_sync, translation_opt=translation_opt, pivot=pivot, pivot_opt=pivot_opt, num_int_pts=cdp.num_int_pts, quad_int=cdp.quad_int)

        # Return the data.
        return target, param_vector, data_types, scaling_matrix


    def _tensor_loop(self, red=False):
        """Generator method for looping over the full or reduced tensors.

        @keyword red:   A flag which if True causes the reduced tensors to be returned, and if False
                        the full tensors are returned.
        @type red:      bool
        @return:        The tensor index and the tensor.
        @rtype:         (int, AlignTensorData instance)
        """

        # Number of tensor pairs.
        n = len(cdp.align_tensors.reduction)

        # Alias.
        data = cdp.align_tensors
        list = data.reduction

        # Full or reduced index.
        if red:
            index = 1
        else:
            index = 0

        # Loop over the reduction list.
        for i in range(n):
            yield i, data[list[i][index]]


    def _translation_fixed(self):
        """Is the translation of the average domain position fixed?

        @return:    The answer to the question.
        @rtype:     bool
        """

        # PCS data must be present.
        if 'pcs' in self._base_data_types():
            # The fixed flag is not set.
            if hasattr(cdp, 'ave_pos_translation') and cdp.ave_pos_translation:
                return False

        # Default to being fixed.
        return True


    def _update_model(self):
        """Update the model parameters as necessary."""

        # Re-initialise the list of model parameters.
        cdp.params = []

        # The pivot parameters.
        if not self._pivot_fixed():
            cdp.params.append('pivot_x')
            cdp.params.append('pivot_y')
            cdp.params.append('pivot_z')

        # The average domain position translation parameters.
        if not self._translation_fixed():
            cdp.params.append('ave_pos_x')
            cdp.params.append('ave_pos_y')
            cdp.params.append('ave_pos_z')

        # The tensor rotation, or average domain position.
        if cdp.model not in ['free rotor', 'iso cone, free rotor']:
            cdp.params.append('ave_pos_alpha')
        cdp.params.append('ave_pos_beta')
        cdp.params.append('ave_pos_gamma')

        # Frame order eigenframe - the full frame.
        if cdp.model in ['pseudo-ellipse', 'pseudo-ellipse, torsionless', 'pseudo-ellipse, free rotor']:
            cdp.params.append('eigen_alpha')
            cdp.params.append('eigen_beta')
            cdp.params.append('eigen_gamma')

        # Frame order eigenframe - the isotropic cone axis.
        elif cdp.model in ['iso cone', 'free rotor', 'iso cone, torsionless', 'iso cone, free rotor', 'rotor']:
            cdp.params.append('axis_theta')
            cdp.params.append('axis_phi')

        # Cone parameters - pseudo-elliptic cone parameters.
        if cdp.model in ['pseudo-ellipse', 'pseudo-ellipse, torsionless', 'pseudo-ellipse, free rotor']:
            cdp.params.append('cone_theta_x')
            cdp.params.append('cone_theta_y')

        # Cone parameters - single isotropic angle or order parameter.
        elif cdp.model in ['iso cone', 'iso cone, torsionless']:
            cdp.params.append('cone_theta')
        elif cdp.model in ['iso cone, free rotor']:
            cdp.params.append('cone_s1')

        # Cone parameters - torsion angle.
        if cdp.model in ['rotor', 'line', 'iso cone', 'pseudo-ellipse']:
            cdp.params.append('cone_sigma_max')

        # Initialise the parameters in the current data pipe.
        for param in cdp.params:
            if not param in ['pivot_x', 'pivot_y', 'pivot_z'] and not hasattr(cdp, param):
                setattr(cdp, param, 0.0)


    def _unpack_opt_results(self, results, scaling=False, scaling_matrix=None, sim_index=None):
        """Unpack and store the Frame Order optimisation results.

        @param results:             The results tuple returned by the minfx generic_minimise() function.
        @type results:              tuple
        @keyword scaling:           If True, diagonal scaling is enabled during optimisation to allow the problem to be better conditioned.
        @type scaling:              bool
        @keyword scaling_matrix:    The scaling matrix.
        @type scaling_matrix:       numpy rank-2 array
        @keyword sim_index:         The index of the simulation to optimise.  This should be None for normal optimisation.
        @type sim_index:            None or int
         """

        # Disassemble the results.
        if len(results) == 4:    # Grid search.
            param_vector, func, iter_count, warning = results
            f_count = iter_count
            g_count = 0.0
            h_count = 0.0
        else:
            param_vector, func, iter_count, f_count, g_count, h_count, warning = results

        # Catch infinite chi-squared values.
        if isInf(func):
            raise RelaxInfError('chi-squared')

        # Catch chi-squared values of NaN.
        if isNaN(func):
            raise RelaxNaNError('chi-squared')

        # Scaling.
        if scaling:
            param_vector = dot(scaling_matrix, param_vector)

        # Pivot point.
        if not self._pivot_fixed():
            # Store the pivot.
            cdp.pivot = param_vector[:3]

            # Then remove it from the params.
            param_vector = param_vector[3:]

        # Average domain position translation.
        ave_pos_x, ave_pos_y, ave_pos_z = None, None, None
        if not self._translation_fixed():
            ave_pos_x = param_vector[0]
            ave_pos_y = param_vector[1]
            ave_pos_z = param_vector[2]

            # Remove the parameters from the array.
            param_vector = param_vector[3:]

        # Unpack the parameters.
        ave_pos_alpha, ave_pos_beta, ave_pos_gamma = None, None, None
        eigen_alpha, eigen_beta, eigen_gamma = None, None, None
        axis_theta, axis_phi = None, None
        cone_theta_x, cone_theta_y = None, None
        cone_theta = None
        cone_s1 = None
        cone_sigma_max = None
        if cdp.model == 'pseudo-ellipse':
            ave_pos_alpha, ave_pos_beta, ave_pos_gamma, eigen_alpha, eigen_beta, eigen_gamma, cone_theta_x, cone_theta_y, cone_sigma_max = param_vector
        elif cdp.model in ['pseudo-ellipse, torsionless', 'pseudo-ellipse, free rotor']:
            ave_pos_alpha, ave_pos_beta, ave_pos_gamma, eigen_alpha, eigen_beta, eigen_gamma, cone_theta_x, cone_theta_y = param_vector
        elif cdp.model == 'iso cone':
            ave_pos_alpha, ave_pos_beta, ave_pos_gamma, axis_theta, axis_phi, cone_theta, cone_sigma_max = param_vector
        elif cdp.model in ['iso cone, torsionless']:
            ave_pos_alpha, ave_pos_beta, ave_pos_gamma, axis_theta, axis_phi, cone_theta = param_vector
        elif cdp.model in ['iso cone, free rotor']:
            ave_pos_beta, ave_pos_gamma, axis_theta, axis_phi, cone_s1 = param_vector
            ave_pos_alpha = None
        elif cdp.model == 'line':
            ave_pos_alpha, ave_pos_beta, ave_pos_gamma, eigen_alpha, eigen_beta, eigen_gamma, cone_theta_x, cone_sigma_max = param_vector
        elif cdp.model in ['line, torsionless', 'line, free rotor']:
            ave_pos_alpha, ave_pos_beta, ave_pos_gamma, eigen_alpha, eigen_beta, eigen_gamma, cone_theta_x, cone_sigma_max = param_vector
        elif cdp.model in ['rotor']:
            ave_pos_alpha, ave_pos_beta, ave_pos_gamma, axis_theta, axis_phi, cone_sigma_max = param_vector
        elif cdp.model in ['free rotor']:
            ave_pos_beta, ave_pos_gamma, axis_theta, axis_phi = param_vector
            ave_pos_alpha = None
        elif cdp.model == 'rigid':
            ave_pos_alpha, ave_pos_beta, ave_pos_gamma = param_vector

        # Monte Carlo simulation data structures.
        if sim_index != None:
            # Average position parameters.
            if ave_pos_x != None:
                cdp.ave_pos_x_sim[sim_index] = ave_pos_x
            if ave_pos_y != None:
                cdp.ave_pos_y_sim[sim_index] = ave_pos_y
            if ave_pos_z != None:
                cdp.ave_pos_z_sim[sim_index] = ave_pos_z
            if ave_pos_alpha != None:
                cdp.ave_pos_alpha_sim[sim_index] = wrap_angles(ave_pos_alpha, cdp.ave_pos_alpha-pi, cdp.ave_pos_alpha+pi)
            if ave_pos_beta != None:
                cdp.ave_pos_beta_sim[sim_index] = wrap_angles(ave_pos_beta, cdp.ave_pos_beta-pi, cdp.ave_pos_beta+pi)
            if ave_pos_gamma != None:
                cdp.ave_pos_gamma_sim[sim_index] = wrap_angles(ave_pos_gamma, cdp.ave_pos_gamma-pi, cdp.ave_pos_gamma+pi)

            # Eigenframe parameters.
            if eigen_alpha != None:
                cdp.eigen_alpha_sim[sim_index] = wrap_angles(eigen_alpha, cdp.eigen_alpha-pi, cdp.eigen_alpha+pi)
            if eigen_beta != None:
                cdp.eigen_beta_sim[sim_index] =  wrap_angles(eigen_beta, cdp.eigen_beta-pi, cdp.eigen_beta+pi)
            if eigen_gamma != None:
                cdp.eigen_gamma_sim[sim_index] = wrap_angles(eigen_gamma, cdp.eigen_gamma-pi, cdp.eigen_gamma+pi)
            if axis_theta != None:
                cdp.axis_theta_sim[sim_index] = wrap_angles(axis_theta, cdp.axis_theta-pi, cdp.axis_theta+pi)
            if axis_phi != None:
                cdp.axis_phi_sim[sim_index] = wrap_angles(axis_phi, cdp.axis_phi-pi, cdp.axis_phi+pi)

            # Cone parameters.
            if cone_theta != None:
                cdp.cone_theta_sim[sim_index] = cone_theta
            if cone_s1 != None:
                cdp.cone_s1_sim[sim_index] = cone_s1
                cdp.cone_theta_sim[sim_index] = order_parameters.iso_cone_S_to_theta(cone_s1)
            if cone_theta_x != None:
                cdp.cone_theta_x_sim[sim_index] = cone_theta_x
            if cone_theta_y != None:
                cdp.cone_theta_y_sim[sim_index] = cone_theta_y
            if cone_sigma_max != None:
                cdp.cone_sigma_max_sim[sim_index] = abs(cone_sigma_max)

            # Optimisation stats.
            cdp.chi2_sim[sim_index] = func
            cdp.iter_sim[sim_index] = iter_count
            cdp.f_count_sim[sim_index] = f_count
            cdp.g_count_sim[sim_index] = g_count
            cdp.h_count_sim[sim_index] = h_count
            cdp.warning_sim[sim_index] = warning

        # Normal data structures.
        else:
            # Average position parameters.
            if ave_pos_x != None:
                cdp.ave_pos_x = ave_pos_x
            if ave_pos_y != None:
                cdp.ave_pos_y = ave_pos_y
            if ave_pos_z != None:
                cdp.ave_pos_z = ave_pos_z
            if ave_pos_alpha != None:
                cdp.ave_pos_alpha = wrap_angles(ave_pos_alpha, 0.0, 2.0*pi)
            if ave_pos_beta != None:
                cdp.ave_pos_beta = wrap_angles(ave_pos_beta, 0.0, 2.0*pi)
            if ave_pos_gamma != None:
                cdp.ave_pos_gamma = wrap_angles(ave_pos_gamma, 0.0, 2.0*pi)

            # Eigenframe parameters.
            if eigen_alpha != None:
                cdp.eigen_alpha = wrap_angles(eigen_alpha, 0.0, 2.0*pi)
            if eigen_beta != None:
                cdp.eigen_beta =  wrap_angles(eigen_beta,  0.0, 2.0*pi)
            if eigen_gamma != None:
                cdp.eigen_gamma = wrap_angles(eigen_gamma, 0.0, 2.0*pi)
            if axis_theta != None:
                cdp.axis_theta = wrap_angles(axis_theta, 0.0, 2.0*pi)
            if axis_phi != None:
                cdp.axis_phi = wrap_angles(axis_phi, 0.0, 2.0*pi)

            # Cone parameters.
            if cone_theta != None:
                cdp.cone_theta = cone_theta
            if cone_s1 != None:
                cdp.cone_s1 = cone_s1
                cdp.cone_theta = order_parameters.iso_cone_S_to_theta(cone_s1)
            if cone_theta_x != None:
                cdp.cone_theta_x = cone_theta_x
            if cone_theta_y != None:
                cdp.cone_theta_y = cone_theta_y
            if cone_sigma_max != None:
                cdp.cone_sigma_max = abs(cone_sigma_max)

            # Optimisation stats.
            cdp.chi2 = func
            cdp.iter = iter_count
            cdp.f_count = f_count
            cdp.g_count = g_count
            cdp.h_count = h_count
            cdp.warning = warning


    def base_data_loop(self):
        """Generator method for looping over the base data - alignment tensors, RDCs, PCSs.
<<<<<<< HEAD

        This loop yields the following:

            - The RDC identification data for the interatomic data container and alignment.
            - The PCS identification data for the spin data container and alignment.

=======

        This loop yields the following:

            - The RDC identification data for the interatomic data container and alignment.
            - The PCS identification data for the spin data container and alignment.

>>>>>>> 268eee01
        @return:    The base data type ('rdc' or 'pcs'), the spin or interatomic data container information (either one or two spin IDs), and the alignment ID string.
        @rtype:     list of str
        """

        # Loop over the interatomic data containers for the moving domain (for the RDC data).
        for interatom in interatomic_loop(selection1=self._domain_moving()):
            # Get the spins.
            spin1 = return_spin(interatom.spin_id1)
            spin2 = return_spin(interatom.spin_id2)

            # RDC checks.
            if not self._check_rdcs(interatom, spin1, spin2):
                continue

            # Loop over the alignment IDs.
            for align_id in cdp.rdc_ids:
                # Yield the info set.
                yield ['rdc', interatom.spin_id1, interatom.spin_id2, align_id]

        # Loop over the spin containers for the moving domain (for the PCS data).
        for spin, spin_id in spin_loop(selection=self._domain_moving(), return_id=True):
            # Skip deselected spins.
            if not spin.select:
                continue

            # No PCS, so skip.
            if not hasattr(spin, 'pcs'):
                continue

            # Loop over the alignment IDs.
            for align_id in cdp.pcs_ids:
                # Yield the info set.
                yield ['pcs', spin_id, align_id]


    def calculate(self, spin_id=None, verbosity=1, sim_index=None):
        """Calculate the chi-squared value for the current parameter values.

        @keyword spin_id:   The spin identification string (unused).
        @type spin_id:      None
        @keyword verbosity: The amount of information to print.  The higher the value, the greater the verbosity.
        @type verbosity:    int
        @keyword sim_index: The optional MC simulation index (unused).
        @type sim_index:    None or int
        """

        # Set up the target function for direct calculation.
        model, param_vector, data_types, scaling_matrix = self._target_fn_setup(sim_index=sim_index)

        # Make a single function call.  This will cause back calculation and the data will be stored in the class instance.
        chi2 = model.func(param_vector)

        # Set the chi2.
        cdp.chi2 = chi2

        # Store the back-calculated data.
        self._store_bc_data(model)

        # Printout.
        print("Chi2:  %s" % chi2)


    def create_mc_data(self, data_id=None):
        """Create the Monte Carlo data by back calculating the reduced tensor data.

        @keyword data_id:   The data set as yielded by the base_data_loop() generator method.
        @type data_id:      list of str
        @return:            The Monte Carlo simulation data.
        @rtype:             list of floats
        """

        # Initialise the MC data structure.
        mc_data = []

        # The RDC data.
        if data_id[0] == 'rdc':
            # Unpack the set.
            data_type, spin_id1, spin_id2, align_id = data_id

            # Get the interatomic data container.
            interatom = return_interatom(spin_id1, spin_id2)

            # Does back-calculated data exist?
            if not hasattr(interatom, 'rdc_bc'):
                self.calculate()

            # The data.
            if not hasattr(interatom, 'rdc_bc') or align_id not in interatom.rdc_bc:
                data = None
            else:
                data = interatom.rdc_bc[align_id]

            # Append the data.
            mc_data.append(data)

        # The PCS data.
        elif data_id[0] == 'pcs':
            # Unpack the set.
            data_type, spin_id, align_id = data_id

            # Get the spin container.
            spin = return_spin(spin_id)

            # Does back-calculated data exist?
            if not hasattr(spin, 'pcs_bc'):
                self.calculate()

            # The data.
            if not hasattr(spin, 'pcs_bc') or align_id not in spin.pcs_bc:
                data = None
            else:
                data = spin.pcs_bc[align_id]

            # Append the data.
            mc_data.append(data)

        # Return the data.
        return mc_data


    def deselect(self, model_info, sim_index=None):
        """Deselect models or simulations.

        @param model_info:      The model index from model_loop().  This is zero for the global models or equal to the global spin index (which covers the molecule, residue, and spin indices).
        @type model_info:       int
        @keyword sim_index:     The optional Monte Carlo simulation index.  If None, then models will be deselected, otherwise the given simulation will.
        @type sim_index:        None or int
        """

        # Set the deselection flag.
        cdp.select = False


    def duplicate_data(self, pipe_from=None, pipe_to=None, model_info=None, global_stats=False, verbose=True):
        """Duplicate the data specific to a single frame order data pipe.

        @keyword pipe_from:     The data pipe to copy the data from.
        @type pipe_from:        str
        @keyword pipe_to:       The data pipe to copy the data to.
        @type pipe_to:          str
        @param model_info:      The model index from model_loop().
        @type model_info:       int
        @keyword global_stats:  The global statistics flag.
        @type global_stats:     bool
        @keyword verbose:       Unused.
        @type verbose:          bool
        """

        # Check that the data pipe does not exist.
        if pipes.has_pipe(pipe_to):
            raise RelaxError("The data pipe '%s' already exists." % pipe_to)

        # Create the pipe_to data pipe by copying.
        pipes.copy(pipe_from=pipe_from, pipe_to=pipe_to)


    def eliminate(self, name, value, model_info, args, sim=None):
        """Model elimination method.

        @param name:        The parameter name.
        @type name:         str
        @param value:       The parameter value.
        @type value:        float
        @param model_info:  The model index from model_info().
        @type model_info:   int
        @param args:        The elimination constant overrides.
        @type args:         None or tuple of float
        @keyword sim:       The Monte Carlo simulation index.
        @type sim:          int
        @return:            True if the model is to be eliminated, False otherwise.
        @rtype:             bool
        """

        # Text to print out if a model failure occurs.
        text = "The %s parameter of %.5g is %s than %.5g, eliminating "
        if sim == None:
            text += "the model."
        else:
            text += "simulation %i." % sim

        # Isotropic order parameter out of range.
        if name == 'cone_s1' and hasattr(cdp, 'cone_s1'):
            if cdp.cone_s1 > 1.0:
                print(text % ("cone S1 order", cdp.cone_s1, "greater", 1.0))
                return True
            if cdp.cone_s1 < -0.125:
                print(text % ("cone S1 order", cdp.cone_s1, "less", -0.125))
                return True

        # Isotropic cone angle out of range.
        if name == 'cone_theta' and hasattr(cdp, 'cone_theta'):
            if cdp.cone_theta >= pi:
                print(text % ("cone opening angle theta", cdp.cone_theta, "greater", pi))
                return True
            if cdp.cone_theta < 0.0:
                print(text % ("cone opening angle theta", cdp.cone_theta, "less", 0))
                return True

        # Pseudo-ellipse cone angles out of range (0.001 instead of 0.0 because of truncation in the numerical integration).
        if name == 'cone_theta_x' and hasattr(cdp, 'cone_theta_x'):
            if cdp.cone_theta_x >= pi:
                print(text % ("cone opening angle theta x", cdp.cone_theta_x, "greater", pi))
                return True
            if cdp.cone_theta_x < 0.001:
                print(text % ("cone opening angle theta x", cdp.cone_theta_x, "less", 0.001))
                return True
        if name == 'cone_theta_y' and hasattr(cdp, 'cone_theta_y'):
            if cdp.cone_theta_y >= pi:
                print(text % ("cone opening angle theta y", cdp.cone_theta_y, "greater", pi))
                return True
            if cdp.cone_theta_y < 0.001:
                print(text % ("cone opening angle theta y", cdp.cone_theta_y, "less", 0.001))
                return True

        # Torsion angle out of range.
        if name == 'cone_sigma_max' and hasattr(cdp, 'cone_sigma_max'):
            if cdp.cone_sigma_max >= pi:
                print(text % ("torsion angle sigma_max", cdp.cone_sigma_max, "greater", pi))
                return True
            if cdp.cone_sigma_max < 0.0:
                print(text % ("torsion angle sigma_max", cdp.cone_sigma_max, "less", 0.0))
                return True

        # No failure.
        return False


    def get_param_names(self, model_info=None):
        """Return a vector of parameter names.

        @keyword model_info:    The model index from model_info().
        @type model_info:       int
        @return:                The vector of parameter names.
        @rtype:                 list of str
        """

        # First update the model, if needed.
        self._update_model()

        # Return the parameter list object.
        return cdp.params


    def get_param_values(self, model_info=None, sim_index=None):
        """Return a vector of parameter values.

        @keyword model_info:    The model index from model_info().  This is zero for the global models or equal to the global spin index (which covers the molecule, residue, and spin indices).
        @type model_info:       int
        @keyword sim_index:     The Monte Carlo simulation index.
        @type sim_index:        int
        @return:                The vector of parameter values.
        @rtype:                 list of str
        """

        # Assemble the values and return it.
        return self._assemble_param_vector(sim_index=sim_index)


    def grid_search(self, lower=None, upper=None, inc=None, constraints=False, verbosity=0, sim_index=None):
        """Perform a grid search.

        @keyword lower:         The lower bounds of the grid search which must be equal to the number of parameters in the model.
        @type lower:            list of float
        @keyword upper:         The upper bounds of the grid search which must be equal to the number of parameters in the model.
        @type upper:            list of float
        @keyword inc:           The increments for each dimension of the space for the grid search. The number of elements in the array must equal to the number of parameters in the model.
        @type inc:              int or list of int
        @keyword constraints:   If True, constraints are applied during the grid search (eliminating parts of the grid).  If False, no constraints are used.
        @type constraints:      bool
        @keyword verbosity:     A flag specifying the amount of information to print.  The higher the value, the greater the verbosity.
        @type verbosity:        int
        @keyword sim_index:     The Monte Carlo simulation index.
        @type sim_index:        None or int
        """

        # Test if the Frame Order model has been set up.
        if not hasattr(cdp, 'model'):
            raise RelaxNoModelError('Frame Order')

        # Parameter scaling.
        scaling_matrix = self._assemble_scaling_matrix(data_types=self._base_data_types(), scaling=True)

        # The number of parameters.
        n = self._param_num()

        # If inc is an int, convert it into an array of that value.
        if isinstance(inc, int):
            incs = [inc]*n
        else:
            incs = inc

        # Sanity check.
        if len(incs) != n:
            raise RelaxError("The size of the increment list %s does not match the number of parameters in %s." % (incs, cdp.params))

        # Initialise the grid increments structures.
        lower_list = lower
        upper_list = upper
        grid = []
        """This structure is a list of lists.  The first dimension corresponds to the model
        parameter.  The second dimension are the grid node positions."""

        # Generate the grid.
        for i in range(n):
            # Fixed parameter.
            if incs[i] == None:
                grid.append(None)
                continue

            # Reset.
            dist_type = None
            end_point = True

            # The pivot point.
            if cdp.params[i] == 'pivot_x':
                lower = cdp.pivot[0] - 10.0
                upper = cdp.pivot[0] + 10.0
            elif cdp.params[i] == 'pivot_y':
                lower = cdp.pivot[1] - 10.0
                upper = cdp.pivot[1] + 10.0
            elif cdp.params[i] == 'pivot_z':
                lower = cdp.pivot[2] - 10.0
                upper = cdp.pivot[2] + 10.0

            # Average domain position translation (in a +/- 5 Angstrom box).
            if cdp.params[i] in ['ave_pos_x', 'ave_pos_y', 'ave_pos_z']:
                lower = -5
                upper = 5

            # Linear angle grid from 0 to one inc before 2pi.
            if cdp.params[i] in ['ave_pos_alpha', 'ave_pos_gamma', 'eigen_alpha', 'eigen_gamma', 'axis_phi']:
                lower = 0.0
                upper = 2*pi * (1.0 - 1.0/incs[i])

            # Arccos grid from 0 to pi.
            if cdp.params[i] in ['ave_pos_beta', 'eigen_beta', 'axis_theta']:
                # Change the default increment numbers.
                if not isinstance(inc, list):
                    incs[i] = int(incs[i] / 2) + 1

                # The distribution type and end point.
                dist_type = 'acos'
                end_point = False

                # Set the default bounds.
                lower = 0.0
                upper = pi

            # The isotropic cone order parameter.
            if cdp.params[i] == 'cone_s1':
                lower = -0.125
                upper = 1.0

            # Linear angle grid from 0 to pi excluding the outer points.
            if cdp.params[i] in ['cone_theta', 'cone_theta_x', 'cone_theta_y', 'cone_sigma_max']:
                lower = pi * (1.0/incs[i])
                upper = pi * (1.0 - 1.0/incs[i])

            # Over-ride the bounds.
            if lower_list:
                lower = lower_list[i]
            if upper_list:
                upper = upper_list[i]

            # Append the grid row.
            row = self._grid_row(incs[i], lower, upper, dist_type=dist_type, end_point=end_point)
            grid.append(row)

            # Remove an inc if the end point has been removed.
            if not end_point:
                incs[i] -= 1

        # Total number of points.
        total_pts = 1
        for i in range(n):
            # Fixed parameter.
            if grid[i] == None:
                continue

            total_pts = total_pts * len(grid[i])

        # Check the number.
        max_pts = 50e6
        if total_pts > max_pts:
            raise RelaxError("The total number of grid points '%s' exceeds the maximum of '%s'." % (total_pts, int(max_pts)))

        # Build the points array.
        pts = zeros((total_pts, n), float64)
        indices = zeros(n, int)
        for i in range(total_pts):
            # Loop over the dimensions.
            for j in range(n):
                # Fixed parameter.
                if grid[j] == None:
                    # Get the current parameter value (pivot, assuming the pivot point is always at the start of the parameter array).
                    if cdp.params[j] in ['pivot_x', 'pivot_y', 'pivot_z']:
                        pts[i, j] = cdp.pivot[j] / scaling_matrix[j, j]

                    # Get the current parameter value (normal parameter).
                    else:
                        pts[i, j] = getattr(cdp, cdp.params[j]) / scaling_matrix[j, j]

                # Add the point coordinate.
                else:
                    pts[i, j] = grid[j][indices[j]] / scaling_matrix[j, j]

            # Increment the step positions.
            for j in range(n):
                if incs[j] != None and indices[j] < incs[j]-1:
                    indices[j] += 1
                    break    # Exit so that the other step numbers are not incremented.
                else:
                    indices[j] = 0

        # Minimisation.
        self.minimise(min_algor='grid', min_options=pts, constraints=constraints, verbosity=verbosity, sim_index=sim_index)


    def is_spin_param(self, name):
        """State that the parameter is not spin specific.

        @param name:    The name of the parameter.
        @type name:     str
        @return:        False.
        @rtype:         bool
        """

        # Not spin specific!
        return False


    def map_bounds(self, param, spin_id=None):
        """Create bounds for the OpenDX mapping function.

        @param param:       The name of the parameter to return the lower and upper bounds of.
        @type param:        str
        @param spin_id:     The spin identification string (unused).
        @type spin_id:      None
        @return:            The upper and lower bounds of the parameter.
        @rtype:             list of float
        """

        # Average domain position.
        if param in ['ave_pos_x', 'ave_pos_y', 'ave_pos_z']:
            return [-100.0, 100]
        if param in ['ave_pos_alpha', 'ave_pos_beta', 'ave_pos_gamma']:
            return [0.0, 2*pi]

        # Axis spherical coordinate theta.
        if param == 'axis_theta':
            return [0.0, pi]

        # Axis spherical coordinate phi.
        if param == 'axis_phi':
            return [0.0, 2*pi]

        # Cone angle.
        if param == 'cone_theta':
            return [0.0, pi]


    def minimise(self, min_algor=None, min_options=None, func_tol=None, grad_tol=None, max_iterations=None, constraints=False, scaling=True, verbosity=0, sim_index=None, lower=None, upper=None, inc=None):
        """Minimisation function.

        @param min_algor:       The minimisation algorithm to use.
        @type min_algor:        str
        @param min_options:     An array of options to be used by the minimisation algorithm.
        @type min_options:      array of str
        @param func_tol:        The function tolerance which, when reached, terminates optimisation.  Setting this to None turns of the check.
        @type func_tol:         None or float
        @param grad_tol:        The gradient tolerance which, when reached, terminates optimisation.  Setting this to None turns of the check.
        @type grad_tol:         None or float
        @param max_iterations:  The maximum number of iterations for the algorithm.
        @type max_iterations:   int
        @param constraints:     If True, constraints are used during optimisation.
        @type constraints:      bool
        @param scaling:         If True, diagonal scaling is enabled during optimisation to allow the problem to be better conditioned.
        @type scaling:          bool
        @param verbosity:       A flag specifying the amount of information to print.  The higher the value, the greater the verbosity.
        @type verbosity:        int
        @param sim_index:       The index of the simulation to optimise.  This should be None if normal optimisation is desired.
        @type sim_index:        None or int
        @keyword lower:         The lower bounds of the grid search which must be equal to the number of parameters in the model.  This optional argument is only used when doing a grid search.
        @type lower:            array of numbers
        @keyword upper:         The upper bounds of the grid search which must be equal to the number of parameters in the model.  This optional argument is only used when doing a grid search.
        @type upper:            array of numbers
        @keyword inc:           The increments for each dimension of the space for the grid search.  The number of elements in the array must equal to the number of parameters in the model.  This argument is only used when doing a grid search.
        @type inc:              array of int
        """

        # Set up the target function for direct calculation.
        model, param_vector, data_types, scaling_matrix = self._target_fn_setup(sim_index=sim_index, scaling=scaling)

        # Constraints not implemented yet.
        if constraints:
            # Turn the constraints off.
            constraints = False

            # Remove the method of multipliers arg.
            if not search('^[Gg]rid', min_algor):
                min_algor = min_options[0]
                min_options = min_options[1:]

            # Throw a warning.
            warn(RelaxWarning("Constraints are as of yet not implemented - turning this option off."))

        # Grid search.
        if search('^[Gg]rid', min_algor):
            results = grid_point_array(func=model.func, args=(), points=min_options, verbosity=verbosity)

        # Minimisation.
        else:
            results = generic_minimise(func=model.func, args=(), x0=param_vector, min_algor=min_algor, min_options=min_options, func_tol=func_tol, grad_tol=grad_tol, maxiter=max_iterations, full_output=True, print_flag=verbosity)

        # Unpack the results.
        self._unpack_opt_results(results, scaling, scaling_matrix, sim_index)

        # Store the back-calculated data.
        self._store_bc_data(model)


    def model_desc(self, model_info):
        """Return a description of the model.

        @param model_info:  The model index from model_loop().
        @type model_info:   int
        @return:            The model description.
        @rtype:             str
        """

        return ""


    def model_loop(self):
        """Dummy generator method.

        In this case only a single model per spin system is assumed.  Hence the yielded data is the
        spin container object.


        @return:    Information about the model which for this analysis is the spin container.
        @rtype:     SpinContainer instance
        """

        # Don't return anything, just loop once.
        yield None


    def model_statistics(self, model_info=None, spin_id=None, global_stats=None):
        """Return the k, n, and chi2 model statistics.

        k - number of parameters.
        n - number of data points.
        chi2 - the chi-squared value.


        @keyword model_info:    Unused.
        @type model_info:       None
        @keyword spin_id:       The spin identification string (unused).
        @type spin_id:          None
        @keyword global_stats:  Unused.
        @type global_stats:     None
        @return:                The optimisation statistics, in tuple format, of the number of
                                parameters (k), the number of data points (n), and the chi-squared
                                value (chi2).
        @rtype:                 tuple of (int, int, float)
        """

        # Count the number of parameters.
        param_vector = self._assemble_param_vector()
        k = len(param_vector)

        # The number of data points.
        n = len(cdp.align_tensors.reduction)

        # The chi2 value.
        if not hasattr(cdp, 'chi2'):
            raise RelaxError("Statistics are not available, most likely because the model has not been optimised.")
        chi2 = cdp.chi2

        # Return the data.
        return k, n, chi2


    def model_type(self):
        """Return the type of the model, either being 'local' or 'global'.

        @return:            The model type, one of 'local' or 'global'.
        @rtype:             str
        """

        return 'global'


    def return_error(self, data_id):
        """Return the alignment tensor error structure.

        @param data_id:     The data set as yielded by the base_data_loop() generator method.
        @type data_id:      list of str
        @return:            The array of tensor error values.
        @rtype:             list of float
        """

        # Initialise the MC data structure.
        mc_errors = []

        # The RDC data.
        if data_id[0] == 'rdc':
            # Unpack the set.
            data_type, spin_id1, spin_id2, align_id = data_id

            # Get the interatomic data container.
            interatom = return_interatom(spin_id1, spin_id2)

            # Do errors exist?
            if not hasattr(interatom, 'rdc_err'):
                raise RelaxError("The RDC errors are missing for interatomic data container between spins '%s' and '%s'." % (spin_id1, spin_id2))

<<<<<<< HEAD
            # Append the data.
            mc_errors.append(interatom.rdc_err[align_id])
=======
            # Handle missing data.
            if align_id not in interatom.rdc_err:
                mc_errors.append(None)

            # Append the data.
            else:
                mc_errors.append(interatom.rdc_err[align_id])
>>>>>>> 268eee01

        # The PCS data.
        elif data_id[0] == 'pcs':
            # Unpack the set.
            data_type, spin_id, align_id = data_id

            # Get the spin container.
            spin = return_spin(spin_id)

            # Do errors exist?
            if not hasattr(spin, 'pcs_err'):
                raise RelaxError("The PCS errors are missing for spin '%s'." % spin_id)

<<<<<<< HEAD
            # Append the data.
            mc_errors.append(spin.pcs_err[align_id])
=======
            # Handle missing data.
            if align_id not in spin.pcs_err:
                mc_errors.append(None)

            # Append the data.
            else:
                mc_errors.append(spin.pcs_err[align_id])
>>>>>>> 268eee01

        # Return the errors.
        return mc_errors


    def return_units(self, param):
        """Return a string representing the parameters units.

        @param param:   The name of the parameter to return the units string for.
        @type param:    str
        @return:        The parameter units string.
        @rtype:         str
        """

        # Average domain position.
        if param in ['ave_pos_x', 'ave_pos_y', 'ave_pos_z']:
            return 'Angstrom'
        if param in ['ave_pos_alpha', 'ave_pos_beta', 'ave_pos_gamma']:
            return 'rad'

        # Eigenframe angles.
        if param in ['eigen_alpha', 'eigen_beta', 'eigen_gamma', 'axis_theta', 'axis_phi']:
            return 'rad'

        # Cone angles.
        if param in ['cone_theta_x', 'cone_theta_y', 'cone_sigma_max', 'cone_theta']:
            return 'rad'


    def set_error(self, model_info, index, error):
        """Set the parameter errors.

        @param model_info:  The model information originating from model_loop() (unused).
        @type model_info:   None
        @param index:       The index of the parameter to set the errors for.
        @type index:        int
        @param error:       The error value.
        @type error:        float
        """

        # Parameter increment counter.
        inc = 0

        # Loop over the residue specific parameters.
        for param in self.data_names(set='params'):
            # Not a parameter of the model.
            if param not in cdp.params:
                continue

            # Return the parameter array.
            if index == inc:
                setattr(cdp, param + "_err", error)

            # Increment.
            inc = inc + 1

        # Add some additional parameters.
        if cdp.model == 'iso cone, free rotor' and inc == index:
            setattr(cdp, 'cone_theta_err', error)



    def set_selected_sim(self, model_info, select_sim):
        """Set the simulation selection flag for the spin.

        @param model_info:  The model information originating from model_loop() (unused).
        @type model_info:   None
        @param select_sim:  The selection flag for the simulations.
        @type select_sim:   bool
        """

        # Set the array.
        cdp.select_sim = deepcopy(select_sim)


    def sim_init_values(self):
        """Initialise the Monte Carlo parameter values."""

        # Get the parameter object names.
        param_names = self.data_names(set='params')

        # The model parameters.
        model_params = deepcopy(cdp.params)

        # Add some additional parameters.
        if cdp.model == 'iso cone, free rotor':
            param_names.append('cone_theta')
            model_params.append('cone_theta')

        # Get the minimisation statistic object names.
        min_names = self.data_names(set='min')


        # Test if Monte Carlo parameter values have already been set.
        #############################################################

        # Loop over all the parameter names.
        for object_name in param_names:
            # Not a parameter of the model.
            if object_name not in model_params:
                continue

            # Name for the simulation object.
            sim_object_name = object_name + '_sim'

            # Test if the simulation object already exists.
            if hasattr(cdp, sim_object_name):
                raise RelaxError("Monte Carlo parameter values have already been set.")


        # Set the Monte Carlo parameter values.
        #######################################

        # Loop over all the data names.
        for object_name in param_names:
            # Not a parameter of the model.
            if object_name not in model_params:
                continue

            # Name for the simulation object.
            sim_object_name = object_name + '_sim'

            # Create the simulation object.
            setattr(cdp, sim_object_name, [])

            # Get the simulation object.
            sim_object = getattr(cdp, sim_object_name)

            # Loop over the simulations.
            for j in range(cdp.sim_number):
                # Copy and append the data.
                sim_object.append(deepcopy(getattr(cdp, object_name)))

        # Loop over all the minimisation object names.
        for object_name in min_names:
            # Name for the simulation object.
            sim_object_name = object_name + '_sim'

            # Create the simulation object.
            setattr(cdp, sim_object_name, [])

            # Get the simulation object.
            sim_object = getattr(cdp, sim_object_name)

            # Loop over the simulations.
            for j in range(cdp.sim_number):
                # Copy and append the data.
                sim_object.append(deepcopy(getattr(cdp, object_name)))


    def sim_pack_data(self, data_id, sim_data):
        """Pack the Monte Carlo simulation data.

        @param data_id:     The data set as yielded by the base_data_loop() generator method.
        @type data_id:      list of str
        @param sim_data:    The Monte Carlo simulation data.
        @type sim_data:     list of float
        """

        # The RDC data.
        if data_id[0] == 'rdc':
            # Unpack the set.
            data_type, spin_id1, spin_id2, align_id = data_id

            # Get the interatomic data container.
            interatom = return_interatom(spin_id1, spin_id2)

            # Initialise.
            if not hasattr(interatom, 'rdc_sim'):
                interatom.rdc_sim = {}
                    
            # Store the data structure.
            interatom.rdc_sim[align_id] = []
            for i in range(cdp.sim_number):
                interatom.rdc_sim[align_id].append(sim_data[i][0])

        # The PCS data.
        elif data_id[0] == 'pcs':
            # Unpack the set.
            data_type, spin_id, align_id = data_id

            # Get the spin container.
            spin = return_spin(spin_id)

            # Initialise.
            if not hasattr(spin, 'pcs_sim'):
                spin.pcs_sim = {}
                
            # Store the data structure.
            spin.pcs_sim[data_id[2]] = []
            for i in range(cdp.sim_number):
                spin.pcs_sim[data_id[2]].append(sim_data[i][0])


    def sim_return_param(self, model_info, index):
        """Return the array of simulation parameter values.

        @param model_info:  The model information originating from model_loop().
        @type model_info:   unknown
        @param index:       The index of the parameter to return the array of values for.
        @type index:        int
        """

        # Parameter increment counter.
        inc = 0

        # Get the parameter object names.
        param_names = self.data_names(set='params')

        # Loop over the parameters.
        for param in param_names:
            # Not a parameter of the model.
            if param not in cdp.params:
                continue

            # Return the parameter array.
            if index == inc:
                return getattr(cdp, param + "_sim")

            # Increment.
            inc = inc + 1

        # Add some additional parameters.
        if cdp.model == 'iso cone, free rotor' and inc == index:
            return getattr(cdp, 'cone_theta_sim')


    def sim_return_selected(self, model_info):
        """Return the array of selected simulation flags for the spin.

        @param model_info:  The model information originating from model_loop() (unused).
        @type model_info:   None
        @return:            The array of selected simulation flags.
        @rtype:             list of int
        """

        # Return the array.
        return cdp.select_sim<|MERGE_RESOLUTION|>--- conflicted
+++ resolved
@@ -251,7 +251,6 @@
 
         # Test if the current data pipe exists.
         pipes.test()
-<<<<<<< HEAD
 
         # Check the pivot value.
         if pivot not in ['com', 'motional']:
@@ -352,108 +351,6 @@
         return True
 
 
-=======
-
-        # Check the pivot value.
-        if pivot not in ['com', 'motional']:
-            raise RelaxError("The pivot for the rotation to the average domain position must be either 'com' or 'motional'.")
-
-        # Store the data.
-        cdp.ave_pos_pivot = pivot
-        cdp.ave_pos_translation = translation
-
-
-    def _base_data_types(self):
-        """Determine all the base data types.
-
-        The base data types can include::
-            - 'rdc', residual dipolar couplings.
-            - 'pcs', pseudo-contact shifts.
-            - 'noesy', NOE restraints.
-            - 'tensor', alignment tensors.
-
-        @return:    A list of all the base data types.
-        @rtype:     list of str
-        """
-
-        # Array of data types.
-        list = []
-
-        # RDC search.
-        for interatom in interatomic_loop(selection1=self._domain_moving()):
-            if hasattr(interatom, 'rdc'):
-                list.append('rdc')
-                break
-
-        # PCS search.
-        for spin in spin_loop(selection=self._domain_moving()):
-            if hasattr(spin, 'pcs'):
-                list.append('pcs')
-                break
-
-        # Alignment tensor search.
-        if not ('rdc' in list or 'pcs' in list) and hasattr(cdp, 'align_tensors'):
-            list.append('tensor')
-
-        # No data is present.
-        if not list:
-            raise RelaxError("Neither RDCs, PCSs nor alignment tensor data is present.")
-
-        # Return the list.
-        return list
-
-
-    def _check_rdcs(self, interatom, spin1, spin2):
-        """Check if the RDCs for the given interatomic data container should be used.
-
-        @param interatom:   The interatomic data container.
-        @type interatom:    InteratomContainer instance
-        @param spin1:       The first spin container.
-        @type spin1:        SpinContainer instance
-        @param spin2:       The second spin container.
-        @type spin2:        SpinContainer instance
-        @return:            True if the RDCs should be used, False otherwise.
-        """
-
-        # Skip deselected spins.
-        if not spin1.select or not spin2.select:
-            return False
-
-        # Only use interatomic data containers with RDC data.
-        if not hasattr(interatom, 'rdc'):
-            return False
-
-        # RDC data exists but the interatomic vectors are missing?
-        if not hasattr(interatom, 'vector'):
-            # Throw a warning.
-            warn(RelaxWarning("RDC data exists but the interatomic vectors are missing, skipping the spin pair '%s' and '%s'." % (interatom.spin_id1, interatom.spin_id2)))
-
-            # Jump to the next spin.
-            return False
-
-        # Skip non-Me pseudo-atoms for the first spin.
-        if hasattr(spin1, 'members') and len(spin1.members) != 3:
-            warn(RelaxWarning("Only methyl group pseudo atoms are supported due to their fast rotation, skipping the spin pair '%s' and '%s'." % (interatom.spin_id1, interatom.spin_id2)))
-            return False
-
-        # Skip non-Me pseudo-atoms for the second spin.
-        if hasattr(spin2, 'members') and len(spin2.members) != 3:
-            warn(RelaxWarning("Only methyl group pseudo atoms are supported due to their fast rotation, skipping the spin pair '%s' and '%s'." % (interatom.spin_id1, interatom.spin_id2)))
-            return False
-
-        # Checks.
-        if not hasattr(spin1, 'isotope'):
-            raise RelaxSpinTypeError(interatom.spin_id1)
-        if not hasattr(spin2, 'isotope'):
-            raise RelaxSpinTypeError(interatom.spin_id2)
-        if not hasattr(interatom, 'r'):
-            raise RelaxNoValueError("averaged interatomic distance")
-
-        # Everything is ok.
-        return True
-
-
->>>>>>> 268eee01
     def _cone_pdb(self, size=30.0, file=None, dir=None, inc=36, force=False):
         """Create a PDB file containing a geometric object representing the Frame Order cone models.
 
@@ -541,19 +438,11 @@
             if sim:
                 # Init.
                 axis_sim = zeros((cdp.sim_number, 3), float64)
-<<<<<<< HEAD
 
                 # Fill the structure.
                 for i in range(cdp.sim_number):
                     spherical_to_cartesian([1.0, getattr(cdp, 'axis_theta_sim')[i], getattr(cdp, 'axis_phi_sim')[i]], axis_sim[i])
 
-=======
-
-                # Fill the structure.
-                for i in range(cdp.sim_number):
-                    spherical_to_cartesian([1.0, getattr(cdp, 'axis_theta_sim')[i], getattr(cdp, 'axis_phi_sim')[i]], axis_sim[i])
-
->>>>>>> 268eee01
                 # Inversion.
                 axis_sim_pos = axis_sim
                 axis_sim_neg = transpose(dot(inv_mat, transpose(axis_sim_pos)))
@@ -612,10 +501,6 @@
                 res_num = geometric.generate_vector_residues(mol=mol, vector=axes_pos[:, j], atom_name='%s-ax'%label[j], res_name_vect='AXE', sim_vectors=axis_sim_pos, res_num=2, origin=cdp.pivot, scale=size)
                 if neg_cone:
                     res_num = geometric.generate_vector_residues(mol=mol_neg, vector=axes_neg[:, j], atom_name='%s-ax'%label[j], res_name_vect='AXE', sim_vectors=axis_sim_neg, res_num=2, origin=cdp.pivot, scale=size)
-<<<<<<< HEAD
-=======
-
->>>>>>> 268eee01
 
         # The cone object.
         ##################
@@ -1207,7 +1092,6 @@
         # No PCS data for the alignment.
         if align_id not in cdp.pcs_ids:
             return False
-<<<<<<< HEAD
 
         # The PCS data is to be used for optimisation.
         return True
@@ -1237,37 +1121,6 @@
     def _param_num(self):
         """Determine the number of parameters in the model.
 
-=======
-
-        # The PCS data is to be used for optimisation.
-        return True
-
-
-    def _opt_uses_rdc(self, align_id):
-        """Determine if the RDC data for the given alignment ID is needed for optimisation.
-
-        @param align_id:    The alignment ID string.
-        @type align_id:     str
-        @return:            True if the RDC data is to be used for optimisation, False otherwise.
-        @rtype:             bool
-        """
-
-        # No alignment IDs.
-        if not hasattr(cdp, 'rdc_ids'):
-            return False
-
-        # No RDC data for the alignment.
-        if align_id not in cdp.rdc_ids:
-            return False
-
-        # The RDC data is to be used for optimisation.
-        return True
-
-
-    def _param_num(self):
-        """Determine the number of parameters in the model.
-
->>>>>>> 268eee01
         @return:    The number of model parameters.
         @rtype:     int
         """
@@ -1894,21 +1747,12 @@
 
     def base_data_loop(self):
         """Generator method for looping over the base data - alignment tensors, RDCs, PCSs.
-<<<<<<< HEAD
 
         This loop yields the following:
 
             - The RDC identification data for the interatomic data container and alignment.
             - The PCS identification data for the spin data container and alignment.
 
-=======
-
-        This loop yields the following:
-
-            - The RDC identification data for the interatomic data container and alignment.
-            - The PCS identification data for the spin data container and alignment.
-
->>>>>>> 268eee01
         @return:    The base data type ('rdc' or 'pcs'), the spin or interatomic data container information (either one or two spin IDs), and the alignment ID string.
         @rtype:     list of str
         """
@@ -2527,10 +2371,6 @@
             if not hasattr(interatom, 'rdc_err'):
                 raise RelaxError("The RDC errors are missing for interatomic data container between spins '%s' and '%s'." % (spin_id1, spin_id2))
 
-<<<<<<< HEAD
-            # Append the data.
-            mc_errors.append(interatom.rdc_err[align_id])
-=======
             # Handle missing data.
             if align_id not in interatom.rdc_err:
                 mc_errors.append(None)
@@ -2538,7 +2378,6 @@
             # Append the data.
             else:
                 mc_errors.append(interatom.rdc_err[align_id])
->>>>>>> 268eee01
 
         # The PCS data.
         elif data_id[0] == 'pcs':
@@ -2552,10 +2391,6 @@
             if not hasattr(spin, 'pcs_err'):
                 raise RelaxError("The PCS errors are missing for spin '%s'." % spin_id)
 
-<<<<<<< HEAD
-            # Append the data.
-            mc_errors.append(spin.pcs_err[align_id])
-=======
             # Handle missing data.
             if align_id not in spin.pcs_err:
                 mc_errors.append(None)
@@ -2563,7 +2398,6 @@
             # Append the data.
             else:
                 mc_errors.append(spin.pcs_err[align_id])
->>>>>>> 268eee01
 
         # Return the errors.
         return mc_errors
