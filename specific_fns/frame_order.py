--- conflicted
+++ resolved
@@ -241,21 +241,13 @@
         list = []
 
         # RDC search.
-<<<<<<< HEAD
-        for interatom in interatomic_loop():
-=======
         for interatom in interatomic_loop(selection1=self._domain_moving()):
->>>>>>> 4595a197
             if hasattr(interatom, 'rdc'):
                 list.append('rdc')
                 break
 
         # PCS search.
-<<<<<<< HEAD
-        for spin in spin_loop():
-=======
         for spin in spin_loop(selection=self._domain_moving()):
->>>>>>> 4595a197
             if hasattr(spin, 'pcs'):
                 list.append('pcs')
                 break
@@ -472,10 +464,6 @@
                 res_num = geometric.generate_vector_residues(mol=mol, vector=axes_pos[:, j], atom_name='%s-ax'%label[j], res_name_vect='AXE', sim_vectors=axis_sim_pos, res_num=2, origin=cdp.pivot, scale=size)
                 if neg_cone:
                     res_num = geometric.generate_vector_residues(mol=mol_neg, vector=axes_neg[:, j], atom_name='%s-ax'%label[j], res_name_vect='AXE', sim_vectors=axis_sim_neg, res_num=2, origin=cdp.pivot, scale=size)
-<<<<<<< HEAD
-=======
-
->>>>>>> 4595a197
 
         # The cone object.
         ##################
@@ -529,15 +517,9 @@
 
 
     def _domain_moving(self):
-<<<<<<< HEAD
-        """Return the domain ID of the moving domain.
-
-        @return:    The domain ID of the moving domain.
-=======
         """Return the spin ID string corresponding to the moving domain.
 
         @return:    The spin ID string defining the moving domain.
->>>>>>> 4595a197
         @rtype:     str
         """
 
@@ -549,13 +531,10 @@
         if len(list(cdp.domain.keys())) > 2:
             raise RelaxError("Only two domains are supported in the frame order analysis.")
 
-<<<<<<< HEAD
-=======
         # Reference domain not set yet, so return nothing.
         if not hasattr(cdp, 'ref_domain'):
             return None
 
->>>>>>> 4595a197
         # Loop over the domains.
         for id in list(cdp.domain.keys()):
             # Reference domain.
@@ -563,11 +542,7 @@
                 continue
 
             # Return the ID.
-<<<<<<< HEAD
-            return id
-=======
             return cdp.domain[id]
->>>>>>> 4595a197
 
 
     def _domain_to_pdb(self, domain=None, pdb=None):
@@ -658,11 +633,7 @@
         atomic_pos = []
 
         # Store the atomic positions.
-<<<<<<< HEAD
-        for spin, spin_id in spin_loop(return_id=True):
-=======
         for spin, spin_id in spin_loop(selection=self._domain_moving(), return_id=True):
->>>>>>> 4595a197
             # Skip deselected spins.
             if not spin.select:
                 continue
@@ -761,14 +732,8 @@
                 raise RelaxError("The spectrometer frequency for the alignment ID '%s' has not been set." % align_id)
 
             # Spin loop over the domain.
-<<<<<<< HEAD
-            id = cdp.domain[self._domain_moving()]
-            j = 0
-            for spin in spin_loop(id):
-=======
             j = 0
             for spin in spin_loop(selection=self._domain_moving()):
->>>>>>> 4595a197
                 # Skip deselected spins.
                 if not spin.select:
                     continue
@@ -838,11 +803,7 @@
         absolute = []
 
         # The unit vectors and RDC constants.
-<<<<<<< HEAD
-        for interatom in interatomic_loop():
-=======
         for interatom in interatomic_loop(selection1=self._domain_moving()):
->>>>>>> 4595a197
             # Get the spins.
             spin1 = return_spin(interatom.spin_id1)
             spin2 = return_spin(interatom.spin_id2)
@@ -916,12 +877,7 @@
             absolute.append([])
 
             # Interatom loop over the domain.
-<<<<<<< HEAD
-            id = cdp.domain[self._domain_moving()]
-            for interatom in interatomic_loop(id):
-=======
             for interatom in interatomic_loop(self._domain_moving()):
->>>>>>> 4595a197
                 # Get the spins.
                 spin1 = return_spin(interatom.spin_id1)
                 spin2 = return_spin(interatom.spin_id2)
@@ -1097,20 +1053,11 @@
 
         # The PCS data is to be used for optimisation.
         return True
-<<<<<<< HEAD
-
-=======
->>>>>>> 4595a197
+
 
     def _opt_uses_rdc(self, align_id):
         """Determine if the RDC data for the given alignment ID is needed for optimisation.
 
-<<<<<<< HEAD
-=======
-    def _opt_uses_rdc(self, align_id):
-        """Determine if the RDC data for the given alignment ID is needed for optimisation.
-
->>>>>>> 4595a197
         @param align_id:    The alignment ID string.
         @type align_id:     str
         @return:            True if the RDC data is to be used for optimisation, False otherwise.
@@ -1329,14 +1276,8 @@
                 pcs_flag = True
 
             # Spin loop over the domain.
-<<<<<<< HEAD
-            id = cdp.domain[self._domain_moving()]
-            pcs_index = 0
-            for spin in spin_loop(id):
-=======
             pcs_index = 0
             for spin in spin_loop(self._domain_moving()):
->>>>>>> 4595a197
                 # Skip deselected spins.
                 if not spin.select:
                     continue
@@ -1355,11 +1296,7 @@
 
             # Interatomic data container loop.
             rdc_index = 0
-<<<<<<< HEAD
-            for interatom in interatomic_loop(id):
-=======
             for interatom in interatomic_loop(self._domain_moving()):
->>>>>>> 4595a197
                 # Get the spins.
                 spin1 = return_spin(interatom.spin_id1)
                 spin2 = return_spin(interatom.spin_id2)
@@ -1402,7 +1339,6 @@
         if len(param_vector):
             scaling_matrix = self._assemble_scaling_matrix(data_types=data_types, scaling=scaling)
             param_vector = dot(inv(scaling_matrix), param_vector)
-<<<<<<< HEAD
 
         # Get the data structures for optimisation using the tensors as base data sets.
         full_tensors, full_tensor_err, full_in_ref_frame = self._minimise_setup_tensors(sim_index)
@@ -1456,61 +1392,6 @@
                 base_data.append("PCSs")
             sys.stdout.write("Base data: %s\n" % repr(base_data))
 
-=======
-
-        # Get the data structures for optimisation using the tensors as base data sets.
-        full_tensors, full_tensor_err, full_in_ref_frame = self._minimise_setup_tensors(sim_index)
-
-        # Get the data structures for optimisation using PCSs as base data sets.
-        pcs, pcs_err, pcs_weight, temp, frq = None, None, None, None, None
-        if 'pcs' in data_types:
-            pcs, pcs_err, pcs_weight, temp, frq = self._minimise_setup_pcs(sim_index=sim_index)
-
-        # Get the data structures for optimisation using RDCs as base data sets.
-        rdcs, rdc_err, rdc_weight, rdc_vect, rdc_const, absolute_rdc = None, None, None, None, None, None
-        if 'rdc' in data_types:
-            rdcs, rdc_err, rdc_weight, rdc_vect, rdc_const, absolute_rdc = self._minimise_setup_rdcs(sim_index=sim_index)
-
-        # Data checks.
-        if pcs != None and not len(pcs):
-            raise RelaxNoPCSError
-        if rdcs != None and not len(rdcs):
-            raise RelaxNoRDCError
-
-        # Get the atomic_positions.
-        atomic_pos, paramag_centre, centre_fixed = None, None, True
-        if 'pcs' in data_types or 'pre' in data_types:
-            atomic_pos, paramag_centre = self._minimise_setup_atomic_pos(sim_index=sim_index)
-
-        # The fixed pivot point.
-        pivot = None
-        if hasattr(cdp, 'pivot'):
-            pivot = cdp.pivot
-
-        # Pivot optimisation.
-        pivot_opt = True
-        if self._pivot_fixed():
-            pivot_opt = False
-
-        # The number of integration points.
-        if not hasattr(cdp, 'num_int_pts'):
-            cdp.num_int_pts = 200000
-
-        # Print outs.
-        if sim_index == None:
-            if cdp.quad_int:
-                sys.stdout.write("Numerical integration via Scipy quadratic integration.\n")
-            else:
-                sys.stdout.write("Numerical integration via the quasi-random Sobol' sequence.\n")
-                sys.stdout.write("Number of integration points: %s\n" % cdp.num_int_pts)
-            base_data = []
-            if rdcs != None and len(rdcs):
-                base_data.append("RDCs")
-            if pcs != None and len(pcs):
-                base_data.append("PCSs")
-            sys.stdout.write("Base data: %s\n" % repr(base_data))
-
->>>>>>> 4595a197
         # Set up the optimisation function.
         target = frame_order.Frame_order(model=cdp.model, init_params=param_vector, full_tensors=full_tensors, full_in_ref_frame=full_in_ref_frame, rdcs=rdcs, rdc_errors=rdc_err, rdc_weights=rdc_weight, rdc_vect=rdc_vect, dip_const=rdc_const, pcs=pcs, pcs_errors=pcs_err, pcs_weights=pcs_weight, atomic_pos=atomic_pos, temp=temp, frq=frq, paramag_centre=paramag_centre, scaling_matrix=scaling_matrix, pivot=pivot, pivot_opt=pivot_opt, num_int_pts=cdp.num_int_pts, quad_int=cdp.quad_int)
 
@@ -1758,38 +1639,16 @@
 
     def base_data_loop(self):
         """Generator method for looping over the base data - alignment tensors, RDCs, PCSs.
-<<<<<<< HEAD
 
         This loop yields the following:
 
             - The RDC identification data for the interatomic data container and alignment.
             - The PCS identification data for the spin data container and alignment.
 
-=======
-
-        This loop yields the following:
-
-            - The RDC identification data for the interatomic data container and alignment.
-            - The PCS identification data for the spin data container and alignment.
-
->>>>>>> 4595a197
         @return:    The base data type ('rdc' or 'pcs'), the spin or interatomic data container information (either one or two spin IDs), and the alignment ID string.
         @rtype:     list of str
         """
 
-<<<<<<< HEAD
-        # The moving domain ID.
-        id = cdp.domain[self._domain_moving()]
-
-        # Loop over the interatomic data containers for the moving domain (for the RDC data).
-        for interatom in interatomic_loop(id):
-            # Skip deselected containers.
-            if not interatom.select:
-                continue
-
-            # No RDC, so skip.
-            if not hasattr(interatom, 'rdc'):
-=======
         # Loop over the interatomic data containers for the moving domain (for the RDC data).
         for interatom in interatomic_loop(selection1=self._domain_moving()):
             # Get the spins.
@@ -1798,7 +1657,6 @@
 
             # RDC checks.
             if not self._check_rdcs(interatom, spin1, spin2):
->>>>>>> 4595a197
                 continue
 
             # Loop over the alignment IDs.
@@ -1807,11 +1665,7 @@
                 yield ['rdc', interatom.spin_id1, interatom.spin_id2, align_id]
 
         # Loop over the spin containers for the moving domain (for the PCS data).
-<<<<<<< HEAD
-        for spin, spin_id in spin_loop(id, return_id=True):
-=======
         for spin, spin_id in spin_loop(selection=self._domain_moving(), return_id=True):
->>>>>>> 4595a197
             # Skip deselected spins.
             if not spin.select:
                 continue
@@ -2177,10 +2031,6 @@
             for j in range(n):
                 # Fixed parameter.
                 if grid[j] == None:
-<<<<<<< HEAD
-                    # Get the current parameter value.
-                    pts[i, j] = getattr(cdp, cdp.params[j]) / scaling_matrix[j, j]
-=======
                     # Get the current parameter value (pivot, assuming the pivot point is always at the start of the parameter array).
                     if cdp.params[j] in ['pivot_x', 'pivot_y', 'pivot_z']:
                         pts[i, j] = cdp.pivot[j] / scaling_matrix[j, j]
@@ -2188,7 +2038,6 @@
                     # Get the current parameter value (normal parameter).
                     else:
                         pts[i, j] = getattr(cdp, cdp.params[j]) / scaling_matrix[j, j]
->>>>>>> 4595a197
 
                 # Add the point coordinate.
                 else:
