--- conflicted
+++ resolved
@@ -237,7 +237,20 @@
 
         # Return the matrix.
         return scaling_matrix
-<<<<<<< HEAD
+
+
+    def _ave_pos_translation(self, flag=True):
+        """Allow or disallow the translation of the average domain position.
+
+        @keyword flag:  If True, translation will be allowed.  If False, then translation will not occur.
+        @type flag:     bool
+        """
+
+        # Test if the current data pipe exists.
+        pipes.test()
+
+        # Store the flag.
+        cdp.ave_pos_translation = flag
 
 
     def _base_data_types(self):
@@ -326,110 +339,6 @@
         if not hasattr(interatom, 'r'):
             raise RelaxNoValueError("averaged interatomic distance")
 
-=======
-
-
-    def _ave_pos_translation(self, flag=True):
-        """Allow or disallow the translation of the average domain position.
-
-        @keyword flag:  If True, translation will be allowed.  If False, then translation will not occur.
-        @type flag:     bool
-        """
-
-        # Test if the current data pipe exists.
-        pipes.test()
-
-        # Store the flag.
-        cdp.ave_pos_translation = flag
-
-
-    def _base_data_types(self):
-        """Determine all the base data types.
-
-        The base data types can include::
-            - 'rdc', residual dipolar couplings.
-            - 'pcs', pseudo-contact shifts.
-            - 'noesy', NOE restraints.
-            - 'tensor', alignment tensors.
-
-        @return:    A list of all the base data types.
-        @rtype:     list of str
-        """
-
-        # Array of data types.
-        list = []
-
-        # RDC search.
-        for interatom in interatomic_loop(selection1=self._domain_moving()):
-            if hasattr(interatom, 'rdc'):
-                list.append('rdc')
-                break
-
-        # PCS search.
-        for spin in spin_loop(selection=self._domain_moving()):
-            if hasattr(spin, 'pcs'):
-                list.append('pcs')
-                break
-
-        # Alignment tensor search.
-        if not ('rdc' in list or 'pcs' in list) and hasattr(cdp, 'align_tensors'):
-            list.append('tensor')
-
-        # No data is present.
-        if not list:
-            raise RelaxError("Neither RDCs, PCSs nor alignment tensor data is present.")
-
-        # Return the list.
-        return list
-
-
-    def _check_rdcs(self, interatom, spin1, spin2):
-        """Check if the RDCs for the given interatomic data container should be used.
-
-        @param interatom:   The interatomic data container.
-        @type interatom:    InteratomContainer instance
-        @param spin1:       The first spin container.
-        @type spin1:        SpinContainer instance
-        @param spin2:       The second spin container.
-        @type spin2:        SpinContainer instance
-        @return:            True if the RDCs should be used, False otherwise.
-        """
-
-        # Skip deselected spins.
-        if not spin1.select or not spin2.select:
-            return False
-
-        # Only use interatomic data containers with RDC data.
-        if not hasattr(interatom, 'rdc'):
-            return False
-
-        # RDC data exists but the interatomic vectors are missing?
-        if not hasattr(interatom, 'vector'):
-            # Throw a warning.
-            warn(RelaxWarning("RDC data exists but the interatomic vectors are missing, skipping the spin pair '%s' and '%s'." % (interatom.spin_id1, interatom.spin_id2)))
-
-            # Jump to the next spin.
-            return False
-
-        # Skip non-Me pseudo-atoms for the first spin.
-        if hasattr(spin1, 'members') and len(spin1.members) != 3:
-            warn(RelaxWarning("Only methyl group pseudo atoms are supported due to their fast rotation, skipping the spin pair '%s' and '%s'." % (interatom.spin_id1, interatom.spin_id2)))
-            return False
-
-        # Skip non-Me pseudo-atoms for the second spin.
-        if hasattr(spin2, 'members') and len(spin2.members) != 3:
-            warn(RelaxWarning("Only methyl group pseudo atoms are supported due to their fast rotation, skipping the spin pair '%s' and '%s'." % (interatom.spin_id1, interatom.spin_id2)))
-            return False
-
-        # Checks.
-        if not hasattr(spin1, 'isotope'):
-            raise RelaxSpinTypeError(interatom.spin_id1)
-        if not hasattr(spin2, 'isotope'):
-            raise RelaxSpinTypeError(interatom.spin_id2)
-        if not hasattr(interatom, 'r'):
-            raise RelaxNoValueError("averaged interatomic distance")
-
->>>>>>> 23bf3b69
         # Everything is ok.
         return True
 
@@ -521,7 +430,6 @@
             if sim:
                 # Init.
                 axis_sim = zeros((cdp.sim_number, 3), float64)
-<<<<<<< HEAD
 
                 # Fill the structure.
                 for i in range(cdp.sim_number):
@@ -539,25 +447,6 @@
             if neg_cone:
                 res_num = geometric.generate_vector_residues(mol=mol_neg, vector=axis_neg, atom_name='z-ax', res_name_vect='AXE', sim_vectors=axis_sim_neg, res_num=2, origin=cdp.pivot, scale=size)
 
-=======
-
-                # Fill the structure.
-                for i in range(cdp.sim_number):
-                    spherical_to_cartesian([1.0, getattr(cdp, 'axis_theta_sim')[i], getattr(cdp, 'axis_phi_sim')[i]], axis_sim[i])
-
-                # Inversion.
-                axis_sim_pos = axis_sim
-                axis_sim_neg = transpose(dot(inv_mat, transpose(axis_sim_pos)))
-
-            # Generate the axis vectors.
-            print("\nGenerating the axis vectors.")
-            res_num = geometric.generate_vector_residues(mol=mol, vector=axis_pos, atom_name='z-ax', res_name_vect='AXE', sim_vectors=axis_sim_pos, res_num=2, origin=cdp.pivot, scale=size)
-
-            # The negative.
-            if neg_cone:
-                res_num = geometric.generate_vector_residues(mol=mol_neg, vector=axis_neg, atom_name='z-ax', res_name_vect='AXE', sim_vectors=axis_sim_neg, res_num=2, origin=cdp.pivot, scale=size)
-
->>>>>>> 23bf3b69
         # The full axis system.
         else:
             # Print out.
@@ -604,10 +493,6 @@
                 res_num = geometric.generate_vector_residues(mol=mol, vector=axes_pos[:, j], atom_name='%s-ax'%label[j], res_name_vect='AXE', sim_vectors=axis_sim_pos, res_num=2, origin=cdp.pivot, scale=size)
                 if neg_cone:
                     res_num = geometric.generate_vector_residues(mol=mol_neg, vector=axes_neg[:, j], atom_name='%s-ax'%label[j], res_name_vect='AXE', sim_vectors=axis_sim_neg, res_num=2, origin=cdp.pivot, scale=size)
-<<<<<<< HEAD
-=======
-
->>>>>>> 23bf3b69
 
         # The cone object.
         ##################
@@ -788,13 +673,10 @@
 
             # A single atomic position.
             if spin.pos.shape == (3,):
-<<<<<<< HEAD
-=======
                 atomic_pos.append(spin.pos)
 
             # A single model (rank-2 array of a single position).
             elif spin.pos.shape == (1, 3):
->>>>>>> 23bf3b69
                 atomic_pos.append(spin.pos[0])
 
             # Average multiple atomic positions.
@@ -806,10 +688,7 @@
                 ave_pos = zeros(3, float64)
                 for i in range(len(spin.pos)):
                     ave_pos += spin.pos[i]
-<<<<<<< HEAD
-=======
                 ave_pos = ave_pos / len(spin.pos)
->>>>>>> 23bf3b69
 
                 # Store.
                 atomic_pos.append(ave_pos)
@@ -1197,7 +1076,6 @@
         @return:            True if the PCS data is to be used for optimisation, False otherwise.
         @rtype:             bool
         """
-<<<<<<< HEAD
 
         # No alignment IDs.
         if not hasattr(cdp, 'pcs_ids'):
@@ -1209,24 +1087,8 @@
 
         # The PCS data is to be used for optimisation.
         return True
-=======
->>>>>>> 23bf3b69
-
-        # No alignment IDs.
-        if not hasattr(cdp, 'pcs_ids'):
-            return False
-
-<<<<<<< HEAD
-=======
-        # No PCS data for the alignment.
-        if align_id not in cdp.pcs_ids:
-            return False
-
-        # The PCS data is to be used for optimisation.
-        return True
-
-
->>>>>>> 23bf3b69
+
+
     def _opt_uses_rdc(self, align_id):
         """Determine if the RDC data for the given alignment ID is needed for optimisation.
 
@@ -1264,13 +1126,10 @@
         # Determine the data type.
         data_types = self._base_data_types()
 
-<<<<<<< HEAD
-=======
         # Average domain position translation.
         if not self._translation_fixed():
             num += 3
 
->>>>>>> 23bf3b69
         # The pivot point.
         if not self._pivot_fixed():
             num += 3
@@ -1504,12 +1363,6 @@
         @type scaling:          bool
         """
 
-<<<<<<< HEAD
-        # Simulated annealing constraints.
-        #lower, upper = self._assemble_limit_arrays()
-
-=======
->>>>>>> 23bf3b69
         # Assemble the parameter vector.
         param_vector = self._assemble_param_vector(sim_index=sim_index)
 
@@ -1546,14 +1399,11 @@
         if 'pcs' in data_types or 'pre' in data_types:
             atomic_pos, paramag_centre = self._minimise_setup_atomic_pos(sim_index=sim_index)
 
-<<<<<<< HEAD
-=======
         # Average domain translation.
         translation_opt = False
         if not self._translation_fixed():
             translation_opt = True
 
->>>>>>> 23bf3b69
         # The fixed pivot point.
         pivot = None
         if hasattr(cdp, 'pivot'):
@@ -1583,11 +1433,7 @@
             sys.stdout.write("Base data: %s\n" % repr(base_data))
 
         # Set up the optimisation function.
-<<<<<<< HEAD
-        target = frame_order.Frame_order(model=cdp.model, init_params=param_vector, full_tensors=full_tensors, full_in_ref_frame=full_in_ref_frame, rdcs=rdcs, rdc_errors=rdc_err, rdc_weights=rdc_weight, rdc_vect=rdc_vect, dip_const=rdc_const, pcs=pcs, pcs_errors=pcs_err, pcs_weights=pcs_weight, atomic_pos=atomic_pos, temp=temp, frq=frq, paramag_centre=paramag_centre, scaling_matrix=scaling_matrix, pivot=pivot, pivot_opt=pivot_opt, num_int_pts=cdp.num_int_pts, quad_int=cdp.quad_int)
-=======
         target = frame_order.Frame_order(model=cdp.model, init_params=param_vector, full_tensors=full_tensors, full_in_ref_frame=full_in_ref_frame, rdcs=rdcs, rdc_errors=rdc_err, rdc_weights=rdc_weight, rdc_vect=rdc_vect, dip_const=rdc_const, pcs=pcs, pcs_errors=pcs_err, pcs_weights=pcs_weight, atomic_pos=atomic_pos, temp=temp, frq=frq, paramag_centre=paramag_centre, scaling_matrix=scaling_matrix, translation_opt=translation_opt, pivot=pivot, pivot_opt=pivot_opt, num_int_pts=cdp.num_int_pts, quad_int=cdp.quad_int)
->>>>>>> 23bf3b69
 
         # Return the data.
         return target, param_vector, data_types, scaling_matrix
@@ -1624,7 +1470,23 @@
     def _translation_fixed(self):
         """Is the translation of the average domain position fixed?
 
-<<<<<<< HEAD
+        @return:    The answer to the question.
+        @rtype:     bool
+        """
+
+        # PCS data must be present.
+        if 'pcs' in self._base_data_types():
+            # The fixed flag is not set.
+            if hasattr(cdp, 'ave_pos_translation') and cdp.ave_pos_translation:
+                return False
+
+        # Default to being fixed.
+        return True
+
+
+    def _update_model(self):
+        """Update the model parameters as necessary."""
+
         # Re-initialise the list of model parameters.
         cdp.params = []
 
@@ -1634,6 +1496,12 @@
             cdp.params.append('pivot_y')
             cdp.params.append('pivot_z')
 
+        # The average domain position translation parameters.
+        if not self._translation_fixed():
+            cdp.params.append('ave_pos_x')
+            cdp.params.append('ave_pos_y')
+            cdp.params.append('ave_pos_z')
+
         # The tensor rotation, or average domain position.
         if cdp.model not in ['free rotor', 'iso cone, free rotor']:
             cdp.params.append('ave_pos_alpha')
@@ -1662,68 +1530,6 @@
         elif cdp.model in ['iso cone, free rotor']:
             cdp.params.append('cone_s1')
 
-=======
-        @return:    The answer to the question.
-        @rtype:     bool
-        """
-
-        # PCS data must be present.
-        if 'pcs' in self._base_data_types():
-            # The fixed flag is not set.
-            if hasattr(cdp, 'ave_pos_translation') and cdp.ave_pos_translation:
-                return False
-
-        # Default to being fixed.
-        return True
-
-
-    def _update_model(self):
-        """Update the model parameters as necessary."""
-
-        # Re-initialise the list of model parameters.
-        cdp.params = []
-
-        # The pivot parameters.
-        if not self._pivot_fixed():
-            cdp.params.append('pivot_x')
-            cdp.params.append('pivot_y')
-            cdp.params.append('pivot_z')
-
-        # The average domain position translation parameters.
-        if not self._translation_fixed():
-            cdp.params.append('ave_pos_x')
-            cdp.params.append('ave_pos_y')
-            cdp.params.append('ave_pos_z')
-
-        # The tensor rotation, or average domain position.
-        if cdp.model not in ['free rotor', 'iso cone, free rotor']:
-            cdp.params.append('ave_pos_alpha')
-        cdp.params.append('ave_pos_beta')
-        cdp.params.append('ave_pos_gamma')
-
-        # Frame order eigenframe - the full frame.
-        if cdp.model in ['pseudo-ellipse', 'pseudo-ellipse, torsionless', 'pseudo-ellipse, free rotor']:
-            cdp.params.append('eigen_alpha')
-            cdp.params.append('eigen_beta')
-            cdp.params.append('eigen_gamma')
-
-        # Frame order eigenframe - the isotropic cone axis.
-        elif cdp.model in ['iso cone', 'free rotor', 'iso cone, torsionless', 'iso cone, free rotor', 'rotor']:
-            cdp.params.append('axis_theta')
-            cdp.params.append('axis_phi')
-
-        # Cone parameters - pseudo-elliptic cone parameters.
-        if cdp.model in ['pseudo-ellipse', 'pseudo-ellipse, torsionless', 'pseudo-ellipse, free rotor']:
-            cdp.params.append('cone_theta_x')
-            cdp.params.append('cone_theta_y')
-
-        # Cone parameters - single isotropic angle or order parameter.
-        elif cdp.model in ['iso cone', 'iso cone, torsionless']:
-            cdp.params.append('cone_theta')
-        elif cdp.model in ['iso cone, free rotor']:
-            cdp.params.append('cone_s1')
-
->>>>>>> 23bf3b69
         # Cone parameters - torsion angle.
         if cdp.model in ['rotor', 'line', 'iso cone', 'pseudo-ellipse']:
             cdp.params.append('cone_sigma_max')
@@ -1776,8 +1582,6 @@
             # Then remove it from the params.
             param_vector = param_vector[3:]
 
-<<<<<<< HEAD
-=======
         # Average domain position translation.
         ave_pos_x, ave_pos_y, ave_pos_z = None, None, None
         if not self._translation_fixed():
@@ -1788,7 +1592,6 @@
             # Remove the parameters from the array.
             param_vector = param_vector[3:]
 
->>>>>>> 23bf3b69
         # Unpack the parameters.
         ave_pos_alpha, ave_pos_beta, ave_pos_gamma = None, None, None
         eigen_alpha, eigen_beta, eigen_gamma = None, None, None
@@ -1982,16 +1785,11 @@
         # Set the chi2.
         cdp.chi2 = chi2
 
-<<<<<<< HEAD
-        # Store the back-calculated tensors.
-        self._store_bc_data(model)
-=======
         # Store the back-calculated data.
         self._store_bc_data(model)
 
         # Printout.
         print("Chi2:  %s" % chi2)
->>>>>>> 23bf3b69
 
 
     def create_mc_data(self, data_id=None):
@@ -2256,14 +2054,11 @@
                 lower = cdp.pivot[2] - 10.0
                 upper = cdp.pivot[2] + 10.0
 
-<<<<<<< HEAD
-=======
             # Average domain position translation (in a +/- 5 Angstrom box).
             if cdp.params[i] in ['ave_pos_x', 'ave_pos_y', 'ave_pos_z']:
                 lower = -5
                 upper = 5
 
->>>>>>> 23bf3b69
             # Linear angle grid from 0 to one inc before 2pi.
             if cdp.params[i] in ['ave_pos_alpha', 'ave_pos_gamma', 'eigen_alpha', 'eigen_gamma', 'axis_phi']:
                 lower = 0.0
@@ -2451,27 +2246,10 @@
 
         # Unpack the results.
         self._unpack_opt_results(results, scaling, scaling_matrix, sim_index)
-<<<<<<< HEAD
-
-        # Store the back-calculated tensors.
-        self._store_bc_data(model)
-=======
 
         # Store the back-calculated data.
         self._store_bc_data(model)
 
->>>>>>> 23bf3b69
-
-    def model_desc(self, model_info):
-        """Return a description of the model.
-
-        @param model_info:  The model index from model_loop().
-        @type model_info:   int
-        @return:            The model description.
-        @rtype:             str
-        """
-
-        return ""
 
     def model_desc(self, model_info):
         """Return a description of the model.
