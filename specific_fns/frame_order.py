###############################################################################
#                                                                             #
# Copyright (C) 2009-2013 Edward d'Auvergne                                   #
#                                                                             #
# This file is part of the program relax (http://www.nmr-relax.com).          #
#                                                                             #
# This program is free software: you can redistribute it and/or modify        #
# it under the terms of the GNU General Public License as published by        #
# the Free Software Foundation, either version 3 of the License, or           #
# (at your option) any later version.                                         #
#                                                                             #
# This program is distributed in the hope that it will be useful,             #
# but WITHOUT ANY WARRANTY; without even the implied warranty of              #
# MERCHANTABILITY or FITNESS FOR A PARTICULAR PURPOSE.  See the               #
# GNU General Public License for more details.                                #
#                                                                             #
# You should have received a copy of the GNU General Public License           #
# along with this program.  If not, see <http://www.gnu.org/licenses/>.       #
#                                                                             #
###############################################################################

# Module docstring.
"""Analysis specific code for the Frame Order theory of domain dynamics."""

# Python module imports.
from copy import deepcopy
from math import cos, pi
from minfx.generic import generic_minimise
from minfx.grid import grid_point_array
from numpy import arccos, array, dot, eye, float64, identity, ones, transpose, zeros
from numpy.linalg import inv
from re import search
import sys
from warnings import warn

# relax module imports.
import arg_check
from float import isNaN, isInf
from generic_fns import pipes
from generic_fns.angles import wrap_angles
from generic_fns.interatomic import interatomic_loop, return_interatom
from generic_fns.mol_res_spin import return_spin, spin_loop
from generic_fns.structure import geometric
from generic_fns.structure.cones import Iso_cone, Pseudo_elliptic
from generic_fns.structure.internal import Internal
from maths_fns import frame_order, order_parameters
from maths_fns.coord_transform import spherical_to_cartesian
from maths_fns.rotation_matrix import euler_to_R_zyz, two_vect_to_R
from physical_constants import dipolar_constant, g1H, return_gyromagnetic_ratio
from relax_errors import RelaxError, RelaxInfError, RelaxNaNError, RelaxNoModelError, RelaxNoValueError, RelaxSpinTypeError
from relax_io import open_write_file
from relax_warnings import RelaxWarning
from specific_fns.api_base import API_base
from specific_fns.api_common import API_common
from specific_fns.api_base import API_base
from specific_fns.api_common import API_common


class Frame_order(API_base, API_common):
    """Class containing the specific methods of the Frame Order theories."""

    def __init__(self):
        """Initialise the class by placing API_common methods into the API."""

        # Execute the base class __init__ method.
        super(Frame_order, self).__init__()

        # Place methods into the API.
        self.overfit_deselect = self._overfit_deselect_dummy
        self.return_conversion_factor = self._return_no_conversion_factor
        self.set_param_values = self._set_param_values_global

        # Set up the global parameters.
        self.PARAMS.add('ave_pos_alpha', scope='global', units='rad', desc='The average position alpha Euler angle', py_type=float, set='params', err=True, sim=True)
        self.PARAMS.add('ave_pos_beta', scope='global', units='rad', desc='The average position beta Euler angle', py_type=float, set='params', err=True, sim=True)
        self.PARAMS.add('ave_pos_gamma', scope='global', units='rad', desc='The average position gamma Euler angle', py_type=float, set='params', err=True, sim=True)
        self.PARAMS.add('eigen_alpha', scope='global', units='rad', desc='The Eigenframe alpha Euler angle', py_type=float, set='params', err=True, sim=True)
        self.PARAMS.add('eigen_beta', scope='global', units='rad', desc='The Eigenframe beta Euler angle', py_type=float, set='params', err=True, sim=True)
        self.PARAMS.add('eigen_gamma', scope='global', units='rad', desc='The Eigenframe gamma Euler angle', py_type=float, set='params', err=True, sim=True)
        self.PARAMS.add('axis_theta', scope='global', units='rad', desc='The cone axis polar angle (for the isotropic cone model)', py_type=float, set='params', err=True, sim=True)
        self.PARAMS.add('axis_phi', scope='global', units='rad', desc='The cone axis azimuthal angle (for the isotropic cone model)', py_type=float, set='params', err=True, sim=True)
        self.PARAMS.add('cone_theta_x', scope='global', units='rad', desc='The pseudo-ellipse cone opening half-angle for the x-axis', py_type=float, set='params', err=True, sim=True)
        self.PARAMS.add('cone_theta_y', scope='global', units='rad', desc='The pseudo-ellipse cone opening half-angle for the y-axis', py_type=float, set='params', err=True, sim=True)
        self.PARAMS.add('cone_theta', scope='global', units='rad', desc='The isotropic cone opening half-angle', py_type=float, set='params', err=True, sim=True)
        self.PARAMS.add('cone_s1', scope='global', units='', desc='The isotropic cone order parameter', py_type=float, set='params', err=True, sim=True)
        self.PARAMS.add('cone_sigma_max', scope='global', units='rad', desc='The torsion angle', py_type=float, set='params', err=True, sim=True)
        self.PARAMS.add('params', scope='global', desc='The model parameters', py_type=list)

        # Add minimisation structures.
        self.PARAMS.add_min_data(min_stats_global=True)


    def _assemble_limit_arrays(self):
        """Assemble and return the limit vectors.

        @return:    The lower and upper limit vectors.
        @rtype:     numpy rank-1 array, numpy rank-1 array
        """

        # Init.
        lower = zeros(len(cdp.params), float64)
        upper = 2.0*pi * ones(len(cdp.params), float64)

        # Return the arrays.
        return lower, upper


    def _assemble_param_vector(self, sim_index=None):
        """Assemble and return the parameter vector.

        @return:            The parameter vector.
        @rtype:             numpy rank-1 array
        @keyword sim_index: The Monte Carlo simulation index.
        @type sim_index:    int
        """

        # Initialise.
        param_vect = []

        # Pivot point.
        if not self._pivot_fixed():
            for i in range(3):
                param_vect.append(cdp.pivot[i])

        # Normal values.
        if sim_index == None:
            # Initialise the parameter array using the tensor rotation Euler angles (average domain position).
            if cdp.model in ['free rotor', 'iso cone, free rotor']:
                param_vect.append(cdp.ave_pos_beta)
                param_vect.append(cdp.ave_pos_gamma)
            else:
                param_vect.append(cdp.ave_pos_alpha)
                param_vect.append(cdp.ave_pos_beta)
                param_vect.append(cdp.ave_pos_gamma)

            # Frame order eigenframe - the full frame.
            if cdp.model in ['pseudo-ellipse', 'pseudo-ellipse, torsionless', 'pseudo-ellipse, free rotor']:
                param_vect.append(cdp.eigen_alpha)
                param_vect.append(cdp.eigen_beta)
                param_vect.append(cdp.eigen_gamma)

            # Frame order eigenframe - the isotropic cone axis.
            elif cdp.model in ['iso cone', 'free rotor', 'iso cone, torsionless', 'iso cone, free rotor', 'rotor']:
                param_vect.append(cdp.axis_theta)
                param_vect.append(cdp.axis_phi)

            # Cone parameters - pseudo-elliptic cone parameters.
            if cdp.model in ['pseudo-ellipse', 'pseudo-ellipse, torsionless', 'pseudo-ellipse, free rotor']:
                param_vect.append(cdp.cone_theta_x)
                param_vect.append(cdp.cone_theta_y)

            # Cone parameters - single isotropic angle or order parameter.
            elif cdp.model in ['iso cone', 'iso cone, torsionless']:
                param_vect.append(cdp.cone_theta)
            elif cdp.model in ['iso cone, free rotor']:
                param_vect.append(cdp.cone_s1)

            # Cone parameters - torsion angle.
            if cdp.model in ['rotor', 'line', 'iso cone', 'pseudo-ellipse']:
                param_vect.append(cdp.cone_sigma_max)

        # Simulation values.
        else:
            # Initialise the parameter array using the tensor rotation Euler angles (average domain position).
            if cdp.model in ['free rotor', 'iso cone, free rotor']:
                param_vect = [cdp.ave_pos_beta_sim[sim_index], cdp.ave_pos_gamma_sim[sim_index]]
            else:
                param_vect = [cdp.ave_pos_alpha_sim[sim_index], cdp.ave_pos_beta_sim[sim_index], cdp.ave_pos_gamma_sim[sim_index]]

            # Frame order eigenframe - the full frame.
            if cdp.model in ['pseudo-ellipse', 'pseudo-ellipse, torsionless', 'pseudo-ellipse, free rotor']:
                param_vect.append(cdp.eigen_alpha_sim[sim_index])
                param_vect.append(cdp.eigen_beta_sim[sim_index])
                param_vect.append(cdp.eigen_gamma_sim[sim_index])

            # Frame order eigenframe - the isotropic cone axis.
            elif cdp.model in ['iso cone', 'free rotor', 'iso cone, torsionless', 'iso cone, free rotor', 'rotor']:
                param_vect.append(cdp.axis_theta_sim[sim_index])
                param_vect.append(cdp.axis_phi_sim[sim_index])

            # Cone parameters - pseudo-elliptic cone parameters.
            if cdp.model in ['pseudo-ellipse', 'pseudo-ellipse, torsionless', 'pseudo-ellipse, free rotor']:
                param_vect.append(cdp.cone_theta_x_sim[sim_index])
                param_vect.append(cdp.cone_theta_y_sim[sim_index])

            # Cone parameters - single isotropic angle or order parameter.
            elif cdp.model in ['iso cone', 'iso cone, torsionless']:
                param_vect.append(cdp.cone_theta_sim[sim_index])
            elif cdp.model in ['iso cone, free rotor']:
                param_vect.append(cdp.cone_s1_sim[sim_index])

            # Cone parameters - torsion angle.
            if cdp.model in ['rotor', 'line', 'iso cone', 'pseudo-ellipse']:
                param_vect.append(cdp.cone_sigma_max_sim[sim_index])

        # Return as a numpy array.
        return array(param_vect, float64)


    def _assemble_scaling_matrix(self, data_types=None, scaling=True):
        """Create and return the scaling matrix.

        @keyword data_types:    The base data types used in the optimisation.  This list can contain the elements 'rdc', 'pcs' or 'tensor'.
        @type data_types:       list of str
        @keyword scaling:       If False, then the identity matrix will be returned.
        @type scaling:          bool
        @return:                The square and diagonal scaling matrix.
        @rtype:                 numpy rank-2 array
        """

        # Initialise.
        scaling_matrix = identity(self._param_num(), float64)

        # Return the identity matrix.
        if not scaling:
            return scaling_matrix

        # The pivot point.
        if not self._pivot_fixed():
            for i in range(3):
                scaling_matrix[i, i] = 1e2

        # Return the matrix.
        return scaling_matrix


    def _base_data_types(self):
        """Determine all the base data types.

        The base data types can include::
            - 'rdc', residual dipolar couplings.
            - 'pcs', pseudo-contact shifts.
            - 'noesy', NOE restraints.
            - 'tensor', alignment tensors.

        @return:    A list of all the base data types.
        @rtype:     list of str
        """

        # Array of data types.
        list = []

        # RDC search.
        for interatom in interatomic_loop():
            if hasattr(interatom, 'rdc'):
                list.append('rdc')
                break

        # PCS search.
        for spin in spin_loop():
            if hasattr(spin, 'pcs'):
                list.append('pcs')
                break

        # Alignment tensor search.
        if not ('rdc' in list or 'pcs' in list) and hasattr(cdp, 'align_tensors'):
            list.append('tensor')

        # No data is present.
        if not list:
            raise RelaxError("Neither RDCs, PCSs nor alignment tensor data is present.")

        # Return the list.
        return list


    def _check_rdcs(self, interatom, spin1, spin2):
        """Check if the RDCs for the given interatomic data container should be used.

        @param interatom:   The interatomic data container.
        @type interatom:    InteratomContainer instance
        @param spin1:       The first spin container.
        @type spin1:        SpinContainer instance
        @param spin2:       The second spin container.
        @type spin2:        SpinContainer instance
        @return:            True if the RDCs should be used, False otherwise.
        """

        # Skip deselected spins.
        if not spin1.select or not spin2.select:
            return False

        # Only use interatomic data containers with RDC data.
        if not hasattr(interatom, 'rdc'):
            return False

        # RDC data exists but the interatomic vectors are missing?
        if not hasattr(interatom, 'vector'):
            # Throw a warning.
            warn(RelaxWarning("RDC data exists but the interatomic vectors are missing, skipping the spin pair '%s' and '%s'." % (interatom.spin_id1, interatom.spin_id2)))

            # Jump to the next spin.
            return False

        # Skip non-Me pseudo-atoms for the first spin.
        if hasattr(spin1, 'members') and len(spin1.members) != 3:
            warn(RelaxWarning("Only methyl group pseudo atoms are supported due to their fast rotation, skipping the spin pair '%s' and '%s'." % (interatom.spin_id1, interatom.spin_id2)))
            return False

        # Skip non-Me pseudo-atoms for the second spin.
        if hasattr(spin2, 'members') and len(spin2.members) != 3:
            warn(RelaxWarning("Only methyl group pseudo atoms are supported due to their fast rotation, skipping the spin pair '%s' and '%s'." % (interatom.spin_id1, interatom.spin_id2)))
            return False

        # Checks.
        if not hasattr(spin1, 'isotope'):
            raise RelaxSpinTypeError(interatom.spin_id1)
        if not hasattr(spin2, 'isotope'):
            raise RelaxSpinTypeError(interatom.spin_id2)
        if not hasattr(interatom, 'r'):
            raise RelaxNoValueError("averaged interatomic distance")

        # Everything is ok.
        return True


    def _cone_pdb(self, size=30.0, file=None, dir=None, inc=36, force=False):
        """Create a PDB file containing a geometric object representing the Frame Order cone models.

        @param size:        The size of the geometric object in Angstroms.
        @type size:         float
        @param inc:         The number of increments for the filling of the cone objects.
        @type inc:          int
        @param file:        The name of the PDB file to create.
        @type file:         str
        @param dir:         The name of the directory to place the PDB file into.
        @type dir:          str
        @param force:       Flag which if set to True will cause any pre-existing file to be
                            overwritten.
        @type force:        bool
        """

        # Test if the current data pipe exists.
        pipes.test()

        # The rigid model cannot be used here.
        if cdp.model == 'rigid':
            raise RelaxError("The 'rigid' frame order model has no cone representation.")

        # Test for the necessary data structures.
        if not hasattr(cdp, 'pivot'):
            raise RelaxError("The pivot point for the domain motion has not been set.")

        # Negative cone flag.
        neg_cone = True

        # Monte Carlo simulation flag.
        sim = False
        num_sim = 0
        if hasattr(cdp, 'sim_number'):
            sim = True
            num_sim = cdp.sim_number

        # The inversion matrix.
        inv_mat = -eye(3)

        # Create the structural object.
        structure = Internal()

        # Create model for the positive and negative images.
        model = structure.add_model(model=1)
        if neg_cone:
            model_neg = structure.add_model(model=2)

        # Create the molecule.
        structure.add_molecule(name=cdp.model)

        # Alias the molecules.
        mol = model.mol[0]
        if neg_cone:
            mol_neg = model_neg.mol[0]


        # The pivot point.
        ##################

        # Add the pivot point.
        structure.add_atom(mol_name=cdp.model, pdb_record='HETATM', atom_num=1, atom_name='R', res_name='PIV', res_num=1, pos=cdp.pivot, element='C')


        # The axes.
        ###########

        # The spherical angles.
        if cdp.model in ['iso cone', 'free rotor', 'iso cone, torsionless', 'iso cone, free rotor', 'rotor']:
            # Print out.
            print("\nGenerating the z-axis system.")

            # The axis.
            axis = zeros(3, float64)
            spherical_to_cartesian([1.0, getattr(cdp, 'axis_theta'), getattr(cdp, 'axis_phi')], axis)
            print(("Central axis: %s." % axis))

            # Rotations and inversions.
            axis_pos = axis
            axis_neg = dot(inv_mat, axis)

            # Simulation central axis.
            axis_sim_pos = None
            axis_sim_neg = None
            if sim:
                # Init.
                axis_sim = zeros((cdp.sim_number, 3), float64)

                # Fill the structure.
                for i in range(cdp.sim_number):
                    spherical_to_cartesian([1.0, getattr(cdp, 'axis_theta_sim')[i], getattr(cdp, 'axis_phi_sim')[i]], axis_sim[i])

                # Inversion.
                axis_sim_pos = axis_sim
                axis_sim_neg = transpose(dot(inv_mat, transpose(axis_sim_pos)))

            # Generate the axis vectors.
            print("\nGenerating the axis vectors.")
            res_num = geometric.generate_vector_residues(mol=mol, vector=axis_pos, atom_name='z-ax', res_name_vect='AXE', sim_vectors=axis_sim_pos, res_num=2, origin=cdp.pivot, scale=size)

            # The negative.
            if neg_cone:
                res_num = geometric.generate_vector_residues(mol=mol_neg, vector=axis_neg, atom_name='z-ax', res_name_vect='AXE', sim_vectors=axis_sim_neg, res_num=2, origin=cdp.pivot, scale=size)

        # The full axis system.
        else:
            # Print out.
            print("\nGenerating the full axis system.")

            # The axis system.
            axes = zeros((3, 3), float64)
            euler_to_R_zyz(cdp.eigen_alpha, cdp.eigen_beta, cdp.eigen_gamma, axes)
            print(("Axis system:\n%s" % axes))

            # Rotations and inversions.
            axes_pos = axes
            axes_neg = dot(inv_mat, axes)

            # Simulations
            axes_sim_pos = None
            axes_sim_neg = None
            if sim:
                # Init.
                axes_sim_pos = zeros((cdp.sim_number, 3, 3), float64)
                axes_sim_neg = zeros((cdp.sim_number, 3, 3), float64)

                # Fill the structure.
                for i in range(cdp.sim_number):
                    # The positive system.
                    euler_to_R_zyz(cdp.eigen_alpha_sim[i], cdp.eigen_beta_sim[i], cdp.eigen_gamma_sim[i], axes_sim_pos[i])

                    # The negative system.
                    euler_to_R_zyz(cdp.eigen_alpha_sim[i], cdp.eigen_beta_sim[i], cdp.eigen_gamma_sim[i], axes_sim_neg[i])
                    axes_sim_neg[i] = dot(inv_mat, axes_sim_neg[i])

            # Generate the axis vectors.
            print("\nGenerating the axis vectors.")
            label = ['x', 'y', 'z']
            for j in range(len(label)):
                # The simulation data.
                axis_sim_pos = None
                axis_sim_neg = None
                if sim:
                    axis_sim_pos = axes_sim_pos[:, :, j]
                    axis_sim_neg = axes_sim_neg[:, :, j]

                # The vectors.
                res_num = geometric.generate_vector_residues(mol=mol, vector=axes_pos[:, j], atom_name='%s-ax'%label[j], res_name_vect='AXE', sim_vectors=axis_sim_pos, res_num=2, origin=cdp.pivot, scale=size)
                if neg_cone:
                    res_num = geometric.generate_vector_residues(mol=mol_neg, vector=axes_neg[:, j], atom_name='%s-ax'%label[j], res_name_vect='AXE', sim_vectors=axis_sim_neg, res_num=2, origin=cdp.pivot, scale=size)
<<<<<<< HEAD
=======

>>>>>>> 59cd1837

        # The cone object.
        ##################

        # Skip models missing a cone.
        if cdp.model not in ['rotor', 'free rotor']:
            # The rotation matrix (rotation from the z-axis to the cone axis).
            if cdp.model not in ['iso cone', 'iso cone, torsionless', 'iso cone, free rotor']:
                R = axes
            else:
                R = zeros((3, 3), float64)
                two_vect_to_R(array([0, 0, 1], float64), axis, R)

            # Average position rotation.
            R_pos = R
            R_neg = dot(inv_mat, R)

            # The pseudo-ellipse cone object.
            if cdp.model in ['pseudo-ellipse', 'pseudo-ellipse, torsionless', 'pseudo-ellipse, free rotor']:
                cone = Pseudo_elliptic(cdp.cone_theta_x, cdp.cone_theta_y)

            # The isotropic cone object.
            else:
                # The angle.
                if hasattr(cdp, 'cone_theta'):
                    cone_theta = cdp.cone_theta
                elif hasattr(cdp, 'cone_s1'):
                    cone_theta = order_parameters.iso_cone_S_to_theta(cdp.cone_s1)

                # The object.
                cone = Iso_cone(cone_theta)

            # Create the positive and negative cones.
<<<<<<< HEAD
            geometric.create_cone_pdb(mol=mol, cone=cone, start_res=mol.res_num[-1]+1, apex=cdp.pivot, R=R_pos, inc=inc, distribution='regular')

            # The negative.
            if neg_cone:
                geometric.create_cone_pdb(mol=mol_neg, cone=cone, start_res=mol_neg.res_num[-1]+1, apex=cdp.pivot, R=R_neg, inc=inc, distribution='regular')
=======
            geometric.create_cone_pdb(mol=mol, cone=cone, start_res=mol.res_num[-1]+1, apex=cdp.pivot, R=R_pos, inc=inc, distribution='regular', axis_flag=False)

            # The negative.
            if neg_cone:
                geometric.create_cone_pdb(mol=mol_neg, cone=cone, start_res=mol_neg.res_num[-1]+1, apex=cdp.pivot, R=R_neg, inc=inc, distribution='regular', axis_flag=False)
>>>>>>> 59cd1837


        # Create the PDB file.
        ######################

        # Print out.
        print("\nGenerating the PDB file.")

        # Write the file.
        pdb_file = open_write_file(file, dir, force=force)
        structure.write_pdb(pdb_file)
        pdb_file.close()


    def _domain_moving(self):
        """Return the domain ID of the moving domain.

        @return:    The domain ID of the moving domain.
        @rtype:     str
        """

        # Check that the domain is defined.
        if not hasattr(cdp, 'domain'):
            raise RelaxError("No domains have been defined.  Please use the domain user function.")

        # Only support for 2 domains.
        if len(list(cdp.domain.keys())) > 2:
            raise RelaxError("Only two domains are supported in the frame order analysis.")

        # Loop over the domains.
        for id in list(cdp.domain.keys()):
            # Reference domain.
            if id == cdp.ref_domain:
                continue

            # Return the ID.
            return id


    def _domain_to_pdb(self, domain=None, pdb=None):
        """Match domains to PDB files.

        @keyword domain:    The domain to associate the PDB file to.
        @type domain:       str
        @keyword pdb:       The PDB file to associate the domain to.
        @type pdb:          str
        """

        # Check that the domain exists.
        exists = False
        for i in range(len(cdp.align_tensors)):
            if hasattr(cdp.align_tensors[i], 'domain') and domain == cdp.align_tensors[i].domain:
                exists = True
        if not exists:
            raise RelaxError("The domain '%s' cannot be found" % domain)

        # Init if needed.
        if not hasattr(cdp, 'domain_to_pdb'):
            cdp.domain_to_pdb = []

        # Strip the file ending if given.
        if search('.pdb$', pdb):
            pdb = pdb[:-4]

        # Add the data.
        cdp.domain_to_pdb.append([domain, pdb])


    def _grid_row(self, incs, lower, upper, dist_type=None, end_point=True):
        """Set up a row of the grid search for a given parameter.

        @param incs:        The number of increments.
        @type incs:         int
        @param lower:       The lower bounds.
        @type lower:        float
        @param upper:       The upper bounds.
        @type upper:        float
        @keyword dist_type: The spacing or distribution type between grid nodes.  If None, then a linear grid row is returned.  If 'acos', then an inverse cos distribution of points is returned (e.g. for uniform sampling in angular space).
        @type dist_type:    None or str
        @keyword end_point: A flag which if False will cause the end point to be removed.
        @type end_point:    bool
        @return:            The row of the grid.
        @rtype:             list of float
        """

        # Init.
        row = []

        # Linear grid.
        if dist_type == None:
            # Loop over the increments.
            for i in range(incs):
                # The row.
                row.append(lower + i * (upper - lower) / (incs - 1.0))

        # Inverse cos distribution.
        elif dist_type == 'acos':
            # Generate the increment values of v from cos(upper) to cos(lower).
            v = zeros(incs, float64)
            val = (cos(lower) - cos(upper)) / (incs - 1.0)
            for i in range(incs):
                v[-i-1] = cos(upper) + float(i) * val

            # Generate the distribution.
            row = arccos(v)

        # Remove the last point.
        if not end_point:
            row = row[:-1]

        # Return the row (as a list).
        return list(row)


    def _minimise_setup_pcs(self, sim_index=None):
        """Set up the data structures for optimisation using PCSs as base data sets.

        @keyword sim_index: The index of the simulation to optimise.  This should be None if normal optimisation is desired.
        @type sim_index:    None or int
        @return:            The assembled data structures for using PCSs as the base data for optimisation.  These include:
                                - the PCS values.
                                - the unit vectors connecting the paramagnetic centre (the electron spin) to
                                - the PCS weight.
                                - the nuclear spin.
                                - the pseudocontact shift constants.
        @rtype:             tuple of (numpy rank-2 array, numpy rank-2 array, numpy rank-2 array, numpy rank-1 array, numpy rank-1 array)
        """

        # Data setup tests.
        if not hasattr(cdp, 'paramagnetic_centre'):
            raise RelaxError("The paramagnetic centre has not yet been specified.")
        if not hasattr(cdp, 'temperature'):
            raise RelaxError("The experimental temperatures have not been set.")
        if not hasattr(cdp, 'frq'):
            raise RelaxError("The spectrometer frequencies of the experiments have not been set.")

        # Initialise.
        pcs = []
        pcs_err = []
        pcs_weight = []
        atomic_pos = []
        temp = []
        frq = []

        # The PCS data.
        for align_id in cdp.align_ids:
            # No RDC or PCS data, so jump to the next alignment.
            if (hasattr(cdp, 'rdc_ids') and not align_id in cdp.rdc_ids) and (hasattr(cdp, 'pcs_ids') and not align_id in cdp.pcs_ids):
                continue

            # Append empty arrays to the PCS structures.
            pcs.append([])
            pcs_err.append([])
            pcs_weight.append([])

            # Get the temperature for the PCS constant.
            if align_id in cdp.temperature:
                temp.append(cdp.temperature[align_id])
            else:
                temp.append(0.0)

            # Get the spectrometer frequency in Tesla units for the PCS constant.
            if align_id in cdp.frq:
                frq.append(cdp.frq[align_id] * 2.0 * pi / g1H)
            else:
                frq.append(1e-10)

            # Spin loop over the domain.
            id = cdp.domain[self._domain_moving()]
            j = 0
            for spin in spin_loop(id):
                # Skip deselected spins.
                if not spin.select:
                    continue

                # Skip spins without PCS data.
                if not hasattr(spin, 'pcs'):
                    continue

                # Append the PCSs to the list.
                if align_id in list(spin.pcs.keys()):
                    if sim_index != None:
                        pcs[-1].append(spin.pcs_sim[align_id][sim_index])
                    else:
                        pcs[-1].append(spin.pcs[align_id])
                else:
                    pcs[-1].append(None)

                # Append the PCS errors.
                if hasattr(spin, 'pcs_err') and align_id in list(spin.pcs_err.keys()):
                    pcs_err[-1].append(spin.pcs_err[align_id])
                else:
                    pcs_err[-1].append(None)

                # Append the weight.
                if hasattr(spin, 'pcs_weight') and align_id in list(spin.pcs_weight.keys()):
                    pcs_weight[-1].append(spin.pcs_weight[align_id])
                else:
                    pcs_weight[-1].append(1.0)

                # Spin index.
                j = j + 1

        # Convert to numpy objects.
        pcs = array(pcs, float64)
        pcs_err = array(pcs_err, float64)
        pcs_weight = array(pcs_weight, float64)

        # Convert the PCS from ppm to no units.
        pcs = pcs * 1e-6
        pcs_err = pcs_err * 1e-6

        # Store the atomic positions.
        for spin, spin_id in spin_loop(return_id=True):
            # Skip deselected spins.
            if not spin.select:
                continue

            # Only use spins with PCS data.
            if not hasattr(spin, 'pcs'):
                continue

            # A single atomic position.
            if len(spin.pos) == 1:
                atomic_pos.append(spin.pos[0])

            # Average multiple atomic positions.
            else:
                # First throw a warning to tell the user what is happening.
                warn(RelaxWarning("Averaging the %s atomic positions for the PCS for the spin '%s'." % (len(spin.pos), spin_id)))

                # The average position.
                ave_pos = zeros(3, float64)
                for i in range(len(spin.pos)):
                    ave_pos += spin.pos[i]

                # Store.
                atomic_pos.append(ave_pos)

        # Convert to numpy objects.
        atomic_pos = array(atomic_pos, float64)

        # Return the data structures.
        return pcs, pcs_err, pcs_weight, atomic_pos, array(cdp.paramagnetic_centre), temp, frq


    def _minimise_setup_rdcs(self, sim_index=None):
        """Set up the data structures for optimisation using RDCs as base data sets.

        @keyword sim_index: The index of the simulation to optimise.  This should be None if normal optimisation is desired.
        @type sim_index:    None or int
        @return:            The assembled data structures for using RDCs as the base data for optimisation.  These include:
                                - rdc, the RDC values.
                                - rdc_err, the RDC errors.
                                - rdc_weight, the RDC weights.
                                - vectors, the interatomic vectors.
                                - rdc_const, the dipolar constants.
                                - absolute, the absolute value flags (as 1's and 0's).
        @rtype:             tuple of (numpy rank-2 array, numpy rank-2 array, numpy rank-2 array, numpy rank-3 array, numpy rank-2 array, numpy rank-2 array)
        """

        # Initialise.
        rdc = []
        rdc_err = []
        rdc_weight = []
        unit_vect = []
        rdc_const = []
        absolute = []

        # The unit vectors and RDC constants.
        for interatom in interatomic_loop():
            # Get the spins.
            spin1 = return_spin(interatom.spin_id1)
            spin2 = return_spin(interatom.spin_id2)

            # RDC checks.
            if not self._check_rdcs(interatom, spin1, spin2):
                continue

            # A single unit vector.
            if arg_check.is_float(interatom.vector[0], raise_error=False):
                unit_vect.append(interatom.vector)

            # A single unit vector.
            elif len(interatom.vector) == 1:
                unit_vect.append(interatom.vector[0])

            # Average multiple unit vectors.
            else:
                # First throw a warning to tell the user what is happening.
                warn(RelaxWarning("Averaging the %s unit vectors for the RDC for the spin pair '%s' and '%s'." % (len(interatom.vector), interatom.spin_id1, interatom.spin_id2)))

                # The average position.
                ave_vector = zeros(3, float64)
                for i in range(len(interatom.vector)):
                    ave_vector += interatom.vector[i]

                # Store.
                unit_vect.append(ave_vector)

            # Gyromagnetic ratios.
            g1 = return_gyromagnetic_ratio(spin1.isotope)
            g2 = return_gyromagnetic_ratio(spin2.isotope)

            # Calculate the RDC dipolar constant (in Hertz, and the 3 comes from the alignment tensor), and append it to the list.
            rdc_const.append(3.0/(2.0*pi) * dipolar_constant(g1, g2, interatom.r))

        # Fix the unit vector data structure.
        num = None
        for rdc_index in range(len(unit_vect)):
            # Number of vectors.
            if num == None:
                if unit_vect[rdc_index] != None:
                    num = len(unit_vect[rdc_index])
                continue

            # Check.
            if unit_vect[rdc_index] != None and len(unit_vect[rdc_index]) != num:
                raise RelaxError("The number of interatomic vectors for all no match:\n%s" % unit_vect)

        # Missing unit vectors.
        if num == None:
            raise RelaxError("No interatomic vectors could be found.")

        # Update None entries.
        for i in range(len(unit_vect)):
            if unit_vect[i] == None:
                unit_vect[i] = [[None, None, None]]*num

        # The RDC data.
        for align_id in cdp.align_ids:
            # No RDC data, so jump to the next alignment.
            if (hasattr(cdp, 'rdc_ids') and not align_id in cdp.rdc_ids):
                continue

            # Append empty arrays to the RDC structures.
            rdc.append([])
            rdc_err.append([])
            rdc_weight.append([])
            absolute.append([])

            # Interatom loop over the domain.
            id = cdp.domain[self._domain_moving()]
            for interatom in interatomic_loop(id):
                # Get the spins.
                spin1 = return_spin(interatom.spin_id1)
                spin2 = return_spin(interatom.spin_id2)

                # Skip deselected spins.
                if not spin1.select or not spin2.select:
                    continue

                # Only use interatomic data containers with RDC and vector data.
                if not hasattr(interatom, 'rdc') or not hasattr(interatom, 'vector'):
                    continue

                # Defaults of None.
                value = None
                error = None

                # The RDC.
                if sim_index != None:
                    value = interatom.rdc_sim[align_id][sim_index]
                else:
                    value = interatom.rdc[align_id]

                # The error.
                if hasattr(interatom, 'rdc_err') and align_id in list(interatom.rdc_err.keys()):
                    error = interatom.rdc_err[align_id]

                # Append the RDCs to the list.
                rdc[-1].append(value)

                # Append the RDC errors.
                rdc_err[-1].append(error)

                # Append the weight.
                if hasattr(interatom, 'rdc_weight') and align_id in list(interatom.rdc_weight.keys()):
                    rdc_weight[-1].append(interatom.rdc_weight[align_id])
                else:
                    rdc_weight[-1].append(1.0)

                # Append the absolute value flag.
                if hasattr(interatom, 'absolute_rdc') and align_id in list(interatom.absolute_rdc.keys()):
                    absolute[-1].append(interatom.absolute_rdc[align_id])
                else:
                    absolute[-1].append(False)

        # Convert to numpy objects.
        rdc = array(rdc, float64)
        rdc_err = array(rdc_err, float64)
        rdc_weight = array(rdc_weight, float64)
        unit_vect = array(unit_vect, float64)
        rdc_const = array(rdc_const, float64)
        absolute = array(absolute, float64)

        # Return the data structures.
        return rdc, rdc_err, rdc_weight, unit_vect, rdc_const, absolute


    def _minimise_setup_tensors(self, sim_index=None):
        """Set up the data structures for optimisation using alignment tensors as base data sets.

        @keyword sim_index: The simulation index.  This should be None if normal optimisation is desired.
        @type sim_index:    None or int
        @return:            The assembled data structures for using alignment tensors as the base data for optimisation.  These include:
                                - full_tensors, the full tensors as concatenated arrays.
                                - full_err, the full tensor errors as concatenated arrays.
                                - full_in_ref_frame, the flags specifying if the tensor is the full or reduced tensor in the non-moving reference domain.
        @rtype:             tuple of 3 numpy nx5D, rank-1 arrays
        """

        # Checks.
        if not hasattr(cdp, 'ref_domain'):
            raise RelaxError("The reference domain has not been set up.")
        if not hasattr(cdp.align_tensors, 'reduction'):
            raise RelaxError("The tensor reductions have not been specified.")
        for i, tensor in self._tensor_loop():
            if not hasattr(tensor, 'domain'):
                raise RelaxError("The domain that the '%s' tensor is attached to has not been set" % tensor.name)

        # Initialise.
        n = len(cdp.align_tensors.reduction)
        full_tensors = zeros(n*5, float64)
        full_err = ones(n*5, float64) * 1e-5
        full_in_ref_frame = zeros(n, float64)

        # Loop over the full tensors.
        for i, tensor in self._tensor_loop(red=False):
            # The full tensor.
            full_tensors[5*i + 0] = tensor.Axx
            full_tensors[5*i + 1] = tensor.Ayy
            full_tensors[5*i + 2] = tensor.Axy
            full_tensors[5*i + 3] = tensor.Axz
            full_tensors[5*i + 4] = tensor.Ayz

            # The full tensor corresponds to the frame of reference.
            if cdp.ref_domain == tensor.domain:
                full_in_ref_frame[i] = 1

            # The full tensor errors.
            if hasattr(tensor, 'Axx_err'):
                full_err[5*i + 0] = tensor.Axx_err
                full_err[5*i + 1] = tensor.Ayy_err
                full_err[5*i + 2] = tensor.Axy_err
                full_err[5*i + 3] = tensor.Axz_err
                full_err[5*i + 4] = tensor.Ayz_err

        # Return the data structures.
        return full_tensors, full_err, full_in_ref_frame


    def _num_int_pts(self, num=200000):
        """Set the number of integration points to use in the quasi-random Sobol' sequence.

        @keyword num:   The number of integration points.
        @type num:      int
        """

        # Test if the current data pipe exists.
        pipes.test()

        # Store the value.
        cdp.num_int_pts = num


    def _param_num(self):
        """Determine the number of parameters in the model.

        @return:    The number of model parameters.
        @rtype:     int
        """

        # Init.
        num = 0

        # Update the model if needed.
        self._update_model()

        # Determine the data type.
        data_types = self._base_data_types()

        # The pivot point.
        if not self._pivot_fixed():
            num += 3

        # Average domain position parameters.
        if cdp.model in ['free rotor', 'iso cone, free rotor']:
            num += 2
        else:
            num += 3
<<<<<<< HEAD

        # Frame order eigenframe - the full frame.
        if cdp.model in ['pseudo-ellipse', 'pseudo-ellipse, torsionless', 'pseudo-ellipse, free rotor']:
            num += 3

        # Frame order eigenframe - the isotropic cone axis.
        elif cdp.model in ['iso cone', 'free rotor', 'iso cone, torsionless', 'iso cone, free rotor', 'rotor']:
            num += 2

=======

        # Frame order eigenframe - the full frame.
        if cdp.model in ['pseudo-ellipse', 'pseudo-ellipse, torsionless', 'pseudo-ellipse, free rotor']:
            num += 3

        # Frame order eigenframe - the isotropic cone axis.
        elif cdp.model in ['iso cone', 'free rotor', 'iso cone, torsionless', 'iso cone, free rotor', 'rotor']:
            num += 2

>>>>>>> 59cd1837
        # Cone parameters - pseudo-elliptic cone parameters.
        if cdp.model in ['pseudo-ellipse', 'pseudo-ellipse, torsionless', 'pseudo-ellipse, free rotor']:
            num += 2

        # Cone parameters - single isotropic angle or order parameter.
        elif cdp.model in ['iso cone', 'iso cone, torsionless', 'iso cone, free rotor']:
            num += 1

        # Cone parameters - torsion angle.
        if cdp.model in ['rotor', 'line', 'iso cone', 'pseudo-ellipse']:
            num += 1

        # Return the number.
        return num


    def _pivot(self, pivot=None, fix=None):
        """Set the pivot point for the 2 body motion.

        @keyword pivot: The pivot point of the two bodies (domains, etc.) in the structural coordinate system.
        @type pivot:    list of num
        @keyword fix:   A flag specifying if the pivot point should be fixed during optimisation.
        @type fix:      bool
        """

        # Test if the current data pipe exists.
        pipes.test()

        # Set the pivot point and fixed flag.
        cdp.pivot = pivot
        cdp.pivot_fixed = fix

        # Convert to floats.
        for i in range(3):
            cdp.pivot[i] = float(cdp.pivot[i])


    def _pivot_fixed(self):
        """Determine if the pivot is fixed or not.

        @return:    The answer to the question.
        @rtype:     bool
        """

        # A pivot point is not supported by the model.
        if cdp.model in ['rigid']:
            return True

        # The PCS is loaded.
        if 'pcs' in self._base_data_types():
            # The fixed flag is not set.
            if hasattr(cdp, 'pivot_fixed') and not cdp.pivot_fixed:
                return False

        # The point is fixed.
        return True


    def _quad_int(self, flag=False):
        """Turn the high precision Scipy quadratic numerical integration on or off.

        @keyword flag:  The flag which if True will perform high precision numerical integration via the scipy.integrate quad(), dblquad() and tplquad() integration methods rather than the rough quasi-random numerical integration.
        @type flag:     bool
        """

        # Test if the current data pipe exists.
        pipes.test()

        # Store the flag.
        cdp.quad_int = flag


    def _ref_domain(self, ref=None):
        """Set the reference domain for the frame order, multi-domain models.

        @param ref: The reference domain.
        @type ref:  str
        """

        # Test if the current data pipe exists.
        pipes.test()

        # Check that the domain is defined.
        if not hasattr(cdp, 'domain') or ref not in list(cdp.domain.keys()):
            raise RelaxError("The domain '%s' has not been defined.  Please use the domain user function." % ref)

        # Test if the reference domain exists.
        exists = False
        for tensor_cont in cdp.align_tensors:
            if hasattr(tensor_cont, 'domain') and tensor_cont.domain == ref:
                exists = True
        if not exists:
            raise RelaxError("The reference domain cannot be found within any of the loaded tensors.")

        # Set the reference domain.
        cdp.ref_domain = ref

        # Update the model.
        if hasattr(cdp, 'model'):
            self._update_model()


    def _select_model(self, model=None):
        """Select the Frame Order model.

        @param model:   The Frame Order model.  This can be one of 'pseudo-ellipse', 'pseudo-ellipse, torsionless', 'pseudo-ellipse, free rotor', 'iso cone', 'iso cone, torsionless', 'iso cone, free rotor', 'line', 'line, torsionless', 'line, free rotor', 'rotor', 'rigid', 'free rotor'.
        @type model:    str
        """

        # Test if the current data pipe exists.
        pipes.test()

        # Test if the model name exists.
        if not model in ['pseudo-ellipse', 'pseudo-ellipse, torsionless', 'pseudo-ellipse, free rotor', 'iso cone', 'iso cone, torsionless', 'iso cone, free rotor', 'line', 'line, torsionless', 'line, free rotor', 'rotor', 'rigid', 'free rotor']:
            raise RelaxError("The model name " + repr(model) + " is invalid.")

        # Set the model
        cdp.model = model

        # Initialise the list of model parameters.
        cdp.params = []

        # Set the integration method if needed.
        if not hasattr(cdp, 'quad_int'):
            # Scipy quadratic numerical integration.
            if cdp.model in []:
                cdp.quad_int = True

            # Quasi-random numerical integration.
            else:
                cdp.quad_int = False

        # Update the model.
        self._update_model()


    def _store_bc_data(self, target_fn):
        """Store the back-calculated data.

        @param target_fn:   The frame-order target function class.
        @type target_fn:    class instance
        """

        # Loop over the reduced tensors.
        for i, tensor in self._tensor_loop(red=True):
            # Store the values.
            tensor.set(param='Axx', value=target_fn.A_5D_bc[5*i + 0])
            tensor.set(param='Ayy', value=target_fn.A_5D_bc[5*i + 1])
            tensor.set(param='Axy', value=target_fn.A_5D_bc[5*i + 2])
            tensor.set(param='Axz', value=target_fn.A_5D_bc[5*i + 3])
            tensor.set(param='Ayz', value=target_fn.A_5D_bc[5*i + 4])

        # The RDC data.
        for i in range(len(cdp.align_ids)):
            # The alignment ID.
            align_id = cdp.align_ids[i]

            # Data flags
            rdc_flag = False
            if hasattr(cdp, 'rdc_ids') and align_id in cdp.rdc_ids:
                rdc_flag = True
            pcs_flag = False
            if hasattr(cdp, 'pcs_ids') and align_id in cdp.pcs_ids:
                pcs_flag = True

            # Spin loop over the domain.
            id = cdp.domain[self._domain_moving()]
            pcs_index = 0
            for spin in spin_loop(id):
                # Skip deselected spins.
                if not spin.select:
                    continue

                # Spins with PCS data.
                if pcs_flag and hasattr(spin, 'pcs'):
                    # Initialise the data structure.
                    if not hasattr(spin, 'pcs_bc'):
                        spin.pcs_bc = {}

                    # Store the back-calculated value (in ppm).
                    spin.pcs_bc[align_id] = target_fn.pcs_theta[i, pcs_index] * 1e6

                    # Increment the index.
                    pcs_index += 1

            # Interatomic data container loop.
            rdc_index = 0
            for interatom in interatomic_loop(id):
                # Get the spins.
                spin1 = return_spin(interatom.spin_id1)
                spin2 = return_spin(interatom.spin_id2)

                # RDC checks.
                if not self._check_rdcs(interatom, spin1, spin2):
                    continue

                # Initialise the data structure.
                if not hasattr(interatom, 'rdc_bc'):
                    interatom.rdc_bc = {}

                # Store the back-calculated value.
                interatom.rdc_bc[align_id] = target_fn.rdc_theta[i, rdc_index]

                # Increment the index.
                rdc_index += 1


    def _target_fn_setup(self, sim_index=None, scaling=True):
        """Initialise the target function for optimisation or direct calculation.

        @param sim_index:       The index of the simulation to optimise.  This should be None if normal optimisation is desired.
        @type sim_index:        None or int
        @param scaling:         If True, diagonal scaling is enabled during optimisation to allow the problem to be better conditioned.
        @type scaling:          bool
        """

        # Simulated annealing constraints.
        #lower, upper = self._assemble_limit_arrays()
<<<<<<< HEAD

        # Assemble the parameter vector.
        param_vector = self._assemble_param_vector(sim_index=sim_index)

        # Determine if alignment tensors or RDCs are to be used.
        data_types = self._base_data_types()

        # Diagonal scaling.
        scaling_matrix = None
        if len(param_vector):
            scaling_matrix = self._assemble_scaling_matrix(data_types=data_types, scaling=scaling)
            param_vector = dot(inv(scaling_matrix), param_vector)

        # Get the data structures for optimisation using the tensors as base data sets.
        full_tensors, full_tensor_err, full_in_ref_frame = self._minimise_setup_tensors(sim_index)

=======

        # Assemble the parameter vector.
        param_vector = self._assemble_param_vector(sim_index=sim_index)

        # Determine if alignment tensors or RDCs are to be used.
        data_types = self._base_data_types()

        # Diagonal scaling.
        scaling_matrix = None
        if len(param_vector):
            scaling_matrix = self._assemble_scaling_matrix(data_types=data_types, scaling=scaling)
            param_vector = dot(inv(scaling_matrix), param_vector)

        # Get the data structures for optimisation using the tensors as base data sets.
        full_tensors, full_tensor_err, full_in_ref_frame = self._minimise_setup_tensors(sim_index)

>>>>>>> 59cd1837
        # Get the data structures for optimisation using PCSs as base data sets.
        pcs, pcs_err, pcs_weight, pcs_atoms, paramag_centre, temp, frq = None, None, None, None, None, None, None
        if 'pcs' in data_types:
            pcs, pcs_err, pcs_weight, pcs_atoms, paramag_centre, temp, frq = self._minimise_setup_pcs(sim_index=sim_index)

        # Get the data structures for optimisation using RDCs as base data sets.
        rdcs, rdc_err, rdc_weight, rdc_vect, rdc_const, absolute_rdc = None, None, None, None, None, None
        if 'rdc' in data_types:
            rdcs, rdc_err, rdc_weight, rdc_vect, rdc_const, absolute_rdc = self._minimise_setup_rdcs(sim_index=sim_index)

        # The fixed pivot point.
        pivot = None
        if hasattr(cdp, 'pivot'):
            pivot = cdp.pivot

        # Pivot optimisation.
        pivot_opt = True
        if self._pivot_fixed():
            pivot_opt = False

        # The number of integration points.
        if not hasattr(cdp, 'num_int_pts'):
            cdp.num_int_pts = 200000

        # Print outs.
        if sim_index == None:
            if cdp.quad_int:
                sys.stdout.write("Numerical integration via Scipy quadratic integration.\n")
            else:
                sys.stdout.write("Numerical integration via the quasi-random Sobol' sequence.\n")
                sys.stdout.write("Number of integration points: %s\n" % cdp.num_int_pts)
            base_data = []
            if rdcs != None:
                base_data.append("RDCs")
            if pcs != None:
                base_data.append("PCSs")
            sys.stdout.write("Base data: %s\n" % repr(base_data))

        # Set up the optimisation function.
        target = frame_order.Frame_order(model=cdp.model, init_params=param_vector, full_tensors=full_tensors, full_in_ref_frame=full_in_ref_frame, rdcs=rdcs, rdc_errors=rdc_err, rdc_weights=rdc_weight, rdc_vect=rdc_vect, dip_const=rdc_const, pcs=pcs, pcs_errors=pcs_err, pcs_weights=pcs_weight, atomic_pos=pcs_atoms, temp=temp, frq=frq, paramag_centre=paramag_centre, scaling_matrix=scaling_matrix, pivot=pivot, pivot_opt=pivot_opt, num_int_pts=cdp.num_int_pts, quad_int=cdp.quad_int)

        # Return the data.
        return target, param_vector, data_types, scaling_matrix


    def _tensor_loop(self, red=False):
        """Generator method for looping over the full or reduced tensors.

        @keyword red:   A flag which if True causes the reduced tensors to be returned, and if False
                        the full tensors are returned.
        @type red:      bool
        @return:        The tensor index and the tensor.
        @rtype:         (int, AlignTensorData instance)
        """

        # Number of tensor pairs.
        n = len(cdp.align_tensors.reduction)

        # Alias.
        data = cdp.align_tensors
        list = data.reduction

        # Full or reduced index.
        if red:
            index = 1
        else:
            index = 0

        # Loop over the reduction list.
        for i in range(n):
            yield i, data[list[i][index]]


    def _update_model(self):
        """Update the model parameters as necessary."""

        # Re-initialise the list of model parameters.
        cdp.params = []
<<<<<<< HEAD

        # The pivot parameters.
        if not self._pivot_fixed():
            cdp.params.append('pivot_x')
            cdp.params.append('pivot_y')
            cdp.params.append('pivot_z')

        # The tensor rotation, or average domain position.
        if cdp.model not in ['free rotor', 'iso cone, free rotor']:
            cdp.params.append('ave_pos_alpha')
        cdp.params.append('ave_pos_beta')
        cdp.params.append('ave_pos_gamma')

        # Frame order eigenframe - the full frame.
        if cdp.model in ['pseudo-ellipse', 'pseudo-ellipse, torsionless', 'pseudo-ellipse, free rotor']:
            cdp.params.append('eigen_alpha')
            cdp.params.append('eigen_beta')
            cdp.params.append('eigen_gamma')

        # Frame order eigenframe - the isotropic cone axis.
        elif cdp.model in ['iso cone', 'free rotor', 'iso cone, torsionless', 'iso cone, free rotor', 'rotor']:
            cdp.params.append('axis_theta')
            cdp.params.append('axis_phi')

        # Cone parameters - pseudo-elliptic cone parameters.
        if cdp.model in ['pseudo-ellipse', 'pseudo-ellipse, torsionless', 'pseudo-ellipse, free rotor']:
            cdp.params.append('cone_theta_x')
            cdp.params.append('cone_theta_y')

        # Cone parameters - single isotropic angle or order parameter.
        elif cdp.model in ['iso cone', 'iso cone, torsionless']:
            cdp.params.append('cone_theta')
        elif cdp.model in ['iso cone, free rotor']:
            cdp.params.append('cone_s1')

=======

        # The pivot parameters.
        if not self._pivot_fixed():
            cdp.params.append('pivot_x')
            cdp.params.append('pivot_y')
            cdp.params.append('pivot_z')

        # The tensor rotation, or average domain position.
        if cdp.model not in ['free rotor', 'iso cone, free rotor']:
            cdp.params.append('ave_pos_alpha')
        cdp.params.append('ave_pos_beta')
        cdp.params.append('ave_pos_gamma')

        # Frame order eigenframe - the full frame.
        if cdp.model in ['pseudo-ellipse', 'pseudo-ellipse, torsionless', 'pseudo-ellipse, free rotor']:
            cdp.params.append('eigen_alpha')
            cdp.params.append('eigen_beta')
            cdp.params.append('eigen_gamma')

        # Frame order eigenframe - the isotropic cone axis.
        elif cdp.model in ['iso cone', 'free rotor', 'iso cone, torsionless', 'iso cone, free rotor', 'rotor']:
            cdp.params.append('axis_theta')
            cdp.params.append('axis_phi')

        # Cone parameters - pseudo-elliptic cone parameters.
        if cdp.model in ['pseudo-ellipse', 'pseudo-ellipse, torsionless', 'pseudo-ellipse, free rotor']:
            cdp.params.append('cone_theta_x')
            cdp.params.append('cone_theta_y')

        # Cone parameters - single isotropic angle or order parameter.
        elif cdp.model in ['iso cone', 'iso cone, torsionless']:
            cdp.params.append('cone_theta')
        elif cdp.model in ['iso cone, free rotor']:
            cdp.params.append('cone_s1')

>>>>>>> 59cd1837
        # Cone parameters - torsion angle.
        if cdp.model in ['rotor', 'line', 'iso cone', 'pseudo-ellipse']:
            cdp.params.append('cone_sigma_max')

        # Initialise the parameters in the current data pipe.
        for param in cdp.params:
            if not param in ['pivot_x', 'pivot_y', 'pivot_z'] and not hasattr(cdp, param):
                setattr(cdp, param, 0.0)


    def _unpack_opt_results(self, results, scaling=False, scaling_matrix=None, sim_index=None):
        """Unpack and store the Frame Order optimisation results.

        @param results:             The results tuple returned by the minfx generic_minimise() function.
        @type results:              tuple
        @keyword scaling:           If True, diagonal scaling is enabled during optimisation to allow the problem to be better conditioned.
        @type scaling:              bool
        @keyword scaling_matrix:    The scaling matrix.
        @type scaling_matrix:       numpy rank-2 array
        @keyword sim_index:         The index of the simulation to optimise.  This should be None for normal optimisation.
        @type sim_index:            None or int
         """

        # Disassemble the results.
        if len(results) == 4:    # Grid search.
            param_vector, func, iter_count, warning = results
            f_count = iter_count
            g_count = 0.0
            h_count = 0.0
        else:
            param_vector, func, iter_count, f_count, g_count, h_count, warning = results

        # Catch infinite chi-squared values.
        if isInf(func):
            raise RelaxInfError('chi-squared')

        # Catch chi-squared values of NaN.
        if isNaN(func):
            raise RelaxNaNError('chi-squared')

        # Scaling.
        if scaling:
            param_vector = dot(scaling_matrix, param_vector)

        # Pivot point.
        if not self._pivot_fixed():
            # Store the pivot.
            cdp.pivot = param_vector[:3]

            # Then remove it from the params.
            param_vector = param_vector[3:]

        # Unpack the parameters.
        ave_pos_alpha, ave_pos_beta, ave_pos_gamma = None, None, None
        eigen_alpha, eigen_beta, eigen_gamma = None, None, None
        axis_theta, axis_phi = None, None
        cone_theta_x, cone_theta_y = None, None
        cone_theta = None
        cone_s1 = None
        cone_sigma_max = None
        if cdp.model == 'pseudo-ellipse':
            ave_pos_alpha, ave_pos_beta, ave_pos_gamma, eigen_alpha, eigen_beta, eigen_gamma, cone_theta_x, cone_theta_y, cone_sigma_max = param_vector
        elif cdp.model in ['pseudo-ellipse, torsionless', 'pseudo-ellipse, free rotor']:
            ave_pos_alpha, ave_pos_beta, ave_pos_gamma, eigen_alpha, eigen_beta, eigen_gamma, cone_theta_x, cone_theta_y = param_vector
        elif cdp.model == 'iso cone':
            ave_pos_alpha, ave_pos_beta, ave_pos_gamma, axis_theta, axis_phi, cone_theta, cone_sigma_max = param_vector
        elif cdp.model in ['iso cone, torsionless']:
            ave_pos_alpha, ave_pos_beta, ave_pos_gamma, axis_theta, axis_phi, cone_theta = param_vector
        elif cdp.model in ['iso cone, free rotor']:
            ave_pos_beta, ave_pos_gamma, axis_theta, axis_phi, cone_s1 = param_vector
            ave_pos_alpha = None
        elif cdp.model == 'line':
            ave_pos_alpha, ave_pos_beta, ave_pos_gamma, eigen_alpha, eigen_beta, eigen_gamma, cone_theta_x, cone_sigma_max = param_vector
        elif cdp.model in ['line, torsionless', 'line, free rotor']:
            ave_pos_alpha, ave_pos_beta, ave_pos_gamma, eigen_alpha, eigen_beta, eigen_gamma, cone_theta_x, cone_sigma_max = param_vector
        elif cdp.model in ['rotor']:
            ave_pos_alpha, ave_pos_beta, ave_pos_gamma, axis_theta, axis_phi, cone_sigma_max = param_vector
        elif cdp.model in ['free rotor']:
            ave_pos_beta, ave_pos_gamma, axis_theta, axis_phi = param_vector
            ave_pos_alpha = None
        elif cdp.model == 'rigid':
            ave_pos_alpha, ave_pos_beta, ave_pos_gamma = param_vector

        # Monte Carlo simulation data structures.
        if sim_index != None:
            # Average position parameters.
            if ave_pos_alpha != None:
                cdp.ave_pos_alpha_sim[sim_index] = wrap_angles(ave_pos_alpha, cdp.ave_pos_alpha-pi, cdp.ave_pos_alpha+pi)
            if ave_pos_beta != None:
                cdp.ave_pos_beta_sim[sim_index] = wrap_angles(ave_pos_beta, cdp.ave_pos_beta-pi, cdp.ave_pos_beta+pi)
            if ave_pos_gamma != None:
                cdp.ave_pos_gamma_sim[sim_index] = wrap_angles(ave_pos_gamma, cdp.ave_pos_gamma-pi, cdp.ave_pos_gamma+pi)

            # Eigenframe parameters.
            if eigen_alpha != None:
                cdp.eigen_alpha_sim[sim_index] = wrap_angles(eigen_alpha, cdp.eigen_alpha-pi, cdp.eigen_alpha+pi)
            if eigen_beta != None:
                cdp.eigen_beta_sim[sim_index] =  wrap_angles(eigen_beta, cdp.eigen_beta-pi, cdp.eigen_beta+pi)
            if eigen_gamma != None:
                cdp.eigen_gamma_sim[sim_index] = wrap_angles(eigen_gamma, cdp.eigen_gamma-pi, cdp.eigen_gamma+pi)
            if axis_theta != None:
                cdp.axis_theta_sim[sim_index] = wrap_angles(axis_theta, cdp.axis_theta-pi, cdp.axis_theta+pi)
            if axis_phi != None:
                cdp.axis_phi_sim[sim_index] = wrap_angles(axis_phi, cdp.axis_phi-pi, cdp.axis_phi+pi)

            # Cone parameters.
            if cone_theta != None:
                cdp.cone_theta_sim[sim_index] = cone_theta
            if cone_s1 != None:
                cdp.cone_s1_sim[sim_index] = cone_s1
                cdp.cone_theta_sim[sim_index] = order_parameters.iso_cone_S_to_theta(cone_s1)
            if cone_theta_x != None:
                cdp.cone_theta_x_sim[sim_index] = cone_theta_x
            if cone_theta_y != None:
                cdp.cone_theta_y_sim[sim_index] = cone_theta_y
            if cone_sigma_max != None:
                cdp.cone_sigma_max_sim[sim_index] = abs(cone_sigma_max)

            # Optimisation stats.
            cdp.chi2_sim[sim_index] = func
            cdp.iter_sim[sim_index] = iter_count
            cdp.f_count_sim[sim_index] = f_count
            cdp.g_count_sim[sim_index] = g_count
            cdp.h_count_sim[sim_index] = h_count
            cdp.warning_sim[sim_index] = warning

        # Normal data structures.
        else:
            # Average position parameters.
            if ave_pos_alpha != None:
                cdp.ave_pos_alpha = wrap_angles(ave_pos_alpha, 0.0, 2.0*pi)
            if ave_pos_beta != None:
                cdp.ave_pos_beta = wrap_angles(ave_pos_beta, 0.0, 2.0*pi)
            if ave_pos_gamma != None:
                cdp.ave_pos_gamma = wrap_angles(ave_pos_gamma, 0.0, 2.0*pi)

            # Eigenframe parameters.
            if eigen_alpha != None:
                cdp.eigen_alpha = wrap_angles(eigen_alpha, 0.0, 2.0*pi)
            if eigen_beta != None:
                cdp.eigen_beta =  wrap_angles(eigen_beta,  0.0, 2.0*pi)
            if eigen_gamma != None:
                cdp.eigen_gamma = wrap_angles(eigen_gamma, 0.0, 2.0*pi)
            if axis_theta != None:
                cdp.axis_theta = wrap_angles(axis_theta, 0.0, 2.0*pi)
            if axis_phi != None:
                cdp.axis_phi = wrap_angles(axis_phi, 0.0, 2.0*pi)

            # Cone parameters.
            if cone_theta != None:
                cdp.cone_theta = cone_theta
            if cone_s1 != None:
                cdp.cone_s1 = cone_s1
                cdp.cone_theta = order_parameters.iso_cone_S_to_theta(cone_s1)
            if cone_theta_x != None:
                cdp.cone_theta_x = cone_theta_x
            if cone_theta_y != None:
                cdp.cone_theta_y = cone_theta_y
            if cone_sigma_max != None:
                cdp.cone_sigma_max = abs(cone_sigma_max)

            # Optimisation stats.
            cdp.chi2 = func
            cdp.iter = iter_count
            cdp.f_count = f_count
            cdp.g_count = g_count
            cdp.h_count = h_count
            cdp.warning = warning


    def base_data_loop(self):
        """Generator method for looping over the base data - alignment tensors, RDCs, PCSs.
<<<<<<< HEAD

        This loop yields the following:

            - The RDC identification data for the interatomic data container and alignment.
            - The PCS identification data for the spin data container and alignment.

=======

        This loop yields the following:

            - The RDC identification data for the interatomic data container and alignment.
            - The PCS identification data for the spin data container and alignment.

>>>>>>> 59cd1837
        @return:    The base data type ('rdc' or 'pcs'), the spin or interatomic data container information (either one or two spin IDs), and the alignment ID string.
        @rtype:     list of str
        """

        # The moving domain ID.
        id = cdp.domain[self._domain_moving()]

        # Loop over the interatomic data containers for the moving domain (for the RDC data).
        for interatom in interatomic_loop(id):
            # Skip deselected containers.
            if not interatom.select:
                continue

            # No RDC, so skip.
            if not hasattr(interatom, 'rdc'):
                continue

            # Loop over the alignment IDs.
            for align_id in cdp.rdc_ids:
                # Yield the info set.
                yield ['rdc', interatom.spin_id1, interatom.spin_id2, align_id]

        # Loop over the spin containers for the moving domain (for the PCS data).
        for spin, spin_id in spin_loop(id, return_id=True):
            # Skip deselected spins.
            if not spin.select:
                continue

            # No PCS, so skip.
            if not hasattr(spin, 'pcs'):
                continue

            # Loop over the alignment IDs.
            for align_id in cdp.pcs_ids:
                # Yield the info set.
                yield ['pcs', spin_id, align_id]


    def calculate(self, spin_id=None, verbosity=1, sim_index=None):
        """Calculate the chi-squared value for the current parameter values.

        @keyword spin_id:   The spin identification string (unused).
        @type spin_id:      None
        @keyword verbosity: The amount of information to print.  The higher the value, the greater the verbosity.
        @type verbosity:    int
        @keyword sim_index: The optional MC simulation index (unused).
        @type sim_index:    None or int
        """

        # Set up the target function for direct calculation.
        model, param_vector, data_types, scaling_matrix = self._target_fn_setup(sim_index=sim_index)

        # Make a single function call.  This will cause back calculation and the data will be stored in the class instance.
        chi2 = model.func(param_vector)

        # Set the chi2.
        cdp.chi2 = chi2

        # Store the back-calculated tensors.
        self._store_bc_data(model)


    def create_mc_data(self, data_id=None):
        """Create the Monte Carlo data by back calculating the reduced tensor data.

        @keyword data_id:   The data set as yielded by the base_data_loop() generator method.
        @type data_id:      list of str
        @return:            The Monte Carlo simulation data.
        @rtype:             list of floats
        """

        # Initialise the MC data structure.
        mc_data = []

        # The RDC data.
        if data_id[0] == 'rdc':
            # Unpack the set.
            data_type, spin_id1, spin_id2, align_id = data_id

            # Get the interatomic data container.
            interatom = return_interatom(spin_id1, spin_id2)

            # Does back-calculated data exist?
            if not hasattr(interatom, 'rdc_bc'):
                self.calculate()

            # The data.
            if not hasattr(interatom, 'rdc_bc') or align_id not in interatom.rdc_bc:
                data = None
            else:
                data = interatom.rdc_bc[align_id]

            # Append the data.
            mc_data.append(data)

        # The PCS data.
        elif data_id[0] == 'pcs':
            # Unpack the set.
            data_type, spin_id, align_id = data_id

            # Get the spin container.
            spin = return_spin(spin_id)

            # Does back-calculated data exist?
            if not hasattr(spin, 'pcs_bc'):
                self.calculate()

            # The data.
            if not hasattr(spin, 'pcs_bc') or align_id not in spin.pcs_bc:
                data = None
            else:
                data = spin.pcs_bc[align_id]

            # Append the data.
            mc_data.append(data)

        # Return the data.
        return mc_data


    def deselect(self, model_info, sim_index=None):
        """Deselect models or simulations.

        @param model_info:      The model index from model_loop().  This is zero for the global models or equal to the global spin index (which covers the molecule, residue, and spin indices).
        @type model_info:       int
        @keyword sim_index:     The optional Monte Carlo simulation index.  If None, then models will be deselected, otherwise the given simulation will.
        @type sim_index:        None or int
        """

        # Set the deselection flag.
        cdp.select = False


    def duplicate_data(self, pipe_from=None, pipe_to=None, model_info=None, global_stats=False, verbose=True):
        """Duplicate the data specific to a single frame order data pipe.

        @keyword pipe_from:     The data pipe to copy the data from.
        @type pipe_from:        str
        @keyword pipe_to:       The data pipe to copy the data to.
        @type pipe_to:          str
        @param model_info:      The model index from model_loop().
        @type model_info:       int
        @keyword global_stats:  The global statistics flag.
        @type global_stats:     bool
        @keyword verbose:       Unused.
        @type verbose:          bool
        """

        # Check that the data pipe does not exist.
        if pipes.has_pipe(pipe_to):
            raise RelaxError("The data pipe '%s' already exists." % pipe_to)

        # Create the pipe_to data pipe by copying.
        pipes.copy(pipe_from=pipe_from, pipe_to=pipe_to)


    def eliminate(self, name, value, model_info, args, sim=None):
        """Model elimination method.

        @param name:        The parameter name.
        @type name:         str
        @param value:       The parameter value.
        @type value:        float
        @param model_info:  The model index from model_info().
        @type model_info:   int
        @param args:        The elimination constant overrides.
        @type args:         None or tuple of float
        @keyword sim:       The Monte Carlo simulation index.
        @type sim:          int
        @return:            True if the model is to be eliminated, False otherwise.
        @rtype:             bool
        """

        # Text to print out if a model failure occurs.
        text = "The %s parameter of %.5g is %s than %.5g, eliminating "
        if sim == None:
            text += "the model."
        else:
            text += "simulation %i." % sim

        # Isotropic order parameter out of range.
        if name == 'cone_s1' and hasattr(cdp, 'cone_s1'):
            if cdp.cone_s1 > 1.0:
                print(text % ("cone S1 order", cdp.cone_s1, "greater", 1.0))
                return True
            if cdp.cone_s1 < -0.125:
                print(text % ("cone S1 order", cdp.cone_s1, "less", -0.125))
                return True

        # Isotropic cone angle out of range.
        if name == 'cone_theta' and hasattr(cdp, 'cone_theta'):
            if cdp.cone_theta >= pi:
                print(text % ("cone opening angle theta", cdp.cone_theta, "greater", pi))
                return True
            if cdp.cone_theta < 0.0:
                print(text % ("cone opening angle theta", cdp.cone_theta, "less", 0))
                return True

        # Pseudo-ellipse cone angles out of range (0.001 instead of 0.0 because of truncation in the numerical integration).
        if name == 'cone_theta_x' and hasattr(cdp, 'cone_theta_x'):
            if cdp.cone_theta_x >= pi:
                print(text % ("cone opening angle theta x", cdp.cone_theta_x, "greater", pi))
                return True
            if cdp.cone_theta_x < 0.001:
                print(text % ("cone opening angle theta x", cdp.cone_theta_x, "less", 0.001))
                return True
        if name == 'cone_theta_y' and hasattr(cdp, 'cone_theta_y'):
            if cdp.cone_theta_y >= pi:
                print(text % ("cone opening angle theta y", cdp.cone_theta_y, "greater", pi))
                return True
            if cdp.cone_theta_y < 0.001:
                print(text % ("cone opening angle theta y", cdp.cone_theta_y, "less", 0.001))
                return True

        # Torsion angle out of range.
        if name == 'cone_sigma_max' and hasattr(cdp, 'cone_sigma_max'):
            if cdp.cone_sigma_max >= pi:
                print(text % ("torsion angle sigma_max", cdp.cone_sigma_max, "greater", pi))
                return True
            if cdp.cone_sigma_max < 0.0:
                print(text % ("torsion angle sigma_max", cdp.cone_sigma_max, "less", 0.0))
                return True

        # No failure.
        return False


    def get_param_names(self, model_info=None):
        """Return a vector of parameter names.

        @keyword model_info:    The model index from model_info().
        @type model_info:       int
        @return:                The vector of parameter names.
        @rtype:                 list of str
        """

        # First update the model, if needed.
        self._update_model()

        # Return the parameter list object.
        return cdp.params


    def get_param_values(self, model_info=None, sim_index=None):
        """Return a vector of parameter values.

        @keyword model_info:    The model index from model_info().  This is zero for the global models or equal to the global spin index (which covers the molecule, residue, and spin indices).
        @type model_info:       int
        @keyword sim_index:     The Monte Carlo simulation index.
        @type sim_index:        int
        @return:                The vector of parameter values.
        @rtype:                 list of str
        """

        # Assemble the values and return it.
        return self._assemble_param_vector(sim_index=sim_index)


    def grid_search(self, lower=None, upper=None, inc=None, constraints=False, verbosity=0, sim_index=None):
        """Perform a grid search.

        @keyword lower:         The lower bounds of the grid search which must be equal to the number of parameters in the model.
        @type lower:            list of float
        @keyword upper:         The upper bounds of the grid search which must be equal to the number of parameters in the model.
        @type upper:            list of float
        @keyword inc:           The increments for each dimension of the space for the grid search. The number of elements in the array must equal to the number of parameters in the model.
        @type inc:              int or list of int
        @keyword constraints:   If True, constraints are applied during the grid search (eliminating parts of the grid).  If False, no constraints are used.
        @type constraints:      bool
        @keyword verbosity:     A flag specifying the amount of information to print.  The higher the value, the greater the verbosity.
        @type verbosity:        int
        @keyword sim_index:     The Monte Carlo simulation index.
        @type sim_index:        None or int
        """

        # Test if the Frame Order model has been set up.
        if not hasattr(cdp, 'model'):
            raise RelaxNoModelError('Frame Order')

        # Parameter scaling.
        scaling_matrix = self._assemble_scaling_matrix(data_types=self._base_data_types(), scaling=True)

        # The number of parameters.
        n = self._param_num()

        # If inc is an int, convert it into an array of that value.
        if isinstance(inc, int):
            incs = [inc]*n
        else:
            incs = inc

        # Sanity check.
        if len(incs) != n:
            raise RelaxError("The size of the increment list %s does not match the number of parameters in %s." % (incs, cdp.params))

        # Initialise the grid increments structures.
        lower_list = lower
        upper_list = upper
        grid = []
        """This structure is a list of lists.  The first dimension corresponds to the model
        parameter.  The second dimension are the grid node positions."""

        # Generate the grid.
        for i in range(n):
            # Fixed parameter.
            if incs[i] == None:
                grid.append(None)
                continue

            # Reset.
            dist_type = None
            end_point = True

            # The pivot point.
            if cdp.params[i] == 'pivot_x':
                lower = cdp.pivot[0] - 10.0
                upper = cdp.pivot[0] + 10.0
            elif cdp.params[i] == 'pivot_y':
                lower = cdp.pivot[1] - 10.0
                upper = cdp.pivot[1] + 10.0
            elif cdp.params[i] == 'pivot_z':
                lower = cdp.pivot[2] - 10.0
                upper = cdp.pivot[2] + 10.0

            # Linear angle grid from 0 to one inc before 2pi.
            if cdp.params[i] in ['ave_pos_alpha', 'ave_pos_gamma', 'eigen_alpha', 'eigen_gamma', 'axis_phi']:
                lower = 0.0
                upper = 2*pi * (1.0 - 1.0/incs[i])

            # Arccos grid from 0 to pi.
            if cdp.params[i] in ['ave_pos_beta', 'eigen_beta', 'axis_theta']:
                # Change the default increment numbers.
                if not isinstance(inc, list):
                    incs[i] = int(incs[i] / 2) + 1

                # The distribution type and end point.
                dist_type = 'acos'
                end_point = False

                # Set the default bounds.
                lower = 0.0
                upper = pi

            # The isotropic cone order parameter.
            if cdp.params[i] == 'cone_s1':
                lower = -0.125
                upper = 1.0

            # Linear angle grid from 0 to pi excluding the outer points.
            if cdp.params[i] in ['cone_theta', 'cone_theta_x', 'cone_theta_y', 'cone_sigma_max']:
                lower = pi * (1.0/incs[i])
                upper = pi * (1.0 - 1.0/incs[i])

            # Over-ride the bounds.
            if lower_list:
                lower = lower_list[i]
            if upper_list:
                upper = upper_list[i]

            # Append the grid row.
            row = self._grid_row(incs[i], lower, upper, dist_type=dist_type, end_point=end_point)
            grid.append(row)

            # Remove an inc if the end point has been removed.
            if not end_point:
                incs[i] -= 1

        # Total number of points.
        total_pts = 1
        for i in range(n):
            # Fixed parameter.
            if grid[i] == None:
                continue

            total_pts = total_pts * len(grid[i])

        # Check the number.
        max_pts = 50e6
        if total_pts > max_pts:
            raise RelaxError("The total number of grid points '%s' exceeds the maximum of '%s'." % (total_pts, int(max_pts)))

        # Build the points array.
        pts = zeros((total_pts, n), float64)
        indices = zeros(n, int)
        for i in range(total_pts):
            # Loop over the dimensions.
            for j in range(n):
                # Fixed parameter.
                if grid[j] == None:
                    # Get the current parameter value.
                    pts[i, j] = getattr(cdp, cdp.params[j]) / scaling_matrix[j, j]

                # Add the point coordinate.
                else:
                    pts[i, j] = grid[j][indices[j]] / scaling_matrix[j, j]

            # Increment the step positions.
            for j in range(n):
                if incs[j] != None and indices[j] < incs[j]-1:
                    indices[j] += 1
                    break    # Exit so that the other step numbers are not incremented.
                else:
                    indices[j] = 0

        # Minimisation.
        self.minimise(min_algor='grid', min_options=pts, constraints=constraints, verbosity=verbosity, sim_index=sim_index)


    def is_spin_param(self, name):
        """State that the parameter is not spin specific.

        @param name:    The name of the parameter.
        @type name:     str
        @return:        False.
        @rtype:         bool
        """

        # Not spin specific!
        return False


    def map_bounds(self, param, spin_id=None):
        """Create bounds for the OpenDX mapping function.

        @param param:       The name of the parameter to return the lower and upper bounds of.
        @type param:        str
        @param spin_id:     The spin identification string (unused).
        @type spin_id:      None
        @return:            The upper and lower bounds of the parameter.
        @rtype:             list of float
        """

        # Average position Euler angles.
        if param in ['ave_pos_alpha', 'ave_pos_beta', 'ave_pos_gamma']:
            return [0.0, 2*pi]

        # Axis spherical coordinate theta.
        if param == 'axis_theta':
            return [0.0, pi]

        # Axis spherical coordinate phi.
        if param == 'axis_phi':
            return [0.0, 2*pi]

        # Cone angle.
        if param == 'cone_theta':
            return [0.0, pi]


    def minimise(self, min_algor=None, min_options=None, func_tol=None, grad_tol=None, max_iterations=None, constraints=False, scaling=True, verbosity=0, sim_index=None, lower=None, upper=None, inc=None):
        """Minimisation function.

        @param min_algor:       The minimisation algorithm to use.
        @type min_algor:        str
        @param min_options:     An array of options to be used by the minimisation algorithm.
        @type min_options:      array of str
        @param func_tol:        The function tolerance which, when reached, terminates optimisation.  Setting this to None turns of the check.
        @type func_tol:         None or float
        @param grad_tol:        The gradient tolerance which, when reached, terminates optimisation.  Setting this to None turns of the check.
        @type grad_tol:         None or float
        @param max_iterations:  The maximum number of iterations for the algorithm.
        @type max_iterations:   int
        @param constraints:     If True, constraints are used during optimisation.
        @type constraints:      bool
        @param scaling:         If True, diagonal scaling is enabled during optimisation to allow the problem to be better conditioned.
        @type scaling:          bool
        @param verbosity:       A flag specifying the amount of information to print.  The higher the value, the greater the verbosity.
        @type verbosity:        int
        @param sim_index:       The index of the simulation to optimise.  This should be None if normal optimisation is desired.
        @type sim_index:        None or int
        @keyword lower:         The lower bounds of the grid search which must be equal to the number of parameters in the model.  This optional argument is only used when doing a grid search.
        @type lower:            array of numbers
        @keyword upper:         The upper bounds of the grid search which must be equal to the number of parameters in the model.  This optional argument is only used when doing a grid search.
        @type upper:            array of numbers
        @keyword inc:           The increments for each dimension of the space for the grid search.  The number of elements in the array must equal to the number of parameters in the model.  This argument is only used when doing a grid search.
        @type inc:              array of int
        """

        # Set up the target function for direct calculation.
        model, param_vector, data_types, scaling_matrix = self._target_fn_setup(sim_index=sim_index, scaling=scaling)

        # Constraints not implemented yet.
        if constraints:
            # Turn the constraints off.
            constraints = False

            # Remove the method of multipliers arg.
            if not search('^[Gg]rid', min_algor):
                min_algor = min_options[0]
                min_options = min_options[1:]

            # Throw a warning.
            warn(RelaxWarning("Constraints are as of yet not implemented - turning this option off."))

        # Grid search.
        if search('^[Gg]rid', min_algor):
            results = grid_point_array(func=model.func, args=(), points=min_options, verbosity=verbosity)

        # Minimisation.
        else:
            results = generic_minimise(func=model.func, args=(), x0=param_vector, min_algor=min_algor, min_options=min_options, func_tol=func_tol, grad_tol=grad_tol, maxiter=max_iterations, full_output=True, print_flag=verbosity)

        # Unpack the results.
        self._unpack_opt_results(results, scaling, scaling_matrix, sim_index)

        # Store the back-calculated tensors.
        self._store_bc_data(model)


    def model_desc(self, model_info):
        """Return a description of the model.

        @param model_info:  The model index from model_loop().
        @type model_info:   int
        @return:            The model description.
        @rtype:             str
        """

        return ""


    def model_loop(self):
        """Dummy generator method.

        In this case only a single model per spin system is assumed.  Hence the yielded data is the
        spin container object.


        @return:    Information about the model which for this analysis is the spin container.
        @rtype:     SpinContainer instance
        """

        # Don't return anything, just loop once.
        yield None


    def model_statistics(self, model_info=None, spin_id=None, global_stats=None):
        """Return the k, n, and chi2 model statistics.

        k - number of parameters.
        n - number of data points.
        chi2 - the chi-squared value.


        @keyword model_info:    Unused.
        @type model_info:       None
        @keyword spin_id:       The spin identification string (unused).
        @type spin_id:          None
        @keyword global_stats:  Unused.
        @type global_stats:     None
        @return:                The optimisation statistics, in tuple format, of the number of
                                parameters (k), the number of data points (n), and the chi-squared
                                value (chi2).
        @rtype:                 tuple of (int, int, float)
        """

        # Count the number of parameters.
        param_vector = self._assemble_param_vector()
        k = len(param_vector)

        # The number of data points.
        n = len(cdp.align_tensors.reduction)

        # The chi2 value.
        if not hasattr(cdp, 'chi2'):
            raise RelaxError("Statistics are not available, most likely because the model has not been optimised.")
        chi2 = cdp.chi2

        # Return the data.
        return k, n, chi2


    def model_type(self):
        """Return the type of the model, either being 'local' or 'global'.

        @return:            The model type, one of 'local' or 'global'.
        @rtype:             str
        """

        return 'global'


    def return_error(self, data_id):
        """Return the alignment tensor error structure.

        @param data_id:     The data set as yielded by the base_data_loop() generator method.
        @type data_id:      list of str
        @return:            The array of tensor error values.
        @rtype:             list of float
        """

        # Initialise the MC data structure.
        mc_errors = []

        # The RDC data.
        if data_id[0] == 'rdc':
            # Unpack the set.
            data_type, spin_id1, spin_id2, align_id = data_id

            # Get the interatomic data container.
            interatom = return_interatom(spin_id1, spin_id2)

            # Do errors exist?
            if not hasattr(interatom, 'rdc_err'):
                raise RelaxError("The RDC errors are missing for interatomic data container between spins '%s' and '%s'." % (spin_id1, spin_id2))

            # Append the data.
            mc_errors.append(interatom.rdc_err[align_id])

        # The PCS data.
        elif data_id[0] == 'pcs':
            # Unpack the set.
            data_type, spin_id, align_id = data_id

            # Get the spin container.
            spin = return_spin(spin_id)

            # Do errors exist?
            if not hasattr(spin, 'pcs_err'):
                raise RelaxError("The PCS errors are missing for spin '%s'." % spin_id)

            # Append the data.
            mc_errors.append(spin.pcs_err[align_id])

        # Return the errors.
        return mc_errors


    def return_units(self, param):
        """Return a string representing the parameters units.

        @param param:   The name of the parameter to return the units string for.
        @type param:    str
        @return:        The parameter units string.
        @rtype:         str
        """

        # Average position Euler angles.
        if param in ['ave_pos_alpha', 'ave_pos_beta', 'ave_pos_gamma']:
            return 'rad'

        # Eigenframe angles.
        if param in ['eigen_alpha', 'eigen_beta', 'eigen_gamma', 'axis_theta', 'axis_phi']:
            return 'rad'

        # Cone angles.
        if param in ['cone_theta_x', 'cone_theta_y', 'cone_sigma_max', 'cone_theta']:
            return 'rad'


    def set_error(self, model_info, index, error):
        """Set the parameter errors.

        @param model_info:  The model information originating from model_loop() (unused).
        @type model_info:   None
        @param index:       The index of the parameter to set the errors for.
        @type index:        int
        @param error:       The error value.
        @type error:        float
        """

        # Parameter increment counter.
        inc = 0

        # Loop over the residue specific parameters.
        for param in self.data_names(set='params'):
            # Not a parameter of the model.
            if param not in cdp.params:
                continue

            # Return the parameter array.
            if index == inc:
                setattr(cdp, param + "_err", error)

            # Increment.
            inc = inc + 1

        # Add some additional parameters.
        if cdp.model == 'iso cone, free rotor' and inc == index:
            setattr(cdp, 'cone_theta_err', error)



    def set_selected_sim(self, model_info, select_sim):
        """Set the simulation selection flag for the spin.

        @param model_info:  The model information originating from model_loop() (unused).
        @type model_info:   None
        @param select_sim:  The selection flag for the simulations.
        @type select_sim:   bool
        """

        # Set the array.
        cdp.select_sim = deepcopy(select_sim)


    def sim_init_values(self):
        """Initialise the Monte Carlo parameter values."""

        # Get the parameter object names.
        param_names = self.data_names(set='params')

        # The model parameters.
        model_params = deepcopy(cdp.params)

        # Add some additional parameters.
        if cdp.model == 'iso cone, free rotor':
            param_names.append('cone_theta')
            model_params.append('cone_theta')

        # Get the minimisation statistic object names.
        min_names = self.data_names(set='min')


        # Test if Monte Carlo parameter values have already been set.
        #############################################################

        # Loop over all the parameter names.
        for object_name in param_names:
            # Not a parameter of the model.
            if object_name not in model_params:
                continue

            # Name for the simulation object.
            sim_object_name = object_name + '_sim'

            # Test if the simulation object already exists.
            if hasattr(cdp, sim_object_name):
                raise RelaxError("Monte Carlo parameter values have already been set.")


        # Set the Monte Carlo parameter values.
        #######################################

        # Loop over all the data names.
        for object_name in param_names:
            # Not a parameter of the model.
            if object_name not in model_params:
                continue

            # Name for the simulation object.
            sim_object_name = object_name + '_sim'

            # Create the simulation object.
            setattr(cdp, sim_object_name, [])

            # Get the simulation object.
            sim_object = getattr(cdp, sim_object_name)

            # Loop over the simulations.
            for j in range(cdp.sim_number):
                # Copy and append the data.
                sim_object.append(deepcopy(getattr(cdp, object_name)))

        # Loop over all the minimisation object names.
        for object_name in min_names:
            # Name for the simulation object.
            sim_object_name = object_name + '_sim'

            # Create the simulation object.
            setattr(cdp, sim_object_name, [])

            # Get the simulation object.
            sim_object = getattr(cdp, sim_object_name)

            # Loop over the simulations.
            for j in range(cdp.sim_number):
                # Copy and append the data.
                sim_object.append(deepcopy(getattr(cdp, object_name)))


    def sim_pack_data(self, data_id, sim_data):
        """Pack the Monte Carlo simulation data.

        @param data_id:     The data set as yielded by the base_data_loop() generator method.
        @type data_id:      list of str
        @param sim_data:    The Monte Carlo simulation data.
        @type sim_data:     list of float
        """

        # The RDC data.
        if data_id[0] == 'rdc':
            # Unpack the set.
            data_type, spin_id1, spin_id2, align_id = data_id

            # Get the interatomic data container.
            interatom = return_interatom(spin_id1, spin_id2)

            # Initialise.
            if not hasattr(interatom, 'rdc_sim'):
                interatom.rdc_sim = {}
                    
            # Store the data structure.
            interatom.rdc_sim[align_id] = []
            for i in range(cdp.sim_number):
                interatom.rdc_sim[align_id].append(sim_data[i][0])

        # The PCS data.
        elif data_id[0] == 'pcs':
            # Unpack the set.
            data_type, spin_id, align_id = data_id

            # Get the spin container.
            spin = return_spin(spin_id)

            # Initialise.
            if not hasattr(spin, 'pcs_sim'):
                spin.pcs_sim = {}
                
            # Store the data structure.
            spin.pcs_sim[data_id[2]] = []
            for i in range(cdp.sim_number):
                spin.pcs_sim[data_id[2]].append(sim_data[i][0])


    def sim_return_param(self, model_info, index):
        """Return the array of simulation parameter values.

        @param model_info:  The model information originating from model_loop().
        @type model_info:   unknown
        @param index:       The index of the parameter to return the array of values for.
        @type index:        int
        """

        # Parameter increment counter.
        inc = 0

        # Get the parameter object names.
        param_names = self.data_names(set='params')

        # Loop over the parameters.
        for param in param_names:
            # Not a parameter of the model.
            if param not in cdp.params:
                continue

            # Return the parameter array.
            if index == inc:
                return getattr(cdp, param + "_sim")

            # Increment.
            inc = inc + 1

        # Add some additional parameters.
        if cdp.model == 'iso cone, free rotor' and inc == index:
            return getattr(cdp, 'cone_theta_sim')


    def sim_return_selected(self, model_info):
        """Return the array of selected simulation flags for the spin.

        @param model_info:  The model information originating from model_loop() (unused).
        @type model_info:   None
        @return:            The array of selected simulation flags.
        @rtype:             list of int
        """

        # Return the array.
        return cdp.select_sim<|MERGE_RESOLUTION|>--- conflicted
+++ resolved
@@ -464,10 +464,6 @@
                 res_num = geometric.generate_vector_residues(mol=mol, vector=axes_pos[:, j], atom_name='%s-ax'%label[j], res_name_vect='AXE', sim_vectors=axis_sim_pos, res_num=2, origin=cdp.pivot, scale=size)
                 if neg_cone:
                     res_num = geometric.generate_vector_residues(mol=mol_neg, vector=axes_neg[:, j], atom_name='%s-ax'%label[j], res_name_vect='AXE', sim_vectors=axis_sim_neg, res_num=2, origin=cdp.pivot, scale=size)
-<<<<<<< HEAD
-=======
-
->>>>>>> 59cd1837
 
         # The cone object.
         ##################
@@ -501,19 +497,11 @@
                 cone = Iso_cone(cone_theta)
 
             # Create the positive and negative cones.
-<<<<<<< HEAD
-            geometric.create_cone_pdb(mol=mol, cone=cone, start_res=mol.res_num[-1]+1, apex=cdp.pivot, R=R_pos, inc=inc, distribution='regular')
-
-            # The negative.
-            if neg_cone:
-                geometric.create_cone_pdb(mol=mol_neg, cone=cone, start_res=mol_neg.res_num[-1]+1, apex=cdp.pivot, R=R_neg, inc=inc, distribution='regular')
-=======
             geometric.create_cone_pdb(mol=mol, cone=cone, start_res=mol.res_num[-1]+1, apex=cdp.pivot, R=R_pos, inc=inc, distribution='regular', axis_flag=False)
 
             # The negative.
             if neg_cone:
                 geometric.create_cone_pdb(mol=mol_neg, cone=cone, start_res=mol_neg.res_num[-1]+1, apex=cdp.pivot, R=R_neg, inc=inc, distribution='regular', axis_flag=False)
->>>>>>> 59cd1837
 
 
         # Create the PDB file.
@@ -1005,7 +993,6 @@
             num += 2
         else:
             num += 3
-<<<<<<< HEAD
 
         # Frame order eigenframe - the full frame.
         if cdp.model in ['pseudo-ellipse', 'pseudo-ellipse, torsionless', 'pseudo-ellipse, free rotor']:
@@ -1015,17 +1002,6 @@
         elif cdp.model in ['iso cone', 'free rotor', 'iso cone, torsionless', 'iso cone, free rotor', 'rotor']:
             num += 2
 
-=======
-
-        # Frame order eigenframe - the full frame.
-        if cdp.model in ['pseudo-ellipse', 'pseudo-ellipse, torsionless', 'pseudo-ellipse, free rotor']:
-            num += 3
-
-        # Frame order eigenframe - the isotropic cone axis.
-        elif cdp.model in ['iso cone', 'free rotor', 'iso cone, torsionless', 'iso cone, free rotor', 'rotor']:
-            num += 2
-
->>>>>>> 59cd1837
         # Cone parameters - pseudo-elliptic cone parameters.
         if cdp.model in ['pseudo-ellipse', 'pseudo-ellipse, torsionless', 'pseudo-ellipse, free rotor']:
             num += 2
@@ -1244,7 +1220,6 @@
 
         # Simulated annealing constraints.
         #lower, upper = self._assemble_limit_arrays()
-<<<<<<< HEAD
 
         # Assemble the parameter vector.
         param_vector = self._assemble_param_vector(sim_index=sim_index)
@@ -1261,24 +1236,6 @@
         # Get the data structures for optimisation using the tensors as base data sets.
         full_tensors, full_tensor_err, full_in_ref_frame = self._minimise_setup_tensors(sim_index)
 
-=======
-
-        # Assemble the parameter vector.
-        param_vector = self._assemble_param_vector(sim_index=sim_index)
-
-        # Determine if alignment tensors or RDCs are to be used.
-        data_types = self._base_data_types()
-
-        # Diagonal scaling.
-        scaling_matrix = None
-        if len(param_vector):
-            scaling_matrix = self._assemble_scaling_matrix(data_types=data_types, scaling=scaling)
-            param_vector = dot(inv(scaling_matrix), param_vector)
-
-        # Get the data structures for optimisation using the tensors as base data sets.
-        full_tensors, full_tensor_err, full_in_ref_frame = self._minimise_setup_tensors(sim_index)
-
->>>>>>> 59cd1837
         # Get the data structures for optimisation using PCSs as base data sets.
         pcs, pcs_err, pcs_weight, pcs_atoms, paramag_centre, temp, frq = None, None, None, None, None, None, None
         if 'pcs' in data_types:
@@ -1357,7 +1314,6 @@
 
         # Re-initialise the list of model parameters.
         cdp.params = []
-<<<<<<< HEAD
 
         # The pivot parameters.
         if not self._pivot_fixed():
@@ -1393,43 +1349,6 @@
         elif cdp.model in ['iso cone, free rotor']:
             cdp.params.append('cone_s1')
 
-=======
-
-        # The pivot parameters.
-        if not self._pivot_fixed():
-            cdp.params.append('pivot_x')
-            cdp.params.append('pivot_y')
-            cdp.params.append('pivot_z')
-
-        # The tensor rotation, or average domain position.
-        if cdp.model not in ['free rotor', 'iso cone, free rotor']:
-            cdp.params.append('ave_pos_alpha')
-        cdp.params.append('ave_pos_beta')
-        cdp.params.append('ave_pos_gamma')
-
-        # Frame order eigenframe - the full frame.
-        if cdp.model in ['pseudo-ellipse', 'pseudo-ellipse, torsionless', 'pseudo-ellipse, free rotor']:
-            cdp.params.append('eigen_alpha')
-            cdp.params.append('eigen_beta')
-            cdp.params.append('eigen_gamma')
-
-        # Frame order eigenframe - the isotropic cone axis.
-        elif cdp.model in ['iso cone', 'free rotor', 'iso cone, torsionless', 'iso cone, free rotor', 'rotor']:
-            cdp.params.append('axis_theta')
-            cdp.params.append('axis_phi')
-
-        # Cone parameters - pseudo-elliptic cone parameters.
-        if cdp.model in ['pseudo-ellipse', 'pseudo-ellipse, torsionless', 'pseudo-ellipse, free rotor']:
-            cdp.params.append('cone_theta_x')
-            cdp.params.append('cone_theta_y')
-
-        # Cone parameters - single isotropic angle or order parameter.
-        elif cdp.model in ['iso cone', 'iso cone, torsionless']:
-            cdp.params.append('cone_theta')
-        elif cdp.model in ['iso cone, free rotor']:
-            cdp.params.append('cone_s1')
-
->>>>>>> 59cd1837
         # Cone parameters - torsion angle.
         if cdp.model in ['rotor', 'line', 'iso cone', 'pseudo-ellipse']:
             cdp.params.append('cone_sigma_max')
@@ -1602,21 +1521,12 @@
 
     def base_data_loop(self):
         """Generator method for looping over the base data - alignment tensors, RDCs, PCSs.
-<<<<<<< HEAD
 
         This loop yields the following:
 
             - The RDC identification data for the interatomic data container and alignment.
             - The PCS identification data for the spin data container and alignment.
 
-=======
-
-        This loop yields the following:
-
-            - The RDC identification data for the interatomic data container and alignment.
-            - The PCS identification data for the spin data container and alignment.
-
->>>>>>> 59cd1837
         @return:    The base data type ('rdc' or 'pcs'), the spin or interatomic data container information (either one or two spin IDs), and the alignment ID string.
         @rtype:     list of str
         """
