--- conflicted
+++ resolved
@@ -33,35 +33,24 @@
 from warnings import warn
 
 # relax module imports.
-<<<<<<< HEAD
-=======
 import arg_check
->>>>>>> 5512c94e
 from float import isNaN, isInf
 from generic_fns import pipes
 from generic_fns.angles import wrap_angles
-<<<<<<< HEAD
-from generic_fns.mol_res_spin import return_spin, spin_loop
-=======
 from generic_fns.interatomic import interatomic_loop
 from generic_fns.mol_res_spin import return_spin, spin_loop
 from generic_fns.structure import geometric
->>>>>>> 5512c94e
 from generic_fns.structure.cones import Iso_cone, Pseudo_elliptic
 from generic_fns.structure.internal import Internal
 from maths_fns import frame_order, order_parameters
 from maths_fns.coord_transform import spherical_to_cartesian
 from maths_fns.rotation_matrix import euler_to_R_zyz, two_vect_to_R
 from physical_constants import dipolar_constant, g1H, return_gyromagnetic_ratio
-<<<<<<< HEAD
-from relax_errors import RelaxError, RelaxInfError, RelaxModelError, RelaxNaNError, RelaxNoModelError, RelaxNoValueError, RelaxSpinTypeError
-from relax_io import open_write_file
-from relax_warnings import RelaxWarning, RelaxDeselectWarning
-=======
 from relax_errors import RelaxError, RelaxInfError, RelaxNaNError, RelaxNoModelError, RelaxNoValueError, RelaxSpinTypeError
 from relax_io import open_write_file
 from relax_warnings import RelaxWarning
->>>>>>> 5512c94e
+from specific_fns.api_base import API_base
+from specific_fns.api_common import API_common
 from specific_fns.api_base import API_base
 from specific_fns.api_common import API_common
 
@@ -252,13 +241,8 @@
         list = []
 
         # RDC search.
-<<<<<<< HEAD
-        for spin in spin_loop():
-            if hasattr(spin, 'rdc'):
-=======
         for interatom in interatomic_loop():
             if hasattr(interatom, 'rdc'):
->>>>>>> 5512c94e
                 list.append('rdc')
                 break
 
@@ -406,7 +390,6 @@
             axis = zeros(3, float64)
             spherical_to_cartesian([1.0, getattr(cdp, 'axis_theta'), getattr(cdp, 'axis_phi')], axis)
             print(("Central axis: %s." % axis))
-<<<<<<< HEAD
 
             # Rotations and inversions.
             axis_pos = axis
@@ -429,42 +412,12 @@
 
             # Generate the axis vectors.
             print("\nGenerating the axis vectors.")
-            res_num = generate_vector_residues(mol=mol, vector=axis_pos, atom_name='z-ax', res_name_vect='AXE', sim_vectors=axis_sim_pos, res_num=2, origin=cdp.pivot, scale=size)
-
-            # The negative.
-            if neg_cone:
-                res_num = generate_vector_residues(mol=mol_neg, vector=axis_neg, atom_name='z-ax', res_name_vect='AXE', sim_vectors=axis_sim_neg, res_num=2, origin=cdp.pivot, scale=size)
-
-=======
-
-            # Rotations and inversions.
-            axis_pos = axis
-            axis_neg = dot(inv_mat, axis)
-
-            # Simulation central axis.
-            axis_sim_pos = None
-            axis_sim_neg = None
-            if sim:
-                # Init.
-                axis_sim = zeros((cdp.sim_number, 3), float64)
-
-                # Fill the structure.
-                for i in range(cdp.sim_number):
-                    spherical_to_cartesian([1.0, getattr(cdp, 'axis_theta_sim')[i], getattr(cdp, 'axis_phi_sim')[i]], axis_sim[i])
-
-                # Inversion.
-                axis_sim_pos = axis_sim
-                axis_sim_neg = transpose(dot(inv_mat, transpose(axis_sim_pos)))
-
-            # Generate the axis vectors.
-            print("\nGenerating the axis vectors.")
             res_num = geometric.generate_vector_residues(mol=mol, vector=axis_pos, atom_name='z-ax', res_name_vect='AXE', sim_vectors=axis_sim_pos, res_num=2, origin=cdp.pivot, scale=size)
 
             # The negative.
             if neg_cone:
                 res_num = geometric.generate_vector_residues(mol=mol_neg, vector=axis_neg, atom_name='z-ax', res_name_vect='AXE', sim_vectors=axis_sim_neg, res_num=2, origin=cdp.pivot, scale=size)
 
->>>>>>> 5512c94e
         # The full axis system.
         else:
             # Print out.
@@ -508,16 +461,9 @@
                     axis_sim_neg = axes_sim_neg[:, :, j]
 
                 # The vectors.
-<<<<<<< HEAD
-                res_num = generate_vector_residues(mol=mol, vector=axes_pos[:, j], atom_name='%s-ax'%label[j], res_name_vect='AXE', sim_vectors=axis_sim_pos, res_num=2, origin=cdp.pivot, scale=size)
-                if neg_cone:
-                    res_num = generate_vector_residues(mol=mol_neg, vector=axes_neg[:, j], atom_name='%s-ax'%label[j], res_name_vect='AXE', sim_vectors=axis_sim_neg, res_num=2, origin=cdp.pivot, scale=size)
-=======
                 res_num = geometric.generate_vector_residues(mol=mol, vector=axes_pos[:, j], atom_name='%s-ax'%label[j], res_name_vect='AXE', sim_vectors=axis_sim_pos, res_num=2, origin=cdp.pivot, scale=size)
                 if neg_cone:
                     res_num = geometric.generate_vector_residues(mol=mol_neg, vector=axes_neg[:, j], atom_name='%s-ax'%label[j], res_name_vect='AXE', sim_vectors=axis_sim_neg, res_num=2, origin=cdp.pivot, scale=size)
-
->>>>>>> 5512c94e
 
         # The cone object.
         ##################
@@ -778,13 +724,6 @@
             if not hasattr(spin, 'pcs'):
                 continue
 
-<<<<<<< HEAD
-            # The position list.
-            if type(spin.pos[0]) in [float, float64]:
-                atomic_pos.append(spin.pos)
-            else:
-                raise RelaxError("The spin '%s' contains more than one atomic position %s." % (spin_id, spin.pos))
-=======
             # A single atomic position.
             if len(spin.pos) == 1:
                 atomic_pos.append(spin.pos[0])
@@ -801,7 +740,6 @@
 
                 # Store.
                 atomic_pos.append(ave_pos)
->>>>>>> 5512c94e
 
         # Convert to numpy objects.
         atomic_pos = array(atomic_pos, float64)
@@ -843,14 +781,6 @@
             if not self._check_rdcs(interatom, spin1, spin2):
                 continue
 
-<<<<<<< HEAD
-            # Add the vectors.
-            if arg_check.is_float(interatom.vector[0], raise_error=False):
-                unit_vect.append([interatom.vector])
-            else:
-                unit_vect.append(interatom.vector)
-
-=======
             # A single unit vector.
             if arg_check.is_float(interatom.vector[0], raise_error=False):
                 unit_vect.append(interatom.vector)
@@ -872,7 +802,6 @@
                 # Store.
                 unit_vect.append(ave_vector)
 
->>>>>>> 5512c94e
             # Gyromagnetic ratios.
             g1 = return_gyromagnetic_ratio(spin1.isotope)
             g2 = return_gyromagnetic_ratio(spin2.isotope)
@@ -1043,7 +972,6 @@
 
         # Init.
         num = 0
-<<<<<<< HEAD
 
         # Update the model if needed.
         self._update_model()
@@ -1077,41 +1005,6 @@
         elif cdp.model in ['iso cone', 'iso cone, torsionless', 'iso cone, free rotor']:
             num += 1
 
-=======
-
-        # Update the model if needed.
-        self._update_model()
-
-        # Determine the data type.
-        data_types = self._base_data_types()
-
-        # The pivot point.
-        if not self._pivot_fixed():
-            num += 3
-
-        # Average domain position parameters.
-        if cdp.model in ['free rotor', 'iso cone, free rotor']:
-            num += 2
-        else:
-            num += 3
-
-        # Frame order eigenframe - the full frame.
-        if cdp.model in ['pseudo-ellipse', 'pseudo-ellipse, torsionless', 'pseudo-ellipse, free rotor']:
-            num += 3
-
-        # Frame order eigenframe - the isotropic cone axis.
-        elif cdp.model in ['iso cone', 'free rotor', 'iso cone, torsionless', 'iso cone, free rotor', 'rotor']:
-            num += 2
-
-        # Cone parameters - pseudo-elliptic cone parameters.
-        if cdp.model in ['pseudo-ellipse', 'pseudo-ellipse, torsionless', 'pseudo-ellipse, free rotor']:
-            num += 2
-
-        # Cone parameters - single isotropic angle or order parameter.
-        elif cdp.model in ['iso cone', 'iso cone, torsionless', 'iso cone, free rotor']:
-            num += 1
-
->>>>>>> 5512c94e
         # Cone parameters - torsion angle.
         if cdp.model in ['rotor', 'line', 'iso cone', 'pseudo-ellipse']:
             num += 1
@@ -1256,10 +1149,6 @@
             # Spin loop over the domain.
             id = cdp.domain[self._domain_moving()]
             pcs_index = 0
-<<<<<<< HEAD
-            rdc_index = 0
-=======
->>>>>>> 5512c94e
             for spin in spin_loop(id):
                 # Skip deselected spins.
                 if not spin.select:
@@ -1277,19 +1166,6 @@
                     # Increment the index.
                     pcs_index += 1
 
-<<<<<<< HEAD
-                # Spins with RDC data.
-                if rdc_flag and hasattr(spin, 'rdc'):
-                    # Initialise the data structure.
-                    if not hasattr(spin, 'rdc_bc'):
-                        spin.rdc_bc = {}
-
-                    # Store the back-calculated value.
-                    spin.rdc_bc[align_id] = target_fn.rdc_theta[i, rdc_index]
-
-                    # Increment the index.
-                    rdc_index += 1
-=======
             # Interatomic data container loop.
             rdc_index = 0
             for interatom in interatomic_loop(id):
@@ -1310,7 +1186,6 @@
 
                 # Increment the index.
                 rdc_index += 1
->>>>>>> 5512c94e
 
 
     def _target_fn_setup(self, sim_index=None, scaling=True):
@@ -1336,7 +1211,6 @@
         if len(param_vector):
             scaling_matrix = self._assemble_scaling_matrix(data_types=data_types, scaling=scaling)
             param_vector = dot(inv(scaling_matrix), param_vector)
-<<<<<<< HEAD
 
         # Get the data structures for optimisation using the tensors as base data sets.
         full_tensors, full_tensor_err, full_in_ref_frame = self._minimise_setup_tensors(sim_index)
@@ -1351,22 +1225,6 @@
         if 'rdc' in data_types:
             rdcs, rdc_err, rdc_weight, rdc_vect, rdc_const, absolute_rdc = self._minimise_setup_rdcs(sim_index=sim_index)
 
-=======
-
-        # Get the data structures for optimisation using the tensors as base data sets.
-        full_tensors, full_tensor_err, full_in_ref_frame = self._minimise_setup_tensors(sim_index)
-
-        # Get the data structures for optimisation using PCSs as base data sets.
-        pcs, pcs_err, pcs_weight, pcs_atoms, paramag_centre, temp, frq = None, None, None, None, None, None, None
-        if 'pcs' in data_types:
-            pcs, pcs_err, pcs_weight, pcs_atoms, paramag_centre, temp, frq = self._minimise_setup_pcs(sim_index=sim_index)
-
-        # Get the data structures for optimisation using RDCs as base data sets.
-        rdcs, rdc_err, rdc_weight, rdc_vect, rdc_const, absolute_rdc = None, None, None, None, None, None
-        if 'rdc' in data_types:
-            rdcs, rdc_err, rdc_weight, rdc_vect, rdc_const, absolute_rdc = self._minimise_setup_rdcs(sim_index=sim_index)
-
->>>>>>> 5512c94e
         # The fixed pivot point.
         pivot = None
         if hasattr(cdp, 'pivot'):
@@ -1757,7 +1615,6 @@
 
         # Return the data.
         return mc_data
-<<<<<<< HEAD
 
 
     def data_names(self, set='all', error_names=False, sim_names=False):
@@ -1857,8 +1714,6 @@
 
         # Return the names.
         return names
-=======
->>>>>>> 5512c94e
 
 
     def get_param_names(self, model_info=None):
@@ -2396,7 +2251,6 @@
                     tensor.Axy_sim = []
                     tensor.Axz_sim = []
                     tensor.Ayz_sim = []
-<<<<<<< HEAD
 
         # Loop over the reduced tensors.
         for i, tensor in self._tensor_loop(red=True):
@@ -2411,43 +2265,6 @@
                 tensor.set(param='Axy', value=sim_data[5*i + 2][j], category='sim', sim_index=j)
                 tensor.set(param='Axz', value=sim_data[5*i + 3][j], category='sim', sim_index=j)
                 tensor.set(param='Ayz', value=sim_data[5*i + 4][j], category='sim', sim_index=j)
-=======
-
-                # Set the full tensor simulation data.
-                for i in range(cdp.sim_number):
-                    tensor.Axx_sim.append(sim_data[i][5*j + 0])
-                    tensor.Ayy_sim.append(sim_data[i][5*j + 1])
-                    tensor.Axy_sim.append(sim_data[i][5*j + 2])
-                    tensor.Axz_sim.append(sim_data[i][5*j + 3])
-                    tensor.Ayz_sim.append(sim_data[i][5*j + 4])
-
-        # The spin specific data.
-        else:
-            # Get the spin container.
-            spin = return_spin(data_id[0])
-
-            # RDC data.
-            if data_id[1] == 'rdc' and hasattr(spin, 'rdc'):
-                # Initialise.
-                if not hasattr(spin, 'rdc_sim'):
-                    spin.rdc_sim = {}
-                    
-                # Store the data structure.
-                spin.rdc_sim[data_id[2]] = []
-                for i in range(cdp.sim_number):
-                    spin.rdc_sim[data_id[2]].append(sim_data[i][0])
-
-            # PCS data.
-            if data_id[1] == 'pcs' and hasattr(spin, 'pcs'):
-                # Initialise.
-                if not hasattr(spin, 'pcs_sim'):
-                    spin.pcs_sim = {}
-                    
-                # Store the data structure.
-                spin.pcs_sim[data_id[2]] = []
-                for i in range(cdp.sim_number):
-                    spin.pcs_sim[data_id[2]].append(sim_data[i][0])
->>>>>>> 5512c94e
 
 
     def sim_return_param(self, model_info, index):
