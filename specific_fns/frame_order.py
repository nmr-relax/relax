###############################################################################
#                                                                             #
# Copyright (C) 2009-2013 Edward d'Auvergne                                   #
#                                                                             #
# This file is part of the program relax (http://www.nmr-relax.com).          #
#                                                                             #
# This program is free software: you can redistribute it and/or modify        #
# it under the terms of the GNU General Public License as published by        #
# the Free Software Foundation, either version 3 of the License, or           #
# (at your option) any later version.                                         #
#                                                                             #
# This program is distributed in the hope that it will be useful,             #
# but WITHOUT ANY WARRANTY; without even the implied warranty of              #
# MERCHANTABILITY or FITNESS FOR A PARTICULAR PURPOSE.  See the               #
# GNU General Public License for more details.                                #
#                                                                             #
# You should have received a copy of the GNU General Public License           #
# along with this program.  If not, see <http://www.gnu.org/licenses/>.       #
#                                                                             #
###############################################################################

# Module docstring.
"""Analysis specific code for the Frame Order theory of domain dynamics."""

# Python module imports.
from copy import deepcopy
from math import cos, pi
from minfx.generic import generic_minimise
from minfx.grid import grid_point_array
from numpy import arccos, array, dot, eye, float64, identity, ones, transpose, zeros
from numpy.linalg import inv
from re import search
from warnings import warn

# relax module imports.
from float import isNaN, isInf
from generic_fns import align_tensor, pipes
from generic_fns.angles import wrap_angles
from generic_fns.mol_res_spin import return_spin, spin_loop
from generic_fns.structure.cones import Iso_cone, Pseudo_elliptic
from generic_fns.structure.geometric import create_cone_pdb, generate_vector_dist, generate_vector_residues
from generic_fns.structure.internal import Internal
from maths_fns import frame_order, order_parameters
from maths_fns.coord_transform import spherical_to_cartesian
from maths_fns.rotation_matrix import euler_to_R_zyz, two_vect_to_R
from physical_constants import dipolar_constant, g1H, return_gyromagnetic_ratio
from relax_errors import RelaxError, RelaxInfError, RelaxModelError, RelaxNaNError, RelaxNoModelError, RelaxNoValueError, RelaxProtonTypeError, RelaxSpinTypeError
from relax_io import open_write_file
from relax_warnings import RelaxWarning, RelaxDeselectWarning
from specific_fns.api_base import API_base
from specific_fns.api_common import API_common


class Frame_order(API_base, API_common):
    """Class containing the specific methods of the Frame Order theories."""

    def __init__(self):
        """Initialise the class by placing API_common methods into the API."""

        # Execute the base class __init__ method.
        super(Frame_order, self).__init__()

        # Place methods into the API.
        self.eliminate = self._eliminate_false
        self.overfit_deselect = self._overfit_deselect_dummy
        self.return_conversion_factor = self._return_no_conversion_factor
        self.set_param_values = self._set_param_values_spin

        # Set up the global parameters.
        self.PARAMS.add('ave_pos_alpha', scope='global', units='rad', desc='The average position alpha Euler angle', py_type=float, set='params', err=True, sim=True)
        self.PARAMS.add('ave_pos_beta', scope='global', units='rad', desc='The average position beta Euler angle', py_type=float, set='params', err=True, sim=True)
        self.PARAMS.add('ave_pos_gamma', scope='global', units='rad', desc='The average position gamma Euler angle', py_type=float, set='params', err=True, sim=True)
        self.PARAMS.add('eigen_alpha', scope='global', units='rad', desc='The Eigenframe alpha Euler angle', py_type=float, set='params', err=True, sim=True)
        self.PARAMS.add('eigen_beta', scope='global', units='rad', desc='The Eigenframe beta Euler angle', py_type=float, set='params', err=True, sim=True)
        self.PARAMS.add('eigen_gamma', scope='global', units='rad', desc='The Eigenframe gamma Euler angle', py_type=float, set='params', err=True, sim=True)
        self.PARAMS.add('axis_theta', scope='global', units='rad', desc='The cone axis polar angle (for the isotropic cone model)', py_type=float, set='params', err=True, sim=True)
        self.PARAMS.add('axis_phi', scope='global', units='rad', desc='The cone axis azimuthal angle (for the isotropic cone model)', py_type=float, set='params', err=True, sim=True)
        self.PARAMS.add('cone_theta_x', scope='global', units='rad', desc='The pseudo-ellipse cone opening half-angle for the x-axis', py_type=float, set='params', err=True, sim=True)
        self.PARAMS.add('cone_theta_y', scope='global', units='rad', desc='The pseudo-ellipse cone opening half-angle for the y-axis', py_type=float, set='params', err=True, sim=True)
        self.PARAMS.add('cone_theta', scope='global', units='rad', desc='The isotropic cone opening half-angle', py_type=float, set='params', err=True, sim=True)
        self.PARAMS.add('cone_s1', scope='global', units='', desc='The isotropic cone order parameter', py_type=float, set='params', err=True, sim=True)
        self.PARAMS.add('cone_sigma_max', scope='global', units='rad', desc='The torsion angle', py_type=float, set='params', err=True, sim=True)
        self.PARAMS.add('params', scope='global', desc='The model parameters', py_type=list)

        # Add minimisation structures.
        self.PARAMS.add_min_data(min_stats_global=True)


    def _assemble_limit_arrays(self):
        """Assemble and return the limit vectors.

        @return:    The lower and upper limit vectors.
        @rtype:     numpy rank-1 array, numpy rank-1 array
        """

        # Init.
        lower = zeros(len(cdp.params), float64)
        upper = 2.0*pi * ones(len(cdp.params), float64)

        # Return the arrays.
        return lower, upper


    def _assemble_param_vector(self, sim_index=None):
        """Assemble and return the parameter vector.

        @return:            The parameter vector.
        @rtype:             numpy rank-1 array
        @keyword sim_index: The Monte Carlo simulation index.
        @type sim_index:    int
        """

        # Initialise.
        param_vect = []

        # Pivot point.
        if not self._pivot_fixed():
            for i in range(3):
                param_vect.append(cdp.pivot[i])

        # Normal values.
        if sim_index == None:
            # Initialise the parameter array using the tensor rotation Euler angles (average domain position).
            if cdp.model in ['free rotor', 'iso cone, torsionless', 'iso cone, free rotor']:
                param_vect.append(cdp.ave_pos_beta)
                param_vect.append(cdp.ave_pos_gamma)
            else:
                param_vect.append(cdp.ave_pos_alpha)
                param_vect.append(cdp.ave_pos_beta)
                param_vect.append(cdp.ave_pos_gamma)

            # Frame order eigenframe - the full frame.
            if cdp.model in ['iso cone', 'pseudo-ellipse', 'pseudo-ellipse, torsionless', 'pseudo-ellipse, free rotor']:
                param_vect.append(cdp.eigen_alpha)
                param_vect.append(cdp.eigen_beta)
                param_vect.append(cdp.eigen_gamma)

            # Frame order eigenframe - the isotropic cone axis.
            elif cdp.model in ['free rotor', 'iso cone, torsionless', 'iso cone, free rotor', 'rotor']:
                param_vect.append(cdp.axis_theta)
                param_vect.append(cdp.axis_phi)

            # Cone parameters - pseudo-elliptic cone parameters.
            if cdp.model in ['pseudo-ellipse', 'pseudo-ellipse, torsionless', 'pseudo-ellipse, free rotor']:
                param_vect.append(cdp.cone_theta_x)
                param_vect.append(cdp.cone_theta_y)

            # Cone parameters - single isotropic angle or order parameter.
            elif cdp.model in ['iso cone', 'iso cone, torsionless']:
                param_vect.append(cdp.cone_theta)
            elif cdp.model in ['iso cone, free rotor']:
                param_vect.append(cdp.cone_s1)

            # Cone parameters - torsion angle.
            if cdp.model in ['rotor', 'line', 'iso cone', 'pseudo-ellipse']:
                param_vect.append(cdp.cone_sigma_max)

        # Simulation values.
        else:
            # Initialise the parameter array using the tensor rotation Euler angles (average domain position).
            if cdp.model in ['free rotor', 'iso cone, torsionless', 'iso cone, free rotor']:
                param_vect = [cdp.ave_pos_beta_sim[sim_index], cdp.ave_pos_gamma_sim[sim_index]]
            else:
                param_vect = [cdp.ave_pos_alpha_sim[sim_index], cdp.ave_pos_beta_sim[sim_index], cdp.ave_pos_gamma_sim[sim_index]]

            # Frame order eigenframe - the full frame.
            if cdp.model in ['iso cone', 'pseudo-ellipse', 'pseudo-ellipse, torsionless', 'pseudo-ellipse, free rotor']:
                param_vect.append(cdp.eigen_alpha_sim[sim_index])
                param_vect.append(cdp.eigen_beta_sim[sim_index])
                param_vect.append(cdp.eigen_gamma_sim[sim_index])

            # Frame order eigenframe - the isotropic cone axis.
            elif cdp.model in ['free rotor', 'iso cone, torsionless', 'iso cone, free rotor', 'rotor']:
                param_vect.append(cdp.axis_theta_sim[sim_index])
                param_vect.append(cdp.axis_phi_sim[sim_index])

            # Cone parameters - pseudo-elliptic cone parameters.
            if cdp.model in ['pseudo-ellipse', 'pseudo-ellipse, torsionless', 'pseudo-ellipse, free rotor']:
                param_vect.append(cdp.cone_theta_x_sim[sim_index])
                param_vect.append(cdp.cone_theta_y_sim[sim_index])

            # Cone parameters - single isotropic angle or order parameter.
            elif cdp.model in ['iso cone', 'iso cone, torsionless']:
                param_vect.append(cdp.cone_theta_sim[sim_index])
            elif cdp.model in ['iso cone, free rotor']:
                param_vect.append(cdp.cone_s1_sim[sim_index])

            # Cone parameters - torsion angle.
            if cdp.model in ['rotor', 'line', 'iso cone', 'pseudo-ellipse']:
                param_vect.append(cdp.cone_sigma_max_sim[sim_index])

        # Return as a numpy array.
        return array(param_vect, float64)


    def _assemble_scaling_matrix(self, data_types=None, scaling=True):
        """Create and return the scaling matrix.

        @keyword data_types:    The base data types used in the optimisation.  This list can contain the elements 'rdc', 'pcs' or 'tensor'.
        @type data_types:       list of str
        @keyword scaling:       If False, then the identity matrix will be returned.
        @type scaling:          bool
        @return:                The square and diagonal scaling matrix.
        @rtype:                 numpy rank-2 array
        """

        # Initialise.
        scaling_matrix = identity(self._param_num(), float64)

        # Return the identity matrix.
        if not scaling:
            return scaling_matrix

        # The pivot point.
        if not self._pivot_fixed():
            for i in range(3):
                scaling_matrix[i, i] = 1e2

        # Return the matrix.
        return scaling_matrix


    def _base_data_types(self):
        """Determine all the base data types.

        The base data types can include::
            - 'rdc', residual dipolar couplings.
            - 'pcs', pseudo-contact shifts.
            - 'noesy', NOE restraints.
            - 'tensor', alignment tensors.

        @return:    A list of all the base data types.
        @rtype:     list of str
        """

        # Array of data types.
        list = []

        # RDC search.
        for spin in spin_loop():
            if hasattr(spin, 'rdc'):
                list.append('rdc')
                break

        # PCS search.
        for spin in spin_loop():
            if hasattr(spin, 'pcs'):
                list.append('pcs')
                break

        # Alignment tensor search.
        if not ('rdc' in list or 'pcs' in list) and hasattr(cdp, 'align_tensors'):
            list.append('tensor')

        # No data is present.
        if not list:
            raise RelaxError("Neither RDCs, PCSs nor alignment tensor data is present.")

        # Return the list.
        return list


    def _cone_pdb(self, size=30.0, file=None, dir=None, inc=40, force=False):
        """Create a PDB file containing a geometric object representing the Frame Order cone models.

        @param size:        The size of the geometric object in Angstroms.
        @type size:         float
        @param inc:         The number of increments for the filling of the cone objects.
        @type inc:          int
        @param file:        The name of the PDB file to create.
        @type file:         str
        @param dir:         The name of the directory to place the PDB file into.
        @type dir:          str
        @param force:       Flag which if set to True will cause any pre-existing file to be
                            overwritten.
        @type force:        bool
        """

        # Test if the current data pipe exists.
        pipes.test()

        # The rigid model cannot be used here.
        if cdp.model == 'rigid':
            raise RelaxError("The 'rigid' frame order model has no cone representation.")

        # Test for the necessary data structures.
        if not hasattr(cdp, 'pivot'):
            raise RelaxError("The pivot point for the domain motion has not been set.")

        # Negative cone flag.
        neg_cone = True

        # Monte Carlo simulation flag.
        sim = False
        num_sim = 0
        if hasattr(cdp, 'sim_number'):
            sim = True
            num_sim = cdp.sim_number

        # The inversion matrix.
        inv_mat = -eye(3)

        # Create the structural object.
        structure = Internal()

        # Create model for the positive and negative images.
        model = structure.add_model(model=1)
        if neg_cone:
            model_neg = structure.add_model(model=2)

        # Create the molecule.
        structure.add_molecule(name=cdp.model)

        # Alias the molecules.
        mol = model.mol[0]
        if neg_cone:
            mol_neg = model_neg.mol[0]


        # The pivot point.
        ##################

        # Add the pivot point.
        structure.add_atom(mol_name=cdp.model, pdb_record='HETATM', atom_num=1, atom_name='R', res_name='PIV', res_num=1, pos=cdp.pivot, element='C')


        # The central axis.
        ###################

        # Print out.
        print("\nGenerating the central axis.")

        # The spherical angles.
        if cdp.model in ['free rotor', 'iso cone, torsionless', 'iso cone, free rotor', 'rotor']:
            theta_name = 'axis_theta'
            phi_name = 'axis_phi'
        else:
            theta_name = 'eigen_beta'
            phi_name = 'eigen_gamma'

        # The axis.
        axis = zeros(3, float64)
        spherical_to_cartesian([1.0, getattr(cdp, theta_name), getattr(cdp, phi_name)], axis)
        print("Central axis: %s." % axis)

        # Rotations and inversions.
        axis_pos = axis
        axis_neg = dot(inv_mat, axis)

        # Simulation central axis.
        axis_sim_pos = None
        axis_sim_neg = None
        if sim:
            # Init.
            axis_sim = zeros((cdp.sim_number, 3), float64)

            # Fill the structure.
            for i in range(cdp.sim_number):
                spherical_to_cartesian([1.0, getattr(cdp, theta_name+'_sim')[i], getattr(cdp, phi_name+'_sim')[i]], axis_sim[i])

            # Inversion.
            axis_sim_pos = axis_sim
            axis_sim_neg = transpose(dot(inv_mat, transpose(axis_sim_pos)))

        # Generate the axis vectors.
        print("\nGenerating the axis vectors.")
        res_num = generate_vector_residues(mol=mol, vector=axis_pos, atom_name='z-ax', res_name_vect='ZAX', sim_vectors=axis_sim_pos, res_num=2, origin=cdp.pivot, scale=size)

        # The negative.
        if neg_cone:
            res_num = generate_vector_residues(mol=mol_neg, vector=axis_neg, atom_name='z-ax', res_name_vect='ZAX', sim_vectors=axis_sim_neg, res_num=2, origin=cdp.pivot, scale=size)


        # The x and y axes.
        ###################

        # Skip models missing the full eigenframe.
        if cdp.model not in ['free rotor', 'iso cone, torsionless', 'iso cone, free rotor', 'rotor']:
            # Print out.
            print("\nGenerating the x and y axes.")

            # The axis system.
            axes = zeros((3, 3), float64)
            euler_to_R_zyz(cdp.eigen_alpha, cdp.eigen_beta, cdp.eigen_gamma, axes)
            print("Axis system:\n%s" % axes)

            # Rotations and inversions.
            axes_pos = axes
            axes_neg = dot(inv_mat, axes)

            # Simulation central axis.
            axes_sim_pos = None
            axes_sim_neg = None
            if sim:
                # Init.
                axes_sim = zeros((3, cdp.sim_number, 3), float64)

                # Fill the structure.
                for i in range(cdp.sim_number):
                    euler_to_R_zyz(cdp.eigen_alpha_sim[i], cdp.eigen_beta_sim[i], cdp.eigen_gamma_sim[i], axes_sim[:, i])

                # Rotation and inversion.
                axes_sim_pos = axes_sim
                axes_sim_neg = dot(inv_mat, axes_sim_pos)

            # Generate the axis vectors.
            print("\nGenerating the axis vectors.")
            label = ['x', 'y']
            for i in range(2):
                # Simulation structures.
                if sim:
                    axis_sim_pos = axes_sim_pos[:, i]
                    axis_sim_neg = axes_sim_neg[:, i]

                # The vectors.
                res_num = generate_vector_residues(mol=mol, vector=axes_pos[:, i], atom_name='%s-ax'%label[i], res_name_vect='%sAX'%label[i].upper(), sim_vectors=axis_sim_pos, res_num=res_num+1, origin=cdp.pivot, scale=size)
                if neg_cone:
                    res_num = generate_vector_residues(mol=mol_neg, vector=axes_neg[:, i], atom_name='%s-ax'%label[i], res_name_vect='%sAX'%label[i].upper(), sim_vectors=axis_sim_neg, res_num=res_num, origin=cdp.pivot, scale=size)


        # The cone object.
        ##################

        # Skip models missing a cone.
        if cdp.model not in ['rotor', 'free rotor']:
            # The rotation matrix (rotation from the z-axis to the cone axis).
            if cdp.model not in ['iso cone, torsionless', 'iso cone, free rotor']:
                R = axes
            else:
                R = zeros((3, 3), float64)
                two_vect_to_R(array([0, 0, 1], float64), axis, R)

            # Average position rotation.
            R_pos = R
            R_neg = dot(inv_mat, R)

            # The pseudo-ellipse cone object.
            if cdp.model in ['pseudo-ellipse', 'pseudo-ellipse, torsionless', 'pseudo-ellipse, free rotor']:
                cone = Pseudo_elliptic(cdp.cone_theta_x, cdp.cone_theta_y)

            # The isotropic cone object.
            else:
                cone = Iso_cone(cdp.cone_theta)

            # Create the positive and negative cones.
            create_cone_pdb(mol=mol, cone=cone, start_res=mol.res_num[-1]+1, apex=cdp.pivot, R=R_pos, inc=inc, distribution='regular')

            # The negative.
            if neg_cone:
                create_cone_pdb(mol=mol_neg, cone=cone, start_res=mol_neg.res_num[-1]+1, apex=cdp.pivot, R=R_neg, inc=inc, distribution='regular')


        # Create the PDB file.
        ######################

        # Print out.
        print("\nGenerating the PDB file.")

        # Write the file.
        pdb_file = open_write_file(file, dir, force=force)
        structure.write_pdb(pdb_file)
        pdb_file.close()


    def _domain_moving(self):
        """Return the domain ID of the moving domain.

        @return:    The domain ID of the moving domain.
        @rtype:     str
        """

        # Check that the domain is defined.
        if not hasattr(cdp, 'domain'):
            raise RelaxError("No domains have been defined.  Please use the domain user function.")

        # Only support for 2 domains.
        if len(cdp.domain.keys()) > 2:
            raise RelaxError("Only two domains are supported in the frame order analysis.")

        # Loop over the domains.
        for id in cdp.domain.keys():
            # Reference domain.
            if id == cdp.ref_domain:
                continue

            # Return the ID.
            return id


    def _domain_to_pdb(self, domain=None, pdb=None):
        """Match domains to PDB files.

        @keyword domain:    The domain to associate the PDB file to.
        @type domain:       str
        @keyword pdb:       The PDB file to associate the domain to.
        @type pdb:          str
        """

        # Check that the domain exists.
        exists = False
        for i in range(len(cdp.align_tensors)):
            if hasattr(cdp.align_tensors[i], 'domain') and domain == cdp.align_tensors[i].domain:
                exists = True
        if not exists:
            raise RelaxError("The domain '%s' cannot be found" % domain)

        # Init if needed.
        if not hasattr(cdp, 'domain_to_pdb'):
            cdp.domain_to_pdb = []

        # Strip the file ending if given.
        if search('.pdb$', pdb):
            pdb = pdb[:-4]

        # Add the data.
        cdp.domain_to_pdb.append([domain, pdb])


    def _grid_row(self, incs, lower, upper, dist_type=None, end_point=True):
        """Set up a row of the grid search for a given parameter.

        @param incs:        The number of increments.
        @type incs:         int
        @param lower:       The lower bounds.
        @type lower:        float
        @param upper:       The upper bounds.
        @type upper:        float
        @keyword dist_type: The spacing or distribution type between grid nodes.  If None, then a linear grid row is returned.  If 'acos', then an inverse cos distribution of points is returned (e.g. for uniform sampling in angular space).
        @type dist_type:    None or str
        @keyword end_point: A flag which if False will cause the end point to be removed.
        @type end_point:    bool
        @return:            The row of the grid.
        @rtype:             list of float
        """

        # Init.
        row = []

        # Linear grid.
        if dist_type == None:
            # Loop over the increments.
            for i in range(incs):
                # The row.
                row.append(lower + i * (upper - lower) / (incs - 1.0))

        # Inverse cos distribution.
        elif dist_type == 'acos':
            # Generate the increment values of v from cos(upper) to cos(lower).
            v = zeros(incs, float64)
            val = (cos(lower) - cos(upper)) / (incs - 1.0)
            for i in range(incs):
                v[-i-1] = cos(upper) + float(i) * val

            # Generate the distribution.
            row = arccos(v)

        # Remove the last point.
        if not end_point:
            row = row[:-1]

        # Return the row (as a list).
        return list(row)


    def _minimise_setup_pcs(self, sim_index=None):
        """Set up the data structures for optimisation using PCSs as base data sets.

        @keyword sim_index: The index of the simulation to optimise.  This should be None if normal optimisation is desired.
        @type sim_index:    None or int
        @return:            The assembled data structures for using PCSs as the base data for optimisation.  These include:
                                - the PCS values.
                                - the unit vectors connecting the paramagnetic centre (the electron spin) to
                                - the PCS weight.
                                - the nuclear spin.
                                - the pseudocontact shift constants.
        @rtype:             tuple of (numpy rank-2 array, numpy rank-2 array, numpy rank-2 array, numpy rank-1 array, numpy rank-1 array)
        """

        # Data setup tests.
        if not hasattr(cdp, 'paramagnetic_centre'):
            raise RelaxError("The paramagnetic centre has not yet been specified.")
        if not hasattr(cdp, 'temperature'):
            raise RelaxError("The experimental temperatures have not been set.")
        if not hasattr(cdp, 'frq'):
            raise RelaxError("The spectrometer frequencies of the experiments have not been set.")

        # Initialise.
        pcs = []
        pcs_err = []
        pcs_weight = []
        atomic_pos = []
        temp = []
        frq = []

        # The PCS data.
        for align_id in cdp.align_ids:
            # No RDC or PCS data, so jump to the next alignment.
            if (hasattr(cdp, 'rdc_ids') and not align_id in cdp.rdc_ids) and (hasattr(cdp, 'pcs_ids') and not align_id in cdp.pcs_ids):
                continue

            # Append empty arrays to the PCS structures.
            pcs.append([])
            pcs_err.append([])
            pcs_weight.append([])

            # Get the temperature for the PCS constant.
            if cdp.temperature.has_key(align_id):
                temp.append(cdp.temperature[align_id])
            else:
                temp.append(0.0)

            # Get the spectrometer frequency in Tesla units for the PCS constant.
            if cdp.frq.has_key(align_id):
                frq.append(cdp.frq[align_id] * 2.0 * pi / g1H)
            else:
                frq.append(1e-10)

            # Spin loop over the domain.
            id = cdp.domain[self._domain_moving()]
            j = 0
            for spin in spin_loop(id):
                # Skip deselected spins.
                if not spin.select:
                    continue

                # Skip spins without PCS data.
                if not hasattr(spin, 'pcs'):
                    continue

                # Append the PCSs to the list.
                if align_id in spin.pcs.keys():
                    if sim_index != None:
                        pcs[-1].append(spin.pcs_sim[align_id][sim_index])
                    else:
                        pcs[-1].append(spin.pcs[align_id])
                else:
                    pcs[-1].append(None)

                # Append the PCS errors.
                if hasattr(spin, 'pcs_err') and align_id in spin.pcs_err.keys():
                    pcs_err[-1].append(spin.pcs_err[align_id])
                else:
                    pcs_err[-1].append(None)

                # Append the weight.
                if hasattr(spin, 'pcs_weight') and align_id in spin.pcs_weight.keys():
                    pcs_weight[-1].append(spin.pcs_weight[align_id])
                else:
                    pcs_weight[-1].append(1.0)

                # Spin index.
                j = j + 1

        # Convert to numpy objects.
        pcs = array(pcs, float64)
        pcs_err = array(pcs_err, float64)
        pcs_weight = array(pcs_weight, float64)

        # Convert the PCS from ppm to no units.
        pcs = pcs * 1e-6
        pcs_err = pcs_err * 1e-6

        # Store the atomic positions.
        for spin, spin_id in spin_loop(return_id=True):
            # Skip deselected spins.
            if not spin.select:
                continue

            # Only use spins with PCS data.
            if not hasattr(spin, 'pcs'):
                continue

            # The position list.
            if type(spin.pos[0]) in [float, float64]:
                atomic_pos.append(spin.pos)
            else:
                raise RelaxError("The spin '%s' contains more than one atomic position %s." % (spin_id, spin.pos))

        # Convert to numpy objects.
        atomic_pos = array(atomic_pos, float64)

        # Return the data structures.
        return pcs, pcs_err, pcs_weight, atomic_pos, array(cdp.paramagnetic_centre), temp, frq


    def _minimise_setup_rdcs(self, sim_index=None):
        """Set up the data structures for optimisation using RDCs as base data sets.

        @keyword sim_index: The index of the simulation to optimise.  This should be None if normal optimisation is desired.
        @type sim_index:    None or int
        @return:            The assembled data structures for using RDCs as the base data for optimisation.  These include:
                                - rdc, the RDC values.
                                - rdc_err, the RDC errors.
                                - rdc_weight, the RDC weights.
                                - vectors, the heteronucleus to proton vectors.
                                - rdc_const, the dipolar constants.
        @rtype:             tuple of (numpy rank-2 array, numpy rank-2 array, numpy rank-2 array)
        """

        # Initialise.
        rdc = []
        rdc_err = []
        rdc_weight = []
        unit_vect = []
        rdc_const = []

        # The unit vectors and RDC constants.
        for spin, spin_id in spin_loop(return_id=True):
            # Skip deselected spins.
            if not spin.select:
                continue

            # Only use spins with RDC data.
            if not hasattr(spin, 'rdc'):
                continue

            # RDC data exists but the XH bond vectors are missing?
            if not hasattr(spin, 'xh_vect') and not hasattr(spin, 'bond_vect'):
                warn(RelaxWarning("RDC data exists but the XH bond vectors are missing, skipping spin %s." % spin_id))
                continue

            # Append the RDC and XH vectors to the lists.
            if hasattr(spin, 'xh_vect'):
                vect = getattr(spin, 'xh_vect')
            else:
                vect = getattr(spin, 'bond_vect')

            # Add the bond vectors.
            if len(vect) == 1:
                unit_vect.append(vect[0])
            else:
                raise RelaxError("The spin '%s' contains more than one XH bond vector %s." % (spin_id, vect))

            # Checks.
            if not hasattr(spin, 'heteronucleus'):
                raise RelaxSpinTypeError
            if not hasattr(spin, 'proton'):
                raise RelaxProtonTypeError
            if not hasattr(spin, 'bond_length'):
                raise RelaxNoValueError("bond length")

            # Gyromagnetic ratios.
            gx = return_gyromagnetic_ratio(spin.heteronucleus)
            gh = return_gyromagnetic_ratio(spin.proton)

            # Calculate the RDC dipolar constant (in Hertz, and the 3 comes from the alignment tensor), and append it to the list.
            rdc_const.append(3.0/(2.0*pi) * dipolar_constant(gx, gh, spin.bond_length))

        # The RDC data.
        for align_id in cdp.align_ids:
            # No RDC data, so jump to the next alignment.
            if (hasattr(cdp, 'rdc_ids') and not align_id in cdp.rdc_ids):
                continue

            # Append empty arrays to the RDC structures.
            rdc.append([])
            rdc_err.append([])
            rdc_weight.append([])

            # Spin loop over the domain.
            id = cdp.domain[self._domain_moving()]
            for spin in spin_loop(id):
                # Skip deselected spins.
                if not spin.select:
                    continue

                # Skip spins without RDC data or XH bond vectors.
                if not hasattr(spin, 'rdc') or (not hasattr(spin, 'members') and not hasattr(spin, 'xh_vect') and not hasattr(spin, 'bond_vect')):
                    continue

                # Defaults of None.
                value = None
                error = None

                # The RDC.
                if sim_index != None:
                    value = spin.rdc_sim[align_id][sim_index]
                else:
                    value = spin.rdc[align_id]

                # The error.
                if hasattr(spin, 'rdc_err') and align_id in spin.rdc_err.keys():
                    error = spin.rdc_err[align_id]

                # Append the RDCs to the list.
                rdc[-1].append(value)

                # Append the RDC errors.
                rdc_err[-1].append(error)

                # Append the weight.
                if hasattr(spin, 'rdc_weight') and align_id in spin.rdc_weight.keys():
                    rdc_weight[-1].append(spin.rdc_weight[align_id])
                else:
                    rdc_weight[-1].append(1.0)

        # Convert to numpy objects.
        rdc = array(rdc, float64)
        rdc_err = array(rdc_err, float64)
        rdc_weight = array(rdc_weight, float64)
        unit_vect = array(unit_vect, float64)
        rdc_const = array(rdc_const, float64)

        # Return the data structures.
        return rdc, rdc_err, rdc_weight, unit_vect, rdc_const


    def _minimise_setup_tensors(self, sim_index=None):
        """Set up the data structures for optimisation using alignment tensors as base data sets.

        @keyword sim_index: The simulation index.  This should be None if normal optimisation is desired.
        @type sim_index:    None or int
        @return:            The assembled data structures for using alignment tensors as the base data for optimisation.  These include:
                                - full_tensors, the full tensors as concatenated arrays.
                                - full_err, the full tensor errors as concatenated arrays.
                                - full_in_ref_frame, the flags specifying if the tensor is the full or reduced tensor in the non-moving reference domain.
        @rtype:             tuple of 3 numpy nx5D, rank-1 arrays
        """

        # Checks.
        if not hasattr(cdp, 'ref_domain'):
            raise RelaxError("The reference domain has not been set up.")
        if not hasattr(cdp.align_tensors, 'reduction'):
            raise RelaxError("The tensor reductions have not been specified.")
        for i, tensor in self._tensor_loop():
            if not hasattr(tensor, 'domain'):
                raise RelaxError("The domain that the '%s' tensor is attached to has not been set" % tensor.name)

        # Initialise.
        n = len(cdp.align_tensors.reduction)
        full_tensors = zeros(n*5, float64)
        full_err = ones(n*5, float64) * 1e-5
        full_in_ref_frame = zeros(n, float64)

        # Loop over the full tensors.
        for i, tensor in self._tensor_loop(red=False):
            # The full tensor (simulation data).
            if sim_index != None:
                full_tensors[5*i + 0] = tensor.Axx_sim[sim_index]
                full_tensors[5*i + 1] = tensor.Ayy_sim[sim_index]
                full_tensors[5*i + 2] = tensor.Axy_sim[sim_index]
                full_tensors[5*i + 3] = tensor.Axz_sim[sim_index]
                full_tensors[5*i + 4] = tensor.Ayz_sim[sim_index]

            # The full tensor.
            else:
                full_tensors[5*i + 0] = tensor.Axx
                full_tensors[5*i + 1] = tensor.Ayy
                full_tensors[5*i + 2] = tensor.Axy
                full_tensors[5*i + 3] = tensor.Axz
                full_tensors[5*i + 4] = tensor.Ayz

            # The full tensor corresponds to the frame of reference.
            if cdp.ref_domain == tensor.domain:
                full_in_ref_frame[i] = 1

            # The full tensor errors.
            if hasattr(tensor, 'Axx_err'):
                full_err[5*i + 0] = tensor.Axx_err
                full_err[5*i + 1] = tensor.Ayy_err
                full_err[5*i + 2] = tensor.Axy_err
                full_err[5*i + 3] = tensor.Axz_err
                full_err[5*i + 4] = tensor.Ayz_err

        # Return the data structures.
        return full_tensors, full_err, full_in_ref_frame


    def _param_num(self):
        """Determine the number of parameters in the model.

        @return:    The number of model parameters.
        @rtype:     int
        """

        # Init.
        num = 0

        # Update the model if needed.
        self._update_model()

        # Determine the data type.
        data_types = self._base_data_types()

        # The pivot point.
        if not self._pivot_fixed():
            num += 3

        # Average domain position parameters.
        if cdp.model in ['free rotor', 'iso cone, torsionless', 'iso cone, free rotor']:
            num += 2
        else:
            num += 3

        # Frame order eigenframe - the full frame.
        if cdp.model in ['iso cone', 'pseudo-ellipse', 'pseudo-ellipse, torsionless', 'pseudo-ellipse, free rotor']:
            num += 3

        # Frame order eigenframe - the isotropic cone axis.
        elif cdp.model in ['free rotor', 'iso cone, torsionless', 'iso cone, free rotor', 'rotor']:
            num += 2

        # Cone parameters - pseudo-elliptic cone parameters.
        if cdp.model in ['pseudo-ellipse', 'pseudo-ellipse, torsionless', 'pseudo-ellipse, free rotor']:
            num += 2

        # Cone parameters - single isotropic angle or order parameter.
        elif cdp.model in ['iso cone', 'iso cone, torsionless', 'iso cone, free rotor']:
            num += 1

        # Cone parameters - torsion angle.
        if cdp.model in ['rotor', 'line', 'iso cone', 'pseudo-ellipse']:
            num += 1

        # Return the number.
        return num


    def _pivot(self, pivot=None, fix=None):
        """Set the pivot point for the 2 body motion.

        @keyword pivot: The pivot point of the two bodies (domains, etc.) in the structural coordinate system.
        @type pivot:    list of num
        @keyword fix:   A flag specifying if the pivot point should be fixed during optimisation.
        @type fix:      bool
        """

        # Test if the current data pipe exists.
        pipes.test()

        # Set the pivot point and fixed flag.
        cdp.pivot = pivot
        cdp.pivot_fixed = fix

        # Convert to floats.
        for i in range(3):
            cdp.pivot[i] = float(cdp.pivot[i])


    def _pivot_fixed(self):
        """Determine if the pivot is fixed or not.

        @return:    The answer to the question.
        @rtype:     bool
        """

        # A pivot point is not supported by the model.
        if cdp.model in ['rigid']:
            return True

        # The PCS is loaded.
        if 'pcs' in self._base_data_types():
            # The fixed flag is not set.
            if hasattr(cdp, 'pivot_fixed') and not cdp.pivot_fixed:
                return False

        # The point is fixed.
        return True


    def _ref_domain(self, ref=None):
        """Set the reference domain for the frame order, multi-domain models.

        @param ref: The reference domain.
        @type ref:  str
        """

        # Test if the current data pipe exists.
        pipes.test()

        # Check that the domain is defined.
        if not hasattr(cdp, 'domain') or ref not in cdp.domain.keys():
            raise RelaxError("The domain '%s' has not been defined.  Please use the domain user function." % ref)

        # Test if the reference domain exists.
        exists = False
        for tensor_cont in cdp.align_tensors:
            if hasattr(tensor_cont, 'domain') and tensor_cont.domain == ref:
                exists = True
        if not exists:
            raise RelaxError("The reference domain cannot be found within any of the loaded tensors.")

        # Set the reference domain.
        cdp.ref_domain = ref

        # Update the model.
        if hasattr(cdp, 'model'):
            self._update_model()


    def _select_model(self, model=None):
        """Select the Frame Order model.

        @param model:   The Frame Order model.  This can be one of 'pseudo-ellipse', 'pseudo-ellipse, torsionless', 'pseudo-ellipse, free rotor', 'iso cone', 'iso cone, torsionless', 'iso cone, free rotor', 'line', 'line, torsionless', 'line, free rotor', 'rotor', 'rigid', 'free rotor'.
        @type model:    str
        """

        # Test if the current data pipe exists.
        pipes.test()

        # Test if the model name exists.
        if not model in ['pseudo-ellipse', 'pseudo-ellipse, torsionless', 'pseudo-ellipse, free rotor', 'iso cone', 'iso cone, torsionless', 'iso cone, free rotor', 'line', 'line, torsionless', 'line, free rotor', 'rotor', 'rigid', 'free rotor']:
            raise RelaxError("The model name " + repr(model) + " is invalid.")

        # Set the model
        cdp.model = model

        # Initialise the list of model parameters.
        cdp.params = []

        # Update the model.
        self._update_model()


    def _store_bc_data(self, target_fn):
        """Store the back-calculated data.

        @param target_fn:   The frame-order target function class.
        @type target_fn:    class instance
        """

        # Loop over the reduced tensors.
        for i, tensor in self._tensor_loop(red=True):
            # New name.
            name = tensor.name + ' bc'

            # Initialise the new tensor.
            align_tensor.init(tensor=name, params=(target_fn.A_5D_bc[5*i + 0], target_fn.A_5D_bc[5*i + 1], target_fn.A_5D_bc[5*i + 2], target_fn.A_5D_bc[5*i + 3], target_fn.A_5D_bc[5*i + 4]), param_types=2)

        # The RDC data.
        for i in xrange(len(cdp.align_ids)):
            # The alignment ID.
            align_id = cdp.align_ids[i]

            # Data flags
            rdc_flag = False
            if hasattr(cdp, 'rdc_ids') and align_id in cdp.rdc_ids:
                rdc_flag = True
            pcs_flag = False
            if hasattr(cdp, 'pcs_ids') and align_id in cdp.pcs_ids:
                pcs_flag = True

            # Spin loop over the domain.
            id = cdp.domain[self._domain_moving()]
            pcs_index = 0
            rdc_index = 0
            for spin in spin_loop(id):
                # Skip deselected spins.
                if not spin.select:
                    continue

                # Spins with PCS data.
                if pcs_flag and hasattr(spin, 'pcs'):
                    # Initialise the data structure.
                    if not hasattr(spin, 'pcs_bc'):
                        spin.pcs_bc = {}

                    # Store the back-calculated value (in ppm).
                    spin.pcs_bc[align_id] = target_fn.pcs_theta[i, pcs_index] * 1e6

                    # Increment the index.
                    pcs_index += 1

                # Spins with RDC data.
                if rdc_flag and hasattr(spin, 'rdc'):
                    # Initialise the data structure.
                    if not hasattr(spin, 'rdc_bc'):
                        spin.rdc_bc = {}

                    # Store the back-calculated value.
                    spin.rdc_bc[align_id] = target_fn.rdc_theta[i, rdc_index]

                    # Increment the index.
                    rdc_index += 1


    def _target_fn_setup(self, sim_index=None, scaling=True):
        """Initialise the target function for optimisation or direct calculation.

        @param sim_index:       The index of the simulation to optimise.  This should be None if normal optimisation is desired.
        @type sim_index:        None or int
        @param scaling:         If True, diagonal scaling is enabled during optimisation to allow the problem to be better conditioned.
        @type scaling:          bool
        """

        # Simulated annealing constraints.
        #lower, upper = self._assemble_limit_arrays()

        # Assemble the parameter vector.
        param_vector = self._assemble_param_vector(sim_index=sim_index)

        # Determine if alignment tensors or RDCs are to be used.
        data_types = self._base_data_types()

        # Diagonal scaling.
        scaling_matrix = None
        if len(param_vector):
            scaling_matrix = self._assemble_scaling_matrix(data_types=data_types, scaling=scaling)
            param_vector = dot(inv(scaling_matrix), param_vector)

        # Get the data structures for optimisation using the tensors as base data sets.
        full_tensors, full_tensor_err, full_in_ref_frame = self._minimise_setup_tensors(sim_index)

        # Get the data structures for optimisation using PCSs as base data sets.
        pcs, pcs_err, pcs_weight, pcs_atoms, paramag_centre, temp, frq = None, None, None, None, None, None, None
        if 'pcs' in data_types:
            pcs, pcs_err, pcs_weight, pcs_atoms, paramag_centre, temp, frq = self._minimise_setup_pcs(sim_index=sim_index)

        # Get the data structures for optimisation using RDCs as base data sets.
        rdcs, rdc_err, rdc_weight, rdc_vect, rdc_const = None, None, None, None, None
        if 'rdc' in data_types:
            rdcs, rdc_err, rdc_weight, rdc_vect, rdc_const = self._minimise_setup_rdcs(sim_index=sim_index)

        # The fixed pivot point.
        pivot = None
        if hasattr(cdp, 'pivot'):
            pivot = cdp.pivot

        # Pivot optimisation.
        pivot_opt = True
        if self._pivot_fixed():
            pivot_opt = False

        # Set up the optimisation function.
        target = frame_order.Frame_order(model=cdp.model, init_params=param_vector, full_tensors=full_tensors, full_in_ref_frame=full_in_ref_frame, rdcs=rdcs, rdc_errors=rdc_err, rdc_weights=rdc_weight, rdc_vect=rdc_vect, rdc_const=rdc_const, pcs=pcs, pcs_errors=pcs_err, pcs_weights=pcs_weight, pcs_atoms=pcs_atoms, temp=temp, frq=frq, paramag_centre=paramag_centre, scaling_matrix=scaling_matrix, pivot=pivot, pivot_opt=pivot_opt)

        # Return the data.
        return target, param_vector, data_types, scaling_matrix


    def _tensor_loop(self, red=False):
        """Generator method for looping over the full or reduced tensors.

        @keyword red:   A flag which if True causes the reduced tensors to be returned, and if False
                        the full tensors are returned.
        @type red:      bool
        @return:        The tensor index and the tensor.
        @rtype:         (int, AlignTensorData instance)
        """

        # Number of tensor pairs.
        n = len(cdp.align_tensors.reduction)

        # Alias.
        data = cdp.align_tensors
        list = data.reduction

        # Full or reduced index.
        if red:
            index = 1
        else:
            index = 0

        # Loop over the reduction list.
        for i in range(n):
            yield i, data[list[i][index]]


    def _update_model(self):
        """Update the model parameters as necessary."""

        # Re-initialise the list of model parameters.
        cdp.params = []

        # The pivot parameters.
        if not self._pivot_fixed():
            cdp.params.append('pivot_x')
            cdp.params.append('pivot_y')
            cdp.params.append('pivot_z')

        # The tensor rotation, or average domain position.
        if cdp.model not in ['free rotor', 'iso cone, torsionless', 'iso cone, free rotor']:
            cdp.params.append('ave_pos_alpha')
        cdp.params.append('ave_pos_beta')
        cdp.params.append('ave_pos_gamma')

        # Frame order eigenframe - the full frame.
        if cdp.model in ['iso cone', 'pseudo-ellipse', 'pseudo-ellipse, torsionless', 'pseudo-ellipse, free rotor']:
            cdp.params.append('eigen_alpha')
            cdp.params.append('eigen_beta')
            cdp.params.append('eigen_gamma')

        # Frame order eigenframe - the isotropic cone axis.
        elif cdp.model in ['free rotor', 'iso cone, torsionless', 'iso cone, free rotor', 'rotor']:
            cdp.params.append('axis_theta')
            cdp.params.append('axis_phi')

        # Cone parameters - pseudo-elliptic cone parameters.
        if cdp.model in ['pseudo-ellipse', 'pseudo-ellipse, torsionless', 'pseudo-ellipse, free rotor']:
            cdp.params.append('cone_theta_x')
            cdp.params.append('cone_theta_y')

        # Cone parameters - single isotropic angle or order parameter.
        elif cdp.model in ['iso cone', 'iso cone, torsionless']:
            cdp.params.append('cone_theta')
        elif cdp.model in ['iso cone, free rotor']:
            cdp.params.append('cone_s1')

        # Cone parameters - torsion angle.
        if cdp.model in ['rotor', 'line', 'iso cone', 'pseudo-ellipse']:
            cdp.params.append('cone_sigma_max')

        # Initialise the parameters in the current data pipe.
        for param in cdp.params:
            if not param in ['pivot_x', 'pivot_y', 'pivot_z'] and not hasattr(cdp, param):
                setattr(cdp, param, 0.0)


    def _unpack_opt_results(self, results, scaling=False, scaling_matrix=None, sim_index=None):
        """Unpack and store the Frame Order optimisation results.

        @param results:             The results tuple returned by the minfx generic_minimise() function.
        @type results:              tuple
        @keyword scaling:           If True, diagonal scaling is enabled during optimisation to allow the problem to be better conditioned.
        @type scaling:              bool
        @keyword scaling_matrix:    The scaling matrix.
        @type scaling_matrix:       numpy rank-2 array
        @keyword sim_index:         The index of the simulation to optimise.  This should be None for normal optimisation.
        @type sim_index:            None or int
         """

        # Disassemble the results.
        if len(results) == 4:    # Grid search.
            param_vector, func, iter_count, warning = results
            f_count = iter_count
            g_count = 0.0
            h_count = 0.0
        else:
            param_vector, func, iter_count, f_count, g_count, h_count, warning = results

        # Catch infinite chi-squared values.
        if isInf(func):
            raise RelaxInfError('chi-squared')

        # Catch chi-squared values of NaN.
        if isNaN(func):
            raise RelaxNaNError('chi-squared')

        # Scaling.
        if scaling:
            param_vector = dot(scaling_matrix, param_vector)

        # Pivot point.
        if not self._pivot_fixed():
            # Store the pivot.
            cdp.pivot = param_vector[:3]

            # Then remove it from the params.
            param_vector = param_vector[3:]

        # Unpack the parameters.
        ave_pos_alpha, ave_pos_beta, ave_pos_gamma = None, None, None
        eigen_alpha, eigen_beta, eigen_gamma = None, None, None
        axis_theta, axis_phi = None, None
        cone_theta_x, cone_theta_y = None, None
        cone_theta = None
        cone_s1 = None
        cone_sigma_max = None
        if cdp.model == 'pseudo-ellipse':
            ave_pos_alpha, ave_pos_beta, ave_pos_gamma, eigen_alpha, eigen_beta, eigen_gamma, cone_theta_x, cone_theta_y, cone_sigma_max = param_vector
        elif cdp.model in ['pseudo-ellipse, torsionless', 'pseudo-ellipse, free rotor']:
            ave_pos_alpha, ave_pos_beta, ave_pos_gamma, eigen_alpha, eigen_beta, eigen_gamma, cone_theta_x, cone_theta_y = param_vector
        elif cdp.model == 'iso cone':
            ave_pos_alpha, ave_pos_beta, ave_pos_gamma, eigen_alpha, eigen_beta, eigen_gamma, cone_theta, cone_sigma_max = param_vector
        elif cdp.model in ['iso cone, torsionless']:
            ave_pos_beta, ave_pos_gamma, axis_theta, axis_phi, cone_theta = param_vector
            ave_pos_alpha = None
        elif cdp.model in ['iso cone, free rotor']:
            ave_pos_beta, ave_pos_gamma, axis_theta, axis_phi, cone_s1 = param_vector
            ave_pos_alpha = None
        elif cdp.model == 'line':
            ave_pos_alpha, ave_pos_beta, ave_pos_gamma, eigen_alpha, eigen_beta, eigen_gamma, cone_theta_x, cone_sigma_max = param_vector
        elif cdp.model in ['line, torsionless', 'line, free rotor']:
            ave_pos_alpha, ave_pos_beta, ave_pos_gamma, eigen_alpha, eigen_beta, eigen_gamma, cone_theta_x, cone_sigma_max = param_vector
        elif cdp.model in ['rotor']:
            ave_pos_alpha, ave_pos_beta, ave_pos_gamma, axis_theta, axis_phi, cone_sigma_max = param_vector
        elif cdp.model in ['free rotor']:
            ave_pos_beta, ave_pos_gamma, axis_theta, axis_phi = param_vector
            ave_pos_alpha = None
        elif cdp.model == 'rigid':
            ave_pos_alpha, ave_pos_beta, ave_pos_gamma = param_vector

        # Monte Carlo simulation data structures.
        if sim_index != None:
            # Average position parameters.
            if ave_pos_alpha != None:
                cdp.ave_pos_alpha_sim[sim_index] = wrap_angles(ave_pos_alpha, cdp.ave_pos_alpha-pi, cdp.ave_pos_alpha+pi)
            if ave_pos_beta != None:
                cdp.ave_pos_beta_sim[sim_index] = wrap_angles(ave_pos_beta, cdp.ave_pos_beta-pi, cdp.ave_pos_beta+pi)
            if ave_pos_gamma != None:
                cdp.ave_pos_gamma_sim[sim_index] = wrap_angles(ave_pos_gamma, cdp.ave_pos_gamma-pi, cdp.ave_pos_gamma+pi)

            # Eigenframe parameters.
            if eigen_alpha != None:
                cdp.eigen_alpha_sim[sim_index] = wrap_angles(eigen_alpha, cdp.eigen_alpha-pi, cdp.eigen_alpha+pi)
            if eigen_beta != None:
                cdp.eigen_beta_sim[sim_index] =  wrap_angles(eigen_beta, cdp.eigen_beta-pi, cdp.eigen_beta+pi)
            if eigen_gamma != None:
                cdp.eigen_gamma_sim[sim_index] = wrap_angles(eigen_gamma, cdp.eigen_gamma-pi, cdp.eigen_gamma+pi)
            if axis_theta != None:
                cdp.axis_theta_sim[sim_index] = axis_theta
            if axis_phi != None:
                cdp.axis_phi_sim[sim_index] = axis_phi

            # Cone parameters.
            if cone_theta != None:
                cdp.cone_theta_sim[sim_index] = cone_theta
            if cone_s1 != None:
                cdp.cone_s1_sim[sim_index] = cone_s1
                cdp.cone_theta_sim[sim_index] = order_parameters.iso_cone_S_to_theta(cone_s1)
            if cone_theta_x != None:
                cdp.cone_theta_x_sim[sim_index] = cone_theta_x
            if cone_theta_y != None:
                cdp.cone_theta_y_sim[sim_index] = cone_theta_y
            if cone_sigma_max != None:
                cdp.cone_sigma_max_sim[sim_index] = abs(cone_sigma_max)

            # Optimisation stats.
            cdp.chi2_sim[sim_index] = func
            cdp.iter_sim[sim_index] = iter_count
            cdp.f_count_sim[sim_index] = f_count
            cdp.g_count_sim[sim_index] = g_count
            cdp.h_count_sim[sim_index] = h_count
            cdp.warning_sim[sim_index] = warning

        # Normal data structures.
        else:
            # Average position parameters.
            if ave_pos_alpha != None:
                cdp.ave_pos_alpha = wrap_angles(ave_pos_alpha, 0.0, 2.0*pi)
            if ave_pos_beta != None:
                cdp.ave_pos_beta = wrap_angles(ave_pos_beta, 0.0, 2.0*pi)
            if ave_pos_gamma != None:
                cdp.ave_pos_gamma = wrap_angles(ave_pos_gamma, 0.0, 2.0*pi)

            # Eigenframe parameters.
            if eigen_alpha != None:
                cdp.eigen_alpha = wrap_angles(eigen_alpha, 0.0, 2.0*pi)
            if eigen_beta != None:
                cdp.eigen_beta =  wrap_angles(eigen_beta,  0.0, 2.0*pi)
            if eigen_gamma != None:
                cdp.eigen_gamma = wrap_angles(eigen_gamma, 0.0, 2.0*pi)
            if axis_theta != None:
                cdp.axis_theta = axis_theta
            if axis_phi != None:
                cdp.axis_phi = axis_phi

            # Cone parameters.
            if cone_theta != None:
                cdp.cone_theta = cone_theta
            if cone_s1 != None:
                cdp.cone_s1 = cone_s1
                cdp.cone_theta = order_parameters.iso_cone_S_to_theta(cone_s1)
            if cone_theta_x != None:
                cdp.cone_theta_x = cone_theta_x
            if cone_theta_y != None:
                cdp.cone_theta_y = cone_theta_y
            if cone_sigma_max != None:
                cdp.cone_sigma_max = abs(cone_sigma_max)

            # Optimisation stats.
            cdp.chi2 = func
            cdp.iter = iter_count
            cdp.f_count = f_count
            cdp.g_count = g_count
            cdp.h_count = h_count
            cdp.warning = warning


    def base_data_loop(self):
        """Generator method for looping over the base data - alignment tensors, RDCs, PCSs.

        This loop first yields the string 'A' representing the alignment tensors, and then iterates for each data point (RDC, PCS) for each spin, returning the identification information.

        @return:    The alignment tensor or a list of the spin ID string, the data type ('rdc', 'pcs') and the alignment ID.
        @rtype:     string or list of str
        """

        # First the tensors.
        yield 'A'

        # Then the spin IDs for the moving domain.
        id = cdp.domain[self._domain_moving()]
        for spin, spin_id in spin_loop(id, return_id=True):
            # Re-initialise the data structure.
            base_ids = [spin_id, None, None]

            # Skip deselected spins.
            if not spin.select:
                continue

            # RDC data.
            if hasattr(spin, 'rdc'):
                base_ids[1] = 'rdc'

                # Loop over the alignment IDs.
                for id in cdp.rdc_ids:
                    # Add the ID.
                    base_ids[2] = id

                    # Yield the set.
                    yield base_ids

            # PCS data.
            if hasattr(spin, 'pcs'):
                base_ids[1] = 'pcs'

                # Loop over the alignment IDs.
                for id in cdp.pcs_ids:
                    # Add the ID.
                    base_ids[2] = id

                    # Yield the set.
                    yield base_ids


    def calculate(self, spin_id=None, verbosity=1, sim_index=None):
        """Calculate the chi-squared value for the current parameter values.

        @keyword spin_id:   The spin identification string (unused).
        @type spin_id:      None
        @keyword verbosity: The amount of information to print.  The higher the value, the greater the verbosity.
        @type verbosity:    int
        @keyword sim_index: The optional MC simulation index (unused).
        @type sim_index:    None or int
        """

        # Set up the target function for direct calculation.
        model, param_vector, data_types, scaling_matrix = self._target_fn_setup(sim_index=sim_index)

        # Make a single function call.  This will cause back calculation and the data will be stored in the class instance.
        chi2 = model.func(param_vector)

        # Set the chi2.
        cdp.chi2 = chi2

        # Store the back-calculated tensors.
        self._store_bc_data(model)


    def create_mc_data(self, data_id=None):
        """Create the Monte Carlo data by back calculating the reduced tensor data.

        @keyword data_id:   Unused.
        @type data_id:      None
        @return:            The Monte Carlo simulation data.
        @rtype:             list of floats
        """

        # Initialise the MC data structure.
        mc_data = []

        # Alignment tensor data.
        if data_id == 'A':
            # Loop over the full tensors.
            for i, tensor in self._tensor_loop(red=False):
                # Append the data.
                mc_data.append(tensor.Axx)
                mc_data.append(tensor.Ayy)
                mc_data.append(tensor.Axy)
                mc_data.append(tensor.Axz)
                mc_data.append(tensor.Ayz)

        # The spin specific data.
        else:
            # Get the spin container.
            spin = return_spin(data_id[0])

            # RDC data.
            if data_id[1] == 'rdc' and hasattr(spin, 'rdc'):
                # Does back-calculated data exist?
                if not hasattr(spin, 'rdc_bc'):
                    self.calculate()

                # The data.
                if not hasattr(spin, 'rdc_bc') or not spin.rdc_bc.has_key(data_id[2]):
                    data = None
                else:
                    data = spin.rdc_bc[data_id[2]]

                # Append the data.
                mc_data.append(data)

            # PCS data.
            elif data_id[1] == 'pcs' and hasattr(spin, 'pcs'):
                # Does back-calculated data exist?
                if not hasattr(spin, 'pcs_bc'):
                    self.calculate()

                # The data.
                if not hasattr(spin, 'pcs_bc') or not spin.pcs_bc.has_key(data_id[2]):
                    data = None
                else:
                    data = spin.pcs_bc[data_id[2]]

                # Append the data.
                mc_data.append(data)

        # Return the data.
        return mc_data


    def get_param_names(self, model_info=None):
        """Return a vector of parameter names.

        @keyword model_info:    The model index from model_info().
        @type model_info:       int
        @return:                The vector of parameter names.
        @rtype:                 list of str
        """

        # First update the model, if needed.
        self._update_model()

        # Return the parameter list object.
        return cdp.params


    def get_param_values(self, model_info=None, sim_index=None):
        """Return a vector of parameter values.

        @keyword model_info:    The model index from model_info().  This is zero for the global models or equal to the global spin index (which covers the molecule, residue, and spin indices).
        @type model_info:       int
        @keyword sim_index:     The Monte Carlo simulation index.
        @type sim_index:        int
        @return:                The vector of parameter values.
        @rtype:                 list of str
        """

        # Assemble the values and return it.
        return self._assemble_param_vector(sim_index=sim_index)


    def grid_search(self, lower=None, upper=None, inc=None, constraints=False, verbosity=0, sim_index=None):
        """Perform a grid search.

        @keyword lower:         The lower bounds of the grid search which must be equal to the number of parameters in the model.
        @type lower:            list of float
        @keyword upper:         The upper bounds of the grid search which must be equal to the number of parameters in the model.
        @type upper:            list of float
        @keyword inc:           The increments for each dimension of the space for the grid search. The number of elements in the array must equal to the number of parameters in the model.
        @type inc:              int or list of int
        @keyword constraints:   If True, constraints are applied during the grid search (eliminating parts of the grid).  If False, no constraints are used.
        @type constraints:      bool
        @keyword verbosity:     A flag specifying the amount of information to print.  The higher the value, the greater the verbosity.
        @type verbosity:        int
        @keyword sim_index:     The Monte Carlo simulation index.
        @type sim_index:        None or int
        """

        # Test if the Frame Order model has been set up.
        if not hasattr(cdp, 'model'):
            raise RelaxNoModelError('Frame Order')

        # Parameter scaling.
        scaling_matrix = self._assemble_scaling_matrix(data_types=self._base_data_types(), scaling=True)

        # The number of parameters.
        n = self._param_num()

        # If inc is an int, convert it into an array of that value.
        if isinstance(inc, int):
            incs = [inc]*n
        else:
            incs = inc

        # Sanity check.
        if len(incs) != n:
            raise RelaxError("The size of the increment list %s does not match the number of parameters in %s." % (incs, cdp.params))

        # Initialise the grid increments structures.
        lower_list = lower
        upper_list = upper
        grid = []
        """This structure is a list of lists.  The first dimension corresponds to the model
        parameter.  The second dimension are the grid node positions."""

        # Generate the grid.
        for i in range(n):
            # Fixed parameter.
            if incs[i] == None:
                grid.append(None)
                continue

            # Reset.
            dist_type = None
            end_point = True

            # The pivot point.
            if cdp.params[i] == 'pivot_x':
                lower = cdp.pivot[0] - 10.0
                upper = cdp.pivot[0] + 10.0
            elif cdp.params[i] == 'pivot_y':
                lower = cdp.pivot[1] - 10.0
                upper = cdp.pivot[1] + 10.0
            elif cdp.params[i] == 'pivot_z':
                lower = cdp.pivot[2] - 10.0
                upper = cdp.pivot[2] + 10.0

            # Linear angle grid from 0 to one inc before 2pi.
            if cdp.params[i] in ['ave_pos_alpha', 'ave_pos_gamma', 'eigen_alpha', 'eigen_gamma', 'axis_phi']:
                lower = 0.0
                upper = 2*pi * (1.0 - 1.0/incs[i])

            # Arccos grid from 0 to pi.
            if cdp.params[i] in ['ave_pos_beta', 'eigen_beta', 'axis_theta']:
                # Change the default increment numbers.
                if not isinstance(inc, list):
                    incs[i] = int(incs[i] / 2) + 1

                # The distribution type and end point.
                dist_type = 'acos'
                end_point = False

                # Set the default bounds.
                lower = 0.0
                upper = pi

            # The isotropic cone order parameter.
            if cdp.params[i] == 'cone_s1':
                lower = -0.125
                upper = 1.0

            # Linear angle grid from 0 to pi excluding the outer points.
            if cdp.params[i] in ['cone_theta', 'cone_theta_x', 'cone_theta_y', 'cone_sigma_max']:
                lower = pi * (1.0/incs[i])
                upper = pi * (1.0 - 1.0/incs[i])

            # Over-ride the bounds.
            if lower_list:
                lower = lower_list[i]
            if upper_list:
                upper = upper_list[i]

            # Append the grid row.
            row = self._grid_row(incs[i], lower, upper, dist_type=dist_type, end_point=end_point)
            grid.append(row)

            # Remove an inc if the end point has been removed.
            if not end_point:
                incs[i] -= 1

        # Total number of points.
        total_pts = 1
        for i in range(n):
            # Fixed parameter.
            if grid[i] == None:
                continue

            total_pts = total_pts * len(grid[i])

        # Check the number.
        max_pts = 50e6
        if total_pts > max_pts:
            raise RelaxError("The total number of grid points '%s' exceeds the maximum of '%s'." % (total_pts, int(max_pts)))

        # Build the points array.
        pts = zeros((total_pts, n), float64)
        indices = zeros(n, int)
        for i in range(total_pts):
            # Loop over the dimensions.
            for j in range(n):
                # Fixed parameter.
                if grid[j] == None:
                    # Get the current parameter value.
                    pts[i, j] = getattr(cdp, cdp.params[j]) / scaling_matrix[j, j]

                # Add the point coordinate.
                else:
                    pts[i, j] = grid[j][indices[j]] / scaling_matrix[j, j]

            # Increment the step positions.
            for j in range(n):
                if incs[j] != None and indices[j] < incs[j]-1:
                    indices[j] += 1
                    break    # Exit so that the other step numbers are not incremented.
                else:
                    indices[j] = 0

        # Minimisation.
        self.minimise(min_algor='grid', min_options=pts, constraints=constraints, verbosity=verbosity, sim_index=sim_index)


    def is_spin_param(self, name):
        """State that the parameter is not spin specific.

        @param name:    The name of the parameter.
        @type name:     str
        @return:        False.
        @rtype:         bool
        """

        # Not spin specific!
        return False


    def map_bounds(self, param, spin_id=None):
        """Create bounds for the OpenDX mapping function.

        @param param:       The name of the parameter to return the lower and upper bounds of.
        @type param:        str
        @param spin_id:     The spin identification string (unused).
        @type spin_id:      None
        @return:            The upper and lower bounds of the parameter.
        @rtype:             list of float
        """

        # Average position Euler angles.
        if param in ['ave_pos_alpha', 'ave_pos_beta', 'ave_pos_gamma']:
            return [0.0, 2*pi]

        # Axis spherical coordinate theta.
        if param == 'axis_theta':
            return [0.0, pi]

        # Axis spherical coordinate phi.
        if param == 'axis_phi':
            return [0.0, 2*pi]

        # Cone angle.
        if param == 'cone_theta':
            return [0.0, pi]


    def minimise(self, min_algor=None, min_options=None, func_tol=None, grad_tol=None, max_iterations=None, constraints=False, scaling=True, verbosity=0, sim_index=None, lower=None, upper=None, inc=None):
        """Minimisation function.

        @param min_algor:       The minimisation algorithm to use.
        @type min_algor:        str
        @param min_options:     An array of options to be used by the minimisation algorithm.
        @type min_options:      array of str
        @param func_tol:        The function tolerance which, when reached, terminates optimisation.  Setting this to None turns of the check.
        @type func_tol:         None or float
        @param grad_tol:        The gradient tolerance which, when reached, terminates optimisation.  Setting this to None turns of the check.
        @type grad_tol:         None or float
        @param max_iterations:  The maximum number of iterations for the algorithm.
        @type max_iterations:   int
        @param constraints:     If True, constraints are used during optimisation.
        @type constraints:      bool
        @param scaling:         If True, diagonal scaling is enabled during optimisation to allow the problem to be better conditioned.
        @type scaling:          bool
        @param verbosity:       A flag specifying the amount of information to print.  The higher the value, the greater the verbosity.
        @type verbosity:        int
        @param sim_index:       The index of the simulation to optimise.  This should be None if normal optimisation is desired.
        @type sim_index:        None or int
        @keyword lower:         The lower bounds of the grid search which must be equal to the number of parameters in the model.  This optional argument is only used when doing a grid search.
        @type lower:            array of numbers
        @keyword upper:         The upper bounds of the grid search which must be equal to the number of parameters in the model.  This optional argument is only used when doing a grid search.
        @type upper:            array of numbers
        @keyword inc:           The increments for each dimension of the space for the grid search.  The number of elements in the array must equal to the number of parameters in the model.  This argument is only used when doing a grid search.
        @type inc:              array of int
        """

        # Set up the target function for direct calculation.
        model, param_vector, data_types, scaling_matrix = self._target_fn_setup(sim_index=sim_index, scaling=scaling)

        # Constraints not implemented yet.
        if constraints:
            # Turn the constraints off.
            constraints = False

            # Remove the method of multipliers arg.
            if not search('^[Gg]rid', min_algor):
                min_algor = min_options[0]
                min_options = min_options[1:]

            # Throw a warning.
            warn(RelaxWarning("Constraints are as of yet not implemented - turning this option off."))

        # Grid search.
        if search('^[Gg]rid', min_algor):
            results = grid_point_array(func=model.func, args=(), points=min_options, verbosity=verbosity)

        # Minimisation.
        else:
            results = generic_minimise(func=model.func, args=(), x0=param_vector, min_algor=min_algor, min_options=min_options, func_tol=func_tol, grad_tol=grad_tol, maxiter=max_iterations, full_output=True, print_flag=verbosity)

        # Unpack the results.
        self._unpack_opt_results(results, scaling, scaling_matrix, sim_index)

        # Store the back-calculated tensors.
        self._store_bc_data(model)



    def model_loop(self):
        """Dummy generator method.

        In this case only a single model per spin system is assumed.  Hence the yielded data is the
        spin container object.


        @return:    Information about the model which for this analysis is the spin container.
        @rtype:     SpinContainer instance
        """

        # Don't return anything, just loop once.
        yield None


    def model_statistics(self, model_info=None, spin_id=None, global_stats=None):
        """Return the k, n, and chi2 model statistics.

        k - number of parameters.
        n - number of data points.
        chi2 - the chi-squared value.


        @keyword model_info:    Unused.
        @type model_info:       None
        @keyword spin_id:       The spin identification string (unused).
        @type spin_id:          None
        @keyword global_stats:  Unused.
        @type global_stats:     None
        @return:                The optimisation statistics, in tuple format, of the number of
                                parameters (k), the number of data points (n), and the chi-squared
                                value (chi2).
        @rtype:                 tuple of (int, int, float)
        """

        # Count the number of parameters.
        param_vector = self._assemble_param_vector()
        k = len(param_vector)

        # The number of data points.
        n = len(cdp.align_tensors.reduction)

        # The chi2 value.
        if not hasattr(cdp, 'chi2'):
            raise RelaxError("Statistics are not available, most likely because the model has not been optimised.")
        chi2 = cdp.chi2

        # Return the data.
        return k, n, chi2


    def return_error(self, data_id):
        """Return the alignment tensor error structure.

        @param data_id: The information yielded by the base_data_loop() generator method.
        @type data_id:  None
        @return:        The array of tensor error values.
        @rtype:         list of float
        """

        # Initialise the MC data structure.
        mc_errors = []

        # Alignment tensor data.
        if data_id == 'A':
            # Loop over the full tensors.
            for i, tensor in self._tensor_loop(red=False):
                # Append the errors.
                mc_errors.append(tensor.Axx_err)
                mc_errors.append(tensor.Ayy_err)
                mc_errors.append(tensor.Axy_err)
                mc_errors.append(tensor.Axz_err)
                mc_errors.append(tensor.Ayz_err)

        # The spin specific data.
        else:
            # Get the spin container.
            spin = return_spin(data_id[0])

            # RDC data.
            if data_id[1] == 'rdc' and hasattr(spin, 'rdc'):
                # Do errors exist?
                if not hasattr(spin, 'rdc_err'):
                    raise RelaxError("The RDC errors are missing for spin '%s'." % data_id[0])

                # Append the data.
                mc_errors.append(spin.rdc_err[data_id[2]])

            # PCS data.
            elif data_id[1] == 'pcs' and hasattr(spin, 'pcs'):
                # Do errors exist?
                if not hasattr(spin, 'pcs_err'):
                    raise RelaxError("The PCS errors are missing for spin '%s'." % data_id[0])

                # Append the data.
                mc_errors.append(spin.pcs_err[data_id[2]])

        # Return the errors.
        return mc_errors


    def return_units(self, param):
        """Return a string representing the parameters units.

        @param param:   The name of the parameter to return the units string for.
        @type param:    str
        @return:        The parameter units string.
        @rtype:         str
        """

        # Average position Euler angles.
        if param in ['ave_pos_alpha', 'ave_pos_beta', 'ave_pos_gamma']:
            return 'rad'

        # Eigenframe angles.
        if param in ['eigen_alpha', 'eigen_beta', 'eigen_gamma', 'axis_theta', 'axis_phi']:
            return 'rad'

        # Cone angles.
        if param in ['cone_theta_x', 'cone_theta_y', 'cone_sigma_max', 'cone_theta']:
            return 'rad'


    def set_error(self, model_info, index, error):
        """Set the parameter errors.

        @param model_info:  The model information originating from model_loop() (unused).
        @type model_info:   None
        @param index:       The index of the parameter to set the errors for.
        @type index:        int
        @param error:       The error value.
        @type error:        float
        """

        # Parameter increment counter.
        inc = 0

        # Loop over the residue specific parameters.
        for param in self.data_names(set='params'):
            # Return the parameter array.
            if index == inc:
                setattr(cdp, param + "_err", error)

            # Increment.
            inc = inc + 1

        # Add some additional parameters.
        if cdp.model == 'iso cone, free rotor' and inc == index:
            setattr(cdp, 'cone_theta_err', error)



    def set_selected_sim(self, model_info, select_sim):
        """Set the simulation selection flag for the spin.

        @param model_info:  The model information originating from model_loop() (unused).
        @type model_info:   None
        @param select_sim:  The selection flag for the simulations.
        @type select_sim:   bool
        """

        # Set the array.
        cdp.select_sim = deepcopy(select_sim)


    def sim_init_values(self):
        """Initialise the Monte Carlo parameter values."""

        # Get the parameter object names.
        param_names = self.data_names(set='params')

        # Add some additional parameters.
        if cdp.model == 'iso cone, free rotor':
            param_names.append('cone_theta')

        # Get the minimisation statistic object names.
        min_names = self.data_names(set='min')


        # Test if Monte Carlo parameter values have already been set.
        #############################################################

        # Loop over all the parameter names.
        for object_name in param_names:
            # Name for the simulation object.
            sim_object_name = object_name + '_sim'

            # Test if the simulation object already exists.
            if hasattr(cdp, sim_object_name):
                raise RelaxError("Monte Carlo parameter values have already been set.")


        # Set the Monte Carlo parameter values.
        #######################################

        # Loop over all the data names.
        for object_name in param_names:
            # Skip non-existent objects.
            if not hasattr(cdp, object_name):
                continue

            # Name for the simulation object.
            sim_object_name = object_name + '_sim'

            # Create the simulation object.
            setattr(cdp, sim_object_name, [])

            # Get the simulation object.
            sim_object = getattr(cdp, sim_object_name)

            # Loop over the simulations.
            for j in range(cdp.sim_number):
                # Copy and append the data.
                sim_object.append(deepcopy(getattr(cdp, object_name)))

        # Loop over all the minimisation object names.
        for object_name in min_names:
            # Name for the simulation object.
            sim_object_name = object_name + '_sim'

            # Create the simulation object.
            setattr(cdp, sim_object_name, [])

            # Get the simulation object.
            sim_object = getattr(cdp, sim_object_name)

            # Loop over the simulations.
            for j in range(cdp.sim_number):
                # Copy and append the data.
                sim_object.append(deepcopy(getattr(cdp, object_name)))


    def sim_pack_data(self, data_id, sim_data):
        """Pack the Monte Carlo simulation data.

        @param data_id:     The identification data as yielded by the base_data_loop() generator method.
        @type data_id:      string or list of str
        @param sim_data:    The Monte Carlo simulation data.
        @type sim_data:     list of float
        """

        # Alignment tensor data.
        if data_id == 'A':
            # Loop over the full tensors.
            for j, tensor in self._tensor_loop(red=False):
                # Initialise the data if needed.
                if not hasattr(tensor, 'Axx_sim'):
                    tensor.Axx_sim = []
                    tensor.Ayy_sim = []
                    tensor.Axy_sim = []
                    tensor.Axz_sim = []
                    tensor.Ayz_sim = []

                # Set the full tensor simulation data.
                for i in range(cdp.sim_number):
                    tensor.Axx_sim.append(sim_data[i][5*j + 0])
                    tensor.Ayy_sim.append(sim_data[i][5*j + 1])
                    tensor.Axy_sim.append(sim_data[i][5*j + 2])
                    tensor.Axz_sim.append(sim_data[i][5*j + 3])
                    tensor.Ayz_sim.append(sim_data[i][5*j + 4])

<<<<<<< HEAD
        # Loop over the reduced tensors.
        for i, tensor in self._tensor_loop(red=True):
            # Set the simulation number.
            tensor.set_sim_num(cdp.sim_number)

            # Loop over the simulations.
            for j in range(cdp.sim_number):
                # Set the reduced tensor simulation data.
                tensor.set(param='Axx', value=sim_data[5*i + 0][j], category='sim', sim_index=j)
                tensor.set(param='Ayy', value=sim_data[5*i + 1][j], category='sim', sim_index=j)
                tensor.set(param='Axy', value=sim_data[5*i + 2][j], category='sim', sim_index=j)
                tensor.set(param='Axz', value=sim_data[5*i + 3][j], category='sim', sim_index=j)
                tensor.set(param='Ayz', value=sim_data[5*i + 4][j], category='sim', sim_index=j)
=======
        # The spin specific data.
        else:
            # Get the spin container.
            spin = return_spin(data_id[0])

            # RDC data.
            if data_id[1] == 'rdc' and hasattr(spin, 'rdc'):
                # Initialise.
                if not hasattr(spin, 'rdc_sim'):
                    spin.rdc_sim = {}
                    
                # Store the data structure.
                spin.rdc_sim[data_id[2]] = []
                for i in range(cdp.sim_number):
                    spin.rdc_sim[data_id[2]].append(sim_data[i][0])

            # PCS data.
            if data_id[1] == 'pcs' and hasattr(spin, 'pcs'):
                # Initialise.
                if not hasattr(spin, 'pcs_sim'):
                    spin.pcs_sim = {}
                    
                # Store the data structure.
                spin.pcs_sim[data_id[2]] = []
                for i in range(cdp.sim_number):
                    spin.pcs_sim[data_id[2]].append(sim_data[i][0])
>>>>>>> fbc58817


    def sim_return_param(self, data_id, index):
        """Return the array of simulation parameter values.

        @param data_id:     The identification data as yielded by the base_data_loop() generator method.
        @type data_id:      string or list of str
        @param index:       The index of the parameter to return the array of values for.
        @type index:        int
        """

        # Parameter increment counter.
        inc = 0

        # Get the parameter object names.
        param_names = self.data_names(set='params')

        # Loop over the parameters.
        for param in param_names:
            # Skip non-existent objects.
            if not hasattr(cdp, param):
                continue

            # Return the parameter array.
            if index == inc:
                return getattr(cdp, param + "_sim")

            # Increment.
            inc = inc + 1

        # Add some additional parameters.
        if cdp.model == 'iso cone, free rotor' and inc == index:
            return getattr(cdp, 'cone_theta_sim')


    def sim_return_selected(self, model_info):
        """Return the array of selected simulation flags for the spin.

        @param model_info:  The model information originating from model_loop() (unused).
        @type model_info:   None
        @return:            The array of selected simulation flags.
        @rtype:             list of int
        """

        # Return the array.
        return cdp.select_sim<|MERGE_RESOLUTION|>--- conflicted
+++ resolved
@@ -2036,15 +2036,6 @@
                     tensor.Axz_sim = []
                     tensor.Ayz_sim = []
 
-                # Set the full tensor simulation data.
-                for i in range(cdp.sim_number):
-                    tensor.Axx_sim.append(sim_data[i][5*j + 0])
-                    tensor.Ayy_sim.append(sim_data[i][5*j + 1])
-                    tensor.Axy_sim.append(sim_data[i][5*j + 2])
-                    tensor.Axz_sim.append(sim_data[i][5*j + 3])
-                    tensor.Ayz_sim.append(sim_data[i][5*j + 4])
-
-<<<<<<< HEAD
         # Loop over the reduced tensors.
         for i, tensor in self._tensor_loop(red=True):
             # Set the simulation number.
@@ -2058,34 +2049,6 @@
                 tensor.set(param='Axy', value=sim_data[5*i + 2][j], category='sim', sim_index=j)
                 tensor.set(param='Axz', value=sim_data[5*i + 3][j], category='sim', sim_index=j)
                 tensor.set(param='Ayz', value=sim_data[5*i + 4][j], category='sim', sim_index=j)
-=======
-        # The spin specific data.
-        else:
-            # Get the spin container.
-            spin = return_spin(data_id[0])
-
-            # RDC data.
-            if data_id[1] == 'rdc' and hasattr(spin, 'rdc'):
-                # Initialise.
-                if not hasattr(spin, 'rdc_sim'):
-                    spin.rdc_sim = {}
-                    
-                # Store the data structure.
-                spin.rdc_sim[data_id[2]] = []
-                for i in range(cdp.sim_number):
-                    spin.rdc_sim[data_id[2]].append(sim_data[i][0])
-
-            # PCS data.
-            if data_id[1] == 'pcs' and hasattr(spin, 'pcs'):
-                # Initialise.
-                if not hasattr(spin, 'pcs_sim'):
-                    spin.pcs_sim = {}
-                    
-                # Store the data structure.
-                spin.pcs_sim[data_id[2]] = []
-                for i in range(cdp.sim_number):
-                    spin.pcs_sim[data_id[2]].append(sim_data[i][0])
->>>>>>> fbc58817
 
 
     def sim_return_param(self, data_id, index):
