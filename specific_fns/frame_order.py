--- conflicted
+++ resolved
@@ -401,7 +401,6 @@
             if sim:
                 # Init.
                 axis_sim = zeros((cdp.sim_number, 3), float64)
-<<<<<<< HEAD
 
                 # Fill the structure.
                 for i in range(cdp.sim_number):
@@ -419,25 +418,6 @@
             if neg_cone:
                 res_num = geometric.generate_vector_residues(mol=mol_neg, vector=axis_neg, atom_name='z-ax', res_name_vect='AXE', sim_vectors=axis_sim_neg, res_num=2, origin=cdp.pivot, scale=size)
 
-=======
-
-                # Fill the structure.
-                for i in range(cdp.sim_number):
-                    spherical_to_cartesian([1.0, getattr(cdp, 'axis_theta_sim')[i], getattr(cdp, 'axis_phi_sim')[i]], axis_sim[i])
-
-                # Inversion.
-                axis_sim_pos = axis_sim
-                axis_sim_neg = transpose(dot(inv_mat, transpose(axis_sim_pos)))
-
-            # Generate the axis vectors.
-            print("\nGenerating the axis vectors.")
-            res_num = geometric.generate_vector_residues(mol=mol, vector=axis_pos, atom_name='z-ax', res_name_vect='AXE', sim_vectors=axis_sim_pos, res_num=2, origin=cdp.pivot, scale=size)
-
-            # The negative.
-            if neg_cone:
-                res_num = geometric.generate_vector_residues(mol=mol_neg, vector=axis_neg, atom_name='z-ax', res_name_vect='AXE', sim_vectors=axis_sim_neg, res_num=2, origin=cdp.pivot, scale=size)
-
->>>>>>> 25eb5791
         # The full axis system.
         else:
             # Print out.
@@ -484,10 +464,6 @@
                 res_num = geometric.generate_vector_residues(mol=mol, vector=axes_pos[:, j], atom_name='%s-ax'%label[j], res_name_vect='AXE', sim_vectors=axis_sim_pos, res_num=2, origin=cdp.pivot, scale=size)
                 if neg_cone:
                     res_num = geometric.generate_vector_residues(mol=mol_neg, vector=axes_neg[:, j], atom_name='%s-ax'%label[j], res_name_vect='AXE', sim_vectors=axis_sim_neg, res_num=2, origin=cdp.pivot, scale=size)
-<<<<<<< HEAD
-=======
-
->>>>>>> 25eb5791
 
         # The cone object.
         ##################
@@ -1256,7 +1232,6 @@
         if len(param_vector):
             scaling_matrix = self._assemble_scaling_matrix(data_types=data_types, scaling=scaling)
             param_vector = dot(inv(scaling_matrix), param_vector)
-<<<<<<< HEAD
 
         # Get the data structures for optimisation using the tensors as base data sets.
         full_tensors, full_tensor_err, full_in_ref_frame = self._minimise_setup_tensors(sim_index)
@@ -1299,50 +1274,6 @@
                 base_data.append("PCSs")
             sys.stdout.write("Base data: %s\n" % repr(base_data))
 
-=======
-
-        # Get the data structures for optimisation using the tensors as base data sets.
-        full_tensors, full_tensor_err, full_in_ref_frame = self._minimise_setup_tensors(sim_index)
-
-        # Get the data structures for optimisation using PCSs as base data sets.
-        pcs, pcs_err, pcs_weight, pcs_atoms, paramag_centre, temp, frq = None, None, None, None, None, None, None
-        if 'pcs' in data_types:
-            pcs, pcs_err, pcs_weight, pcs_atoms, paramag_centre, temp, frq = self._minimise_setup_pcs(sim_index=sim_index)
-
-        # Get the data structures for optimisation using RDCs as base data sets.
-        rdcs, rdc_err, rdc_weight, rdc_vect, rdc_const, absolute_rdc = None, None, None, None, None, None
-        if 'rdc' in data_types:
-            rdcs, rdc_err, rdc_weight, rdc_vect, rdc_const, absolute_rdc = self._minimise_setup_rdcs(sim_index=sim_index)
-
-        # The fixed pivot point.
-        pivot = None
-        if hasattr(cdp, 'pivot'):
-            pivot = cdp.pivot
-
-        # Pivot optimisation.
-        pivot_opt = True
-        if self._pivot_fixed():
-            pivot_opt = False
-
-        # The number of integration points.
-        if not hasattr(cdp, 'num_int_pts'):
-            cdp.num_int_pts = 200000
-
-        # Print outs.
-        if sim_index == None:
-            if cdp.quad_int:
-                sys.stdout.write("Numerical integration via Scipy quadratic integration.\n")
-            else:
-                sys.stdout.write("Numerical integration via the quasi-random Sobol' sequence.\n")
-                sys.stdout.write("Number of integration points: %s\n" % cdp.num_int_pts)
-            base_data = []
-            if rdcs != None:
-                base_data.append("RDCs")
-            if pcs != None:
-                base_data.append("PCSs")
-            sys.stdout.write("Base data: %s\n" % repr(base_data))
-
->>>>>>> 25eb5791
         # Set up the optimisation function.
         target = frame_order.Frame_order(model=cdp.model, init_params=param_vector, full_tensors=full_tensors, full_in_ref_frame=full_in_ref_frame, rdcs=rdcs, rdc_errors=rdc_err, rdc_weights=rdc_weight, rdc_vect=rdc_vect, dip_const=rdc_const, pcs=pcs, pcs_errors=pcs_err, pcs_weights=pcs_weight, atomic_pos=pcs_atoms, temp=temp, frq=frq, paramag_centre=paramag_centre, scaling_matrix=scaling_matrix, pivot=pivot, pivot_opt=pivot_opt, num_int_pts=cdp.num_int_pts, quad_int=cdp.quad_int)
 
@@ -1590,21 +1521,12 @@
 
     def base_data_loop(self):
         """Generator method for looping over the base data - alignment tensors, RDCs, PCSs.
-<<<<<<< HEAD
 
         This loop yields the following:
 
             - The RDC identification data for the interatomic data container and alignment.
             - The PCS identification data for the spin data container and alignment.
 
-=======
-
-        This loop yields the following:
-
-            - The RDC identification data for the interatomic data container and alignment.
-            - The PCS identification data for the spin data container and alignment.
-
->>>>>>> 25eb5791
         @return:    The base data type ('rdc' or 'pcs'), the spin or interatomic data container information (either one or two spin IDs), and the alignment ID string.
         @rtype:     list of str
         """
@@ -1725,8 +1647,6 @@
         return mc_data
 
 
-<<<<<<< HEAD
-=======
     def deselect(self, model_info, sim_index=None):
         """Deselect models or simulations.
 
@@ -1740,7 +1660,6 @@
         cdp.select = False
 
 
->>>>>>> 25eb5791
     def eliminate(self, name, value, model_info, args, sim=None):
         """Model elimination method.
 
@@ -1782,10 +1701,6 @@
             if cdp.cone_theta < 0.0:
                 print(text % ("cone opening angle theta", cdp.cone_theta, "less", 0))
                 return True
-<<<<<<< HEAD
-            return True
-=======
->>>>>>> 25eb5791
 
         # Pseudo-ellipse cone angles out of range (0.001 instead of 0.0 because of truncation in the numerical integration).
         if name == 'cone_theta_x' and hasattr(cdp, 'cone_theta_x'):
@@ -1795,10 +1710,6 @@
             if cdp.cone_theta_x < 0.001:
                 print(text % ("cone opening angle theta x", cdp.cone_theta_x, "less", 0.001))
                 return True
-<<<<<<< HEAD
-            return True
-=======
->>>>>>> 25eb5791
         if name == 'cone_theta_y' and hasattr(cdp, 'cone_theta_y'):
             if cdp.cone_theta_y >= pi:
                 print(text % ("cone opening angle theta y", cdp.cone_theta_y, "greater", pi))
@@ -1806,10 +1717,6 @@
             if cdp.cone_theta_y < 0.001:
                 print(text % ("cone opening angle theta y", cdp.cone_theta_y, "less", 0.001))
                 return True
-<<<<<<< HEAD
-            return True
-=======
->>>>>>> 25eb5791
 
         # Torsion angle out of range.
         if name == 'cone_sigma_max' and hasattr(cdp, 'cone_sigma_max'):
@@ -1819,10 +1726,6 @@
             if cdp.cone_sigma_max < 0.0:
                 print(text % ("torsion angle sigma_max", cdp.cone_sigma_max, "less", 0.0))
                 return True
-<<<<<<< HEAD
-            return True
-=======
->>>>>>> 25eb5791
 
         # No failure.
         return False
@@ -2108,10 +2011,7 @@
 
         # Store the back-calculated tensors.
         self._store_bc_data(model)
-<<<<<<< HEAD
-=======
-
->>>>>>> 25eb5791
+
 
     def model_desc(self, model_info):
         """Return a description of the model.
