###############################################################################
#                                                                             #
# Copyright (C) 2009-2012 Edward d'Auvergne                                   #
#                                                                             #
# This file is part of the program relax (http://www.nmr-relax.com).          #
#                                                                             #
# This program is free software: you can redistribute it and/or modify        #
# it under the terms of the GNU General Public License as published by        #
# the Free Software Foundation, either version 3 of the License, or           #
# (at your option) any later version.                                         #
#                                                                             #
# This program is distributed in the hope that it will be useful,             #
# but WITHOUT ANY WARRANTY; without even the implied warranty of              #
# MERCHANTABILITY or FITNESS FOR A PARTICULAR PURPOSE.  See the               #
# GNU General Public License for more details.                                #
#                                                                             #
# You should have received a copy of the GNU General Public License           #
# along with this program.  If not, see <http://www.gnu.org/licenses/>.       #
#                                                                             #
###############################################################################

# Module docstring.
"""Module for the specific methods of the Frame Order theories."""

# Python module imports.
from copy import deepcopy
from math import cos, pi
from minfx.generic import generic_minimise
from minfx.grid import grid_point_array
from numpy import arccos, array, dot, eye, float64, identity, ones, transpose, zeros
from numpy.linalg import inv
from re import search
<<<<<<< HEAD
import sys
=======
>>>>>>> ff01416c
from warnings import warn

# relax module imports.
import arg_check
from float import isNaN, isInf
from generic_fns import pipes
from generic_fns.angles import wrap_angles
from generic_fns.interatomic import interatomic_loop, return_interatom
from generic_fns.mol_res_spin import return_spin, spin_loop
from generic_fns.structure import geometric
from generic_fns.structure.cones import Iso_cone, Pseudo_elliptic
from generic_fns.structure.internal import Internal
from maths_fns import frame_order, order_parameters
from maths_fns.coord_transform import spherical_to_cartesian
from maths_fns.rotation_matrix import euler_to_R_zyz, two_vect_to_R
from physical_constants import dipolar_constant, g1H, return_gyromagnetic_ratio
from relax_errors import RelaxError, RelaxInfError, RelaxNaNError, RelaxNoModelError, RelaxNoValueError, RelaxSpinTypeError
from relax_io import open_write_file
from relax_warnings import RelaxWarning
from specific_fns.api_base import API_base
from specific_fns.api_common import API_common


class Frame_order(API_base, API_common):
    """Class containing the specific methods of the Frame Order theories."""

    def __init__(self):
        """Initialise the class by placing API_common methods into the API."""

        # Execute the base class __init__ method.
        super(Frame_order, self).__init__()

        # Place methods into the API.
        self.eliminate = self._eliminate_false
        self.overfit_deselect = self._overfit_deselect_dummy
        self.return_conversion_factor = self._return_no_conversion_factor
        self.set_param_values = self._set_param_values_global

        # Set up the global parameters.
        self.PARAMS.add('ave_pos_alpha', scope='global', units='rad', desc='The average position alpha Euler angle', py_type=float, set='params', err=True, sim=True)
        self.PARAMS.add('ave_pos_beta', scope='global', units='rad', desc='The average position beta Euler angle', py_type=float, set='params', err=True, sim=True)
        self.PARAMS.add('ave_pos_gamma', scope='global', units='rad', desc='The average position gamma Euler angle', py_type=float, set='params', err=True, sim=True)
        self.PARAMS.add('eigen_alpha', scope='global', units='rad', desc='The Eigenframe alpha Euler angle', py_type=float, set='params', err=True, sim=True)
        self.PARAMS.add('eigen_beta', scope='global', units='rad', desc='The Eigenframe beta Euler angle', py_type=float, set='params', err=True, sim=True)
        self.PARAMS.add('eigen_gamma', scope='global', units='rad', desc='The Eigenframe gamma Euler angle', py_type=float, set='params', err=True, sim=True)
        self.PARAMS.add('axis_theta', scope='global', units='rad', desc='The cone axis polar angle (for the isotropic cone model)', py_type=float, set='params', err=True, sim=True)
        self.PARAMS.add('axis_phi', scope='global', units='rad', desc='The cone axis azimuthal angle (for the isotropic cone model)', py_type=float, set='params', err=True, sim=True)
        self.PARAMS.add('cone_theta_x', scope='global', units='rad', desc='The pseudo-ellipse cone opening half-angle for the x-axis', py_type=float, set='params', err=True, sim=True)
        self.PARAMS.add('cone_theta_y', scope='global', units='rad', desc='The pseudo-ellipse cone opening half-angle for the y-axis', py_type=float, set='params', err=True, sim=True)
        self.PARAMS.add('cone_theta', scope='global', units='rad', desc='The isotropic cone opening half-angle', py_type=float, set='params', err=True, sim=True)
        self.PARAMS.add('cone_s1', scope='global', units='', desc='The isotropic cone order parameter', py_type=float, set='params', err=True, sim=True)
        self.PARAMS.add('cone_sigma_max', scope='global', units='rad', desc='The torsion angle', py_type=float, set='params', err=True, sim=True)
        self.PARAMS.add('params', scope='global', desc='The model parameters', py_type=list)

        # Add minimisation structures.
        self.PARAMS.add_min_data(min_stats_global=True)


    def _assemble_limit_arrays(self):
        """Assemble and return the limit vectors.

        @return:    The lower and upper limit vectors.
        @rtype:     numpy rank-1 array, numpy rank-1 array
        """

        # Init.
        lower = zeros(len(cdp.params), float64)
        upper = 2.0*pi * ones(len(cdp.params), float64)

        # Return the arrays.
        return lower, upper


    def _assemble_param_vector(self, sim_index=None):
        """Assemble and return the parameter vector.

        @return:            The parameter vector.
        @rtype:             numpy rank-1 array
        @keyword sim_index: The Monte Carlo simulation index.
        @type sim_index:    int
        """

        # Initialise.
        param_vect = []

        # Pivot point.
        if not self._pivot_fixed():
            for i in range(3):
                param_vect.append(cdp.pivot[i])

        # Normal values.
        if sim_index == None:
            # Initialise the parameter array using the tensor rotation Euler angles (average domain position).
            if cdp.model in ['free rotor', 'iso cone, free rotor']:
                param_vect.append(cdp.ave_pos_beta)
                param_vect.append(cdp.ave_pos_gamma)
            else:
                param_vect.append(cdp.ave_pos_alpha)
                param_vect.append(cdp.ave_pos_beta)
                param_vect.append(cdp.ave_pos_gamma)

            # Frame order eigenframe - the full frame.
            if cdp.model in ['pseudo-ellipse', 'pseudo-ellipse, torsionless', 'pseudo-ellipse, free rotor']:
                param_vect.append(cdp.eigen_alpha)
                param_vect.append(cdp.eigen_beta)
                param_vect.append(cdp.eigen_gamma)

            # Frame order eigenframe - the isotropic cone axis.
            elif cdp.model in ['iso cone', 'free rotor', 'iso cone, torsionless', 'iso cone, free rotor', 'rotor']:
                param_vect.append(cdp.axis_theta)
                param_vect.append(cdp.axis_phi)

            # Cone parameters - pseudo-elliptic cone parameters.
            if cdp.model in ['pseudo-ellipse', 'pseudo-ellipse, torsionless', 'pseudo-ellipse, free rotor']:
                param_vect.append(cdp.cone_theta_x)
                param_vect.append(cdp.cone_theta_y)

            # Cone parameters - single isotropic angle or order parameter.
            elif cdp.model in ['iso cone', 'iso cone, torsionless']:
                param_vect.append(cdp.cone_theta)
            elif cdp.model in ['iso cone, free rotor']:
                param_vect.append(cdp.cone_s1)

            # Cone parameters - torsion angle.
            if cdp.model in ['rotor', 'line', 'iso cone', 'pseudo-ellipse']:
                param_vect.append(cdp.cone_sigma_max)

        # Simulation values.
        else:
            # Initialise the parameter array using the tensor rotation Euler angles (average domain position).
            if cdp.model in ['free rotor', 'iso cone, free rotor']:
                param_vect = [cdp.ave_pos_beta_sim[sim_index], cdp.ave_pos_gamma_sim[sim_index]]
            else:
                param_vect = [cdp.ave_pos_alpha_sim[sim_index], cdp.ave_pos_beta_sim[sim_index], cdp.ave_pos_gamma_sim[sim_index]]

            # Frame order eigenframe - the full frame.
            if cdp.model in ['pseudo-ellipse', 'pseudo-ellipse, torsionless', 'pseudo-ellipse, free rotor']:
                param_vect.append(cdp.eigen_alpha_sim[sim_index])
                param_vect.append(cdp.eigen_beta_sim[sim_index])
                param_vect.append(cdp.eigen_gamma_sim[sim_index])

            # Frame order eigenframe - the isotropic cone axis.
            elif cdp.model in ['iso cone', 'free rotor', 'iso cone, torsionless', 'iso cone, free rotor', 'rotor']:
                param_vect.append(cdp.axis_theta_sim[sim_index])
                param_vect.append(cdp.axis_phi_sim[sim_index])

            # Cone parameters - pseudo-elliptic cone parameters.
            if cdp.model in ['pseudo-ellipse', 'pseudo-ellipse, torsionless', 'pseudo-ellipse, free rotor']:
                param_vect.append(cdp.cone_theta_x_sim[sim_index])
                param_vect.append(cdp.cone_theta_y_sim[sim_index])

            # Cone parameters - single isotropic angle or order parameter.
            elif cdp.model in ['iso cone', 'iso cone, torsionless']:
                param_vect.append(cdp.cone_theta_sim[sim_index])
            elif cdp.model in ['iso cone, free rotor']:
                param_vect.append(cdp.cone_s1_sim[sim_index])

            # Cone parameters - torsion angle.
            if cdp.model in ['rotor', 'line', 'iso cone', 'pseudo-ellipse']:
                param_vect.append(cdp.cone_sigma_max_sim[sim_index])

        # Return as a numpy array.
        return array(param_vect, float64)


    def _assemble_scaling_matrix(self, data_types=None, scaling=True):
        """Create and return the scaling matrix.

        @keyword data_types:    The base data types used in the optimisation.  This list can contain the elements 'rdc', 'pcs' or 'tensor'.
        @type data_types:       list of str
        @keyword scaling:       If False, then the identity matrix will be returned.
        @type scaling:          bool
        @return:                The square and diagonal scaling matrix.
        @rtype:                 numpy rank-2 array
        """

        # Initialise.
        scaling_matrix = identity(self._param_num(), float64)

        # Return the identity matrix.
        if not scaling:
            return scaling_matrix

        # The pivot point.
        if not self._pivot_fixed():
            for i in range(3):
                scaling_matrix[i, i] = 1e2

        # Return the matrix.
        return scaling_matrix


    def _base_data_types(self):
        """Determine all the base data types.

        The base data types can include::
            - 'rdc', residual dipolar couplings.
            - 'pcs', pseudo-contact shifts.
            - 'noesy', NOE restraints.
            - 'tensor', alignment tensors.

        @return:    A list of all the base data types.
        @rtype:     list of str
        """

        # Array of data types.
        list = []

        # RDC search.
        for interatom in interatomic_loop():
            if hasattr(interatom, 'rdc'):
                list.append('rdc')
                break

        # PCS search.
        for spin in spin_loop():
            if hasattr(spin, 'pcs'):
                list.append('pcs')
                break

        # Alignment tensor search.
        if not ('rdc' in list or 'pcs' in list) and hasattr(cdp, 'align_tensors'):
            list.append('tensor')

        # No data is present.
        if not list:
            raise RelaxError("Neither RDCs, PCSs nor alignment tensor data is present.")

        # Return the list.
        return list


    def _check_rdcs(self, interatom, spin1, spin2):
        """Check if the RDCs for the given interatomic data container should be used.

        @param interatom:   The interatomic data container.
        @type interatom:    InteratomContainer instance
        @param spin1:       The first spin container.
        @type spin1:        SpinContainer instance
        @param spin2:       The second spin container.
        @type spin2:        SpinContainer instance
        @return:            True if the RDCs should be used, False otherwise.
        """

        # Skip deselected spins.
        if not spin1.select or not spin2.select:
            return False

        # Only use interatomic data containers with RDC data.
        if not hasattr(interatom, 'rdc'):
            return False

        # RDC data exists but the interatomic vectors are missing?
        if not hasattr(interatom, 'vector'):
            # Throw a warning.
            warn(RelaxWarning("RDC data exists but the interatomic vectors are missing, skipping the spin pair '%s' and '%s'." % (interatom.spin_id1, interatom.spin_id2)))

            # Jump to the next spin.
            return False

        # Skip non-Me pseudo-atoms for the first spin.
        if hasattr(spin1, 'members') and len(spin1.members) != 3:
            warn(RelaxWarning("Only methyl group pseudo atoms are supported due to their fast rotation, skipping the spin pair '%s' and '%s'." % (interatom.spin_id1, interatom.spin_id2)))
            return False

        # Skip non-Me pseudo-atoms for the second spin.
        if hasattr(spin2, 'members') and len(spin2.members) != 3:
            warn(RelaxWarning("Only methyl group pseudo atoms are supported due to their fast rotation, skipping the spin pair '%s' and '%s'." % (interatom.spin_id1, interatom.spin_id2)))
            return False

        # Checks.
        if not hasattr(spin1, 'isotope'):
            raise RelaxSpinTypeError(interatom.spin_id1)
        if not hasattr(spin2, 'isotope'):
            raise RelaxSpinTypeError(interatom.spin_id2)
        if not hasattr(interatom, 'r'):
            raise RelaxNoValueError("averaged interatomic distance")

        # Everything is ok.
        return True


    def _cone_pdb(self, size=30.0, file=None, dir=None, inc=40, force=False):
        """Create a PDB file containing a geometric object representing the Frame Order cone models.

        @param size:        The size of the geometric object in Angstroms.
        @type size:         float
        @param inc:         The number of increments for the filling of the cone objects.
        @type inc:          int
        @param file:        The name of the PDB file to create.
        @type file:         str
        @param dir:         The name of the directory to place the PDB file into.
        @type dir:          str
        @param force:       Flag which if set to True will cause any pre-existing file to be
                            overwritten.
        @type force:        bool
        """

        # Test if the current data pipe exists.
        pipes.test()

        # The rigid model cannot be used here.
        if cdp.model == 'rigid':
            raise RelaxError("The 'rigid' frame order model has no cone representation.")

        # Test for the necessary data structures.
        if not hasattr(cdp, 'pivot'):
            raise RelaxError("The pivot point for the domain motion has not been set.")

        # Negative cone flag.
        neg_cone = True

        # Monte Carlo simulation flag.
        sim = False
        num_sim = 0
        if hasattr(cdp, 'sim_number'):
            sim = True
            num_sim = cdp.sim_number

        # The inversion matrix.
        inv_mat = -eye(3)

        # Create the structural object.
        structure = Internal()

        # Create model for the positive and negative images.
        model = structure.add_model(model=1)
        if neg_cone:
            model_neg = structure.add_model(model=2)

        # Create the molecule.
        structure.add_molecule(name=cdp.model)

        # Alias the molecules.
        mol = model.mol[0]
        if neg_cone:
            mol_neg = model_neg.mol[0]


        # The pivot point.
        ##################

        # Add the pivot point.
        structure.add_atom(mol_name=cdp.model, pdb_record='HETATM', atom_num=1, atom_name='R', res_name='PIV', res_num=1, pos=cdp.pivot, element='C')


        # The axes.
        ###########

        # The spherical angles.
        if cdp.model in ['iso cone', 'free rotor', 'iso cone, torsionless', 'iso cone, free rotor', 'rotor']:
            # Print out.
            print("\nGenerating the z-axis system.")

            # The axis.
            axis = zeros(3, float64)
            spherical_to_cartesian([1.0, getattr(cdp, 'axis_theta'), getattr(cdp, 'axis_phi')], axis)
            print(("Central axis: %s." % axis))

            # Rotations and inversions.
            axis_pos = axis
            axis_neg = dot(inv_mat, axis)

            # Simulation central axis.
            axis_sim_pos = None
            axis_sim_neg = None
            if sim:
                # Init.
                axis_sim = zeros((cdp.sim_number, 3), float64)

                # Fill the structure.
                for i in range(cdp.sim_number):
                    spherical_to_cartesian([1.0, getattr(cdp, 'axis_theta_sim')[i], getattr(cdp, 'axis_phi_sim')[i]], axis_sim[i])

                # Inversion.
                axis_sim_pos = axis_sim
                axis_sim_neg = transpose(dot(inv_mat, transpose(axis_sim_pos)))

            # Generate the axis vectors.
            print("\nGenerating the axis vectors.")
            res_num = geometric.generate_vector_residues(mol=mol, vector=axis_pos, atom_name='z-ax', res_name_vect='AXE', sim_vectors=axis_sim_pos, res_num=2, origin=cdp.pivot, scale=size)

            # The negative.
            if neg_cone:
                res_num = geometric.generate_vector_residues(mol=mol_neg, vector=axis_neg, atom_name='z-ax', res_name_vect='AXE', sim_vectors=axis_sim_neg, res_num=2, origin=cdp.pivot, scale=size)

        # The full axis system.
        else:
            # Print out.
            print("\nGenerating the full axis system.")

            # The axis system.
            axes = zeros((3, 3), float64)
            euler_to_R_zyz(cdp.eigen_alpha, cdp.eigen_beta, cdp.eigen_gamma, axes)
            print(("Axis system:\n%s" % axes))

            # Rotations and inversions.
            axes_pos = axes
            axes_neg = dot(inv_mat, axes)

            # Simulations
            axes_sim_pos = None
            axes_sim_neg = None
            if sim:
                # Init.
                axes_sim_pos = zeros((cdp.sim_number, 3, 3), float64)
                axes_sim_neg = zeros((cdp.sim_number, 3, 3), float64)

                # Fill the structure.
                for i in range(cdp.sim_number):
                    # The positive system.
                    euler_to_R_zyz(cdp.eigen_alpha_sim[i], cdp.eigen_beta_sim[i], cdp.eigen_gamma_sim[i], axes_sim_pos[i])

                    # The negative system.
                    euler_to_R_zyz(cdp.eigen_alpha_sim[i], cdp.eigen_beta_sim[i], cdp.eigen_gamma_sim[i], axes_sim_neg[i])
                    axes_sim_neg[i] = dot(inv_mat, axes_sim_neg[i])

            # Generate the axis vectors.
            print("\nGenerating the axis vectors.")
            label = ['x', 'y', 'z']
            for j in range(len(label)):
                # The simulation data.
                axis_sim_pos = None
                axis_sim_neg = None
                if sim:
                    axis_sim_pos = axes_sim_pos[:, :, j]
                    axis_sim_neg = axes_sim_neg[:, :, j]

                # The vectors.
<<<<<<< HEAD
                res_num = geometric.generate_vector_residues(mol=mol, vector=axes_pos[:, j], atom_name='%s-ax'%label[j], res_name_vect='AXE', sim_vectors=axis_sim_pos, res_num=2, origin=cdp.pivot, scale=size)
                if neg_cone:
                    res_num = geometric.generate_vector_residues(mol=mol_neg, vector=axes_neg[:, j], atom_name='%s-ax'%label[j], res_name_vect='AXE', sim_vectors=axis_sim_neg, res_num=2, origin=cdp.pivot, scale=size)
=======
                res_num = generate_vector_residues(mol=mol, vector=axes_pos[:, i], atom_name='%s-ax'%label[i], res_name_vect='%sAX'%label[i].upper(), sim_vectors=axis_sim_pos, res_num=res_num+1, origin=cdp.pivot, scale=size)
                if neg_cone:
                    res_num = generate_vector_residues(mol=mol_neg, vector=axes_neg[:, i], atom_name='%s-ax'%label[i], res_name_vect='%sAX'%label[i].upper(), sim_vectors=axis_sim_neg, res_num=res_num, origin=cdp.pivot, scale=size)
>>>>>>> ff01416c


        # The cone object.
        ##################

        # Skip models missing a cone.
        if cdp.model not in ['rotor', 'free rotor']:
            # The rotation matrix (rotation from the z-axis to the cone axis).
            if cdp.model not in ['iso cone', 'iso cone, torsionless', 'iso cone, free rotor']:
                R = axes
            else:
                R = zeros((3, 3), float64)
                two_vect_to_R(array([0, 0, 1], float64), axis, R)

            # Average position rotation.
            R_pos = R
            R_neg = dot(inv_mat, R)

            # The pseudo-ellipse cone object.
            if cdp.model in ['pseudo-ellipse', 'pseudo-ellipse, torsionless', 'pseudo-ellipse, free rotor']:
                cone = Pseudo_elliptic(cdp.cone_theta_x, cdp.cone_theta_y)

            # The isotropic cone object.
            else:
                # The angle.
                if hasattr(cdp, 'cone_theta'):
                    cone_theta = cdp.cone_theta
                elif hasattr(cdp, 'cone_s1'):
                    cone_theta = order_parameters.iso_cone_S_to_theta(cdp.cone_s1)

                # The object.
                cone = Iso_cone(cone_theta)

            # Create the positive and negative cones.
            geometric.create_cone_pdb(mol=mol, cone=cone, start_res=mol.res_num[-1]+1, apex=cdp.pivot, R=R_pos, inc=inc, distribution='regular')

            # The negative.
            if neg_cone:
                geometric.create_cone_pdb(mol=mol_neg, cone=cone, start_res=mol_neg.res_num[-1]+1, apex=cdp.pivot, R=R_neg, inc=inc, distribution='regular')


        # Create the PDB file.
        ######################

        # Print out.
        print("\nGenerating the PDB file.")

        # Write the file.
        pdb_file = open_write_file(file, dir, force=force)
        structure.write_pdb(pdb_file)
        pdb_file.close()


    def _domain_moving(self):
        """Return the domain ID of the moving domain.

        @return:    The domain ID of the moving domain.
        @rtype:     str
        """

        # Check that the domain is defined.
        if not hasattr(cdp, 'domain'):
            raise RelaxError("No domains have been defined.  Please use the domain user function.")

        # Only support for 2 domains.
        if len(cdp.domain.keys()) > 2:
            raise RelaxError("Only two domains are supported in the frame order analysis.")

        # Loop over the domains.
        for id in cdp.domain.keys():
            # Reference domain.
            if id == cdp.ref_domain:
                continue

            # Return the ID.
            return id


    def _domain_to_pdb(self, domain=None, pdb=None):
        """Match domains to PDB files.

        @keyword domain:    The domain to associate the PDB file to.
        @type domain:       str
        @keyword pdb:       The PDB file to associate the domain to.
        @type pdb:          str
        """

        # Check that the domain exists.
        exists = False
        for i in range(len(cdp.align_tensors)):
            if hasattr(cdp.align_tensors[i], 'domain') and domain == cdp.align_tensors[i].domain:
                exists = True
        if not exists:
            raise RelaxError("The domain '%s' cannot be found" % domain)

        # Init if needed.
        if not hasattr(cdp, 'domain_to_pdb'):
            cdp.domain_to_pdb = []

        # Strip the file ending if given.
        if search('.pdb$', pdb):
            pdb = pdb[:-4]

        # Add the data.
        cdp.domain_to_pdb.append([domain, pdb])


    def _grid_row(self, incs, lower, upper, dist_type=None, end_point=True):
        """Set up a row of the grid search for a given parameter.

        @param incs:        The number of increments.
        @type incs:         int
        @param lower:       The lower bounds.
        @type lower:        float
        @param upper:       The upper bounds.
        @type upper:        float
        @keyword dist_type: The spacing or distribution type between grid nodes.  If None, then a linear grid row is returned.  If 'acos', then an inverse cos distribution of points is returned (e.g. for uniform sampling in angular space).
        @type dist_type:    None or str
        @keyword end_point: A flag which if False will cause the end point to be removed.
        @type end_point:    bool
        @return:            The row of the grid.
        @rtype:             list of float
        """

        # Init.
        row = []

        # Linear grid.
        if dist_type == None:
            # Loop over the increments.
            for i in range(incs):
                # The row.
                row.append(lower + i * (upper - lower) / (incs - 1.0))

        # Inverse cos distribution.
        elif dist_type == 'acos':
            # Generate the increment values of v from cos(upper) to cos(lower).
            v = zeros(incs, float64)
            val = (cos(lower) - cos(upper)) / (incs - 1.0)
            for i in range(incs):
                v[-i-1] = cos(upper) + float(i) * val

            # Generate the distribution.
            row = arccos(v)

        # Remove the last point.
        if not end_point:
            row = row[:-1]

        # Return the row (as a list).
        return list(row)


    def _minimise_setup_pcs(self, sim_index=None):
        """Set up the data structures for optimisation using PCSs as base data sets.

        @keyword sim_index: The index of the simulation to optimise.  This should be None if normal optimisation is desired.
        @type sim_index:    None or int
        @return:            The assembled data structures for using PCSs as the base data for optimisation.  These include:
                                - the PCS values.
                                - the unit vectors connecting the paramagnetic centre (the electron spin) to
                                - the PCS weight.
                                - the nuclear spin.
                                - the pseudocontact shift constants.
        @rtype:             tuple of (numpy rank-2 array, numpy rank-2 array, numpy rank-2 array, numpy rank-1 array, numpy rank-1 array)
        """

        # Data setup tests.
        if not hasattr(cdp, 'paramagnetic_centre'):
            raise RelaxError("The paramagnetic centre has not yet been specified.")
        if not hasattr(cdp, 'temperature'):
            raise RelaxError("The experimental temperatures have not been set.")
        if not hasattr(cdp, 'frq'):
            raise RelaxError("The spectrometer frequencies of the experiments have not been set.")

        # Initialise.
        pcs = []
        pcs_err = []
        pcs_weight = []
        atomic_pos = []
        temp = []
        frq = []

        # The PCS data.
        for align_id in cdp.align_ids:
            # No RDC or PCS data, so jump to the next alignment.
            if (hasattr(cdp, 'rdc_ids') and not align_id in cdp.rdc_ids) and (hasattr(cdp, 'pcs_ids') and not align_id in cdp.pcs_ids):
                continue

            # Append empty arrays to the PCS structures.
            pcs.append([])
            pcs_err.append([])
            pcs_weight.append([])

            # Get the temperature for the PCS constant.
            if cdp.temperature.has_key(align_id):
                temp.append(cdp.temperature[align_id])
            else:
                temp.append(0.0)

            # Get the spectrometer frequency in Tesla units for the PCS constant.
            if cdp.frq.has_key(align_id):
                frq.append(cdp.frq[align_id] * 2.0 * pi / g1H)
            else:
                frq.append(1e-10)

            # Spin loop over the domain.
            id = cdp.domain[self._domain_moving()]
            j = 0
            for spin in spin_loop(id):
                # Skip deselected spins.
                if not spin.select:
                    continue

                # Skip spins without PCS data.
                if not hasattr(spin, 'pcs'):
                    continue

                # Append the PCSs to the list.
                if align_id in spin.pcs.keys():
                    if sim_index != None:
                        pcs[-1].append(spin.pcs_sim[align_id][sim_index])
                    else:
                        pcs[-1].append(spin.pcs[align_id])
                else:
                    pcs[-1].append(None)

                # Append the PCS errors.
                if hasattr(spin, 'pcs_err') and align_id in spin.pcs_err.keys():
                    pcs_err[-1].append(spin.pcs_err[align_id])
                else:
                    pcs_err[-1].append(None)

                # Append the weight.
                if hasattr(spin, 'pcs_weight') and align_id in spin.pcs_weight.keys():
                    pcs_weight[-1].append(spin.pcs_weight[align_id])
                else:
                    pcs_weight[-1].append(1.0)

                # Spin index.
                j = j + 1

        # Convert to numpy objects.
        pcs = array(pcs, float64)
        pcs_err = array(pcs_err, float64)
        pcs_weight = array(pcs_weight, float64)

        # Convert the PCS from ppm to no units.
        pcs = pcs * 1e-6
        pcs_err = pcs_err * 1e-6

        # Store the atomic positions.
        for spin, spin_id in spin_loop(return_id=True):
            # Skip deselected spins.
            if not spin.select:
                continue

            # Only use spins with PCS data.
            if not hasattr(spin, 'pcs'):
                continue

            # A single atomic position.
            if len(spin.pos) == 1:
                atomic_pos.append(spin.pos[0])

            # Average multiple atomic positions.
            else:
                # First throw a warning to tell the user what is happening.
                warn(RelaxWarning("Averaging the %s atomic positions for the PCS for the spin '%s'." % (len(spin.pos), spin_id)))

                # The average position.
                ave_pos = zeros(3, float64)
                for i in range(len(spin.pos)):
                    ave_pos += spin.pos[i]

                # Store.
                atomic_pos.append(ave_pos)

        # Convert to numpy objects.
        atomic_pos = array(atomic_pos, float64)

        # Return the data structures.
        return pcs, pcs_err, pcs_weight, atomic_pos, array(cdp.paramagnetic_centre), temp, frq


    def _minimise_setup_rdcs(self, sim_index=None):
        """Set up the data structures for optimisation using RDCs as base data sets.

        @keyword sim_index: The index of the simulation to optimise.  This should be None if normal optimisation is desired.
        @type sim_index:    None or int
        @return:            The assembled data structures for using RDCs as the base data for optimisation.  These include:
                                - rdc, the RDC values.
                                - rdc_err, the RDC errors.
                                - rdc_weight, the RDC weights.
                                - vectors, the interatomic vectors.
                                - rdc_const, the dipolar constants.
                                - absolute, the absolute value flags (as 1's and 0's).
        @rtype:             tuple of (numpy rank-2 array, numpy rank-2 array, numpy rank-2 array, numpy rank-3 array, numpy rank-2 array, numpy rank-2 array)
        """

        # Initialise.
        rdc = []
        rdc_err = []
        rdc_weight = []
        unit_vect = []
        rdc_const = []
        absolute = []

        # The unit vectors and RDC constants.
        for interatom in interatomic_loop():
            # Get the spins.
            spin1 = return_spin(interatom.spin_id1)
            spin2 = return_spin(interatom.spin_id2)

            # RDC checks.
            if not self._check_rdcs(interatom, spin1, spin2):
                continue

            # A single unit vector.
            if arg_check.is_float(interatom.vector[0], raise_error=False):
                unit_vect.append(interatom.vector)

            # A single unit vector.
            elif len(interatom.vector) == 1:
                unit_vect.append(interatom.vector[0])

            # Average multiple unit vectors.
            else:
                # First throw a warning to tell the user what is happening.
                warn(RelaxWarning("Averaging the %s unit vectors for the RDC for the spin pair '%s' and '%s'." % (len(interatom.vector), interatom.spin_id1, interatom.spin_id2)))

                # The average position.
                ave_vector = zeros(3, float64)
                for i in range(len(interatom.vector)):
                    ave_vector += interatom.vector[i]

                # Store.
                unit_vect.append(ave_vector)

            # Gyromagnetic ratios.
            g1 = return_gyromagnetic_ratio(spin1.isotope)
            g2 = return_gyromagnetic_ratio(spin2.isotope)

            # Calculate the RDC dipolar constant (in Hertz, and the 3 comes from the alignment tensor), and append it to the list.
            rdc_const.append(3.0/(2.0*pi) * dipolar_constant(g1, g2, interatom.r))

        # Fix the unit vector data structure.
        num = None
        for rdc_index in range(len(unit_vect)):
            # Number of vectors.
            if num == None:
                if unit_vect[rdc_index] != None:
                    num = len(unit_vect[rdc_index])
                continue

            # Check.
            if unit_vect[rdc_index] != None and len(unit_vect[rdc_index]) != num:
                raise RelaxError, "The number of interatomic vectors for all no match:\n%s" % unit_vect

        # Missing unit vectors.
        if num == None:
            raise RelaxError, "No interatomic vectors could be found."

        # Update None entries.
        for i in range(len(unit_vect)):
            if unit_vect[i] == None:
                unit_vect[i] = [[None, None, None]]*num

        # The RDC data.
        for align_id in cdp.align_ids:
            # No RDC data, so jump to the next alignment.
            if (hasattr(cdp, 'rdc_ids') and not align_id in cdp.rdc_ids):
                continue

            # Append empty arrays to the RDC structures.
            rdc.append([])
            rdc_err.append([])
            rdc_weight.append([])
            absolute.append([])

            # Interatom loop over the domain.
            id = cdp.domain[self._domain_moving()]
            for interatom in interatomic_loop(id):
                # Get the spins.
                spin1 = return_spin(interatom.spin_id1)
                spin2 = return_spin(interatom.spin_id2)

                # Skip deselected spins.
                if not spin1.select or not spin2.select:
                    continue

                # Only use interatomic data containers with RDC and vector data.
                if not hasattr(interatom, 'rdc') or not hasattr(interatom, 'vector'):
                    continue

                # Defaults of None.
                value = None
                error = None

                # The RDC.
                if sim_index != None:
                    value = interatom.rdc_sim[align_id][sim_index]
                else:
                    value = interatom.rdc[align_id]

                # The error.
                if hasattr(interatom, 'rdc_err') and align_id in interatom.rdc_err.keys():
                    error = interatom.rdc_err[align_id]

                # Append the RDCs to the list.
                rdc[-1].append(value)

                # Append the RDC errors.
                rdc_err[-1].append(error)

                # Append the weight.
                if hasattr(interatom, 'rdc_weight') and align_id in interatom.rdc_weight.keys():
                    rdc_weight[-1].append(interatom.rdc_weight[align_id])
                else:
                    rdc_weight[-1].append(1.0)

                # Append the absolute value flag.
                if hasattr(interatom, 'absolute_rdc') and align_id in interatom.absolute_rdc.keys():
                    absolute[-1].append(interatom.absolute_rdc[align_id])
                else:
                    absolute[-1].append(False)

        # Convert to numpy objects.
        rdc = array(rdc, float64)
        rdc_err = array(rdc_err, float64)
        rdc_weight = array(rdc_weight, float64)
        unit_vect = array(unit_vect, float64)
        rdc_const = array(rdc_const, float64)
        absolute = array(absolute, float64)

        # Return the data structures.
        return rdc, rdc_err, rdc_weight, unit_vect, rdc_const, absolute


    def _minimise_setup_tensors(self, sim_index=None):
        """Set up the data structures for optimisation using alignment tensors as base data sets.

        @keyword sim_index: The simulation index.  This should be None if normal optimisation is desired.
        @type sim_index:    None or int
        @return:            The assembled data structures for using alignment tensors as the base data for optimisation.  These include:
                                - full_tensors, the full tensors as concatenated arrays.
                                - full_err, the full tensor errors as concatenated arrays.
                                - full_in_ref_frame, the flags specifying if the tensor is the full or reduced tensor in the non-moving reference domain.
        @rtype:             tuple of 3 numpy nx5D, rank-1 arrays
        """

        # Checks.
        if not hasattr(cdp, 'ref_domain'):
            raise RelaxError("The reference domain has not been set up.")
        if not hasattr(cdp.align_tensors, 'reduction'):
            raise RelaxError("The tensor reductions have not been specified.")
        for i, tensor in self._tensor_loop():
            if not hasattr(tensor, 'domain'):
                raise RelaxError("The domain that the '%s' tensor is attached to has not been set" % tensor.name)

        # Initialise.
        n = len(cdp.align_tensors.reduction)
        full_tensors = zeros(n*5, float64)
        full_err = ones(n*5, float64) * 1e-5
        full_in_ref_frame = zeros(n, float64)

        # Loop over the full tensors.
        for i, tensor in self._tensor_loop(red=False):
            # The full tensor (simulation data).
            if sim_index != None:
                full_tensors[5*i + 0] = tensor.Axx_sim[sim_index]
                full_tensors[5*i + 1] = tensor.Ayy_sim[sim_index]
                full_tensors[5*i + 2] = tensor.Axy_sim[sim_index]
                full_tensors[5*i + 3] = tensor.Axz_sim[sim_index]
                full_tensors[5*i + 4] = tensor.Ayz_sim[sim_index]

            # The full tensor.
            else:
                full_tensors[5*i + 0] = tensor.Axx
                full_tensors[5*i + 1] = tensor.Ayy
                full_tensors[5*i + 2] = tensor.Axy
                full_tensors[5*i + 3] = tensor.Axz
                full_tensors[5*i + 4] = tensor.Ayz

            # The full tensor corresponds to the frame of reference.
            if cdp.ref_domain == tensor.domain:
                full_in_ref_frame[i] = 1

            # The full tensor errors.
            if hasattr(tensor, 'Axx_err'):
                full_err[5*i + 0] = tensor.Axx_err
                full_err[5*i + 1] = tensor.Ayy_err
                full_err[5*i + 2] = tensor.Axy_err
                full_err[5*i + 3] = tensor.Axz_err
                full_err[5*i + 4] = tensor.Ayz_err

        # Return the data structures.
        return full_tensors, full_err, full_in_ref_frame


    def _num_int_pts(self, num=200000):
        """Set the number of integration points to use in the quasi-random Sobol' sequence.

        @keyword num:   The number of integration points.
        @type num:      int
        """

        # Test if the current data pipe exists.
        pipes.test()

        # Store the value.
        cdp.num_int_pts = num


    def _param_num(self):
        """Determine the number of parameters in the model.

        @return:    The number of model parameters.
        @rtype:     int
        """

        # Init.
        num = 0

        # Update the model if needed.
        self._update_model()

        # Determine the data type.
        data_types = self._base_data_types()

        # The pivot point.
        if not self._pivot_fixed():
            num += 3

        # Average domain position parameters.
        if cdp.model in ['free rotor', 'iso cone, free rotor']:
            num += 2
        else:
            num += 3

        # Frame order eigenframe - the full frame.
        if cdp.model in ['pseudo-ellipse', 'pseudo-ellipse, torsionless', 'pseudo-ellipse, free rotor']:
            num += 3

        # Frame order eigenframe - the isotropic cone axis.
        elif cdp.model in ['iso cone', 'free rotor', 'iso cone, torsionless', 'iso cone, free rotor', 'rotor']:
            num += 2

        # Cone parameters - pseudo-elliptic cone parameters.
        if cdp.model in ['pseudo-ellipse', 'pseudo-ellipse, torsionless', 'pseudo-ellipse, free rotor']:
            num += 2

        # Cone parameters - single isotropic angle or order parameter.
        elif cdp.model in ['iso cone', 'iso cone, torsionless', 'iso cone, free rotor']:
            num += 1

        # Cone parameters - torsion angle.
        if cdp.model in ['rotor', 'line', 'iso cone', 'pseudo-ellipse']:
            num += 1

        # Return the number.
        return num


    def _pivot(self, pivot=None, fix=None):
        """Set the pivot point for the 2 body motion.

        @keyword pivot: The pivot point of the two bodies (domains, etc.) in the structural coordinate system.
        @type pivot:    list of num
        @keyword fix:   A flag specifying if the pivot point should be fixed during optimisation.
        @type fix:      bool
        """

        # Test if the current data pipe exists.
        pipes.test()

        # Set the pivot point and fixed flag.
        cdp.pivot = pivot
        cdp.pivot_fixed = fix

        # Convert to floats.
        for i in range(3):
            cdp.pivot[i] = float(cdp.pivot[i])


    def _pivot_fixed(self):
        """Determine if the pivot is fixed or not.

        @return:    The answer to the question.
        @rtype:     bool
        """

        # A pivot point is not supported by the model.
        if cdp.model in ['rigid']:
            return True

        # The PCS is loaded.
        if 'pcs' in self._base_data_types():
            # The fixed flag is not set.
            if hasattr(cdp, 'pivot_fixed') and not cdp.pivot_fixed:
                return False

        # The point is fixed.
        return True


    def _quad_int(self, flag=False):
        """Turn the high precision Scipy quadratic numerical integration on or off.

        @keyword flag:  The flag which if True will perform high precision numerical integration via the scipy.integrate quad(), dblquad() and tplquad() integration methods rather than the rough quasi-random numerical integration.
        @type flag:     bool
        """

        # Test if the current data pipe exists.
        pipes.test()

        # Store the flag.
        cdp.quad_int = flag


    def _ref_domain(self, ref=None):
        """Set the reference domain for the frame order, multi-domain models.

        @param ref: The reference domain.
        @type ref:  str
        """

        # Test if the current data pipe exists.
        pipes.test()

        # Check that the domain is defined.
        if not hasattr(cdp, 'domain') or ref not in cdp.domain.keys():
            raise RelaxError("The domain '%s' has not been defined.  Please use the domain user function." % ref)

        # Test if the reference domain exists.
        exists = False
        for tensor_cont in cdp.align_tensors:
            if hasattr(tensor_cont, 'domain') and tensor_cont.domain == ref:
                exists = True
        if not exists:
            raise RelaxError("The reference domain cannot be found within any of the loaded tensors.")

        # Set the reference domain.
        cdp.ref_domain = ref

        # Update the model.
        if hasattr(cdp, 'model'):
            self._update_model()


    def _select_model(self, model=None):
        """Select the Frame Order model.

        @param model:   The Frame Order model.  This can be one of 'pseudo-ellipse', 'pseudo-ellipse, torsionless', 'pseudo-ellipse, free rotor', 'iso cone', 'iso cone, torsionless', 'iso cone, free rotor', 'line', 'line, torsionless', 'line, free rotor', 'rotor', 'rigid', 'free rotor'.
        @type model:    str
        """

        # Test if the current data pipe exists.
        pipes.test()

        # Test if the model name exists.
        if not model in ['pseudo-ellipse', 'pseudo-ellipse, torsionless', 'pseudo-ellipse, free rotor', 'iso cone', 'iso cone, torsionless', 'iso cone, free rotor', 'line', 'line, torsionless', 'line, free rotor', 'rotor', 'rigid', 'free rotor']:
            raise RelaxError("The model name " + repr(model) + " is invalid.")

        # Set the model
        cdp.model = model

        # Initialise the list of model parameters.
        cdp.params = []

        # Set the integration method if needed.
        if not hasattr(cdp, 'quad_int'):
            # Scipy quadratic numerical integration.
            if cdp.model in []:
                cdp.quad_int = True

            # Quasi-random numerical integration.
            else:
                cdp.quad_int = False

        # Update the model.
        self._update_model()


    def _store_bc_data(self, target_fn):
        """Store the back-calculated data.

        @param target_fn:   The frame-order target function class.
        @type target_fn:    class instance
        """

        # Loop over the reduced tensors.
        for i, tensor in self._tensor_loop(red=True):
            # Store the values.
            tensor.Axx = target_fn.A_5D_bc[5*i + 0]
            tensor.Ayy = target_fn.A_5D_bc[5*i + 1]
            tensor.Axy = target_fn.A_5D_bc[5*i + 2]
            tensor.Axz = target_fn.A_5D_bc[5*i + 3]
            tensor.Ayz = target_fn.A_5D_bc[5*i + 4]

        # The RDC data.
        for i in xrange(len(cdp.align_ids)):
            # The alignment ID.
            align_id = cdp.align_ids[i]

            # Data flags
            rdc_flag = False
            if hasattr(cdp, 'rdc_ids') and align_id in cdp.rdc_ids:
                rdc_flag = True
            pcs_flag = False
            if hasattr(cdp, 'pcs_ids') and align_id in cdp.pcs_ids:
                pcs_flag = True

            # Spin loop over the domain.
            id = cdp.domain[self._domain_moving()]
            pcs_index = 0
            for spin in spin_loop(id):
                # Skip deselected spins.
                if not spin.select:
                    continue

                # Spins with PCS data.
                if pcs_flag and hasattr(spin, 'pcs'):
                    # Initialise the data structure.
                    if not hasattr(spin, 'pcs_bc'):
                        spin.pcs_bc = {}

                    # Store the back-calculated value (in ppm).
                    spin.pcs_bc[align_id] = target_fn.pcs_theta[i, pcs_index] * 1e6

                    # Increment the index.
                    pcs_index += 1

            # Interatomic data container loop.
            rdc_index = 0
            for interatom in interatomic_loop(id):
                # Get the spins.
                spin1 = return_spin(interatom.spin_id1)
                spin2 = return_spin(interatom.spin_id2)

                # RDC checks.
                if not self._check_rdcs(interatom, spin1, spin2):
                    continue

                # Initialise the data structure.
                if not hasattr(interatom, 'rdc_bc'):
                    interatom.rdc_bc = {}

                # Store the back-calculated value.
                interatom.rdc_bc[align_id] = target_fn.rdc_theta[i, rdc_index]

                # Increment the index.
                rdc_index += 1


    def _target_fn_setup(self, sim_index=None, scaling=True):
        """Initialise the target function for optimisation or direct calculation.

        @param sim_index:       The index of the simulation to optimise.  This should be None if normal optimisation is desired.
        @type sim_index:        None or int
        @param scaling:         If True, diagonal scaling is enabled during optimisation to allow the problem to be better conditioned.
        @type scaling:          bool
        """

        # Simulated annealing constraints.
        #lower, upper = self._assemble_limit_arrays()

        # Assemble the parameter vector.
        param_vector = self._assemble_param_vector(sim_index=sim_index)

        # Determine if alignment tensors or RDCs are to be used.
        data_types = self._base_data_types()

        # Diagonal scaling.
        scaling_matrix = None
        if len(param_vector):
            scaling_matrix = self._assemble_scaling_matrix(data_types=data_types, scaling=scaling)
            param_vector = dot(inv(scaling_matrix), param_vector)

        # Get the data structures for optimisation using the tensors as base data sets.
        full_tensors, full_tensor_err, full_in_ref_frame = self._minimise_setup_tensors(sim_index)

        # Get the data structures for optimisation using PCSs as base data sets.
        pcs, pcs_err, pcs_weight, pcs_atoms, paramag_centre, temp, frq = None, None, None, None, None, None, None
        if 'pcs' in data_types:
            pcs, pcs_err, pcs_weight, pcs_atoms, paramag_centre, temp, frq = self._minimise_setup_pcs(sim_index=sim_index)

        # Get the data structures for optimisation using RDCs as base data sets.
        rdcs, rdc_err, rdc_weight, rdc_vect, rdc_const, absolute_rdc = None, None, None, None, None, None
        if 'rdc' in data_types:
            rdcs, rdc_err, rdc_weight, rdc_vect, rdc_const, absolute_rdc = self._minimise_setup_rdcs(sim_index=sim_index)

        # The fixed pivot point.
        pivot = None
        if hasattr(cdp, 'pivot'):
            pivot = cdp.pivot

        # Pivot optimisation.
        pivot_opt = True
        if self._pivot_fixed():
            pivot_opt = False

        # The number of integration points.
        if not hasattr(cdp, 'num_int_pts'):
            cdp.num_int_pts = 200000

        # Print outs.
        if sim_index == None:
            if cdp.quad_int:
                sys.stdout.write("Numerical integration via Scipy quadratic integration.\n")
            else:
                sys.stdout.write("Numerical integration via the quasi-random Sobol' sequence.\n")
                sys.stdout.write("Number of integration points: %s\n" % cdp.num_int_pts)
            base_data = []
            if rdcs != None:
                base_data.append("RDCs")
            if pcs != None:
                base_data.append("PCSs")
            sys.stdout.write("Base data: %s\n" % repr(base_data))

        # Set up the optimisation function.
        target = frame_order.Frame_order(model=cdp.model, init_params=param_vector, full_tensors=full_tensors, full_in_ref_frame=full_in_ref_frame, rdcs=rdcs, rdc_errors=rdc_err, rdc_weights=rdc_weight, rdc_vect=rdc_vect, dip_const=rdc_const, pcs=pcs, pcs_errors=pcs_err, pcs_weights=pcs_weight, atomic_pos=pcs_atoms, temp=temp, frq=frq, paramag_centre=paramag_centre, scaling_matrix=scaling_matrix, pivot=pivot, pivot_opt=pivot_opt, num_int_pts=cdp.num_int_pts, quad_int=cdp.quad_int)

        # Return the data.
        return target, param_vector, data_types, scaling_matrix


    def _tensor_loop(self, red=False):
        """Generator method for looping over the full or reduced tensors.

        @keyword red:   A flag which if True causes the reduced tensors to be returned, and if False
                        the full tensors are returned.
        @type red:      bool
        @return:        The tensor index and the tensor.
        @rtype:         (int, AlignTensorData instance)
        """

        # Number of tensor pairs.
        n = len(cdp.align_tensors.reduction)

        # Alias.
        data = cdp.align_tensors
        list = data.reduction

        # Full or reduced index.
        if red:
            index = 1
        else:
            index = 0

        # Loop over the reduction list.
        for i in range(n):
            yield i, data[list[i][index]]


    def _update_model(self):
        """Update the model parameters as necessary."""

        # Re-initialise the list of model parameters.
        cdp.params = []

        # The pivot parameters.
        if not self._pivot_fixed():
            cdp.params.append('pivot_x')
            cdp.params.append('pivot_y')
            cdp.params.append('pivot_z')

        # The tensor rotation, or average domain position.
        if cdp.model not in ['free rotor', 'iso cone, free rotor']:
            cdp.params.append('ave_pos_alpha')
        cdp.params.append('ave_pos_beta')
        cdp.params.append('ave_pos_gamma')

        # Frame order eigenframe - the full frame.
        if cdp.model in ['pseudo-ellipse', 'pseudo-ellipse, torsionless', 'pseudo-ellipse, free rotor']:
            cdp.params.append('eigen_alpha')
            cdp.params.append('eigen_beta')
            cdp.params.append('eigen_gamma')

        # Frame order eigenframe - the isotropic cone axis.
        elif cdp.model in ['iso cone', 'free rotor', 'iso cone, torsionless', 'iso cone, free rotor', 'rotor']:
            cdp.params.append('axis_theta')
            cdp.params.append('axis_phi')

        # Cone parameters - pseudo-elliptic cone parameters.
        if cdp.model in ['pseudo-ellipse', 'pseudo-ellipse, torsionless', 'pseudo-ellipse, free rotor']:
            cdp.params.append('cone_theta_x')
            cdp.params.append('cone_theta_y')

        # Cone parameters - single isotropic angle or order parameter.
        elif cdp.model in ['iso cone', 'iso cone, torsionless']:
            cdp.params.append('cone_theta')
        elif cdp.model in ['iso cone, free rotor']:
            cdp.params.append('cone_s1')

        # Cone parameters - torsion angle.
        if cdp.model in ['rotor', 'line', 'iso cone', 'pseudo-ellipse']:
            cdp.params.append('cone_sigma_max')

        # Initialise the parameters in the current data pipe.
        for param in cdp.params:
            if not param in ['pivot_x', 'pivot_y', 'pivot_z'] and not hasattr(cdp, param):
                setattr(cdp, param, 0.0)


    def _unpack_opt_results(self, results, scaling=False, scaling_matrix=None, sim_index=None):
        """Unpack and store the Frame Order optimisation results.

        @param results:             The results tuple returned by the minfx generic_minimise() function.
        @type results:              tuple
        @keyword scaling:           If True, diagonal scaling is enabled during optimisation to allow the problem to be better conditioned.
        @type scaling:              bool
        @keyword scaling_matrix:    The scaling matrix.
        @type scaling_matrix:       numpy rank-2 array
        @keyword sim_index:         The index of the simulation to optimise.  This should be None for normal optimisation.
        @type sim_index:            None or int
         """

        # Disassemble the results.
        if len(results) == 4:    # Grid search.
            param_vector, func, iter_count, warning = results
            f_count = iter_count
            g_count = 0.0
            h_count = 0.0
        else:
            param_vector, func, iter_count, f_count, g_count, h_count, warning = results

        # Catch infinite chi-squared values.
        if isInf(func):
            raise RelaxInfError('chi-squared')

        # Catch chi-squared values of NaN.
        if isNaN(func):
            raise RelaxNaNError('chi-squared')

        # Scaling.
        if scaling:
            param_vector = dot(scaling_matrix, param_vector)

        # Pivot point.
        if not self._pivot_fixed():
            # Store the pivot.
            cdp.pivot = param_vector[:3]

            # Then remove it from the params.
            param_vector = param_vector[3:]

        # Unpack the parameters.
        ave_pos_alpha, ave_pos_beta, ave_pos_gamma = None, None, None
        eigen_alpha, eigen_beta, eigen_gamma = None, None, None
        axis_theta, axis_phi = None, None
        cone_theta_x, cone_theta_y = None, None
        cone_theta = None
        cone_s1 = None
        cone_sigma_max = None
        if cdp.model == 'pseudo-ellipse':
            ave_pos_alpha, ave_pos_beta, ave_pos_gamma, eigen_alpha, eigen_beta, eigen_gamma, cone_theta_x, cone_theta_y, cone_sigma_max = param_vector
        elif cdp.model in ['pseudo-ellipse, torsionless', 'pseudo-ellipse, free rotor']:
            ave_pos_alpha, ave_pos_beta, ave_pos_gamma, eigen_alpha, eigen_beta, eigen_gamma, cone_theta_x, cone_theta_y = param_vector
        elif cdp.model == 'iso cone':
            ave_pos_alpha, ave_pos_beta, ave_pos_gamma, axis_theta, axis_phi, cone_theta, cone_sigma_max = param_vector
        elif cdp.model in ['iso cone, torsionless']:
            ave_pos_alpha, ave_pos_beta, ave_pos_gamma, axis_theta, axis_phi, cone_theta = param_vector
        elif cdp.model in ['iso cone, free rotor']:
            ave_pos_beta, ave_pos_gamma, axis_theta, axis_phi, cone_s1 = param_vector
            ave_pos_alpha = None
        elif cdp.model == 'line':
            ave_pos_alpha, ave_pos_beta, ave_pos_gamma, eigen_alpha, eigen_beta, eigen_gamma, cone_theta_x, cone_sigma_max = param_vector
        elif cdp.model in ['line, torsionless', 'line, free rotor']:
            ave_pos_alpha, ave_pos_beta, ave_pos_gamma, eigen_alpha, eigen_beta, eigen_gamma, cone_theta_x, cone_sigma_max = param_vector
        elif cdp.model in ['rotor']:
            ave_pos_alpha, ave_pos_beta, ave_pos_gamma, axis_theta, axis_phi, cone_sigma_max = param_vector
        elif cdp.model in ['free rotor']:
            ave_pos_beta, ave_pos_gamma, axis_theta, axis_phi = param_vector
            ave_pos_alpha = None
        elif cdp.model == 'rigid':
            ave_pos_alpha, ave_pos_beta, ave_pos_gamma = param_vector

        # Monte Carlo simulation data structures.
        if sim_index != None:
            # Average position parameters.
            if ave_pos_alpha != None:
                cdp.ave_pos_alpha_sim[sim_index] = wrap_angles(ave_pos_alpha, cdp.ave_pos_alpha-pi, cdp.ave_pos_alpha+pi)
            if ave_pos_beta != None:
                cdp.ave_pos_beta_sim[sim_index] = wrap_angles(ave_pos_beta, cdp.ave_pos_beta-pi, cdp.ave_pos_beta+pi)
            if ave_pos_gamma != None:
                cdp.ave_pos_gamma_sim[sim_index] = wrap_angles(ave_pos_gamma, cdp.ave_pos_gamma-pi, cdp.ave_pos_gamma+pi)

            # Eigenframe parameters.
            if eigen_alpha != None:
                cdp.eigen_alpha_sim[sim_index] = wrap_angles(eigen_alpha, cdp.eigen_alpha-pi, cdp.eigen_alpha+pi)
            if eigen_beta != None:
                cdp.eigen_beta_sim[sim_index] =  wrap_angles(eigen_beta, cdp.eigen_beta-pi, cdp.eigen_beta+pi)
            if eigen_gamma != None:
                cdp.eigen_gamma_sim[sim_index] = wrap_angles(eigen_gamma, cdp.eigen_gamma-pi, cdp.eigen_gamma+pi)
            if axis_theta != None:
                cdp.axis_theta_sim[sim_index] = axis_theta
            if axis_phi != None:
                cdp.axis_phi_sim[sim_index] = axis_phi

            # Cone parameters.
            if cone_theta != None:
                cdp.cone_theta_sim[sim_index] = cone_theta
            if cone_s1 != None:
                cdp.cone_s1_sim[sim_index] = cone_s1
                cdp.cone_theta_sim[sim_index] = order_parameters.iso_cone_S_to_theta(cone_s1)
            if cone_theta_x != None:
                cdp.cone_theta_x_sim[sim_index] = cone_theta_x
            if cone_theta_y != None:
                cdp.cone_theta_y_sim[sim_index] = cone_theta_y
            if cone_sigma_max != None:
                cdp.cone_sigma_max_sim[sim_index] = abs(cone_sigma_max)

            # Optimisation stats.
            cdp.chi2_sim[sim_index] = func
            cdp.iter_sim[sim_index] = iter_count
            cdp.f_count_sim[sim_index] = f_count
            cdp.g_count_sim[sim_index] = g_count
            cdp.h_count_sim[sim_index] = h_count
            cdp.warning_sim[sim_index] = warning

        # Normal data structures.
        else:
            # Average position parameters.
            if ave_pos_alpha != None:
                cdp.ave_pos_alpha = wrap_angles(ave_pos_alpha, 0.0, 2.0*pi)
            if ave_pos_beta != None:
                cdp.ave_pos_beta = wrap_angles(ave_pos_beta, 0.0, 2.0*pi)
            if ave_pos_gamma != None:
                cdp.ave_pos_gamma = wrap_angles(ave_pos_gamma, 0.0, 2.0*pi)

            # Eigenframe parameters.
            if eigen_alpha != None:
                cdp.eigen_alpha = wrap_angles(eigen_alpha, 0.0, 2.0*pi)
            if eigen_beta != None:
                cdp.eigen_beta =  wrap_angles(eigen_beta,  0.0, 2.0*pi)
            if eigen_gamma != None:
                cdp.eigen_gamma = wrap_angles(eigen_gamma, 0.0, 2.0*pi)
            if axis_theta != None:
                cdp.axis_theta = axis_theta
            if axis_phi != None:
                cdp.axis_phi = axis_phi

            # Cone parameters.
            if cone_theta != None:
                cdp.cone_theta = cone_theta
            if cone_s1 != None:
                cdp.cone_s1 = cone_s1
                cdp.cone_theta = order_parameters.iso_cone_S_to_theta(cone_s1)
            if cone_theta_x != None:
                cdp.cone_theta_x = cone_theta_x
            if cone_theta_y != None:
                cdp.cone_theta_y = cone_theta_y
            if cone_sigma_max != None:
                cdp.cone_sigma_max = abs(cone_sigma_max)

            # Optimisation stats.
            cdp.chi2 = func
            cdp.iter = iter_count
            cdp.f_count = f_count
            cdp.g_count = g_count
            cdp.h_count = h_count
            cdp.warning = warning


    def base_data_loop(self):
        """Generator method for looping over the base data - alignment tensors, RDCs, PCSs.

        This loop first yields the string 'A' representing the alignment tensors, and then iterates for each data point (RDC, PCS) for each spin, returning the identification information.

        @return:    The alignment tensor or a list of the spin ID string, the data type ('rdc', 'pcs') and the alignment ID.
        @rtype:     string or list of str
        """

        # First the tensors.
        yield 'A'

        # The moving domain ID.
        id = cdp.domain[self._domain_moving()]

        # Loop over the interatomic data containers for the moving domain (for the RDC data).
        for interatom in interatomic_loop(id):
            # Skip deselected containers.
            if not interatom.select:
                continue

            # No RDC, so skip.
            if not hasattr(interatom, 'rdc'):
                continue

            # Loop over the alignment IDs.
            for align_id in cdp.rdc_ids:
                # Yield the info set.
                yield ['rdc', interatom.spin_id1, interatom.spin_id2, align_id]

        # Loop over the spin containers for the moving domain (for the PCS data).
        for spin, spin_id in spin_loop(id, return_id=True):
            # Skip deselected spins.
            if not spin.select:
                continue

            # No PCS, so skip.
            if not hasattr(spin, 'pcs'):
                continue

            # Loop over the alignment IDs.
            for align_id in cdp.pcs_ids:
                # Yield the info set.
                yield ['pcs', spin_id, align_id]


    def calculate(self, spin_id=None, verbosity=1, sim_index=None):
        """Calculate the chi-squared value for the current parameter values.

        @keyword spin_id:   The spin identification string (unused).
        @type spin_id:      None
        @keyword verbosity: The amount of information to print.  The higher the value, the greater the verbosity.
        @type verbosity:    int
        @keyword sim_index: The optional MC simulation index (unused).
        @type sim_index:    None or int
        """

        # Set up the target function for direct calculation.
        model, param_vector, data_types, scaling_matrix = self._target_fn_setup(sim_index=sim_index)

        # Make a single function call.  This will cause back calculation and the data will be stored in the class instance.
        chi2 = model.func(param_vector)

        # Set the chi2.
        cdp.chi2 = chi2

        # Store the back-calculated tensors.
        self._store_bc_data(model)


    def create_mc_data(self, data_id=None):
        """Create the Monte Carlo data by back calculating the reduced tensor data.

        @keyword data_id:   The data set as yielded by the base_data_loop() generator method.
        @type data_id:      str or list of str
        @return:            The Monte Carlo simulation data.
        @rtype:             list of floats
        """

        # Initialise the MC data structure.
        mc_data = []

        # Alignment tensor data.
        if data_id == 'A':
            # Loop over the full tensors.
            for i, tensor in self._tensor_loop(red=False):
                # Append the data.
                mc_data.append(tensor.Axx)
                mc_data.append(tensor.Ayy)
                mc_data.append(tensor.Axy)
                mc_data.append(tensor.Axz)
                mc_data.append(tensor.Ayz)

        # The RDC data.
        elif data_id[0] == 'rdc':
            # Unpack the set.
            data_type, spin_id1, spin_id2, align_id = data_id

            # Get the interatomic data container.
            interatom = return_interatom(spin_id1, spin_id2)

            # Does back-calculated data exist?
            if not hasattr(interatom, 'rdc_bc'):
                self.calculate()

            # The data.
            if not hasattr(interatom, 'rdc_bc') or not interatom.rdc_bc.has_key(align_id):
                data = None
            else:
                data = interatom.rdc_bc[align_id]

            # Append the data.
            mc_data.append(data)

        # The PCS data.
        elif data_id[0] == 'pcs':
            # Unpack the set.
            data_type, spin_id, align_id = data_id

            # Get the spin container.
            spin = return_spin(spin_id)

            # Does back-calculated data exist?
            if not hasattr(spin, 'pcs_bc'):
                self.calculate()

            # The data.
            if not hasattr(spin, 'pcs_bc') or not spin.pcs_bc.has_key(align_id):
                data = None
            else:
                data = spin.pcs_bc[align_id]

            # Append the data.
            mc_data.append(data)

        # Return the data.
        return mc_data


    def get_param_names(self, model_info=None):
        """Return a vector of parameter names.

        @keyword model_info:    The model index from model_info().
        @type model_info:       int
        @return:                The vector of parameter names.
        @rtype:                 list of str
        """

        # First update the model, if needed.
        self._update_model()

        # Return the parameter list object.
        return cdp.params


    def get_param_values(self, model_info=None, sim_index=None):
        """Return a vector of parameter values.

        @keyword model_info:    The model index from model_info().  This is zero for the global models or equal to the global spin index (which covers the molecule, residue, and spin indices).
        @type model_info:       int
        @keyword sim_index:     The Monte Carlo simulation index.
        @type sim_index:        int
        @return:                The vector of parameter values.
        @rtype:                 list of str
        """

        # Assemble the values and return it.
        return self._assemble_param_vector(sim_index=sim_index)


    def grid_search(self, lower=None, upper=None, inc=None, constraints=False, verbosity=0, sim_index=None):
        """Perform a grid search.

        @keyword lower:         The lower bounds of the grid search which must be equal to the number of parameters in the model.
        @type lower:            list of float
        @keyword upper:         The upper bounds of the grid search which must be equal to the number of parameters in the model.
        @type upper:            list of float
        @keyword inc:           The increments for each dimension of the space for the grid search. The number of elements in the array must equal to the number of parameters in the model.
        @type inc:              int or list of int
        @keyword constraints:   If True, constraints are applied during the grid search (eliminating parts of the grid).  If False, no constraints are used.
        @type constraints:      bool
        @keyword verbosity:     A flag specifying the amount of information to print.  The higher the value, the greater the verbosity.
        @type verbosity:        int
        @keyword sim_index:     The Monte Carlo simulation index.
        @type sim_index:        None or int
        """

        # Test if the Frame Order model has been set up.
        if not hasattr(cdp, 'model'):
            raise RelaxNoModelError('Frame Order')

        # Parameter scaling.
        scaling_matrix = self._assemble_scaling_matrix(data_types=self._base_data_types(), scaling=True)

        # The number of parameters.
        n = self._param_num()

        # If inc is an int, convert it into an array of that value.
        if isinstance(inc, int):
            incs = [inc]*n
        else:
            incs = inc

        # Sanity check.
        if len(incs) != n:
            raise RelaxError("The size of the increment list %s does not match the number of parameters in %s." % (incs, cdp.params))

        # Initialise the grid increments structures.
        lower_list = lower
        upper_list = upper
        grid = []
        """This structure is a list of lists.  The first dimension corresponds to the model
        parameter.  The second dimension are the grid node positions."""

        # Generate the grid.
        for i in range(n):
            # Fixed parameter.
            if incs[i] == None:
                grid.append(None)
                continue

            # Reset.
            dist_type = None
            end_point = True

            # The pivot point.
            if cdp.params[i] == 'pivot_x':
                lower = cdp.pivot[0] - 10.0
                upper = cdp.pivot[0] + 10.0
            elif cdp.params[i] == 'pivot_y':
                lower = cdp.pivot[1] - 10.0
                upper = cdp.pivot[1] + 10.0
            elif cdp.params[i] == 'pivot_z':
                lower = cdp.pivot[2] - 10.0
                upper = cdp.pivot[2] + 10.0

            # Linear angle grid from 0 to one inc before 2pi.
            if cdp.params[i] in ['ave_pos_alpha', 'ave_pos_gamma', 'eigen_alpha', 'eigen_gamma', 'axis_phi']:
                lower = 0.0
                upper = 2*pi * (1.0 - 1.0/incs[i])

            # Arccos grid from 0 to pi.
            if cdp.params[i] in ['ave_pos_beta', 'eigen_beta', 'axis_theta']:
                # Change the default increment numbers.
                if not isinstance(inc, list):
                    incs[i] = incs[i] / 2 + 1

                # The distribution type and end point.
                dist_type = 'acos'
                end_point = False

                # Set the default bounds.
                lower = 0.0
                upper = pi

            # The isotropic cone order parameter.
            if cdp.params[i] == 'cone_s1':
                lower = -0.125
                upper = 1.0

            # Linear angle grid from 0 to pi excluding the outer points.
            if cdp.params[i] in ['cone_theta', 'cone_theta_x', 'cone_theta_y', 'cone_sigma_max']:
                lower = pi * (1.0/incs[i])
                upper = pi * (1.0 - 1.0/incs[i])

            # Over-ride the bounds.
            if lower_list:
                lower = lower_list[i]
            if upper_list:
                upper = upper_list[i]

            # Append the grid row.
            row = self._grid_row(incs[i], lower, upper, dist_type=dist_type, end_point=end_point)
            grid.append(row)

            # Remove an inc if the end point has been removed.
            if not end_point:
                incs[i] -= 1

        # Total number of points.
        total_pts = 1
        for i in range(n):
            # Fixed parameter.
            if grid[i] == None:
                continue

            total_pts = total_pts * len(grid[i])

        # Check the number.
        max_pts = 50e6
        if total_pts > max_pts:
            raise RelaxError("The total number of grid points '%s' exceeds the maximum of '%s'." % (total_pts, int(max_pts)))

        # Build the points array.
        pts = zeros((total_pts, n), float64)
        indices = zeros(n, int)
        for i in range(total_pts):
            # Loop over the dimensions.
            for j in range(n):
                # Fixed parameter.
                if grid[j] == None:
                    # Get the current parameter value.
                    pts[i, j] = getattr(cdp, cdp.params[j]) / scaling_matrix[j, j]

                # Add the point coordinate.
                else:
                    pts[i, j] = grid[j][indices[j]] / scaling_matrix[j, j]

            # Increment the step positions.
            for j in range(n):
                if incs[j] != None and indices[j] < incs[j]-1:
                    indices[j] += 1
                    break    # Exit so that the other step numbers are not incremented.
                else:
                    indices[j] = 0

        # Minimisation.
        self.minimise(min_algor='grid', min_options=pts, constraints=constraints, verbosity=verbosity, sim_index=sim_index)


    def is_spin_param(self, name):
        """State that the parameter is not spin specific.

        @param name:    The name of the parameter.
        @type name:     str
        @return:        False.
        @rtype:         bool
        """

        # Not spin specific!
        return False


    def map_bounds(self, param, spin_id=None):
        """Create bounds for the OpenDX mapping function.

        @param param:       The name of the parameter to return the lower and upper bounds of.
        @type param:        str
        @param spin_id:     The spin identification string (unused).
        @type spin_id:      None
        @return:            The upper and lower bounds of the parameter.
        @rtype:             list of float
        """

        # Average position Euler angles.
        if param in ['ave_pos_alpha', 'ave_pos_beta', 'ave_pos_gamma']:
            return [0.0, 2*pi]

        # Axis spherical coordinate theta.
        if param == 'axis_theta':
            return [0.0, pi]

        # Axis spherical coordinate phi.
        if param == 'axis_phi':
            return [0.0, 2*pi]

        # Cone angle.
        if param == 'cone_theta':
            return [0.0, pi]


    def minimise(self, min_algor=None, min_options=None, func_tol=None, grad_tol=None, max_iterations=None, constraints=False, scaling=True, verbosity=0, sim_index=None, lower=None, upper=None, inc=None):
        """Minimisation function.

        @param min_algor:       The minimisation algorithm to use.
        @type min_algor:        str
        @param min_options:     An array of options to be used by the minimisation algorithm.
        @type min_options:      array of str
        @param func_tol:        The function tolerance which, when reached, terminates optimisation.  Setting this to None turns of the check.
        @type func_tol:         None or float
        @param grad_tol:        The gradient tolerance which, when reached, terminates optimisation.  Setting this to None turns of the check.
        @type grad_tol:         None or float
        @param max_iterations:  The maximum number of iterations for the algorithm.
        @type max_iterations:   int
        @param constraints:     If True, constraints are used during optimisation.
        @type constraints:      bool
        @param scaling:         If True, diagonal scaling is enabled during optimisation to allow the problem to be better conditioned.
        @type scaling:          bool
        @param verbosity:       A flag specifying the amount of information to print.  The higher the value, the greater the verbosity.
        @type verbosity:        int
        @param sim_index:       The index of the simulation to optimise.  This should be None if normal optimisation is desired.
        @type sim_index:        None or int
        @keyword lower:         The lower bounds of the grid search which must be equal to the number of parameters in the model.  This optional argument is only used when doing a grid search.
        @type lower:            array of numbers
        @keyword upper:         The upper bounds of the grid search which must be equal to the number of parameters in the model.  This optional argument is only used when doing a grid search.
        @type upper:            array of numbers
        @keyword inc:           The increments for each dimension of the space for the grid search.  The number of elements in the array must equal to the number of parameters in the model.  This argument is only used when doing a grid search.
        @type inc:              array of int
        """

        # Set up the target function for direct calculation.
        model, param_vector, data_types, scaling_matrix = self._target_fn_setup(sim_index=sim_index, scaling=scaling)

        # Constraints not implemented yet.
        if constraints:
            # Turn the constraints off.
            constraints = False

            # Remove the method of multipliers arg.
            if not search('^[Gg]rid', min_algor):
                min_algor = min_options[0]
                min_options = min_options[1:]

            # Throw a warning.
            warn(RelaxWarning("Constraints are as of yet not implemented - turning this option off."))

        # Grid search.
        if search('^[Gg]rid', min_algor):
            results = grid_point_array(func=model.func, args=(), points=min_options, verbosity=verbosity)

        # Minimisation.
        else:
            results = generic_minimise(func=model.func, args=(), x0=param_vector, min_algor=min_algor, min_options=min_options, func_tol=func_tol, grad_tol=grad_tol, maxiter=max_iterations, full_output=True, print_flag=verbosity)

        # Unpack the results.
        self._unpack_opt_results(results, scaling, scaling_matrix, sim_index)

        # Store the back-calculated tensors.
        self._store_bc_data(model)



    def model_loop(self):
        """Dummy generator method.

        In this case only a single model per spin system is assumed.  Hence the yielded data is the
        spin container object.


        @return:    Information about the model which for this analysis is the spin container.
        @rtype:     SpinContainer instance
        """

        # Don't return anything, just loop once.
        yield None


    def model_statistics(self, model_info=None, spin_id=None, global_stats=None):
        """Return the k, n, and chi2 model statistics.

        k - number of parameters.
        n - number of data points.
        chi2 - the chi-squared value.


        @keyword model_info:    Unused.
        @type model_info:       None
        @keyword spin_id:       The spin identification string (unused).
        @type spin_id:          None
        @keyword global_stats:  Unused.
        @type global_stats:     None
        @return:                The optimisation statistics, in tuple format, of the number of
                                parameters (k), the number of data points (n), and the chi-squared
                                value (chi2).
        @rtype:                 tuple of (int, int, float)
        """

        # Count the number of parameters.
        param_vector = self._assemble_param_vector()
        k = len(param_vector)

        # The number of data points.
        n = len(cdp.align_tensors.reduction)

        # The chi2 value.
        if not hasattr(cdp, 'chi2'):
            raise RelaxError("Statistics are not available, most likely because the model has not been optimised.")
        chi2 = cdp.chi2

        # Return the data.
        return k, n, chi2


    def return_error(self, data_id):
        """Return the alignment tensor error structure.

        @param data_id:     The data set as yielded by the base_data_loop() generator method.
        @type data_id:      str or list of str
        @return:            The array of tensor error values.
        @rtype:             list of float
        """

        # Initialise the MC data structure.
        mc_errors = []

        # Alignment tensor data.
        if data_id == 'A':
            # Loop over the full tensors.
            for i, tensor in self._tensor_loop(red=False):
                # Append the errors.
                mc_errors.append(tensor.Axx_err)
                mc_errors.append(tensor.Ayy_err)
                mc_errors.append(tensor.Axy_err)
                mc_errors.append(tensor.Axz_err)
                mc_errors.append(tensor.Ayz_err)

        # The RDC data.
        elif data_id[0] == 'rdc':
            # Unpack the set.
            data_type, spin_id1, spin_id2, align_id = data_id

            # Get the interatomic data container.
            interatom = return_interatom(spin_id1, spin_id2)

            # Do errors exist?
            if not hasattr(interatom, 'rdc_err'):
                raise RelaxError("The RDC errors are missing for interatomic data container between spins '%s' and '%s'." % (spin_id1, spin_id2))

            # Append the data.
            mc_errors.append(interatom.rdc_err[align_id])

        # The PCS data.
        elif data_id[0] == 'pcs':
            # Unpack the set.
            data_type, spin_id, align_id = data_id

            # Get the spin container.
            spin = return_spin(spin_id)

            # Do errors exist?
            if not hasattr(spin, 'pcs_err'):
                raise RelaxError("The PCS errors are missing for spin '%s'." % spin_id)

            # Append the data.
            mc_errors.append(spin.pcs_err[align_id])

        # Return the errors.
        return mc_errors


    def return_units(self, param):
        """Return a string representing the parameters units.

        @param param:   The name of the parameter to return the units string for.
        @type param:    str
        @return:        The parameter units string.
        @rtype:         str
        """

        # Average position Euler angles.
        if param in ['ave_pos_alpha', 'ave_pos_beta', 'ave_pos_gamma']:
            return 'rad'

        # Eigenframe angles.
        if param in ['eigen_alpha', 'eigen_beta', 'eigen_gamma', 'axis_theta', 'axis_phi']:
            return 'rad'

        # Cone angles.
        if param in ['cone_theta_x', 'cone_theta_y', 'cone_sigma_max', 'cone_theta']:
            return 'rad'


    def set_error(self, model_info, index, error):
        """Set the parameter errors.

        @param model_info:  The model information originating from model_loop() (unused).
        @type model_info:   None
        @param index:       The index of the parameter to set the errors for.
        @type index:        int
        @param error:       The error value.
        @type error:        float
        """

        # Parameter increment counter.
        inc = 0

        # Loop over the residue specific parameters.
        for param in self.data_names(set='params'):
            # Return the parameter array.
            if index == inc:
                setattr(cdp, param + "_err", error)

            # Increment.
            inc = inc + 1

        # Add some additional parameters.
        if cdp.model == 'iso cone, free rotor' and inc == index:
            setattr(cdp, 'cone_theta_err', error)



    def set_selected_sim(self, model_info, select_sim):
        """Set the simulation selection flag for the spin.

        @param model_info:  The model information originating from model_loop() (unused).
        @type model_info:   None
        @param select_sim:  The selection flag for the simulations.
        @type select_sim:   bool
        """

        # Set the array.
        cdp.select_sim = deepcopy(select_sim)


    def sim_init_values(self):
        """Initialise the Monte Carlo parameter values."""

        # Get the parameter object names.
        param_names = self.data_names(set='params')

        # Add some additional parameters.
        if cdp.model == 'iso cone, free rotor':
            param_names.append('cone_theta')

        # Get the minimisation statistic object names.
        min_names = self.data_names(set='min')


        # Test if Monte Carlo parameter values have already been set.
        #############################################################

        # Loop over all the parameter names.
        for object_name in param_names:
            # Name for the simulation object.
            sim_object_name = object_name + '_sim'

            # Test if the simulation object already exists.
            if hasattr(cdp, sim_object_name):
                raise RelaxError("Monte Carlo parameter values have already been set.")


        # Set the Monte Carlo parameter values.
        #######################################

        # Loop over all the data names.
        for object_name in param_names:
            # Skip non-existent objects.
            if not hasattr(cdp, object_name):
                continue

            # Name for the simulation object.
            sim_object_name = object_name + '_sim'

            # Create the simulation object.
            setattr(cdp, sim_object_name, [])

            # Get the simulation object.
            sim_object = getattr(cdp, sim_object_name)

            # Loop over the simulations.
            for j in xrange(cdp.sim_number):
                # Copy and append the data.
                sim_object.append(deepcopy(getattr(cdp, object_name)))

        # Loop over all the minimisation object names.
        for object_name in min_names:
            # Name for the simulation object.
            sim_object_name = object_name + '_sim'

            # Create the simulation object.
            setattr(cdp, sim_object_name, [])

            # Get the simulation object.
            sim_object = getattr(cdp, sim_object_name)

            # Loop over the simulations.
            for j in xrange(cdp.sim_number):
                # Copy and append the data.
                sim_object.append(deepcopy(getattr(cdp, object_name)))


    def sim_pack_data(self, data_id, sim_data):
        """Pack the Monte Carlo simulation data.

        @param data_id:     The data set as yielded by the base_data_loop() generator method.
        @type data_id:      str or list of str
        @param sim_data:    The Monte Carlo simulation data.
        @type sim_data:     list of float
        """

        # Alignment tensor data.
        if data_id == 'A':
            # Loop over the full tensors.
            for j, tensor in self._tensor_loop(red=False):
                # Initialise the data if needed.
                if not hasattr(tensor, 'Axx_sim'):
                    tensor.Axx_sim = []
                    tensor.Ayy_sim = []
                    tensor.Axy_sim = []
                    tensor.Axz_sim = []
                    tensor.Ayz_sim = []

                # Set the full tensor simulation data.
                for i in range(cdp.sim_number):
                    tensor.Axx_sim.append(sim_data[i][5*j + 0])
                    tensor.Ayy_sim.append(sim_data[i][5*j + 1])
                    tensor.Axy_sim.append(sim_data[i][5*j + 2])
                    tensor.Axz_sim.append(sim_data[i][5*j + 3])
                    tensor.Ayz_sim.append(sim_data[i][5*j + 4])

        # The RDC data.
        elif data_id[0] == 'rdc':
            # Unpack the set.
            data_type, spin_id1, spin_id2, align_id = data_id

            # Get the interatomic data container.
            interatom = return_interatom(spin_id1, spin_id2)

            # Initialise.
            if not hasattr(interatom, 'rdc_sim'):
                interatom.rdc_sim = {}
                    
            # Store the data structure.
            interatom.rdc_sim[align_id] = []
            for i in range(cdp.sim_number):
                interatom.rdc_sim[align_id].append(sim_data[i][0])

        # The PCS data.
        elif data_id[0] == 'pcs':
            # Unpack the set.
            data_type, spin_id, align_id = data_id

            # Get the spin container.
            spin = return_spin(spin_id)

            # Initialise.
            if not hasattr(spin, 'pcs_sim'):
                spin.pcs_sim = {}
                
            # Store the data structure.
            spin.pcs_sim[data_id[2]] = []
            for i in range(cdp.sim_number):
                spin.pcs_sim[data_id[2]].append(sim_data[i][0])


    def sim_return_param(self, model_info, index):
        """Return the array of simulation parameter values.

        @param model_info:  The model information originating from model_loop().
        @type model_info:   unknown
        @param index:       The index of the parameter to return the array of values for.
        @type index:        int
        """

        # Parameter increment counter.
        inc = 0

        # Get the parameter object names.
        param_names = self.data_names(set='params')

        # Loop over the parameters.
        for param in param_names:
            # Skip non-existent objects.
            if not hasattr(cdp, param):
                continue

            # Return the parameter array.
            if index == inc:
                return getattr(cdp, param + "_sim")

            # Increment.
            inc = inc + 1

        # Add some additional parameters.
        if cdp.model == 'iso cone, free rotor' and inc == index:
            return getattr(cdp, 'cone_theta_sim')


    def sim_return_selected(self, model_info):
        """Return the array of selected simulation flags for the spin.

        @param model_info:  The model information originating from model_loop() (unused).
        @type model_info:   None
        @return:            The array of selected simulation flags.
        @rtype:             list of int
        """

        # Return the array.
        return cdp.select_sim<|MERGE_RESOLUTION|>--- conflicted
+++ resolved
@@ -30,10 +30,7 @@
 from numpy import arccos, array, dot, eye, float64, identity, ones, transpose, zeros
 from numpy.linalg import inv
 from re import search
-<<<<<<< HEAD
 import sys
-=======
->>>>>>> ff01416c
 from warnings import warn
 
 # relax module imports.
@@ -463,15 +460,9 @@
                     axis_sim_neg = axes_sim_neg[:, :, j]
 
                 # The vectors.
-<<<<<<< HEAD
-                res_num = geometric.generate_vector_residues(mol=mol, vector=axes_pos[:, j], atom_name='%s-ax'%label[j], res_name_vect='AXE', sim_vectors=axis_sim_pos, res_num=2, origin=cdp.pivot, scale=size)
+                res_num = geometric.generate_vector_residues(mol=mol, vector=axes_pos[:, j], atom_name='%s-ax'%label[j], res_name_vect='%sAX'%label[i].upper(), sim_vectors=axis_sim_pos, res_num=res_num+1, origin=cdp.pivot, scale=size)
                 if neg_cone:
-                    res_num = geometric.generate_vector_residues(mol=mol_neg, vector=axes_neg[:, j], atom_name='%s-ax'%label[j], res_name_vect='AXE', sim_vectors=axis_sim_neg, res_num=2, origin=cdp.pivot, scale=size)
-=======
-                res_num = generate_vector_residues(mol=mol, vector=axes_pos[:, i], atom_name='%s-ax'%label[i], res_name_vect='%sAX'%label[i].upper(), sim_vectors=axis_sim_pos, res_num=res_num+1, origin=cdp.pivot, scale=size)
-                if neg_cone:
-                    res_num = generate_vector_residues(mol=mol_neg, vector=axes_neg[:, i], atom_name='%s-ax'%label[i], res_name_vect='%sAX'%label[i].upper(), sim_vectors=axis_sim_neg, res_num=res_num, origin=cdp.pivot, scale=size)
->>>>>>> ff01416c
+                    res_num = geometric.generate_vector_residues(mol=mol_neg, vector=axes_neg[:, j], atom_name='%s-ax'%label[j], res_name_vect='%sAX'%label[i].upper(), sim_vectors=axis_sim_neg, res_num=res_num, origin=cdp.pivot, scale=size)
 
 
         # The cone object.
