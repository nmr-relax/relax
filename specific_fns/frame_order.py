--- conflicted
+++ resolved
@@ -28,11 +28,7 @@
 from minfx.generic import generic_minimise
 from minfx.grid import grid_point_array
 from numpy import arccos, array, dot, eye, float64, identity, ones, transpose, zeros
-<<<<<<< HEAD
-from numpy.linalg import inv
-=======
 from numpy.linalg import inv, norm
->>>>>>> 9443f88d
 from re import search
 import sys
 from warnings import warn
@@ -468,10 +464,6 @@
                 res_num = geometric.generate_vector_residues(mol=mol, vector=axes_pos[:, j], atom_name='%s-ax'%label[j], res_name_vect='AXE', sim_vectors=axis_sim_pos, res_num=2, origin=cdp.pivot, scale=size)
                 if neg_cone:
                     res_num = geometric.generate_vector_residues(mol=mol_neg, vector=axes_neg[:, j], atom_name='%s-ax'%label[j], res_name_vect='AXE', sim_vectors=axis_sim_neg, res_num=2, origin=cdp.pivot, scale=size)
-<<<<<<< HEAD
-=======
-
->>>>>>> 9443f88d
 
         # The cone object.
         ##################
@@ -647,11 +639,7 @@
                 continue
 
             # A single atomic position.
-<<<<<<< HEAD
-            if len(spin.pos) == 1:
-=======
             if spin.pos.shape == (3,):
->>>>>>> 9443f88d
                 atomic_pos.append(spin.pos[0])
 
             # Average multiple atomic positions.
@@ -822,19 +810,9 @@
                 continue
 
             # A single unit vector.
-<<<<<<< HEAD
-            if arg_check.is_float(interatom.vector[0], raise_error=False):
-                unit_vect.append(interatom.vector)
-
-            # A single unit vector.
-            elif len(interatom.vector) == 1:
-                unit_vect.append(interatom.vector[0])
-
-=======
             if interatom.vector.shape == (3,):
                 unit_vect.append(interatom.vector)
 
->>>>>>> 9443f88d
             # Average multiple unit vectors.
             else:
                 # First throw a warning to tell the user what is happening.
@@ -848,12 +826,9 @@
                 # Store.
                 unit_vect.append(ave_vector)
 
-<<<<<<< HEAD
-=======
             # Normalise (to be sure).
             unit_vect[-1] = unit_vect[-1] / norm(unit_vect[-1])
 
->>>>>>> 9443f88d
             # Gyromagnetic ratios.
             g1 = return_gyromagnetic_ratio(spin1.isotope)
             g2 = return_gyromagnetic_ratio(spin2.isotope)
@@ -1037,7 +1012,6 @@
         @return:            True if alignment data is to be used for optimisation, False otherwise.
         @rtype:             bool
         """
-<<<<<<< HEAD
 
         # No alignment IDs.
         if not hasattr(cdp, 'align_ids'):
@@ -1082,52 +1056,6 @@
     def _opt_uses_rdc(self, align_id):
         """Determine if the RDC data for the given alignment ID is needed for optimisation.
 
-=======
-
-        # No alignment IDs.
-        if not hasattr(cdp, 'align_ids'):
-            return False
-
-        # Convert the align IDs to an array, or take all IDs.
-        if align_id:
-            align_ids = [align_id]
-        else:
-            align_ids = cdp.align_ids
-
-        # Check the PCS and RDC.
-        for align_id in align_ids:
-            if self._opt_uses_pcs(align_id) or self._opt_uses_rdc(align_id):
-                return True
-
-        # No alignment data is used for optimisation.
-        return False
-
-
-    def _opt_uses_pcs(self, align_id):
-        """Determine if the PCS data for the given alignment ID is needed for optimisation.
-
-        @param align_id:    The alignment ID string.
-        @type align_id:     str
-        @return:            True if the PCS data is to be used for optimisation, False otherwise.
-        @rtype:             bool
-        """
-
-        # No alignment IDs.
-        if not hasattr(cdp, 'pcs_ids'):
-            return False
-
-        # No PCS data for the alignment.
-        if align_id not in cdp.pcs_ids:
-            return False
-
-        # The PCS data is to be used for optimisation.
-        return True
-
-
-    def _opt_uses_rdc(self, align_id):
-        """Determine if the RDC data for the given alignment ID is needed for optimisation.
-
->>>>>>> 9443f88d
         @param align_id:    The alignment ID string.
         @type align_id:     str
         @return:            True if the RDC data is to be used for optimisation, False otherwise.
@@ -1395,7 +1323,6 @@
         @param scaling:         If True, diagonal scaling is enabled during optimisation to allow the problem to be better conditioned.
         @type scaling:          bool
         """
-<<<<<<< HEAD
 
         # Simulated annealing constraints.
         #lower, upper = self._assemble_limit_arrays()
@@ -1426,9 +1353,9 @@
             rdcs, rdc_err, rdc_weight, rdc_vect, rdc_const, absolute_rdc = self._minimise_setup_rdcs(sim_index=sim_index)
 
         # Data checks.
-        if not len(pcs):
+        if pcs != None and not len(pcs):
             raise RelaxNoPCSError
-        if not len(rdcs):
+        if rdcs != None and not len(rdcs):
             raise RelaxNoRDCError
 
         # Get the atomic_positions.
@@ -1464,76 +1391,6 @@
                 base_data.append("PCSs")
             sys.stdout.write("Base data: %s\n" % repr(base_data))
 
-=======
-
-        # Simulated annealing constraints.
-        #lower, upper = self._assemble_limit_arrays()
-
-        # Assemble the parameter vector.
-        param_vector = self._assemble_param_vector(sim_index=sim_index)
-
-        # Determine if alignment tensors or RDCs are to be used.
-        data_types = self._base_data_types()
-
-        # Diagonal scaling.
-        scaling_matrix = None
-        if len(param_vector):
-            scaling_matrix = self._assemble_scaling_matrix(data_types=data_types, scaling=scaling)
-            param_vector = dot(inv(scaling_matrix), param_vector)
-
-        # Get the data structures for optimisation using the tensors as base data sets.
-        full_tensors, full_tensor_err, full_in_ref_frame = self._minimise_setup_tensors(sim_index)
-
-        # Get the data structures for optimisation using PCSs as base data sets.
-        pcs, pcs_err, pcs_weight, temp, frq = None, None, None, None, None
-        if 'pcs' in data_types:
-            pcs, pcs_err, pcs_weight, temp, frq = self._minimise_setup_pcs(sim_index=sim_index)
-
-        # Get the data structures for optimisation using RDCs as base data sets.
-        rdcs, rdc_err, rdc_weight, rdc_vect, rdc_const, absolute_rdc = None, None, None, None, None, None
-        if 'rdc' in data_types:
-            rdcs, rdc_err, rdc_weight, rdc_vect, rdc_const, absolute_rdc = self._minimise_setup_rdcs(sim_index=sim_index)
-
-        # Data checks.
-        if pcs != None and not len(pcs):
-            raise RelaxNoPCSError
-        if rdcs != None and not len(rdcs):
-            raise RelaxNoRDCError
-
-        # Get the atomic_positions.
-        atomic_pos, paramag_centre, centre_fixed = None, None, True
-        if 'pcs' in data_types or 'pre' in data_types:
-            atomic_pos, paramag_centre = self._minimise_setup_atomic_pos(sim_index=sim_index)
-
-        # The fixed pivot point.
-        pivot = None
-        if hasattr(cdp, 'pivot'):
-            pivot = cdp.pivot
-
-        # Pivot optimisation.
-        pivot_opt = True
-        if self._pivot_fixed():
-            pivot_opt = False
-
-        # The number of integration points.
-        if not hasattr(cdp, 'num_int_pts'):
-            cdp.num_int_pts = 200000
-
-        # Print outs.
-        if sim_index == None:
-            if cdp.quad_int:
-                sys.stdout.write("Numerical integration via Scipy quadratic integration.\n")
-            else:
-                sys.stdout.write("Numerical integration via the quasi-random Sobol' sequence.\n")
-                sys.stdout.write("Number of integration points: %s\n" % cdp.num_int_pts)
-            base_data = []
-            if rdcs != None and len(rdcs):
-                base_data.append("RDCs")
-            if pcs != None and len(pcs):
-                base_data.append("PCSs")
-            sys.stdout.write("Base data: %s\n" % repr(base_data))
-
->>>>>>> 9443f88d
         # Set up the optimisation function.
         target = frame_order.Frame_order(model=cdp.model, init_params=param_vector, full_tensors=full_tensors, full_in_ref_frame=full_in_ref_frame, rdcs=rdcs, rdc_errors=rdc_err, rdc_weights=rdc_weight, rdc_vect=rdc_vect, dip_const=rdc_const, pcs=pcs, pcs_errors=pcs_err, pcs_weights=pcs_weight, atomic_pos=atomic_pos, temp=temp, frq=frq, paramag_centre=paramag_centre, scaling_matrix=scaling_matrix, pivot=pivot, pivot_opt=pivot_opt, num_int_pts=cdp.num_int_pts, quad_int=cdp.quad_int)
 
