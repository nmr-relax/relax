--- conflicted
+++ resolved
@@ -27,12 +27,7 @@
 # Python module imports.
 from copy import deepcopy
 from math import pi
-<<<<<<< HEAD
 from numpy import complex64, dot, float64, int16, zeros
-=======
-import numpy as np
-from numpy import complex64, dot, float64, int16, sqrt, zeros
->>>>>>> c874ac8c
 
 # relax module imports.
 from lib.dispersion.b14 import r2eff_B14
