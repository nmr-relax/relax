# -*- coding: utf-8 -*-
###############################################################################
#                                                                             #
# Copyright (C) 2013-2014 Edward d'Auvergne                                   #
# Copyright (C) 2009 Sebastien Morin                                          #
# Copyright (C) 2014 Troels E. Linnet                                         #
#                                                                             #
# This file is part of the program relax (http://www.nmr-relax.com).          #
#                                                                             #
# This program is free software: you can redistribute it and/or modify        #
# it under the terms of the GNU General Public License as published by        #
# the Free Software Foundation, either version 3 of the License, or           #
# (at your option) any later version.                                         #
#                                                                             #
# This program is distributed in the hope that it will be useful,             #
# but WITHOUT ANY WARRANTY; without even the implied warranty of              #
# MERCHANTABILITY or FITNESS FOR A PARTICULAR PURPOSE.  See the               #
# GNU General Public License for more details.                                #
#                                                                             #
# You should have received a copy of the GNU General Public License           #
# along with this program.  If not, see <http://www.gnu.org/licenses/>.       #
#                                                                             #
###############################################################################

# Module docstring.
"""Target functions for relaxation dispersion."""

# Python module imports.
from copy import deepcopy
from math import pi
<<<<<<< HEAD
from numpy import complex64, dot, float64, int16, zeros
=======
from numpy import array, asarray, complex64, dot, float64, int16, max, ones, sqrt, sum, zeros
import numpy as np
>>>>>>> 20cfd887

# relax module imports.
from lib.dispersion.b14 import r2eff_B14
from lib.dispersion.cr72 import r2eff_CR72
from lib.dispersion.dpl94 import r1rho_DPL94
from lib.dispersion.it99 import r2eff_IT99
from lib.dispersion.lm63 import r2eff_LM63
from lib.dispersion.lm63_3site import r2eff_LM63_3site
from lib.dispersion.m61 import r1rho_M61
from lib.dispersion.m61b import r1rho_M61b
from lib.dispersion.mp05 import r1rho_MP05
from lib.dispersion.mmq_cr72 import r2eff_mmq_cr72
from lib.dispersion.ns_cpmg_2site_3d import r2eff_ns_cpmg_2site_3D
from lib.dispersion.ns_cpmg_2site_expanded import r2eff_ns_cpmg_2site_expanded
from lib.dispersion.ns_cpmg_2site_star import r2eff_ns_cpmg_2site_star
from lib.dispersion.ns_mmq_3site import r2eff_ns_mmq_3site_mq, r2eff_ns_mmq_3site_sq_dq_zq
from lib.dispersion.ns_mmq_2site import r2eff_ns_mmq_2site_mq, r2eff_ns_mmq_2site_sq_dq_zq
from lib.dispersion.ns_r1rho_2site import ns_r1rho_2site
from lib.dispersion.ns_r1rho_3site import ns_r1rho_3site
from lib.dispersion.ns_matrices import r180x_3d
from lib.dispersion.tp02 import r1rho_TP02
from lib.dispersion.tap03 import r1rho_TAP03
from lib.dispersion.tsmfk01 import r2eff_TSMFK01
from lib.errors import RelaxError
from lib.float import isNaN
from target_functions.chi2 import chi2
from specific_analyses.relax_disp.variables import EXP_TYPE_CPMG_DQ, EXP_TYPE_CPMG_MQ, EXP_TYPE_CPMG_PROTON_MQ, EXP_TYPE_CPMG_PROTON_SQ, EXP_TYPE_CPMG_SQ, EXP_TYPE_CPMG_ZQ, EXP_TYPE_R1RHO, MODEL_B14, MODEL_B14_FULL, MODEL_CR72, MODEL_CR72_FULL, MODEL_DPL94, MODEL_IT99, MODEL_LIST_CPMG, MODEL_LIST_FULL, MODEL_LIST_MMQ, MODEL_LIST_MQ_CPMG, MODEL_LIST_R1RHO, MODEL_LM63, MODEL_LM63_3SITE, MODEL_M61, MODEL_M61B, MODEL_MP05, MODEL_MMQ_CR72, MODEL_NOREX, MODEL_NS_CPMG_2SITE_3D, MODEL_NS_CPMG_2SITE_3D_FULL, MODEL_NS_CPMG_2SITE_EXPANDED, MODEL_NS_CPMG_2SITE_STAR, MODEL_NS_CPMG_2SITE_STAR_FULL, MODEL_NS_MMQ_2SITE, MODEL_NS_MMQ_3SITE, MODEL_NS_MMQ_3SITE_LINEAR, MODEL_NS_R1RHO_2SITE, MODEL_NS_R1RHO_3SITE, MODEL_NS_R1RHO_3SITE_LINEAR, MODEL_TAP03, MODEL_TP02, MODEL_TSMFK01


class Dispersion:
    def __init__(self, model=None, num_params=None, num_spins=None, num_frq=None, exp_types=None, values=None, errors=None, missing=None, frqs=None, frqs_H=None, cpmg_frqs=None, spin_lock_nu1=None, chemical_shifts=None, offset=None, tilt_angles=None, r1=None, relax_times=None, scaling_matrix=None, recalc_tau=True):
        """Relaxation dispersion target functions for optimisation.

        Models
        ======

        The following analytic models are currently supported:

            - 'No Rex':  The model for no chemical exchange relaxation.
            - 'LM63':  The Luz and Meiboom (1963) 2-site fast exchange model.
            - 'LM63 3-site':  The Luz and Meiboom (1963) 3-site fast exchange model.
            - 'CR72':  The reduced Carver and Richards (1972) 2-site model for all time scales with R20A = R20B.
            - 'CR72 full':  The full Carver and Richards (1972) 2-site model for all time scales.
            - 'IT99':  The Ishima and Torchia (1999) 2-site model for all time scales with skewed populations (pA >> pB).
            - 'TSMFK01':  The Tollinger et al. (2001) 2-site very-slow exchange model, range of microsecond to second time scale.
            - 'B14':  The Baldwin (2014) 2-site exact solution model for all time scales with R20A = R20B..
            - 'B14 full':  The Baldwin (2014) 2-site exact solution model for all time scales.
            - 'M61':  The Meiboom (1961) 2-site fast exchange model for R1rho-type experiments.
            - 'DPL94':  The Davis, Perlman and London (1994) 2-site fast exchange model for R1rho-type experiments.
            - 'M61 skew':  The Meiboom (1961) on-resonance 2-site model with skewed populations (pA >> pB) for R1rho-type experiments.
            - 'TP02':  The Trott and Palmer (2002) 2-site exchange model for R1rho-type experiments.
            - 'TAP03':  The Trott, Abergel and Palmer (2003) 2-site exchange model for R1rho-type experiments.
            - 'MP05':  The Miloushev and Palmer (2005) off-resonance 2-site exchange model for R1rho-type experiments.

        The following numerical models are currently supported:

            - 'NS CPMG 2-site 3D':  The reduced numerical solution for the 2-site Bloch-McConnell equations for CPMG data using 3D magnetisation vectors with R20A = R20B.
            - 'NS CPMG 2-site 3D full':  The full numerical solution for the 2-site Bloch-McConnell equations for CPMG data using 3D magnetisation vectors.
            - 'NS CPMG 2-site star':  The reduced numerical solution for the 2-site Bloch-McConnell equations for CPMG data using complex conjugate matrices with R20A = R20B.
            - 'NS CPMG 2-site star full':  The full numerical solution for the 2-site Bloch-McConnell equations for CPMG data using complex conjugate matrices.
            - 'NS CPMG 2-site expanded':  The numerical solution for the 2-site Bloch-McConnell equations for CPMG data expanded using Maple by Nikolai Skrynnikov.
            - 'NS MMQ 2-site':  The numerical solution for the 2-site Bloch-McConnell equations for combined proton-heteronuclear SQ, ZD, DQ, and MQ CPMG data with R20A = R20B.
            - 'NS MMQ 3-site linear':  The numerical solution for the 3-site Bloch-McConnell equations linearised with kAC = kCA = 0 for combined proton-heteronuclear SQ, ZD, DQ, and MQ CPMG data with R20A = R20B = R20C.
            - 'NS MMQ 3-site':  The numerical solution for the 3-site Bloch-McConnell equations for combined proton-heteronuclear SQ, ZD, DQ, and MQ CPMG data with R20A = R20B = R20C.
            - 'NS R1rho 2-site':  The numerical solution for the 2-site Bloch-McConnell equations for R1rho data with R20A = R20B.
            - 'NS R1rho 3-site linear':  The numerical solution for the 3-site Bloch-McConnell equations linearised with kAC = kCA = 0 for R1rho data with R20A = R20B = R20C.
            - 'NS R1rho 3-site':  The numerical solution for the 3-site Bloch-McConnell equations for R1rho data with R20A = R20B = R20C.


        Indices
        =======

        The data structures used in this target function class consist of many different index types.  These are:

            - Ei:  The index for each experiment type.
            - Si:  The index for each spin of the spin cluster.
            - Mi:  The index for each magnetic field strength.
            - Oi:  The index for each spin-lock offset.  In the case of CPMG-type data, this index is always zero.
            - Di:  The index for each dispersion point (either the spin-lock field strength or the nu_CPMG frequency).


        @keyword model:             The relaxation dispersion model to fit.
        @type model:                str
        @keyword num_param:         The number of parameters in the model.
        @type num_param:            int
        @keyword num_spins:         The number of spins in the cluster.
        @type num_spins:            int
        @keyword num_frq:           The number of spectrometer field strengths.
        @type num_frq:              int
        @keyword exp_types:         The list of experiment types.  The dimensions are {Ei}.
        @type exp_types:            list of str
        @keyword values:            The R2eff/R1rho values.  The dimensions are {Ei, Si, Mi, Oi, Di}.
        @type values:               rank-4 list of numpy rank-1 float arrays
        @keyword errors:            The R2eff/R1rho errors.  The dimensions are {Ei, Si, Mi, Oi, Di}.
        @type errors:               rank-4 list of numpy rank-1 float arrays
        @keyword missing:           The data structure indicating missing R2eff/R1rho data.  The dimensions are {Ei, Si, Mi, Oi, Di}.
        @type missing:              rank-4 list of numpy rank-1 int arrays
        @keyword frqs:              The spin Larmor frequencies (in MHz*2pi to speed up the ppm to rad/s conversion).  The dimensions are {Ei, Si, Mi}.
        @type frqs:                 rank-3 list of floats
        @keyword frqs_H:            The proton spin Larmor frequencies for the MMQ-type models (in MHz*2pi to speed up the ppm to rad/s conversion).  The dimensions are {Ei, Si, Mi}.
        @type frqs_H:               rank-3 list of floats
        @keyword cpmg_frqs:         The CPMG frequencies in Hertz.  This will be ignored for R1rho experiments.  The dimensions are {Ei, Mi}.
        @type cpmg_frqs:            rank-2 list of floats
        @keyword spin_lock_nu1:     The spin-lock field strengths in Hertz.  This will be ignored for CPMG experiments.  The dimensions are {Ei, Mi}.
        @type spin_lock_nu1:        rank-2 list of floats
        @keyword chemical_shifts:   The chemical shifts in rad/s.  This is only used for off-resonance R1rho models.  The ppm values are not used to save computation time, therefore they must be converted to rad/s by the calling code.  The dimensions are {Ei, Si, Mi}.
        @type chemical_shifts:      rank-3 list of floats
        @keyword offset:            The structure of spin-lock or hard pulse offsets in rad/s.  This is only currently used for off-resonance R1rho models.  The dimensions are {Ei, Si, Mi, Oi}.
        @type offset:               rank-4 list of floats
        @keyword tilt_angles:       The spin-lock rotating frame tilt angle.  This is only used for off-resonance R1rho models.  The dimensions are {Ei, Si, Mi, Oi, Di}.
        @type tilt_angles:          rank-5 list of floats
        @keyword r1:                The R1 relaxation rates.  This is only used for off-resonance R1rho models.  The dimensions are {Ei, Si, Mi}.
        @type r1:                   rank-3 list of floats
        @keyword relax_times:       The experiment specific fixed time period for relaxation (in seconds).  The dimensions are {Ei, Mi}.
        @type relax_times:          rank-2 list of floats
        @keyword scaling_matrix:    The square and diagonal scaling matrix.
        @type scaling_matrix:       numpy rank-2 float array
        @keyword recalc_tau:        A flag which if True will cause tau_CPMG to be recalculated to remove user input truncation.
        @type recalc_tau:           bool
        """

        # Check the args.
        if model not in MODEL_LIST_FULL:
            raise RelaxError("The model '%s' is unknown." % model)
        if values == None:
            raise RelaxError("No values have been supplied to the target function.")
        if errors == None:
            raise RelaxError("No errors have been supplied to the target function.")
        if missing == None:
            raise RelaxError("No missing data information has been supplied to the target function.")
        if model in [MODEL_DPL94, MODEL_TP02, MODEL_TAP03, MODEL_MP05]:
            if chemical_shifts == None:
                raise RelaxError("Chemical shifts must be supplied for the '%s' R1rho off-resonance dispersion model." % model)
            if r1 == None:
                raise RelaxError("R1 relaxation rates must be supplied for the '%s' R1rho off-resonance dispersion model." % model)

        # Store the arguments.
        self.model = model
        self.num_params = num_params
        self.num_spins = num_spins
        self.num_frq = num_frq
        self.exp_types = exp_types
        self.values = values
        self.errors = errors
        self.missing = missing
        self.frqs = frqs
        self.frqs_H = frqs_H
        self.cpmg_frqs = cpmg_frqs
        self.spin_lock_nu1 = spin_lock_nu1
        self.chemical_shifts = chemical_shifts
        self.offset = offset
        self.tilt_angles = tilt_angles
        self.r1 = r1
        self.relax_times = relax_times
        self.scaling_matrix = scaling_matrix

        # Create the structure for holding the back-calculated R2eff values (matching the dimensions of the values structure).
        self.back_calc = deepcopy(values)

        # Check the experiment types, simplifying the data structures as needed.
        self.experiment_type_setup()

        # Determine the number of dispersion points (for each experiment type, magnetic field strength, and offset) and offsets.
        self.num_disp_points = []
        self.num_offsets = []
        for ei in range(len(values)):
            self.num_disp_points.append([])
            self.num_offsets.append([])
            for si in range(len(values[ei])):
                self.num_disp_points[ei].append([])
                self.num_offsets[ei].append([])
                for mi in range(len(values[ei][0])):
                    self.num_disp_points[ei][si].append([])
                    self.num_offsets[ei][si].append([])

                    # The offset data.
                    if len(offset[ei][si][mi]):
                        self.num_offsets[ei][si][mi] = len(self.offset[ei][si][mi])
                    else:
                        self.num_offsets[ei][si][mi] = 0

                    # The dispersion points.
                    for oi in range(self.num_offsets[ei][si][mi]):
                        self.num_disp_points[ei][si][mi].append([])
                        if cpmg_frqs != None and len(cpmg_frqs[ei][mi][oi]):
                            self.num_disp_points[ei][si][mi][oi] = len(self.cpmg_frqs[ei][mi][oi])
                        elif spin_lock_nu1 != None and len(spin_lock_nu1[ei][mi][oi]):
                            self.num_disp_points[ei][si][mi][oi] = len(self.spin_lock_nu1[ei][mi][oi])
                        else:
                            self.num_disp_points[ei][si][mi][oi] = 0

        # Scaling initialisation.
        self.scaling_flag = False
        if self.scaling_matrix != None:
            self.scaling_flag = True

        # Initialise the post spin parameter indices.
        self.end_index = []

        # The spin and frequency dependent R2 parameters.
        self.end_index.append(self.num_exp * self.num_spins * self.num_frq)
        if model in [MODEL_B14_FULL, MODEL_CR72_FULL, MODEL_NS_CPMG_2SITE_3D_FULL, MODEL_NS_CPMG_2SITE_STAR_FULL]:
            self.end_index.append(2 * self.num_exp * self.num_spins * self.num_frq)

        # The spin and dependent parameters (phi_ex, dw, padw2).
        self.end_index.append(self.end_index[-1] + self.num_spins)
        if model in [MODEL_IT99, MODEL_LM63_3SITE, MODEL_MMQ_CR72, MODEL_NS_MMQ_2SITE]:
            self.end_index.append(self.end_index[-1] + self.num_spins)
        elif model in [MODEL_NS_R1RHO_3SITE, MODEL_NS_R1RHO_3SITE_LINEAR]:
            self.end_index.append(self.end_index[-1] + self.num_spins)
            self.end_index.append(self.end_index[-1] + self.num_spins)
        elif model in [MODEL_NS_MMQ_3SITE, MODEL_NS_MMQ_3SITE_LINEAR]:
            self.end_index.append(self.end_index[-1] + self.num_spins)
            self.end_index.append(self.end_index[-1] + self.num_spins)
            self.end_index.append(self.end_index[-1] + self.num_spins)

        # Set up the matrices for the numerical solutions.
        if model in [MODEL_NS_CPMG_2SITE_STAR, MODEL_NS_CPMG_2SITE_STAR_FULL]:
            # The matrix that contains only the R2 relaxation terms ("Redfield relaxation", i.e. non-exchange broadening).
            self.Rr = zeros((2, 2), complex64)

            # The matrix that contains the exchange terms between the two states A and B.
            self.Rex = zeros((2, 2), complex64)

            # The matrix that contains the chemical shift evolution.  It works here only with X magnetization, and the complex notation allows to evolve in the transverse plane (x, y).
            self.RCS = zeros((2, 2), complex64)

            # The matrix that contains all the contributions to the evolution, i.e. relaxation, exchange and chemical shift evolution.
            self.R = zeros((2, 2), complex64)

        # Pi-pulse propagators.
        if model in [MODEL_NS_CPMG_2SITE_3D, MODEL_NS_CPMG_2SITE_3D_FULL]:
            self.r180x = r180x_3d()

        # This is a vector that contains the initial magnetizations corresponding to the A and B state transverse magnetizations.
        if model in [MODEL_NS_CPMG_2SITE_STAR, MODEL_NS_CPMG_2SITE_STAR_FULL, MODEL_NS_MMQ_2SITE]:
            self.M0 = zeros(2, float64)
        if model in [MODEL_NS_MMQ_3SITE, MODEL_NS_MMQ_3SITE_LINEAR]:
            self.M0 = zeros(3, float64)
        if model in [MODEL_NS_CPMG_2SITE_3D, MODEL_NS_CPMG_2SITE_3D_FULL]:
            self.M0 = zeros(7, float64)
            self.M0[0] = 0.5
        if model in [MODEL_NS_R1RHO_2SITE]:
            self.M0 = zeros(6, float64)
        if model in [MODEL_NS_R1RHO_3SITE, MODEL_NS_R1RHO_3SITE_LINEAR]:
            self.M0 = zeros(9, float64)

        # Special CPMG-type data structures.
        if model in [MODEL_B14, MODEL_B14_FULL, MODEL_MMQ_CR72, MODEL_NS_CPMG_2SITE_3D, MODEL_NS_CPMG_2SITE_3D_FULL, MODEL_NS_CPMG_2SITE_EXPANDED, MODEL_NS_CPMG_2SITE_STAR, MODEL_NS_CPMG_2SITE_STAR_FULL, MODEL_NS_MMQ_2SITE, MODEL_NS_MMQ_3SITE, MODEL_NS_MMQ_3SITE_LINEAR, MODEL_TSMFK01]:
            # The number of CPMG blocks.
            self.power = []
            for ei in range(self.num_exp):
                self.power.append([])
                for mi in range(self.num_frq):
                    self.power[ei].append(zeros(self.num_disp_points[ei][si][mi][0], int16))
                    for di in range(self.num_disp_points[ei][si][mi][0]):
                        # Missing data for an entire field strength.
                        if isNaN(self.relax_times[ei][mi]):
                            self.power[ei][mi][di] = 0.0

                        # Normal value.
                        else:
                            self.power[ei][mi][di] = int(round(self.cpmg_frqs[ei][mi][0][di] * self.relax_times[ei][mi]))

            # The tau_cpmg times.
            self.tau_cpmg = []
            for ei in range(len(values)):
                self.tau_cpmg.append([])
                for mi in range(len(values[ei][0])):
                    self.tau_cpmg[ei].append(zeros(self.num_disp_points[ei][si][mi][0], float64))
                    for di in range(self.num_disp_points[ei][si][mi][0]):
                        # Recalculate the tau_cpmg times to avoid any user induced truncation in the input files.
                        if recalc_tau:
                            self.tau_cpmg[ei][mi][di] = 0.25 * self.relax_times[ei][mi] / self.power[ei][mi][di]
                        else:
                            self.tau_cpmg[ei][mi][di] = 0.25 / self.cpmg_frqs[ei][mi][0][di]

        # Convert the spin-lock data to rad.s^-1.
        if spin_lock_nu1 != None:
            self.spin_lock_omega1 = []
            self.spin_lock_omega1_squared = []
            for ei in range(len(values)):
                self.spin_lock_omega1.append([])
                self.spin_lock_omega1_squared.append([])
                for mi in range(len(values[ei][0])):
                    self.spin_lock_omega1[ei].append([])
                    self.spin_lock_omega1_squared[ei].append([])
                    for oi in range(len(values[ei][0][mi])):
                        self.spin_lock_omega1[ei][mi].append([])
                        self.spin_lock_omega1_squared[ei][mi].append([])
                        self.spin_lock_omega1[ei][mi][oi] = 2.0 * pi * self.spin_lock_nu1[ei][mi][oi]
                        self.spin_lock_omega1_squared[ei][mi][oi] = self.spin_lock_omega1[ei][mi][oi] ** 2

        # The inverted relaxation delay.
        if model in [MODEL_B14, MODEL_B14_FULL, MODEL_MMQ_CR72, MODEL_NS_CPMG_2SITE_3D, MODEL_NS_CPMG_2SITE_3D_FULL, MODEL_NS_CPMG_2SITE_EXPANDED, MODEL_NS_CPMG_2SITE_STAR, MODEL_NS_CPMG_2SITE_STAR_FULL, MODEL_NS_MMQ_2SITE, MODEL_NS_MMQ_3SITE, MODEL_NS_MMQ_3SITE_LINEAR, MODEL_NS_R1RHO_2SITE, MODEL_NS_R1RHO_3SITE, MODEL_NS_R1RHO_3SITE_LINEAR]:
            self.inv_relax_times = 1.0 / relax_times

        # Special storage matrices for the multi-quantum CPMG N-site numerical models.
        if model == MODEL_NS_MMQ_2SITE:
            self.m1 = zeros((2, 2), complex64)
            self.m2 = zeros((2, 2), complex64)
        elif model in [MODEL_NS_MMQ_3SITE, MODEL_NS_MMQ_3SITE_LINEAR]:
            self.m1 = zeros((3, 3), complex64)
            self.m2 = zeros((3, 3), complex64)
        elif model == MODEL_NS_R1RHO_2SITE:
            self.matrix = zeros((6, 6), float64)
        elif model in [MODEL_NS_R1RHO_3SITE, MODEL_NS_R1RHO_3SITE_LINEAR]:
            self.matrix = zeros((9, 9), float64)

        # Set up the model.
        if model == MODEL_NOREX:
            self.func = self.func_NOREX
        if model == MODEL_LM63:
            self.func = self.func_LM63
        if model == MODEL_LM63_3SITE:
            self.func = self.func_LM63_3site
        if model == MODEL_CR72_FULL:
            self.func = self.func_CR72_full
        if model == MODEL_CR72:
            self.func = self.func_CR72
        if model == MODEL_IT99:
            self.func = self.func_IT99
        if model == MODEL_TSMFK01:
            self.func = self.func_TSMFK01
        if model == MODEL_B14:
            self.func = self.func_B14
        if model == MODEL_B14_FULL:
            self.func = self.func_B14_full
        if model == MODEL_NS_CPMG_2SITE_3D_FULL:
            self.func = self.func_ns_cpmg_2site_3D_full
        if model == MODEL_NS_CPMG_2SITE_3D:
            self.func = self.func_ns_cpmg_2site_3D
        if model == MODEL_NS_CPMG_2SITE_EXPANDED:
            self.func = self.func_ns_cpmg_2site_expanded
        if model == MODEL_NS_CPMG_2SITE_STAR_FULL:
            self.func = self.func_ns_cpmg_2site_star_full
        if model == MODEL_NS_CPMG_2SITE_STAR:
            self.func = self.func_ns_cpmg_2site_star
        if model == MODEL_M61:
            self.func = self.func_M61
        if model == MODEL_M61B:
            self.func = self.func_M61b
        if model == MODEL_DPL94:
            self.func = self.func_DPL94
        if model == MODEL_TP02:
            self.func = self.func_TP02
        if model == MODEL_TAP03:
            self.func = self.func_TAP03
        if model == MODEL_MP05:
            self.func = self.func_MP05
        if model == MODEL_NS_R1RHO_2SITE:
            self.func = self.func_ns_r1rho_2site
        if model == MODEL_NS_R1RHO_3SITE:
            self.func = self.func_ns_r1rho_3site
        if model == MODEL_NS_R1RHO_3SITE_LINEAR:
            self.func = self.func_ns_r1rho_3site_linear
        if model == MODEL_MMQ_CR72:
            self.func = self.func_mmq_CR72
        if model == MODEL_NS_MMQ_2SITE:
            self.func = self.func_ns_mmq_2site
        if model == MODEL_NS_MMQ_3SITE:
            self.func = self.func_ns_mmq_3site
        if model == MODEL_NS_MMQ_3SITE_LINEAR:
            self.func = self.func_ns_mmq_3site_linear

        # Setup special numpy array structures, for higher dimensional computation.
        if model in [MODEL_CR72, MODEL_CR72_FULL]:
            # Get the shape of back_calc structure.
            # If using just one field, or having the same number of dispersion points, the shape would extend to that number.
            # Shape has to be: [ei][si][mi][oi].
<<<<<<< HEAD
            back_calc_shape = list( np.asarray(self.back_calc).shape )[:4]

            # Find which frequency has the maximum number of disp points.
            # To let the numpy array operate well together, the broadcast size has to be equal for all shapes.
            self.max_num_disp_points = np.max(self.num_disp_points)
=======
            back_calc_shape = list( asarray(self.back_calc).shape )[:4]

            # Find which frequency has the maximum number of disp points.
            # To let the numpy array operate well together, the broadcast size has to be equal for all shapes.
            self.max_num_disp_points = max(self.num_disp_points)

            # Define the shape of all the numpy arrays.
            self.numpy_array_shape = back_calc_shape + [self.max_num_disp_points]

            # Create zero and one numpy structure.
            self.zeros_a = zeros(self.numpy_array_shape, float64)
            self.ones_a = ones(self.numpy_array_shape, float64)
>>>>>>> 20cfd887

            # Create numpy arrays to pass to the lib function.
            # All numpy arrays have to have same shape to allow to multiply together.
            # The dimensions should be [ei][si][mi][oi][di]. [Experiment][spins][spec. frq][offset][disp points].
            # The number of disp point can change per spectrometer, so we make the maximum size.
<<<<<<< HEAD
            self.R20A_a = np.ones(back_calc_shape + [self.max_num_disp_points])
            self.R20B_a = np.ones(back_calc_shape + [self.max_num_disp_points])
            self.pA_a = np.zeros(back_calc_shape + [self.max_num_disp_points])
            self.dw_frq_a = np.ones(back_calc_shape + [self.max_num_disp_points])
            self.kex_a = np.ones(back_calc_shape + [self.max_num_disp_points])
            self.cpmg_frqs_a = np.ones(back_calc_shape + [self.max_num_disp_points])
            self.num_disp_points_a = np.ones(back_calc_shape + [self.max_num_disp_points])
            self.back_calc_a = np.ones(back_calc_shape + [self.max_num_disp_points])
            self.errors_a = np.ones(back_calc_shape + [self.max_num_disp_points])
            self.values_a = np.ones(back_calc_shape + [self.max_num_disp_points])
            self.has_missing = False
=======
            self.R20A_a = deepcopy(self.ones_a)
            self.R20B_a = deepcopy(self.ones_a)
            self.pA_a = deepcopy(self.zeros_a)
            self.dw_frq_a = deepcopy(self.ones_a)
            self.kex_a = deepcopy(self.ones_a)
            self.cpmg_frqs_a = deepcopy(self.ones_a)
            self.num_disp_points_a = deepcopy(self.ones_a)
            self.back_calc_a = deepcopy(self.ones_a)
            self.errors_a = deepcopy(self.ones_a)
            self.values_a = deepcopy(self.ones_a)
            self.has_missing = False
            self.frqs_a = deepcopy(self.zeros_a)
            self.spins_a = deepcopy(self.zeros_a)

>>>>>>> 20cfd887

            # Loop over the experiment types.
            for ei in range(self.num_exp):
                # Loop over the spins.
                for si in range(self.num_spins):
                    # Loop over the spectrometer frequencies.
                    for mi in range(self.num_frq):
                        # Loop over the offsets.
                        for oi in range(self.num_offsets[ei][si][mi]):
                            # Extract number of dispersion points.
                            num_disp_points = self.num_disp_points[ei][si][mi][oi]

                            # Extract cpmg_frqs and num_disp_points from lists.
                            self.cpmg_frqs_a[ei][si][mi][oi][:num_disp_points] = self.cpmg_frqs[ei][mi][oi]
                            self.num_disp_points_a[ei][si][mi][oi][:num_disp_points] = self.num_disp_points[ei][si][mi][oi]

<<<<<<< HEAD
=======
                            # Extract the errors and values to numpy array.
                            self.errors_a[ei][si][mi][oi][:num_disp_points] = self.errors[ei][si][mi][oi]
                            self.values_a[ei][si][mi][oi][:num_disp_points] = self.values[ei][si][mi][oi]

                            # Extract the frequencies to numpy array.
                            self.frqs_a[ei][si][mi][oi][:num_disp_points] = self.frqs[ei][si][mi]
                            
                            # Make a spin 1/0 file.
                            self.spins_a[ei][si][mi][oi][:num_disp_points] = ones(num_disp_points)

>>>>>>> 20cfd887
                            for di in range(self.num_disp_points[ei][si][mi][oi]):
                                if self.missing[ei][si][mi][oi][di]:
                                    self.has_missing = True


    def calc_B14_chi2(self, R20A=None, R20B=None, dw=None, pA=None, kex=None):
        """Calculate the chi-squared value of the Baldwin (2014) 2-site exact solution model for all time scales.


        @keyword R20A:  The R2 value for state A in the absence of exchange.
        @type R20A:     list of float
        @keyword R20B:  The R2 value for state B in the absence of exchange.
        @type R20B:     list of float
        @keyword dw:    The chemical shift differences in ppm for each spin.
        @type dw:       list of float
        @keyword pA:    The population of state A.
        @type pA:       float
        @keyword kex:   The rate of exchange.
        @type kex:      float
        @return:        The chi-squared value.
        @rtype:         float
        """

        # Once off parameter conversions.
        pB = 1.0 - pA
        k_BA = pA * kex
        k_AB = pB * kex

        # Initialise.
        chi2_sum = 0.0

        # Loop over the experiment types.
        for ei in range(self.num_exp):
            # Loop over the spins.
            for si in range(self.num_spins):
                # Loop over the spectrometer frequencies.
                for mi in range(self.num_frq):
                    # The R20 index.
                    r20_index = mi + si*self.num_frq

                    # Convert dw from ppm to rad/s.
                    dw_frq = dw[si] * self.frqs[ei][si][mi]

                    # Alias the dw frequency combinations.
                    if self.exp_types[ei] == EXP_TYPE_CPMG_SQ:
                        aliased_dw = dw_frq
                    elif self.exp_types[ei] == EXP_TYPE_CPMG_PROTON_SQ:
                        aliased_dw = dw_frq

                    # Back calculate the R2eff values.
                    r2eff_B14(r20a=R20A[r20_index], r20b=R20B[r20_index], pA=pA, pB=pB, dw=aliased_dw, kex=kex, k_AB=k_AB, k_BA=k_BA, ncyc=self.power[ei][mi], inv_tcpmg=self.inv_relax_times[ei][mi], tcp=self.tau_cpmg[ei][mi], back_calc=self.back_calc[ei][si][mi][0], num_points=self.num_disp_points[ei][si][mi][0])

                    # For all missing data points, set the back-calculated value to the measured values so that it has no effect on the chi-squared value.
                    for di in range(self.num_disp_points[ei][si][mi][0]):
                        if self.missing[ei][si][mi][0][di]:
                            self.back_calc[ei][si][mi][0][di] = self.values[ei][si][mi][0][di]

                    # Calculate and return the chi-squared value.
                    chi2_sum += chi2(self.values[ei][si][mi][0], self.back_calc[ei][si][mi][0], self.errors[ei][si][mi][0])

        # Return the total chi-squared value.
        return chi2_sum


    def calc_CR72_chi2(self, R20A=None, R20B=None, dw=None, pA=None, kex=None):
        """Calculate the chi-squared value of the Carver and Richards (1972) 2-site exchange model on all time scales.

        @keyword R20A:  The R2 value for state A in the absence of exchange.
        @type R20A:     list of float
        @keyword R20B:  The R2 value for state B in the absence of exchange.
        @type R20B:     list of float
        @keyword dw:    The chemical shift differences in ppm for each spin.
        @type dw:       list of float
        @keyword pA:    The population of state A.
        @type pA:       float
        @keyword kex:   The rate of exchange.
        @type kex:      float
        @return:        The chi-squared value.
        @rtype:         float
        """

<<<<<<< HEAD
        # Loop over the spins.
        for si in range(self.num_spins):
            # Loop over the spectrometer frequencies.
            for mi in range(self.num_frq):
                # Extract number of dispersion points.
                num_disp_points = self.num_disp_points[0][si][mi][0]

                 # The R20 index.
                r20_index = mi + si*self.num_frq

                # Store r20a and r20b values per disp point.
                self.R20A_a[0][si][mi][0][:num_disp_points] = np.array( [R20A[r20_index]] * num_disp_points, float64)
                self.R20B_a[0][si][mi][0][:num_disp_points]  = np.array( [R20B[r20_index]] * num_disp_points, float64)

                # Convert dw from ppm to rad/s.
                dw_frq = dw[si] * self.frqs[0][si][mi]

                # Store dw_frq per disp point.
                self.dw_frq_a[0][si][mi][0][:num_disp_points] = np.array( [dw_frq] * num_disp_points, float64)

                # Store pA and kex per disp point.
                self.pA_a[0][si][mi][0][:num_disp_points] = np.array( [pA] * num_disp_points, float64)
                self.kex_a[0][si][mi][0][:num_disp_points] = np.array( [kex] * num_disp_points, float64)

                # Extract the errors and values to numpy array.
                self.errors_a[0][si][mi][0][:num_disp_points] = self.errors[0][si][mi][0]
                self.values_a[0][si][mi][0][:num_disp_points] = self.values[0][si][mi][0]

        ## Back calculate the R2eff values.
        r2eff_CR72(r20a=self.R20A_a, r20b=self.R20B_a, pA=self.pA_a, dw=self.dw_frq_a, kex=self.kex_a, cpmg_frqs=self.cpmg_frqs_a, back_calc=self.back_calc_a, num_points=self.num_disp_points_a)


        ## For all missing data points, set the back-calculated value to the measured values so that it has no effect on the chi-squared value.
        if self.has_missing:
            # Loop over the spins.
            for si in range(self.num_spins):
                # Loop over the spectrometer frequencies.
                for mi in range(self.num_frq):
                    # Loop over the dispersion points.
                    for di in range(self.num_disp_points[0][si][mi][0]):
                        if self.missing[0][si][mi][0][di]:
                            #self.back_calc[0][si][mi][0][di] = self.values[0][si][mi][0][di]
                            self.back_calc_a[0][si][mi][0][di] = self.values[0][si][mi][0][di]

                    ## Calculate and return the chi-squared value.
                    #chi2_sum += chi2(self.values[0][si][mi][0], self.back_calc[0][si][mi][0], self.errors[0][si][mi][0])

        ## Calculate the chi-squared statistic.
        chi2_sum = np.sum((1.0 / self.errors_a * (self.values_a - self.back_calc_a))**2)
=======
        # Expand dw to number of axis.
        dw_axis = dw[None,:,None,None,None]
        # Tile tw according to dimensions.
        dw_axis = np.tile(dw_axis, (self.numpy_array_shape[0], self.numpy_array_shape[2],self.numpy_array_shape[3], self.numpy_array_shape[4]))

        # Convert dw from ppm to rad/s.
        self.dw_frq_a = dw_axis*self.spins_a*self.frqs_a

        # Loop over the spectrometer frequencies.
        for mi in range(self.num_frq):
            # Extract number of dispersion points. Always the same per sin.
            num_disp_points = self.num_disp_points[0][0][mi][0]

            # Calculate pA and kex per frequency.
            pA_arr = array( [pA] * num_disp_points, float64)
            kex_arr =  array( [kex] * num_disp_points, float64)

            # Loop over the spins.
            for si in range(self.num_spins):
                # The R20 index.
                r20_index = mi + si*self.num_frq

                # Store r20a and r20b values per disp point.
                self.R20A_a[0][si][mi][0][:num_disp_points] = array( [R20A[r20_index]] * num_disp_points, float64)
                self.R20B_a[0][si][mi][0][:num_disp_points]  = array( [R20B[r20_index]] * num_disp_points, float64)

                # Store pA and kex per disp point.
                self.pA_a[0][si][mi][0][:num_disp_points] = pA_arr
                self.kex_a[0][si][mi][0][:num_disp_points] = kex_arr

        ## Back calculate the R2eff values.
        r2eff_CR72(r20a=self.R20A_a, r20b=self.R20B_a, pA=self.pA_a, dw=self.dw_frq_a, kex=self.kex_a, cpmg_frqs=self.cpmg_frqs_a, back_calc=self.back_calc_a, num_points=self.num_disp_points_a)
>>>>>>> 20cfd887

        ## For all missing data points, set the back-calculated value to the measured values so that it has no effect on the chi-squared value.
        if self.has_missing:
            # Loop over the spins.
            for si in range(self.num_spins):
                # Loop over the spectrometer frequencies.
                for mi in range(self.num_frq):
                    # Loop over the dispersion points.
                    for di in range(self.num_disp_points[0][si][mi][0]):
                        if self.missing[0][si][mi][0][di]:
                            #self.back_calc[0][si][mi][0][di] = self.values[0][si][mi][0][di]
                            self.back_calc_a[0][si][mi][0][di] = self.values[0][si][mi][0][di]

        ## Calculate the chi-squared statistic.
        return sum((1.0 / self.errors_a * (self.values_a - self.back_calc_a))**2)


    def calc_ns_cpmg_2site_3D_chi2(self, R20A=None, R20B=None, dw=None, pA=None, kex=None):
        """Calculate the chi-squared value of the 'NS CPMG 2-site' models.

        @keyword R20A:  The R2 value for state A in the absence of exchange.
        @type R20A:     list of float
        @keyword R20B:  The R2 value for state B in the absence of exchange.
        @type R20B:     list of float
        @keyword dw:    The chemical shift differences in ppm for each spin.
        @type dw:       list of float
        @keyword pA:    The population of state A.
        @type pA:       float
        @keyword kex:   The rate of exchange.
        @type kex:      float
        @return:        The chi-squared value.
        @rtype:         float
        """

        # Once off parameter conversions.
        pB = 1.0 - pA
        k_BA = pA * kex
        k_AB = pB * kex

        # This is a vector that contains the initial magnetizations corresponding to the A and B state transverse magnetizations.
        self.M0[1] = pA
        self.M0[4] = pB

        # Chi-squared initialisation.
        chi2_sum = 0.0

        # Loop over the spins.
        for si in range(self.num_spins):
            # Loop over the spectrometer frequencies.
            for mi in range(self.num_frq):
                # The R20 index.
                r20_index = mi + si*self.num_frq

                # Convert dw from ppm to rad/s.
                dw_frq = dw[si] * self.frqs[0][si][mi]

                # Back calculate the R2eff values.
                r2eff_ns_cpmg_2site_3D(r180x=self.r180x, M0=self.M0, r20a=R20A[r20_index], r20b=R20B[r20_index], pA=pA, pB=pB, dw=dw_frq, k_AB=k_AB, k_BA=k_BA, inv_tcpmg=self.inv_relax_times[0][mi], tcp=self.tau_cpmg[0][mi], back_calc=self.back_calc[0][si][mi][0], num_points=self.num_disp_points[0][si][mi][0], power=self.power[0][mi])

                # For all missing data points, set the back-calculated value to the measured values so that it has no effect on the chi-squared value.
                for di in range(self.num_disp_points[0][si][mi][0]):
                    if self.missing[0][si][mi][0][di]:
                        self.back_calc[0][si][mi][0][di] = self.values[0][si][mi][0][di]

                # Calculate and return the chi-squared value.
                chi2_sum += chi2(self.values[0][si][mi][0], self.back_calc[0][si][mi][0], self.errors[0][si][mi][0])

        # Return the total chi-squared value.
        return chi2_sum


    def calc_ns_cpmg_2site_star_chi2(self, R20A=None, R20B=None, dw=None, pA=None, kex=None):
        """Calculate the chi-squared value of the 'NS CPMG 2-site star' models.

        @keyword R20A:  The R2 value for state A in the absence of exchange.
        @type R20A:     list of float
        @keyword R20B:  The R2 value for state B in the absence of exchange.
        @type R20B:     list of float
        @keyword dw:    The chemical shift differences in ppm for each spin.
        @type dw:       list of float
        @keyword pA:    The population of state A.
        @type pA:       float
        @keyword kex:   The rate of exchange.
        @type kex:      float
        @return:        The chi-squared value.
        @rtype:         float
        """

        # Once off parameter conversions.
        pB = 1.0 - pA
        k_BA = pA * kex
        k_AB = pB * kex

        # Set up the matrix that contains the exchange terms between the two states A and B.
        self.Rex[0, 0] = -k_AB
        self.Rex[0, 1] = k_BA
        self.Rex[1, 0] = k_AB
        self.Rex[1, 1] = -k_BA

        # This is a vector that contains the initial magnetizations corresponding to the A and B state transverse magnetizations.
        self.M0[0] = pA
        self.M0[1] = pB

        # Chi-squared initialisation.
        chi2_sum = 0.0

        # Loop over the spins.
        for si in range(self.num_spins):
            # Loop over the spectrometer frequencies.
            for mi in range(self.num_frq):
                # The R20 index.
                r20_index = mi + si*self.num_frq

                # Convert dw from ppm to rad/s.
                dw_frq = dw[si] * self.frqs[0][si][mi]

                # Back calculate the R2eff values.
                r2eff_ns_cpmg_2site_star(Rr=self.Rr, Rex=self.Rex, RCS=self.RCS, R=self.R, M0=self.M0, r20a=R20A[r20_index], r20b=R20B[r20_index], dw=dw_frq, inv_tcpmg=self.inv_relax_times[0][mi], tcp=self.tau_cpmg[0][mi], back_calc=self.back_calc[0][si][mi][0], num_points=self.num_disp_points[0][si][mi][0], power=self.power[0][mi])

                # For all missing data points, set the back-calculated value to the measured values so that it has no effect on the chi-squared value.
                for di in range(self.num_disp_points[0][si][mi][0]):
                    if self.missing[0][si][mi][0][di]:
                        self.back_calc[0][si][mi][0][di] = self.values[0][si][mi][0][di]

                # Calculate and return the chi-squared value.
                chi2_sum += chi2(self.values[0][si][mi][0], self.back_calc[0][si][mi][0], self.errors[0][si][mi][0])

        # Return the total chi-squared value.
        return chi2_sum


    def calc_ns_mmq_3site_chi2(self, R20A=None, R20B=None, R20C=None, dw_AB=None, dw_BC=None, dwH_AB=None, dwH_BC=None, pA=None, pB=None, kex_AB=None, kex_BC=None, kex_AC=None):
        """Calculate the chi-squared value for the 'NS MMQ 3-site' models.

        @keyword R20A:      The R2 value for state A in the absence of exchange.
        @type R20A:         list of float
        @keyword R20B:      The R2 value for state B in the absence of exchange.
        @type R20B:         list of float
        @keyword R20C:      The R2 value for state C in the absence of exchange.
        @type R20C:         list of float
        @keyword dw_AB:     The chemical exchange difference between states A and B in rad/s.
        @type dw_AB:        float
        @keyword dw_BC:     The chemical exchange difference between states B and C in rad/s.
        @type dw_BC:        float
        @keyword dwH_AB:    The proton chemical exchange difference between states A and B in rad/s.
        @type dwH_AB:       float
        @keyword dwH_BC:    The proton chemical exchange difference between states B and C in rad/s.
        @type dwH_BC:       float
        @keyword pA:        The population of state A.
        @type pA:           float
        @keyword kex_AB:    The rate of exchange between states A and B.
        @type kex_AB:       float
        @keyword kex_BC:    The rate of exchange between states B and C.
        @type kex_BC:       float
        @keyword kex_AC:    The rate of exchange between states A and C.
        @type kex_AC:       float
        @return:            The chi-squared value.
        @rtype:             float
        """

        # Once off parameter conversions.
        pC = 1.0 - pA - pB
        pA_pB = pA + pB
        pA_pC = pA + pC
        pB_pC = pB + pC
        k_BA = pA * kex_AB / pA_pB
        k_AB = pB * kex_AB / pA_pB
        k_CB = pB * kex_BC / pB_pC
        k_BC = pC * kex_BC / pB_pC
        k_CA = pA * kex_AC / pA_pC
        k_AC = pC * kex_AC / pA_pC
        dw_AC = dw_AB + dw_BC
        dwH_AC = dwH_AB + dwH_BC

        # This is a vector that contains the initial magnetizations corresponding to the A and B state transverse magnetizations.
        self.M0[0] = pA
        self.M0[1] = pB
        self.M0[2] = pC

        # Initialise.
        chi2_sum = 0.0

        # Loop over the experiment types.
        for ei in range(self.num_exp):
            # Loop over the spins.
            for si in range(self.num_spins):
                # Loop over the spectrometer frequencies.
                for mi in range(self.num_frq):
                    # The R20 index.
                    r20_index = mi + ei*self.num_frq + si*self.num_frq*self.num_exp

                    # Convert dw from ppm to rad/s.
                    dw_AB_frq = dw_AB[si] * self.frqs[ei][si][mi]
                    dw_AC_frq = dw_AC[si] * self.frqs[ei][si][mi]
                    dwH_AB_frq = dwH_AB[si] * self.frqs_H[ei][si][mi]
                    dwH_AC_frq = dwH_AC[si] * self.frqs_H[ei][si][mi]

                    # Alias the dw frequency combinations.
                    aliased_dwH_AB = 0.0
                    aliased_dwH_AC = 0.0
                    if self.exp_types[ei] == EXP_TYPE_CPMG_SQ:
                        aliased_dw_AB = dw_AB_frq
                        aliased_dw_AC = dw_AC_frq
                    elif self.exp_types[ei] == EXP_TYPE_CPMG_PROTON_SQ:
                        aliased_dw_AB = dwH_AB_frq
                        aliased_dw_AC = dwH_AC_frq
                    elif self.exp_types[ei] == EXP_TYPE_CPMG_DQ:
                        aliased_dw_AB = dw_AB_frq + dwH_AB_frq
                        aliased_dw_AC = dw_AC_frq + dwH_AC_frq
                    elif self.exp_types[ei] == EXP_TYPE_CPMG_ZQ:
                        aliased_dw_AB = dw_AB_frq - dwH_AB_frq
                        aliased_dw_AC = dw_AC_frq - dwH_AC_frq
                    elif self.exp_types[ei] == EXP_TYPE_CPMG_MQ:
                        aliased_dw_AB = dw_AB_frq
                        aliased_dw_AC = dw_AC_frq
                        aliased_dwH_AB = dwH_AB_frq
                        aliased_dwH_AC = dwH_AC_frq
                    elif self.exp_types[ei] == EXP_TYPE_CPMG_PROTON_MQ:
                        aliased_dw_AB = dwH_AB_frq
                        aliased_dw_AC = dwH_AC_frq
                        aliased_dwH_AB = dw_AB_frq
                        aliased_dwH_AC = dw_AC_frq

                    # Back calculate the R2eff values for each experiment type.
                    self.r2eff_ns_mmq[ei](M0=self.M0, m1=self.m1, m2=self.m2, R20A=R20A[r20_index], R20B=R20B[r20_index], R20C=R20C[r20_index], pA=pA, pB=pB, pC=pC, dw_AB=aliased_dw_AB, dw_AC=aliased_dw_AC, dwH_AB=aliased_dwH_AB, dwH_AC=aliased_dwH_AC, k_AB=k_AB, k_BA=k_BA, k_BC=k_BC, k_CB=k_CB, k_AC=k_AC, k_CA=k_CA, inv_tcpmg=self.inv_relax_times[ei][mi], tcp=self.tau_cpmg[ei][mi], back_calc=self.back_calc[ei][si][mi][0], num_points=self.num_disp_points[ei][si][mi][0], power=self.power[ei][mi])

                    # For all missing data points, set the back-calculated value to the measured values so that it has no effect on the chi-squared value.
                    for di in range(self.num_disp_points[ei][si][mi][0]):
                        if self.missing[ei][si][mi][0][di]:
                            self.back_calc[ei][si][mi][0][di] = self.values[ei][si][mi][0][di]

                    # Calculate and return the chi-squared value.
                    chi2_sum += chi2(self.values[ei][si][mi][0], self.back_calc[ei][si][mi][0], self.errors[ei][si][mi][0])

        # Return the total chi-squared value.
        return chi2_sum


    def calc_ns_r1rho_3site_chi2(self, r1rho_prime=None, dw_AB=None, dw_BC=None, pA=None, pB=None, kex_AB=None, kex_BC=None, kex_AC=None):
        """Calculate the chi-squared value for the 'NS MMQ 3-site' models.

        @keyword r1rho_prime:   The R1rho value for all states in the absence of exchange.
        @type r1rho_prime:      list of float
        @keyword dw_AB:         The chemical exchange difference between states A and B in rad/s.
        @type dw_AB:            float
        @keyword dw_BC:         The chemical exchange difference between states B and C in rad/s.
        @type dw_BC:            float
        @keyword pA:            The population of state A.
        @type pA:               float
        @keyword kex_AB:        The rate of exchange between states A and B.
        @type kex_AB:           float
        @keyword kex_BC:        The rate of exchange between states B and C.
        @type kex_BC:           float
        @keyword kex_AC:        The rate of exchange between states A and C.
        @type kex_AC:           float
        @return:                The chi-squared value.
        @rtype:                 float
        """

        # Once off parameter conversions.
        pC = 1.0 - pA - pB
        pA_pB = pA + pB
        pA_pC = pA + pC
        pB_pC = pB + pC
        k_BA = pA * kex_AB / pA_pB
        k_AB = pB * kex_AB / pA_pB
        k_CB = pB * kex_BC / pB_pC
        k_BC = pC * kex_BC / pB_pC
        k_CA = pA * kex_AC / pA_pC
        k_AC = pC * kex_AC / pA_pC
        dw_AC = dw_AB + dw_BC

        # Initialise.
        chi2_sum = 0.0

        # Loop over the spins.
        for si in range(self.num_spins):
            # Loop over the spectrometer frequencies.
            for mi in range(self.num_frq):
                # The R20 index.
                r20_index = mi + si*self.num_frq

                # Convert dw from ppm to rad/s.
                dw_AB_frq = dw_AB[si] * self.frqs[0][si][mi]
                dw_AC_frq = dw_AC[si] * self.frqs[0][si][mi]

                # Loop over the offsets.
                for oi in range(self.num_offsets[0][si][mi]):
                    # Back calculate the R2eff values for each experiment type.
                    ns_r1rho_3site(M0=self.M0, matrix=self.matrix, r1rho_prime=r1rho_prime[r20_index], omega=self.chemical_shifts[0][si][mi], offset=self.offset[0][si][mi][oi], r1=self.r1[si, mi], pA=pA, pB=pB, pC=pC, dw_AB=dw_AB_frq, dw_AC=dw_AC_frq, k_AB=k_AB, k_BA=k_BA, k_BC=k_BC, k_CB=k_CB, k_AC=k_AC, k_CA=k_CA, spin_lock_fields=self.spin_lock_omega1[0][mi][oi], relax_time=self.relax_times[0][mi], inv_relax_time=self.inv_relax_times[0][mi], back_calc=self.back_calc[0][si][mi][oi], num_points=self.num_disp_points[0][si][mi][oi])

                    # For all missing data points, set the back-calculated value to the measured values so that it has no effect on the chi-squared value.
                    for di in range(self.num_disp_points[0][si][mi][oi]):
                        if self.missing[0][si][mi][oi][di]:
                            self.back_calc[0][si][mi][oi][di] = self.values[0][si][mi][oi][di]

                    # Calculate and return the chi-squared value.
                    chi2_sum += chi2(self.values[0][si][mi][oi], self.back_calc[0][si][mi][oi], self.errors[0][si][mi][oi])

        # Return the total chi-squared value.
        return chi2_sum


    def experiment_type_setup(self):
        """Check the experiment types and simplify data structures.

        For the single experiment type models, the first dimension of the values, errors, and missing data structures will be removed to simplify the target functions.
        """

        # The number of experiments.
        self.num_exp = len(self.exp_types)

        # The MMQ combined data type models.
        if self.model in MODEL_LIST_MMQ:
            # Alias the r2eff functions.
            self.r2eff_ns_mmq = []

            # Loop over the experiment types.
            for ei in range(self.num_exp):
                # SQ, DQ and ZQ data types.
                if self.exp_types[ei] in [EXP_TYPE_CPMG_SQ, EXP_TYPE_CPMG_PROTON_SQ, EXP_TYPE_CPMG_DQ, EXP_TYPE_CPMG_ZQ]:
                    if self.model == MODEL_NS_MMQ_2SITE:
                        self.r2eff_ns_mmq.append(r2eff_ns_mmq_2site_sq_dq_zq)
                    else:
                        self.r2eff_ns_mmq.append(r2eff_ns_mmq_3site_sq_dq_zq)

                # MQ data types.
                elif self.exp_types[ei] in [EXP_TYPE_CPMG_MQ, EXP_TYPE_CPMG_PROTON_MQ]:
                    if self.model == MODEL_NS_MMQ_2SITE:
                        self.r2eff_ns_mmq.append(r2eff_ns_mmq_2site_mq)
                    else:
                        self.r2eff_ns_mmq.append(r2eff_ns_mmq_3site_mq)

        # The single data type models.
        else:
            # Check that the data is correct.
            if self.model != MODEL_NOREX and self.model in MODEL_LIST_CPMG and self.exp_types[0] != EXP_TYPE_CPMG_SQ:
                raise RelaxError("The '%s' CPMG model is not compatible with the '%s' experiment type." % (self.model, self.exp_types[0]))
            if self.model != MODEL_NOREX and self.model in MODEL_LIST_R1RHO and self.exp_types[0] != EXP_TYPE_R1RHO:
                raise RelaxError("The '%s' R1rho model is not compatible with the '%s' experiment type." % (self.model, self.exp_types[0]))
            if self.model != MODEL_NOREX and self.model in MODEL_LIST_MQ_CPMG and self.exp_types[0] != EXP_TYPE_CPMG_MQ:
                raise RelaxError("The '%s' CPMG model is not compatible with the '%s' experiment type." % (self.model, self.exp_types[0]))


    def func_B14(self, params):
        """Target function for the Baldwin (2014) 2-site exact solution model for all time scales, whereby the simplification R20A = R20B is assumed.

        This assumes that pA > pB, and hence this must be implemented as a constraint.


        @param params:  The vector of parameter values.
        @type params:   numpy rank-1 float array
        @return:        The chi-squared value.
        @rtype:         float
        """

        # Scaling.
        if self.scaling_flag:
            params = dot(params, self.scaling_matrix)

        # Unpack the parameter values.
        R20 = params[:self.end_index[0]]
        dw = params[self.end_index[0]:self.end_index[1]]
        pA = params[self.end_index[1]]
        kex = params[self.end_index[1]+1]

        # Calculate and return the chi-squared value.
        return self.calc_B14_chi2(R20A=R20, R20B=R20, dw=dw, pA=pA, kex=kex)


    def func_B14_full(self, params):
        """Target function for the Baldwin (2014) 2-site exact solution model for all time scales.

        This assumes that pA > pB, and hence this must be implemented as a constraint.


        @param params:  The vector of parameter values.
        @type params:   numpy rank-1 float array
        @return:        The chi-squared value.
        @rtype:         float
        """

        # Scaling.
        if self.scaling_flag:
            params = dot(params, self.scaling_matrix)

        # Unpack the parameter values.
        R20 = params[:self.end_index[1]].reshape(self.num_spins*2, self.num_frq)
        R20A = R20[::2].flatten()
        R20B = R20[1::2].flatten()
        dw = params[self.end_index[1]:self.end_index[2]]
        pA = params[self.end_index[2]]
        kex = params[self.end_index[2]+1]

        # Calculate and return the chi-squared value.
        return self.calc_B14_chi2(R20A=R20A, R20B=R20B, dw=dw, pA=pA, kex=kex)


    def func_CR72(self, params):
        """Target function for the reduced Carver and Richards (1972) 2-site exchange model on all time scales.

        This assumes that pA > pB, and hence this must be implemented as a constraint.  For this model, the simplification R20A = R20B is assumed.


        @param params:  The vector of parameter values.
        @type params:   numpy rank-1 float array
        @return:        The chi-squared value.
        @rtype:         float
        """

        # Scaling.
        if self.scaling_flag:
            params = dot(params, self.scaling_matrix)

        # Unpack the parameter values.
        R20 = params[:self.end_index[0]]
        dw = params[self.end_index[0]:self.end_index[1]]
        pA = params[self.end_index[1]]
        kex = params[self.end_index[1]+1]

        # Calculate and return the chi-squared value.
        return self.calc_CR72_chi2(R20A=R20, R20B=R20, dw=dw, pA=pA, kex=kex)


    def func_CR72_full(self, params):
        """Target function for the full Carver and Richards (1972) 2-site exchange model on all time scales.

        This assumes that pA > pB, and hence this must be implemented as a constraint.


        @param params:  The vector of parameter values.
        @type params:   numpy rank-1 float array
        @return:        The chi-squared value.
        @rtype:         float
        """

        # Scaling.
        if self.scaling_flag:
            params = dot(params, self.scaling_matrix)

        # Unpack the parameter values.
        R20 = params[:self.end_index[1]].reshape(self.num_spins*2, self.num_frq)
        R20A = R20[::2].flatten()
        R20B = R20[1::2].flatten()
        dw = params[self.end_index[1]:self.end_index[2]]
        pA = params[self.end_index[2]]
        kex = params[self.end_index[2]+1]

        # Calculate and return the chi-squared value.
        return self.calc_CR72_chi2(R20A=R20A, R20B=R20B, dw=dw, pA=pA, kex=kex)


    def func_DPL94(self, params):
        """Target function for the Davis, Perlman and London (1994) fast 2-site off-resonance exchange model for R1rho-type experiments.

        @param params:  The vector of parameter values.
        @type params:   numpy rank-1 float array
        @return:        The chi-squared value.
        @rtype:         float
        """

        # Scaling.
        if self.scaling_flag:
            params = dot(params, self.scaling_matrix)

        # Unpack the parameter values.
        R20 = params[:self.end_index[0]]
        phi_ex = params[self.end_index[0]:self.end_index[1]]
        kex = params[self.end_index[1]]

        # Initialise.
        chi2_sum = 0.0

        # Loop over the spins.
        for si in range(self.num_spins):
            # Loop over the spectrometer frequencies.
            for mi in range(self.num_frq):
                # The R20 index.
                r20_index = mi + si*self.num_frq

                # Convert phi_ex from ppm^2 to (rad/s)^2.
                phi_ex_scaled = phi_ex[si] * self.frqs[0][si][mi]**2

                # Loop over the offsets.
                for oi in range(self.num_offsets[0][si][mi]):
                    # Back calculate the R2eff values.
                    r1rho_DPL94(r1rho_prime=R20[r20_index], phi_ex=phi_ex_scaled, kex=kex, theta=self.tilt_angles[0][si][mi][oi], R1=self.r1[si, mi], spin_lock_fields2=self.spin_lock_omega1_squared[0][mi][oi], back_calc=self.back_calc[0][si][mi][oi], num_points=self.num_disp_points[0][si][mi][oi])

                    # For all missing data points, set the back-calculated value to the measured values so that it has no effect on the chi-squared value.
                    for di in range(self.num_disp_points[0][si][mi][oi]):
                        if self.missing[0][si][mi][oi][di]:
                            self.back_calc[0][si][mi][oi][di] = self.values[0][si][mi][oi][di]

                    # Calculate and return the chi-squared value.
                    chi2_sum += chi2(self.values[0][si][mi][oi], self.back_calc[0][si][mi][oi], self.errors[0][si][mi][oi])

        # Return the total chi-squared value.
        return chi2_sum


    def func_IT99(self, params):
        """Target function for the Ishima and Torchia (1999) 2-site model for all timescales with pA >> pB.

        @param params:  The vector of parameter values.
        @type params:   numpy rank-1 float array
        @return:        The chi-squared value.
        @rtype:         float
        """

        # Scaling.
        if self.scaling_flag:
            params = dot(params, self.scaling_matrix)

        # Unpack the parameter values.
        R20 = params[:self.end_index[0]]
        dw = params[self.end_index[0]:self.end_index[1]]
        pA = params[self.end_index[1]]
        tex = params[self.end_index[1]+1]

        # Once off parameter conversions.
        pB = 1.0 - pA

        # Initialise.
        chi2_sum = 0.0

        # Loop over the spins.
        for si in range(self.num_spins):
            # Loop over the spectrometer frequencies.
            for mi in range(self.num_frq):
                # The R20 index.
                r20_index = mi + si*self.num_frq

                # Convert dw from ppm to rad/s.
                dw_frq = dw[si] * self.frqs[0][si][mi]

                # Back calculate the R2eff values.
                r2eff_IT99(r20=R20[r20_index], pA=pA, pB=pB, dw=dw_frq, tex=tex, cpmg_frqs=self.cpmg_frqs[0][mi][0], back_calc=self.back_calc[0][si][mi][0], num_points=self.num_disp_points[0][si][mi][0])

                # For all missing data points, set the back-calculated value to the measured values so that it has no effect on the chi-squared value.
                for di in range(self.num_disp_points[0][si][mi][0]):
                    if self.missing[0][si][mi][0][di]:
                        self.back_calc[0][si][mi][0][di] = self.values[0][si][mi][0][di]

                # Calculate and return the chi-squared value.
                chi2_sum += chi2(self.values[0][si][mi][0], self.back_calc[0][si][mi][0], self.errors[0][si][mi][0])

        # Return the total chi-squared value.
        return chi2_sum


    def func_LM63_3site(self, params):
        """Target function for the Luz and Meiboom (1963) fast 3-site exchange model.

        @param params:  The vector of parameter values.
        @type params:   numpy rank-1 float array
        @return:        The chi-squared value.
        @rtype:         float
        """

        # Scaling.
        if self.scaling_flag:
            params = dot(params, self.scaling_matrix)

        # Unpack the parameter values.
        R20 = params[:self.end_index[0]]
        phi_ex_B = params[self.end_index[0]:self.end_index[1]]
        phi_ex_C = params[self.end_index[1]:self.end_index[2]]
        kB = params[self.end_index[2]]
        kC = params[self.end_index[2]+1]

        # Once off parameter conversions.
        rex_B = phi_ex_B / kB
        rex_C = phi_ex_C / kC
        quart_kB = kB / 4.0
        quart_kC = kC / 4.0

        # Initialise.
        chi2_sum = 0.0

        # Loop over the spins.
        for si in range(self.num_spins):
            # Loop over the spectrometer frequencies.
            for mi in range(self.num_frq):
                # The R20 index.
                r20_index = mi + si*self.num_frq

                # Convert phi_ex (or rex) from ppm^2 to (rad/s)^2.
                frq2 = self.frqs[0][si][mi]**2
                rex_B_scaled = rex_B[si] * frq2
                rex_C_scaled = rex_C[si] * frq2

                # Back calculate the R2eff values.
                r2eff_LM63_3site(r20=R20[r20_index], rex_B=rex_B_scaled, rex_C=rex_C_scaled, quart_kB=quart_kB, quart_kC=quart_kC, cpmg_frqs=self.cpmg_frqs[0][mi][0], back_calc=self.back_calc[0][si][mi][0], num_points=self.num_disp_points[0][si][mi][0])

                # For all missing data points, set the back-calculated value to the measured values so that it has no effect on the chi-squared value.
                for di in range(self.num_disp_points[0][si][mi][0]):
                    if self.missing[0][si][mi][0][di]:
                        self.back_calc[0][si][mi][0][di] = self.values[0][si][mi][0][di]

                # Calculate and return the chi-squared value.
                chi2_sum += chi2(self.values[0][si][mi][0], self.back_calc[0][si][mi][0], self.errors[0][si][mi][0])

        # Return the total chi-squared value.
        return chi2_sum


    def func_LM63(self, params):
        """Target function for the Luz and Meiboom (1963) fast 2-site exchange model.

        @param params:  The vector of parameter values.
        @type params:   numpy rank-1 float array
        @return:        The chi-squared value.
        @rtype:         float
        """

        # Scaling.
        if self.scaling_flag:
            params = dot(params, self.scaling_matrix)

        # Unpack the parameter values.
        R20 = params[:self.end_index[0]]
        phi_ex = params[self.end_index[0]:self.end_index[1]]
        kex = params[self.end_index[1]]

        # Initialise.
        chi2_sum = 0.0

        # Loop over the spins.
        for si in range(self.num_spins):
            # Loop over the spectrometer frequencies.
            for mi in range(self.num_frq):
                # The R20 index.
                r20_index = mi + si*self.num_frq

                # Convert phi_ex from ppm^2 to (rad/s)^2.
                phi_ex_scaled = phi_ex[si] * self.frqs[0][si][mi]**2

                # Back calculate the R2eff values.
                r2eff_LM63(r20=R20[r20_index], phi_ex=phi_ex_scaled, kex=kex, cpmg_frqs=self.cpmg_frqs[0][mi][0], back_calc=self.back_calc[0][si][mi][0], num_points=self.num_disp_points[0][si][mi][0])

                # For all missing data points, set the back-calculated value to the measured values so that it has no effect on the chi-squared value.
                for di in range(self.num_disp_points[0][si][mi][0]):
                    if self.missing[0][si][mi][0][di]:
                        self.back_calc[0][si][mi][0][di] = self.values[0][si][mi][0][di]

                # Calculate and return the chi-squared value.
                chi2_sum += chi2(self.values[0][si][mi][0], self.back_calc[0][si][mi][0], self.errors[0][si][mi][0])

        # Return the total chi-squared value.
        return chi2_sum


    def func_M61(self, params):
        """Target function for the Meiboom (1961) fast 2-site exchange model for R1rho-type experiments.

        @param params:  The vector of parameter values.
        @type params:   numpy rank-1 float array
        @return:        The chi-squared value.
        @rtype:         float
        """

        # Scaling.
        if self.scaling_flag:
            params = dot(params, self.scaling_matrix)

        # Unpack the parameter values.
        R20 = params[:self.end_index[0]]
        phi_ex = params[self.end_index[0]:self.end_index[1]]
        kex = params[self.end_index[1]]

        # Initialise.
        chi2_sum = 0.0

        # Loop over the spins.
        for si in range(self.num_spins):
            # Loop over the spectrometer frequencies.
            for mi in range(self.num_frq):
                # The R20 index.
                r20_index = mi + si*self.num_frq

                # Convert phi_ex from ppm^2 to (rad/s)^2.
                phi_ex_scaled = phi_ex[si] * self.frqs[0][si][mi]**2

                # Back calculate the R2eff values.
                r1rho_M61(r1rho_prime=R20[r20_index], phi_ex=phi_ex_scaled, kex=kex, spin_lock_fields2=self.spin_lock_omega1_squared[0][mi][0], back_calc=self.back_calc[0][si][mi][0], num_points=self.num_disp_points[0][si][mi][0])

                # For all missing data points, set the back-calculated value to the measured values so that it has no effect on the chi-squared value.
                for di in range(self.num_disp_points[0][si][mi][0]):
                    if self.missing[0][si][mi][0][di]:
                        self.back_calc[0][si][mi][0][di] = self.values[0][si][mi][0][di]

                # Calculate and return the chi-squared value.
                chi2_sum += chi2(self.values[0][si][mi][0], self.back_calc[0][si][mi][0], self.errors[0][si][mi][0])

        # Return the total chi-squared value.
        return chi2_sum


    def func_M61b(self, params):
        """Target function for the Meiboom (1961) R1rho on-resonance 2-site model for skewed populations (pA >> pB).

        @param params:  The vector of parameter values.
        @type params:   numpy rank-1 float array
        @return:        The chi-squared value.
        @rtype:         float
        """

        # Scaling.
        if self.scaling_flag:
            params = dot(params, self.scaling_matrix)

        # Unpack the parameter values.
        R20 = params[:self.end_index[0]]
        dw = params[self.end_index[0]:self.end_index[1]]
        pA = params[self.end_index[1]]
        kex = params[self.end_index[1]+1]

        # Initialise.
        chi2_sum = 0.0

        # Loop over the spins.
        for si in range(self.num_spins):
            # Loop over the spectrometer frequencies.
            for mi in range(self.num_frq):
                # The R20 index.
                r20_index = mi + si*self.num_frq

                # Convert dw from ppm to rad/s.
                dw_frq = dw[si] * self.frqs[0][si][mi]

                # Back calculate the R1rho values.
                r1rho_M61b(r1rho_prime=R20[r20_index], pA=pA, dw=dw_frq, kex=kex, spin_lock_fields2=self.spin_lock_omega1_squared[0][mi][0], back_calc=self.back_calc[0][si][mi][0], num_points=self.num_disp_points[0][si][mi][0])

                # For all missing data points, set the back-calculated value to the measured values so that it has no effect on the chi-squared value.
                for di in range(self.num_disp_points[0][si][mi][0]):
                    if self.missing[0][si][mi][0][di]:
                        self.back_calc[0][si][mi][0][di] = self.values[0][si][mi][0][di]

                # Calculate and return the chi-squared value.
                chi2_sum += chi2(self.values[0][si][mi][0], self.back_calc[0][si][mi][0], self.errors[0][si][mi][0])

        # Return the total chi-squared value.
        return chi2_sum


    def func_MP05(self, params):
        """Target function for the Miloushev and Palmer (2005) R1rho off-resonance 2-site model.

        @param params:  The vector of parameter values.
        @type params:   numpy rank-1 float array
        @return:        The chi-squared value.
        @rtype:         float
        """

        # Scaling.
        if self.scaling_flag:
            params = dot(params, self.scaling_matrix)

        # Unpack the parameter values.
        R20 = params[:self.end_index[0]]
        dw = params[self.end_index[0]:self.end_index[1]]
        pA = params[self.end_index[1]]
        kex = params[self.end_index[1]+1]

        # Once off parameter conversions.
        pB = 1.0 - pA

        # Initialise.
        chi2_sum = 0.0

        # Loop over the spins.
        for si in range(self.num_spins):
            # Loop over the spectrometer frequencies.
            for mi in range(self.num_frq):
                # The R20 index.
                r20_index = mi + si*self.num_frq

                # Convert dw from ppm to rad/s.
                dw_frq = dw[si] * self.frqs[0][si][mi]

                # Loop over the offsets.
                for oi in range(self.num_offsets[0][si][mi]):
                    # Back calculate the R1rho values.
                    r1rho_MP05(r1rho_prime=R20[r20_index], omega=self.chemical_shifts[0][si][mi], offset=self.offset[0][si][mi][oi], pA=pA, pB=pB, dw=dw_frq, kex=kex, R1=self.r1[si, mi], spin_lock_fields=self.spin_lock_omega1[0][mi][oi], spin_lock_fields2=self.spin_lock_omega1_squared[0][mi][oi], back_calc=self.back_calc[0][si][mi][oi], num_points=self.num_disp_points[0][si][mi][oi])

                    # For all missing data points, set the back-calculated value to the measured values so that it has no effect on the chi-squared value.
                    for di in range(self.num_disp_points[0][si][mi][oi]):
                        if self.missing[0][si][mi][oi][di]:
                            self.back_calc[0][si][mi][oi][di] = self.values[0][si][mi][oi][di]

                    # Calculate and return the chi-squared value.
                    chi2_sum += chi2(self.values[0][si][mi][oi], self.back_calc[0][si][mi][oi], self.errors[0][si][mi][oi])

        # Return the total chi-squared value.
        return chi2_sum


    def func_mmq_CR72(self, params):
        """Target function for the CR72 model extended for MQ CPMG data.

        @param params:  The vector of parameter values.
        @type params:   numpy rank-1 float array
        @return:        The chi-squared value.
        @rtype:         float
        """

        # Scaling.
        if self.scaling_flag:
            params = dot(params, self.scaling_matrix)

        # Unpack the parameter values.
        R20 = params[:self.end_index[0]]
        dw = params[self.end_index[0]:self.end_index[1]]
        dwH = params[self.end_index[1]:self.end_index[2]]
        pA = params[self.end_index[2]]
        kex = params[self.end_index[2]+1]

        # Once off parameter conversions.
        pB = 1.0 - pA
        k_BA = pA * kex
        k_AB = pB * kex

        # Initialise.
        chi2_sum = 0.0

        # Loop over the experiment types.
        for ei in range(self.num_exp):
            # Loop over the spins.
            for si in range(self.num_spins):
                # Loop over the spectrometer frequencies.
                for mi in range(self.num_frq):
                    # The R20 index.
                    r20_index = mi + ei*self.num_frq + si*self.num_frq*self.num_exp

                    # Convert dw from ppm to rad/s.
                    dw_frq = dw[si] * self.frqs[ei][si][mi]
                    dwH_frq = dwH[si] * self.frqs_H[ei][si][mi]

                    # Alias the dw frequency combinations.
                    aliased_dwH = 0.0
                    if self.exp_types[ei] == EXP_TYPE_CPMG_SQ:
                        aliased_dw = dw_frq
                    elif self.exp_types[ei] == EXP_TYPE_CPMG_PROTON_SQ:
                        aliased_dw = dwH_frq
                    elif self.exp_types[ei] == EXP_TYPE_CPMG_DQ:
                        aliased_dw = dw_frq + dwH_frq
                    elif self.exp_types[ei] == EXP_TYPE_CPMG_ZQ:
                        aliased_dw = dw_frq - dwH_frq
                    elif self.exp_types[ei] == EXP_TYPE_CPMG_MQ:
                        aliased_dw = dw_frq
                        aliased_dwH = dwH_frq
                    elif self.exp_types[ei] == EXP_TYPE_CPMG_PROTON_MQ:
                        aliased_dw = dwH_frq
                        aliased_dwH = dw_frq

                    # Back calculate the R2eff values.
                    r2eff_mmq_cr72(r20=R20[r20_index], pA=pA, pB=pB, dw=aliased_dw, dwH=aliased_dwH, kex=kex, k_AB=k_AB, k_BA=k_BA, cpmg_frqs=self.cpmg_frqs[ei][mi][0], inv_tcpmg=self.inv_relax_times[ei][mi], tcp=self.tau_cpmg[ei][mi], back_calc=self.back_calc[ei][si][mi][0], num_points=self.num_disp_points[ei][si][mi][0], power=self.power[ei][mi])

                    # For all missing data points, set the back-calculated value to the measured values so that it has no effect on the chi-squared value.
                    for di in range(self.num_disp_points[ei][si][mi][0]):
                        if self.missing[ei][si][mi][0][di]:
                            self.back_calc[ei][si][mi][0][di] = self.values[ei][si][mi][0][di]

                    # Calculate and return the chi-squared value.
                    chi2_sum += chi2(self.values[ei][si][mi][0], self.back_calc[ei][si][mi][0], self.errors[ei][si][mi][0])

        # Return the total chi-squared value.
        return chi2_sum


    def func_NOREX(self, params):
        """Target function for no exchange.

        @param params:  The vector of parameter values.
        @type params:   numpy rank-1 float array
        @return:        The chi-squared value.
        @rtype:         float
        """

        # Scaling.
        if self.scaling_flag:
            params = dot(params, self.scaling_matrix)

        # Unpack the parameter values.
        R20 = params

        # Initialise.
        chi2_sum = 0.0

        # Loop over the experiment types.
        for ei in range(self.num_exp):
            # Loop over the spins.
            for si in range(self.num_spins):
                # Loop over the spectrometer frequencies.
                for mi in range(self.num_frq):
                    # The R20 index.
                    r20_index = mi + si*self.num_frq

                    # Loop over the offsets.
                    for oi in range(self.num_offsets[ei][si][mi]):
                        # The R2eff values as R20 values.
                        for di in range(self.num_disp_points[ei][si][mi][oi]):
                            self.back_calc[ei][si][mi][oi][di] = R20[r20_index]

                        # For all missing data points, set the back-calculated value to the measured values so that it has no effect on the chi-squared value.
                        for di in range(self.num_disp_points[ei][si][mi][oi]):
                            if self.missing[ei][si][mi][oi][di]:
                                self.back_calc[ei][si][mi][oi][di] = self.values[ei][si][mi][oi][di]

                        # Calculate and return the chi-squared value.
                        chi2_sum += chi2(self.values[ei][si][mi][oi], self.back_calc[ei][si][mi][oi], self.errors[ei][si][mi][oi])

        # Return the total chi-squared value.
        return chi2_sum


    def func_ns_cpmg_2site_3D(self, params):
        """Target function for the reduced numerical solution for the 2-site Bloch-McConnell equations.

        @param params:  The vector of parameter values.
        @type params:   numpy rank-1 float array
        @return:        The chi-squared value.
        @rtype:         float
        """

        # Scaling.
        if self.scaling_flag:
            params = dot(params, self.scaling_matrix)

        # Unpack the parameter values.
        R20 = params[:self.end_index[0]]
        dw = params[self.end_index[0]:self.end_index[1]]
        pA = params[self.end_index[1]]
        kex = params[self.end_index[1]+1]

        # Calculate and return the chi-squared value.
        return self.calc_ns_cpmg_2site_3D_chi2(R20A=R20, R20B=R20, dw=dw, pA=pA, kex=kex)


    def func_ns_cpmg_2site_3D_full(self, params):
        """Target function for the full numerical solution for the 2-site Bloch-McConnell equations.

        @param params:  The vector of parameter values.
        @type params:   numpy rank-1 float array
        @return:        The chi-squared value.
        @rtype:         float
        """

        # Scaling.
        if self.scaling_flag:
            params = dot(params, self.scaling_matrix)

        # Unpack the parameter values.
        R20 = params[:self.end_index[1]].reshape(self.num_spins*2, self.num_frq)
        R20A = R20[::2].flatten()
        R20B = R20[1::2].flatten()
        dw = params[self.end_index[1]:self.end_index[2]]
        pA = params[self.end_index[2]]
        kex = params[self.end_index[2]+1]

        # Calculate and return the chi-squared value.
        return self.calc_ns_cpmg_2site_3D_chi2(R20A=R20A, R20B=R20B, dw=dw, pA=pA, kex=kex)


    def func_ns_cpmg_2site_expanded(self, params):
        """Target function for the numerical solution for the 2-site Bloch-McConnell equations using the expanded notation.

        @param params:  The vector of parameter values.
        @type params:   numpy rank-1 float array
        @return:        The chi-squared value.
        @rtype:         float
        """

        # Scaling.
        if self.scaling_flag:
            params = dot(params, self.scaling_matrix)

        # Unpack the parameter values.
        R20 = params[:self.end_index[0]]
        dw = params[self.end_index[0]:self.end_index[1]]
        pA = params[self.end_index[1]]
        kex = params[self.end_index[1]+1]

        # Once off parameter conversions.
        pB = 1.0 - pA
        k_BA = pA * kex
        k_AB = pB * kex

        # Chi-squared initialisation.
        chi2_sum = 0.0

        # Loop over the spins.
        for si in range(self.num_spins):
            # Loop over the spectrometer frequencies.
            for mi in range(self.num_frq):
                # The R20 index.
                r20_index = mi + si*self.num_frq

                # Convert dw from ppm to rad/s.
                dw_frq = dw[si] * self.frqs[0][si][mi]

                # Back calculate the R2eff values.
                r2eff_ns_cpmg_2site_expanded(r20=R20[r20_index], pA=pA, dw=dw_frq, k_AB=k_AB, k_BA=k_BA, relax_time=self.relax_times[0][mi], inv_relax_time=self.inv_relax_times[0][mi], tcp=self.tau_cpmg[0][mi], back_calc=self.back_calc[0][si][mi][0], num_points=self.num_disp_points[0][si][mi][0], num_cpmg=self.power[0][mi])

                # For all missing data points, set the back-calculated value to the measured values so that it has no effect on the chi-squared value.
                for di in range(self.num_disp_points[0][si][mi][0]):
                    if self.missing[0][si][mi][0][di]:
                        self.back_calc[0][si][mi][0][di] = self.values[0][si][mi][0][di]

                # Calculate and return the chi-squared value.
                chi2_sum += chi2(self.values[0][si][mi][0], self.back_calc[0][si][mi][0], self.errors[0][si][mi][0])

        # Return the total chi-squared value.
        return chi2_sum


    def func_ns_cpmg_2site_star(self, params):
        """Target function for the reduced numerical solution for the 2-site Bloch-McConnell equations using complex conjugate matrices.

        This is the model whereby the simplification R20A = R20B is assumed.


        @param params:  The vector of parameter values.
        @type params:   numpy rank-1 float array
        @return:        The chi-squared value.
        @rtype:         float
        """

        # Scaling.
        if self.scaling_flag:
            params = dot(params, self.scaling_matrix)

        # Unpack the parameter values.
        R20 = params[:self.end_index[0]]
        dw = params[self.end_index[0]:self.end_index[1]]
        pA = params[self.end_index[1]]
        kex = params[self.end_index[1]+1]

        # Calculate and return the chi-squared value.
        return self.calc_ns_cpmg_2site_star_chi2(R20A=R20, R20B=R20, dw=dw, pA=pA, kex=kex)


    def func_ns_cpmg_2site_star_full(self, params):
        """Target function for the full numerical solution for the 2-site Bloch-McConnell equations using complex conjugate matrices.

        @param params:  The vector of parameter values.
        @type params:   numpy rank-1 float array
        @return:        The chi-squared value.
        @rtype:         float
        """

        # Scaling.
        if self.scaling_flag:
            params = dot(params, self.scaling_matrix)

        # Unpack the parameter values.
        R20 = params[:self.end_index[1]].reshape(self.num_spins*2, self.num_frq)
        R20A = R20[::2].flatten()
        R20B = R20[1::2].flatten()
        dw = params[self.end_index[1]:self.end_index[2]]
        pA = params[self.end_index[2]]
        kex = params[self.end_index[2]+1]

        # Calculate and return the chi-squared value.
        return self.calc_ns_cpmg_2site_star_chi2(R20A=R20A, R20B=R20B, dw=dw, pA=pA, kex=kex)


    def func_ns_mmq_2site(self, params):
        """Target function for the combined SQ, ZQ, DQ and MQ CPMG numeric solution.

        @param params:  The vector of parameter values.
        @type params:   numpy rank-1 float array
        @return:        The chi-squared value.
        @rtype:         float
        """

        # Scaling.
        if self.scaling_flag:
            params = dot(params, self.scaling_matrix)

        # Unpack the parameter values.
        R20 = params[:self.end_index[0]]
        dw = params[self.end_index[0]:self.end_index[1]]
        dwH = params[self.end_index[1]:self.end_index[2]]
        pA = params[self.end_index[2]]
        kex = params[self.end_index[2]+1]

        # Once off parameter conversions.
        pB = 1.0 - pA
        k_BA = pA * kex
        k_AB = pB * kex

        # This is a vector that contains the initial magnetizations corresponding to the A and B state transverse magnetizations.
        self.M0[0] = pA
        self.M0[1] = pB

        # Initialise.
        chi2_sum = 0.0

        # Loop over the experiment types.
        for ei in range(self.num_exp):
            # Loop over the spins.
            for si in range(self.num_spins):
                # Loop over the spectrometer frequencies.
                for mi in range(self.num_frq):
                    # The R20 index.
                    r20_index = mi + ei*self.num_frq + si*self.num_frq*self.num_exp

                    # Convert dw from ppm to rad/s.
                    dw_frq = dw[si] * self.frqs[ei][si][mi]
                    dwH_frq = dwH[si] * self.frqs_H[ei][si][mi]

                    # Alias the dw frequency combinations.
                    aliased_dwH = 0.0
                    if self.exp_types[ei] == EXP_TYPE_CPMG_SQ:
                        aliased_dw = dw_frq
                    elif self.exp_types[ei] == EXP_TYPE_CPMG_PROTON_SQ:
                        aliased_dw = dwH_frq
                    elif self.exp_types[ei] == EXP_TYPE_CPMG_DQ:
                        aliased_dw = dw_frq + dwH_frq
                    elif self.exp_types[ei] == EXP_TYPE_CPMG_ZQ:
                        aliased_dw = dw_frq - dwH_frq
                    elif self.exp_types[ei] == EXP_TYPE_CPMG_MQ:
                        aliased_dw = dw_frq
                        aliased_dwH = dwH_frq
                    elif self.exp_types[ei] == EXP_TYPE_CPMG_PROTON_MQ:
                        aliased_dw = dwH_frq
                        aliased_dwH = dw_frq

                    # Back calculate the R2eff values for each experiment type.
                    self.r2eff_ns_mmq[ei](M0=self.M0, m1=self.m1, m2=self.m2, R20A=R20[r20_index], R20B=R20[r20_index], pA=pA, pB=pB, dw=aliased_dw, dwH=aliased_dwH, k_AB=k_AB, k_BA=k_BA, inv_tcpmg=self.inv_relax_times[ei][mi], tcp=self.tau_cpmg[ei][mi], back_calc=self.back_calc[ei][si][mi][0], num_points=self.num_disp_points[ei][si][mi][0], power=self.power[ei][mi])

                    # For all missing data points, set the back-calculated value to the measured values so that it has no effect on the chi-squared value.
                    for di in range(self.num_disp_points[ei][si][mi][0]):
                        if self.missing[ei][si][mi][0][di]:
                            self.back_calc[ei][si][mi][0][di] = self.values[ei][si][mi][0][di]

                    # Calculate and return the chi-squared value.
                    chi2_sum += chi2(self.values[ei][si][mi][0], self.back_calc[ei][si][mi][0], self.errors[ei][si][mi][0])

        # Return the total chi-squared value.
        return chi2_sum


    def func_ns_mmq_3site(self, params):
        """Target function for the combined SQ, ZQ, DQ and MQ 3-site MMQ CPMG numeric solution.

        @param params:  The vector of parameter values.
        @type params:   numpy rank-1 float array
        @return:        The chi-squared value.
        @rtype:         float
        """

        # Scaling.
        if self.scaling_flag:
            params = dot(params, self.scaling_matrix)

        # Unpack the parameter values.
        R20 = params[:self.end_index[0]]
        dw_AB = params[self.end_index[0]:self.end_index[1]]
        dw_BC = params[self.end_index[1]:self.end_index[2]]
        dwH_AB = params[self.end_index[2]:self.end_index[3]]
        dwH_BC = params[self.end_index[3]:self.end_index[4]]
        pA = params[self.end_index[4]]
        kex_AB = params[self.end_index[4]+1]
        pB = params[self.end_index[4]+2]
        kex_BC = params[self.end_index[4]+3]
        kex_AC = params[self.end_index[4]+4]

        # Calculate and return the chi-squared value.
        return self.calc_ns_mmq_3site_chi2(R20A=R20, R20B=R20, R20C=R20, dw_AB=dw_AB, dw_BC=dw_BC, dwH_AB=dwH_AB, dwH_BC=dwH_BC, pA=pA, pB=pB, kex_AB=kex_AB, kex_BC=kex_BC, kex_AC=kex_AC)


    def func_ns_mmq_3site_linear(self, params):
        """Target function for the combined SQ, ZQ, DQ and MQ 3-site linearised MMQ CPMG numeric solution.

        @param params:  The vector of parameter values.
        @type params:   numpy rank-1 float array
        @return:        The chi-squared value.
        @rtype:         float
        """

        # Scaling.
        if self.scaling_flag:
            params = dot(params, self.scaling_matrix)

        # Unpack the parameter values.
        R20 = params[:self.end_index[0]]
        dw_AB = params[self.end_index[0]:self.end_index[1]]
        dw_BC = params[self.end_index[1]:self.end_index[2]]
        dwH_AB = params[self.end_index[2]:self.end_index[3]]
        dwH_BC = params[self.end_index[3]:self.end_index[4]]
        pA = params[self.end_index[4]]
        kex_AB = params[self.end_index[4]+1]
        pB = params[self.end_index[4]+2]
        kex_BC = params[self.end_index[4]+3]

        # Calculate and return the chi-squared value.
        return self.calc_ns_mmq_3site_chi2(R20A=R20, R20B=R20, R20C=R20, dw_AB=dw_AB, dw_BC=dw_BC, dwH_AB=dwH_AB, dwH_BC=dwH_BC, pA=pA, pB=pB, kex_AB=kex_AB, kex_BC=kex_BC, kex_AC=0.0)


    def func_ns_r1rho_2site(self, params):
        """Target function for the reduced numerical solution for the 2-site Bloch-McConnell equations for R1rho data.

        @param params:  The vector of parameter values.
        @type params:   numpy rank-1 float array
        @return:        The chi-squared value.
        @rtype:         float
        """

        # Scaling.
        if self.scaling_flag:
            params = dot(params, self.scaling_matrix)

        # Unpack the parameter values.
        r1rho_prime = params[:self.end_index[0]]
        dw = params[self.end_index[0]:self.end_index[1]]
        pA = params[self.end_index[1]]
        kex = params[self.end_index[1]+1]

        # Once off parameter conversions.
        pB = 1.0 - pA
        k_BA = pA * kex
        k_AB = pB * kex

        # Chi-squared initialisation.
        chi2_sum = 0.0

        # Loop over the spins.
        for si in range(self.num_spins):
            # Loop over the spectrometer frequencies.
            for mi in range(self.num_frq):
                # The R20 index.
                r20_index = mi + si*self.num_frq

                # Convert dw from ppm to rad/s.
                dw_frq = dw[si] * self.frqs[0][si][mi]

                # Loop over the offsets.
                for oi in range(self.num_offsets[0][si][mi]):
                    # Back calculate the R2eff values.
                    ns_r1rho_2site(M0=self.M0, matrix=self.matrix, r1rho_prime=r1rho_prime[r20_index], omega=self.chemical_shifts[0][si][mi], offset=self.offset[0][si][mi][oi], r1=self.r1[si, mi], pA=pA, pB=pB, dw=dw_frq, k_AB=k_AB, k_BA=k_BA, spin_lock_fields=self.spin_lock_omega1[0][mi][oi], relax_time=self.relax_times[0][mi], inv_relax_time=self.inv_relax_times[0][mi], back_calc=self.back_calc[0][si][mi][oi], num_points=self.num_disp_points[0][si][mi][oi])

                    # For all missing data points, set the back-calculated value to the measured values so that it has no effect on the chi-squared value.
                    for di in range(self.num_disp_points[0][si][mi][oi]):
                        if self.missing[0][si][mi][oi][di]:
                            self.back_calc[0][si][mi][oi][di] = self.values[0][si][mi][oi][di]

                    # Calculate and return the chi-squared value.
                    chi2_sum += chi2(self.values[0][si][mi][oi], self.back_calc[0][si][mi][oi], self.errors[0][si][mi][oi])

        # Return the total chi-squared value.
        return chi2_sum


    def func_ns_r1rho_3site(self, params):
        """Target function for the R1rho 3-site numeric solution.

        @param params:  The vector of parameter values.
        @type params:   numpy rank-1 float array
        @return:        The chi-squared value.
        @rtype:         float
        """

        # Scaling.
        if self.scaling_flag:
            params = dot(params, self.scaling_matrix)

        # Unpack the parameter values.
        r1rho_prime = params[:self.end_index[0]]
        dw_AB = params[self.end_index[0]:self.end_index[1]]
        dw_BC = params[self.end_index[1]:self.end_index[2]]
        pA = params[self.end_index[2]]
        kex_AB = params[self.end_index[2]+1]
        pB = params[self.end_index[2]+2]
        kex_BC = params[self.end_index[2]+3]
        kex_AC = params[self.end_index[2]+4]

        # Calculate and return the chi-squared value.
        return self.calc_ns_r1rho_3site_chi2(r1rho_prime=r1rho_prime, dw_AB=dw_AB, dw_BC=dw_BC, pA=pA, pB=pB, kex_AB=kex_AB, kex_BC=kex_BC, kex_AC=kex_AC)


    def func_ns_r1rho_3site_linear(self, params):
        """Target function for the R1rho 3-site numeric solution linearised with kAC = kCA = 0.

        @param params:  The vector of parameter values.
        @type params:   numpy rank-1 float array
        @return:        The chi-squared value.
        @rtype:         float
        """

        # Scaling.
        if self.scaling_flag:
            params = dot(params, self.scaling_matrix)

        # Unpack the parameter values.
        r1rho_prime = params[:self.end_index[0]]
        dw_AB = params[self.end_index[0]:self.end_index[1]]
        dw_BC = params[self.end_index[1]:self.end_index[2]]
        pA = params[self.end_index[2]]
        kex_AB = params[self.end_index[2]+1]
        pB = params[self.end_index[2]+2]
        kex_BC = params[self.end_index[2]+3]

        # Calculate and return the chi-squared value.
        return self.calc_ns_r1rho_3site_chi2(r1rho_prime=r1rho_prime, dw_AB=dw_AB, dw_BC=dw_BC, pA=pA, pB=pB, kex_AB=kex_AB, kex_BC=kex_BC, kex_AC=0.0)


    def func_TAP03(self, params):
        """Target function for the Trott, Abergel and Palmer (2003) R1rho off-resonance 2-site model.

        @param params:  The vector of parameter values.
        @type params:   numpy rank-1 float array
        @return:        The chi-squared value.
        @rtype:         float
        """

        # Scaling.
        if self.scaling_flag:
            params = dot(params, self.scaling_matrix)

        # Unpack the parameter values.
        R20 = params[:self.end_index[0]]
        dw = params[self.end_index[0]:self.end_index[1]]
        pA = params[self.end_index[1]]
        kex = params[self.end_index[1]+1]

        # Once off parameter conversions.
        pB = 1.0 - pA

        # Initialise.
        chi2_sum = 0.0

        # Loop over the spins.
        for si in range(self.num_spins):
            # Loop over the spectrometer frequencies.
            for mi in range(self.num_frq):
                # The R20 index.
                r20_index = mi + si*self.num_frq

                # Convert dw from ppm to rad/s.
                dw_frq = dw[si] * self.frqs[0][si][mi]

                # Loop over the offsets.
                for oi in range(self.num_offsets[0][si][mi]):
                    # Back calculate the R1rho values.
                    r1rho_TAP03(r1rho_prime=R20[r20_index], omega=self.chemical_shifts[0][si][mi], offset=self.offset[0][si][mi][oi], pA=pA, pB=pB, dw=dw_frq, kex=kex, R1=self.r1[si, mi], spin_lock_fields=self.spin_lock_omega1[0][mi][oi], spin_lock_fields2=self.spin_lock_omega1_squared[0][mi][oi], back_calc=self.back_calc[0][si][mi][oi], num_points=self.num_disp_points[0][si][mi][oi])

                    # For all missing data points, set the back-calculated value to the measured values so that it has no effect on the chi-squared value.
                    for di in range(self.num_disp_points[0][si][mi][oi]):
                        if self.missing[0][si][mi][oi][di]:
                            self.back_calc[0][si][mi][oi][di] = self.values[0][si][mi][oi][di]

                    # Calculate and return the chi-squared value.
                    chi2_sum += chi2(self.values[0][si][mi][oi], self.back_calc[0][si][mi][oi], self.errors[0][si][mi][oi])

        # Return the total chi-squared value.
        return chi2_sum


    def func_TP02(self, params):
        """Target function for the Trott and Palmer (2002) R1rho off-resonance 2-site model.

        @param params:  The vector of parameter values.
        @type params:   numpy rank-1 float array
        @return:        The chi-squared value.
        @rtype:         float
        """

        # Scaling.
        if self.scaling_flag:
            params = dot(params, self.scaling_matrix)

        # Unpack the parameter values.
        R20 = params[:self.end_index[0]]
        dw = params[self.end_index[0]:self.end_index[1]]
        pA = params[self.end_index[1]]
        kex = params[self.end_index[1]+1]

        # Once off parameter conversions.
        pB = 1.0 - pA

        # Initialise.
        chi2_sum = 0.0

        # Loop over the spins.
        for si in range(self.num_spins):
            # Loop over the spectrometer frequencies.
            for mi in range(self.num_frq):
                # The R20 index.
                r20_index = mi + si*self.num_frq

                # Convert dw from ppm to rad/s.
                dw_frq = dw[si] * self.frqs[0][si][mi]

                # Loop over the offsets.
                for oi in range(self.num_offsets[0][si][mi]):
                    # Back calculate the R1rho values.
                    r1rho_TP02(r1rho_prime=R20[r20_index], omega=self.chemical_shifts[0][si][mi], offset=self.offset[0][si][mi][oi], pA=pA, pB=pB, dw=dw_frq, kex=kex, R1=self.r1[si, mi], spin_lock_fields=self.spin_lock_omega1[0][mi][oi], spin_lock_fields2=self.spin_lock_omega1_squared[0][mi][oi], back_calc=self.back_calc[0][si][mi][oi], num_points=self.num_disp_points[0][si][mi][oi])

                    # For all missing data points, set the back-calculated value to the measured values so that it has no effect on the chi-squared value.
                    for di in range(self.num_disp_points[0][si][mi][oi]):
                        if self.missing[0][si][mi][oi][di]:
                            self.back_calc[0][si][mi][oi][di] = self.values[0][si][mi][oi][di]

                    # Calculate and return the chi-squared value.
                    chi2_sum += chi2(self.values[0][si][mi][oi], self.back_calc[0][si][mi][oi], self.errors[0][si][mi][oi])

        # Return the total chi-squared value.
        return chi2_sum


    def func_TSMFK01(self, params):
        """Target function for the the Tollinger et al. (2001) 2-site very-slow exchange model, range of microsecond to second time scale.

        @param params:  The vector of parameter values.
        @type params:   numpy rank-1 float array
        @return:        The chi-squared value.
        @rtype:         float
        """

        # Scaling.
        if self.scaling_flag:
            params = dot(params, self.scaling_matrix)

        # Unpack the parameter values.
        R20A = params[:self.end_index[0]]
        dw = params[self.end_index[0]:self.end_index[1]]
        k_AB = params[self.end_index[1]]

        # Initialise.
        chi2_sum = 0.0

        # Loop over the spins.
        for si in range(self.num_spins):
            # Loop over the spectrometer frequencies.
            for mi in range(self.num_frq):
                # The R20 index.
                r20a_index = mi + si*self.num_frq

                # Convert dw from ppm to rad/s.
                dw_frq = dw[si] * self.frqs[0][si][mi]

                # Back calculate the R2eff values.
                r2eff_TSMFK01(r20a=R20A[r20a_index], dw=dw_frq, k_AB=k_AB, tcp=self.tau_cpmg[0][mi], back_calc=self.back_calc[0][si][mi][0], num_points=self.num_disp_points[0][si][mi][0])

                # For all missing data points, set the back-calculated value to the measured values so that it has no effect on the chi-squared value.
                for di in range(self.num_disp_points[0][si][mi][0]):
                    if self.missing[0][si][mi][0][di]:
                        self.back_calc[0][si][mi][0][di] = self.values[0][si][mi][0][di]

                # Calculate and return the chi-squared value.
                chi2_sum += chi2(self.values[0][si][mi][0], self.back_calc[0][si][mi][0], self.errors[0][si][mi][0])

        # Return the total chi-squared value.
        return chi2_sum<|MERGE_RESOLUTION|>--- conflicted
+++ resolved
@@ -28,12 +28,7 @@
 # Python module imports.
 from copy import deepcopy
 from math import pi
-<<<<<<< HEAD
-from numpy import complex64, dot, float64, int16, zeros
-=======
-from numpy import array, asarray, complex64, dot, float64, int16, max, ones, sqrt, sum, zeros
-import numpy as np
->>>>>>> 20cfd887
+from numpy import array, asarray, complex64, dot, float64, int16, max, ones, sum, zeros
 
 # relax module imports.
 from lib.dispersion.b14 import r2eff_B14
@@ -404,13 +399,6 @@
             # Get the shape of back_calc structure.
             # If using just one field, or having the same number of dispersion points, the shape would extend to that number.
             # Shape has to be: [ei][si][mi][oi].
-<<<<<<< HEAD
-            back_calc_shape = list( np.asarray(self.back_calc).shape )[:4]
-
-            # Find which frequency has the maximum number of disp points.
-            # To let the numpy array operate well together, the broadcast size has to be equal for all shapes.
-            self.max_num_disp_points = np.max(self.num_disp_points)
-=======
             back_calc_shape = list( asarray(self.back_calc).shape )[:4]
 
             # Find which frequency has the maximum number of disp points.
@@ -423,25 +411,11 @@
             # Create zero and one numpy structure.
             self.zeros_a = zeros(self.numpy_array_shape, float64)
             self.ones_a = ones(self.numpy_array_shape, float64)
->>>>>>> 20cfd887
 
             # Create numpy arrays to pass to the lib function.
             # All numpy arrays have to have same shape to allow to multiply together.
             # The dimensions should be [ei][si][mi][oi][di]. [Experiment][spins][spec. frq][offset][disp points].
             # The number of disp point can change per spectrometer, so we make the maximum size.
-<<<<<<< HEAD
-            self.R20A_a = np.ones(back_calc_shape + [self.max_num_disp_points])
-            self.R20B_a = np.ones(back_calc_shape + [self.max_num_disp_points])
-            self.pA_a = np.zeros(back_calc_shape + [self.max_num_disp_points])
-            self.dw_frq_a = np.ones(back_calc_shape + [self.max_num_disp_points])
-            self.kex_a = np.ones(back_calc_shape + [self.max_num_disp_points])
-            self.cpmg_frqs_a = np.ones(back_calc_shape + [self.max_num_disp_points])
-            self.num_disp_points_a = np.ones(back_calc_shape + [self.max_num_disp_points])
-            self.back_calc_a = np.ones(back_calc_shape + [self.max_num_disp_points])
-            self.errors_a = np.ones(back_calc_shape + [self.max_num_disp_points])
-            self.values_a = np.ones(back_calc_shape + [self.max_num_disp_points])
-            self.has_missing = False
-=======
             self.R20A_a = deepcopy(self.ones_a)
             self.R20B_a = deepcopy(self.ones_a)
             self.pA_a = deepcopy(self.zeros_a)
@@ -456,7 +430,6 @@
             self.frqs_a = deepcopy(self.zeros_a)
             self.spins_a = deepcopy(self.zeros_a)
 
->>>>>>> 20cfd887
 
             # Loop over the experiment types.
             for ei in range(self.num_exp):
@@ -473,8 +446,6 @@
                             self.cpmg_frqs_a[ei][si][mi][oi][:num_disp_points] = self.cpmg_frqs[ei][mi][oi]
                             self.num_disp_points_a[ei][si][mi][oi][:num_disp_points] = self.num_disp_points[ei][si][mi][oi]
 
-<<<<<<< HEAD
-=======
                             # Extract the errors and values to numpy array.
                             self.errors_a[ei][si][mi][oi][:num_disp_points] = self.errors[ei][si][mi][oi]
                             self.values_a[ei][si][mi][oi][:num_disp_points] = self.values[ei][si][mi][oi]
@@ -485,7 +456,6 @@
                             # Make a spin 1/0 file.
                             self.spins_a[ei][si][mi][oi][:num_disp_points] = ones(num_disp_points)
 
->>>>>>> 20cfd887
                             for di in range(self.num_disp_points[ei][si][mi][oi]):
                                 if self.missing[ei][si][mi][oi][di]:
                                     self.has_missing = True
@@ -567,57 +537,6 @@
         @rtype:         float
         """
 
-<<<<<<< HEAD
-        # Loop over the spins.
-        for si in range(self.num_spins):
-            # Loop over the spectrometer frequencies.
-            for mi in range(self.num_frq):
-                # Extract number of dispersion points.
-                num_disp_points = self.num_disp_points[0][si][mi][0]
-
-                 # The R20 index.
-                r20_index = mi + si*self.num_frq
-
-                # Store r20a and r20b values per disp point.
-                self.R20A_a[0][si][mi][0][:num_disp_points] = np.array( [R20A[r20_index]] * num_disp_points, float64)
-                self.R20B_a[0][si][mi][0][:num_disp_points]  = np.array( [R20B[r20_index]] * num_disp_points, float64)
-
-                # Convert dw from ppm to rad/s.
-                dw_frq = dw[si] * self.frqs[0][si][mi]
-
-                # Store dw_frq per disp point.
-                self.dw_frq_a[0][si][mi][0][:num_disp_points] = np.array( [dw_frq] * num_disp_points, float64)
-
-                # Store pA and kex per disp point.
-                self.pA_a[0][si][mi][0][:num_disp_points] = np.array( [pA] * num_disp_points, float64)
-                self.kex_a[0][si][mi][0][:num_disp_points] = np.array( [kex] * num_disp_points, float64)
-
-                # Extract the errors and values to numpy array.
-                self.errors_a[0][si][mi][0][:num_disp_points] = self.errors[0][si][mi][0]
-                self.values_a[0][si][mi][0][:num_disp_points] = self.values[0][si][mi][0]
-
-        ## Back calculate the R2eff values.
-        r2eff_CR72(r20a=self.R20A_a, r20b=self.R20B_a, pA=self.pA_a, dw=self.dw_frq_a, kex=self.kex_a, cpmg_frqs=self.cpmg_frqs_a, back_calc=self.back_calc_a, num_points=self.num_disp_points_a)
-
-
-        ## For all missing data points, set the back-calculated value to the measured values so that it has no effect on the chi-squared value.
-        if self.has_missing:
-            # Loop over the spins.
-            for si in range(self.num_spins):
-                # Loop over the spectrometer frequencies.
-                for mi in range(self.num_frq):
-                    # Loop over the dispersion points.
-                    for di in range(self.num_disp_points[0][si][mi][0]):
-                        if self.missing[0][si][mi][0][di]:
-                            #self.back_calc[0][si][mi][0][di] = self.values[0][si][mi][0][di]
-                            self.back_calc_a[0][si][mi][0][di] = self.values[0][si][mi][0][di]
-
-                    ## Calculate and return the chi-squared value.
-                    #chi2_sum += chi2(self.values[0][si][mi][0], self.back_calc[0][si][mi][0], self.errors[0][si][mi][0])
-
-        ## Calculate the chi-squared statistic.
-        chi2_sum = np.sum((1.0 / self.errors_a * (self.values_a - self.back_calc_a))**2)
-=======
         # Expand dw to number of axis.
         dw_axis = dw[None,:,None,None,None]
         # Tile tw according to dimensions.
@@ -650,7 +569,6 @@
 
         ## Back calculate the R2eff values.
         r2eff_CR72(r20a=self.R20A_a, r20b=self.R20B_a, pA=self.pA_a, dw=self.dw_frq_a, kex=self.kex_a, cpmg_frqs=self.cpmg_frqs_a, back_calc=self.back_calc_a, num_points=self.num_disp_points_a)
->>>>>>> 20cfd887
 
         ## For all missing data points, set the back-calculated value to the measured values so that it has no effect on the chi-squared value.
         if self.has_missing:
