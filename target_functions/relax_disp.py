--- conflicted
+++ resolved
@@ -27,11 +27,7 @@
 # Python module imports.
 from copy import deepcopy
 from math import pi
-<<<<<<< HEAD
 from numpy import add, array, asarray, complex64, dot, float64, int16, max, multiply, ones, sum, tile, zeros
-=======
-from numpy import add, array, asarray, complex64, dot, float64, int16, max, multiply, ones, sqrt, sum, tile, zeros
->>>>>>> 6a62c6ca
 from numpy.ma import masked_equal
 
 # relax module imports.
@@ -59,11 +55,7 @@
 from lib.errors import RelaxError
 from lib.float import isNaN
 from target_functions.chi2 import chi2, chi2_rankN
-<<<<<<< HEAD
-from specific_analyses.relax_disp.variables import EXP_TYPE_CPMG_DQ, EXP_TYPE_CPMG_MQ, EXP_TYPE_CPMG_PROTON_MQ, EXP_TYPE_CPMG_PROTON_SQ, EXP_TYPE_CPMG_SQ, EXP_TYPE_CPMG_ZQ, EXP_TYPE_R1RHO, MODEL_B14, MODEL_B14_FULL, MODEL_CR72, MODEL_CR72_FULL, MODEL_DPL94, MODEL_IT99, MODEL_LIST_CPMG, MODEL_LIST_CPMG_FULL, MODEL_LIST_FULL, MODEL_LIST_MMQ, MODEL_LIST_MQ_CPMG, MODEL_LIST_R1RHO, MODEL_LIST_R1RHO_FULL, MODEL_LM63, MODEL_LM63_3SITE, MODEL_M61, MODEL_M61B, MODEL_MP05, MODEL_MMQ_CR72, MODEL_NOREX, MODEL_NS_CPMG_2SITE_3D, MODEL_NS_CPMG_2SITE_3D_FULL, MODEL_NS_CPMG_2SITE_EXPANDED, MODEL_NS_CPMG_2SITE_STAR, MODEL_NS_CPMG_2SITE_STAR_FULL, MODEL_NS_MMQ_2SITE, MODEL_NS_MMQ_3SITE, MODEL_NS_MMQ_3SITE_LINEAR, MODEL_NS_R1RHO_2SITE, MODEL_NS_R1RHO_3SITE, MODEL_NS_R1RHO_3SITE_LINEAR, MODEL_TAP03, MODEL_TP02, MODEL_TSMFK01
-=======
 from specific_analyses.relax_disp.variables import EXP_TYPE_CPMG_DQ, EXP_TYPE_CPMG_MQ, EXP_TYPE_CPMG_PROTON_MQ, EXP_TYPE_CPMG_PROTON_SQ, EXP_TYPE_CPMG_SQ, EXP_TYPE_CPMG_ZQ, EXP_TYPE_LIST_CPMG, EXP_TYPE_R1RHO, MODEL_B14, MODEL_B14_FULL, MODEL_CR72, MODEL_CR72_FULL, MODEL_DPL94, MODEL_IT99, MODEL_LIST_CPMG, MODEL_LIST_CPMG_FULL, MODEL_LIST_FULL, MODEL_LIST_MMQ, MODEL_LIST_MQ_CPMG, MODEL_LIST_R1RHO, MODEL_LIST_R1RHO_FULL, MODEL_LM63, MODEL_LM63_3SITE, MODEL_M61, MODEL_M61B, MODEL_MP05, MODEL_MMQ_CR72, MODEL_NOREX, MODEL_NS_CPMG_2SITE_3D, MODEL_NS_CPMG_2SITE_3D_FULL, MODEL_NS_CPMG_2SITE_EXPANDED, MODEL_NS_CPMG_2SITE_STAR, MODEL_NS_CPMG_2SITE_STAR_FULL, MODEL_NS_MMQ_2SITE, MODEL_NS_MMQ_3SITE, MODEL_NS_MMQ_3SITE_LINEAR, MODEL_NS_R1RHO_2SITE, MODEL_NS_R1RHO_3SITE, MODEL_NS_R1RHO_3SITE_LINEAR, MODEL_TAP03, MODEL_TP02, MODEL_TSMFK01
->>>>>>> 6a62c6ca
 
 
 class Dispersion:
@@ -180,16 +172,11 @@
         self.num_frq = num_frq
         self.exp_types = exp_types
         self.scaling_matrix = scaling_matrix
-<<<<<<< HEAD
-
-        ### Initialise higher order numpy structures.
-=======
         self.values_orig = values
         self.cpmg_frqs_orig = cpmg_frqs
         self.spin_lock_nu1_orig = spin_lock_nu1
 
         # Initialise higher order numpy structures.
->>>>>>> 6a62c6ca
         # Define the shape of all the numpy arrays.
         # The total numbers of experiments, number of spins, number of magnetic field strength, maximum number of offsets, maximum number of dispersion point.
         self.NE = len(self.exp_types)
@@ -250,11 +237,8 @@
         self.dwH_AB_struct = deepcopy(numpy_array_zeros)
         self.dwH_AC_struct = deepcopy(numpy_array_zeros)
         self.phi_ex_struct = deepcopy(numpy_array_zeros)
-<<<<<<< HEAD
-=======
         self.phi_ex_B_struct = deepcopy(numpy_array_zeros)
         self.phi_ex_C_struct = deepcopy(numpy_array_zeros)
->>>>>>> 6a62c6ca
 
         # Structure of values, errors and missing.
         self.values = deepcopy(numpy_array_zeros)
@@ -291,28 +275,15 @@
                     frq = frqs[ei][si][mi]
                     self.frqs[ei, si, mi, :] = frq
                     self.frqs_squared[ei, si, mi, :] = frq**2
-<<<<<<< HEAD
-                    frq_H = frqs_H[ei][si][mi]
-                    self.frqs_H[ei, si, mi, :] = frq_H
-=======
                     if frqs_H != None:
                         frq_H = frqs_H[ei][si][mi]
                         self.frqs_H[ei, si, mi, :] = frq_H
->>>>>>> 6a62c6ca
 
                     # Fill the relaxation time.
                     relax_time = relax_times[ei, mi]
                     self.relax_times[ei, si, mi, :] = relax_time
 
                     # Fill r1.
-<<<<<<< HEAD
-                    r1_l = r1[si][mi]
-                    self.r1[ei, si, mi, :] = r1_l
-
-                    # Fill chemical shift.
-                    chemical_shift = chemical_shifts[ei][si][mi]
-                    self.chemical_shifts[ei, si, mi, :] = chemical_shift
-=======
                     if r1 != None:
                         r1_l = r1[si][mi]
                         self.r1[ei, si, mi, :] = r1_l
@@ -321,7 +292,6 @@
                     if chemical_shifts != None:
                         chemical_shift = chemical_shifts[ei][si][mi]
                         self.chemical_shifts[ei, si, mi, :] = chemical_shift
->>>>>>> 6a62c6ca
 
                     # The inverted relaxation delay.
                     if model in [MODEL_B14, MODEL_B14_FULL, MODEL_MMQ_CR72, MODEL_NS_CPMG_2SITE_3D, MODEL_NS_CPMG_2SITE_3D_FULL, MODEL_NS_CPMG_2SITE_EXPANDED, MODEL_NS_CPMG_2SITE_STAR, MODEL_NS_CPMG_2SITE_STAR_FULL, MODEL_NS_MMQ_2SITE, MODEL_NS_MMQ_3SITE, MODEL_NS_MMQ_3SITE_LINEAR, MODEL_NS_R1RHO_2SITE, MODEL_NS_R1RHO_3SITE, MODEL_NS_R1RHO_3SITE_LINEAR]:
@@ -381,11 +351,7 @@
                                 # Get the tilt angles.
                                 self.tilt_angles[ei, si, mi, oi, di] = tilt_angles[ei][si][mi][oi][di]
                                 self.offset[ei, si, mi, oi] = offset[ei][si][mi][oi]
-<<<<<<< HEAD
-                                ## Convert the spin-lock data to rad.s^-1.
-=======
                                 # Convert the spin-lock data to rad.s^-1.
->>>>>>> 6a62c6ca
                                 self.spin_lock_omega1[ei, si, mi, oi, di] = 2.0 * pi * spin_lock_nu1[ei][mi][oi][di]
                                 self.spin_lock_omega1_squared[ei, si, mi, oi, di] = self.spin_lock_omega1[ei, si, mi, oi, di] ** 2
 
@@ -555,11 +521,7 @@
         # Clean the data for all values, which is left over at the end of arrays.
         self.back_calc = self.back_calc*self.disp_struct
 
-<<<<<<< HEAD
-        ## For all missing data points, set the back-calculated value to the measured values so that it has no effect on the chi-squared value.
-=======
-        # For all missing data points, set the back-calculated value to the measured values so that it has no effect on the chi-squared value.
->>>>>>> 6a62c6ca
+        # For all missing data points, set the back-calculated value to the measured values so that it has no effect on the chi-squared value.
         if self.has_missing:
             # Replace with values.
             self.back_calc[self.mask_replace_blank.mask] = self.values[self.mask_replace_blank.mask]
@@ -591,21 +553,6 @@
         # Reshape R20A and R20B to per experiment, spin and frequency.
         self.r20a_struct[:] = multiply.outer( R20A.reshape(self.NE, self.NS, self.NM), self.no_nd_ones )
         self.r20b_struct[:] = multiply.outer( R20B.reshape(self.NE, self.NS, self.NM), self.no_nd_ones )
-<<<<<<< HEAD
-
-        ## Back calculate the R2eff values.
-        r2eff_CR72(r20a=self.r20a_struct, r20a_orig=R20A, r20b=self.r20b_struct, r20b_orig=R20B, pA=pA, dw=self.dw_struct, dw_orig=dw, kex=kex, cpmg_frqs=self.cpmg_frqs, back_calc=self.back_calc)
-
-        # Clean the data for all values, which is left over at the end of arrays.
-        self.back_calc = self.back_calc*self.disp_struct
-
-        ## For all missing data points, set the back-calculated value to the measured values so that it has no effect on the chi-squared value.
-        if self.has_missing:
-            # Replace with values.
-            self.back_calc[self.mask_replace_blank.mask] = self.values[self.mask_replace_blank.mask]
-
-        ## Calculate the chi-squared statistic.
-=======
 
         # Back calculate the R2eff values.
         r2eff_CR72(r20a=self.r20a_struct, r20a_orig=R20A, r20b=self.r20b_struct, r20b_orig=R20B, pA=pA, dw=self.dw_struct, dw_orig=dw, kex=kex, cpmg_frqs=self.cpmg_frqs, back_calc=self.back_calc)
@@ -619,7 +566,6 @@
             self.back_calc[self.mask_replace_blank.mask] = self.values[self.mask_replace_blank.mask]
 
         # Calculate the chi-squared statistic.
->>>>>>> 6a62c6ca
         return chi2_rankN(self.values, self.back_calc, self.errors)
 
 
@@ -642,7 +588,6 @@
 
         # Convert dw from ppm to rad/s. Use the out argument, to pass directly to structure.
         multiply( multiply.outer( dw.reshape(1, self.NS), self.nm_no_nd_ones ), self.frqs, out=self.dw_struct )
-<<<<<<< HEAD
 
         # Reshape R20A and R20B to per experiment, spin and frequency.
         self.r20a_struct[:] = multiply.outer( R20A.reshape(self.NE, self.NS, self.NM), self.no_nd_ones )
@@ -654,31 +599,12 @@
         # Clean the data for all values, which is left over at the end of arrays.
         self.back_calc = self.back_calc*self.disp_struct
 
-        ## For all missing data points, set the back-calculated value to the measured values so that it has no effect on the chi-squared value.
-        if self.has_missing:
-            # Replace with values.
-            self.back_calc[self.mask_replace_blank.mask] = self.values[self.mask_replace_blank.mask]
-
-        ## Calculate the chi-squared statistic.
-=======
-
-        # Reshape R20A and R20B to per experiment, spin and frequency.
-        self.r20a_struct[:] = multiply.outer( R20A.reshape(self.NE, self.NS, self.NM), self.no_nd_ones )
-        self.r20b_struct[:] = multiply.outer( R20B.reshape(self.NE, self.NS, self.NM), self.no_nd_ones )
-
-        # Back calculate the R2eff values.
-        r2eff_ns_cpmg_2site_3D(r180x=self.r180x, M0=self.M0, r20a=self.r20a_struct, r20b=self.r20b_struct, pA=pA, dw=self.dw_struct, dw_orig=dw, kex=kex, inv_tcpmg=self.inv_relax_times, tcp=self.tau_cpmg, back_calc=self.back_calc, num_points=self.num_disp_points, power=self.power)
-
-        # Clean the data for all values, which is left over at the end of arrays.
-        self.back_calc = self.back_calc*self.disp_struct
-
         # For all missing data points, set the back-calculated value to the measured values so that it has no effect on the chi-squared value.
         if self.has_missing:
             # Replace with values.
             self.back_calc[self.mask_replace_blank.mask] = self.values[self.mask_replace_blank.mask]
 
         # Calculate the chi-squared statistic.
->>>>>>> 6a62c6ca
         return chi2_rankN(self.values, self.back_calc, self.errors)
 
 
@@ -701,7 +627,6 @@
 
         # Convert dw from ppm to rad/s. Use the out argument, to pass directly to structure.
         multiply( multiply.outer( dw.reshape(1, self.NS), self.nm_no_nd_ones ), self.frqs, out=self.dw_struct )
-<<<<<<< HEAD
 
         # Reshape R20A and R20B to per experiment, spin and frequency.
         self.r20a_struct[:] = multiply.outer( R20A.reshape(self.NE, self.NS, self.NM), self.no_nd_ones )
@@ -713,31 +638,12 @@
         # Clean the data for all values, which is left over at the end of arrays.
         self.back_calc = self.back_calc*self.disp_struct
 
-        ## For all missing data points, set the back-calculated value to the measured values so that it has no effect on the chi-squared value.
-        if self.has_missing:
-            # Replace with values.
-            self.back_calc[self.mask_replace_blank.mask] = self.values[self.mask_replace_blank.mask]
-
-        ## Calculate the chi-squared statistic.
-=======
-
-        # Reshape R20A and R20B to per experiment, spin and frequency.
-        self.r20a_struct[:] = multiply.outer( R20A.reshape(self.NE, self.NS, self.NM), self.no_nd_ones )
-        self.r20b_struct[:] = multiply.outer( R20B.reshape(self.NE, self.NS, self.NM), self.no_nd_ones )
-
-        # Back calculate the R2eff values.
-        r2eff_ns_cpmg_2site_star(Rr=self.Rr, Rex=self.Rex, RCS=self.RCS, R=self.R, M0=self.M0, r20a=self.r20a_struct, r20b=self.r20b_struct, pA=pA, dw=self.dw_struct, dw_orig=dw, kex=kex, inv_tcpmg=self.inv_relax_times, tcp=self.tau_cpmg, back_calc=self.back_calc, num_points=self.num_disp_points, power=self.power)
-
-        # Clean the data for all values, which is left over at the end of arrays.
-        self.back_calc = self.back_calc*self.disp_struct
-
         # For all missing data points, set the back-calculated value to the measured values so that it has no effect on the chi-squared value.
         if self.has_missing:
             # Replace with values.
             self.back_calc[self.mask_replace_blank.mask] = self.values[self.mask_replace_blank.mask]
 
         # Calculate the chi-squared statistic.
->>>>>>> 6a62c6ca
         return chi2_rankN(self.values, self.back_calc, self.errors)
 
 
@@ -843,11 +749,7 @@
         # Clean the data for all values, which is left over at the end of arrays.
         self.back_calc = self.back_calc*self.disp_struct
 
-<<<<<<< HEAD
-        ## For all missing data points, set the back-calculated value to the measured values so that it has no effect on the chi-squared value.
-=======
-        # For all missing data points, set the back-calculated value to the measured values so that it has no effect on the chi-squared value.
->>>>>>> 6a62c6ca
+        # For all missing data points, set the back-calculated value to the measured values so that it has no effect on the chi-squared value.
         if self.has_missing:
             # Replace with values.
             self.back_calc[self.mask_replace_blank.mask] = self.values[self.mask_replace_blank.mask]
@@ -903,11 +805,7 @@
         # Clean the data for all values, which is left over at the end of arrays.
         self.back_calc = self.back_calc*self.disp_struct
 
-<<<<<<< HEAD
-        ## For all missing data points, set the back-calculated value to the measured values so that it has no effect on the chi-squared value.
-=======
-        # For all missing data points, set the back-calculated value to the measured values so that it has no effect on the chi-squared value.
->>>>>>> 6a62c6ca
+        # For all missing data points, set the back-calculated value to the measured values so that it has no effect on the chi-squared value.
         if self.has_missing:
             # Replace with values.
             self.back_calc[self.mask_replace_blank.mask] = self.values[self.mask_replace_blank.mask]
@@ -1085,7 +983,6 @@
 
         # Convert phi_ex from ppm^2 to (rad/s)^2. Use the out argument, to pass directly to structure.
         multiply( multiply.outer( phi_ex.reshape(1, self.NS), self.nm_no_nd_ones ), self.frqs_squared, out=self.phi_ex_struct )
-<<<<<<< HEAD
 
         # Reshape R20 to per experiment, spin and frequency.
         self.r20_struct[:] = multiply.outer( R20.reshape(self.NE, self.NS, self.NM), self.no_nd_ones )
@@ -1096,20 +993,7 @@
         # Clean the data for all values, which is left over at the end of arrays.
         self.back_calc = self.back_calc*self.disp_struct
 
-        ## For all missing data points, set the back-calculated value to the measured values so that it has no effect on the chi-squared value.
-=======
-
-        # Reshape R20 to per experiment, spin and frequency.
-        self.r20_struct[:] = multiply.outer( R20.reshape(self.NE, self.NS, self.NM), self.no_nd_ones )
-
-        # Back calculate the R2eff values.
-        r1rho_DPL94(r1rho_prime=self.r20_struct, phi_ex=self.phi_ex_struct, kex=kex, theta=self.tilt_angles, R1=self.r1, spin_lock_fields2=self.spin_lock_omega1_squared, back_calc=self.back_calc)
-
-        # Clean the data for all values, which is left over at the end of arrays.
-        self.back_calc = self.back_calc*self.disp_struct
-
-        # For all missing data points, set the back-calculated value to the measured values so that it has no effect on the chi-squared value.
->>>>>>> 6a62c6ca
+        # For all missing data points, set the back-calculated value to the measured values so that it has no effect on the chi-squared value.
         if self.has_missing:
             # Replace with values.
             self.back_calc[self.mask_replace_blank.mask] = self.values[self.mask_replace_blank.mask]
@@ -1135,11 +1019,7 @@
         R20 = params[:self.end_index[0]]
         dw = params[self.end_index[0]:self.end_index[1]]
         pA = params[self.end_index[1]]
-<<<<<<< HEAD
         tex = params[self.end_index[1]+1]
-=======
-        tex = params[self.end_index[2]]
->>>>>>> 6a62c6ca
 
         # Convert dw from ppm to rad/s. Use the out argument, to pass directly to structure.
         multiply( multiply.outer( dw.reshape(1, self.NS), self.nm_no_nd_ones ), self.frqs, out=self.dw_struct )
@@ -1153,11 +1033,7 @@
         # Clean the data for all values, which is left over at the end of arrays.
         self.back_calc = self.back_calc*self.disp_struct
 
-<<<<<<< HEAD
-        ## For all missing data points, set the back-calculated value to the measured values so that it has no effect on the chi-squared value.
-=======
-        # For all missing data points, set the back-calculated value to the measured values so that it has no effect on the chi-squared value.
->>>>>>> 6a62c6ca
+        # For all missing data points, set the back-calculated value to the measured values so that it has no effect on the chi-squared value.
         if self.has_missing:
             # Replace with values.
             self.back_calc[self.mask_replace_blank.mask] = self.values[self.mask_replace_blank.mask]
@@ -1199,22 +1075,6 @@
         # Reshape R20 to per experiment, spin and frequency.
         self.r20_struct[:] = multiply.outer( R20.reshape(self.NE, self.NS, self.NM), self.no_nd_ones )
 
-<<<<<<< HEAD
-                # Convert phi_ex (or rex) from ppm^2 to (rad/s)^2.
-                rex_B_scaled = rex_B[si] * self.frqs_squared[0, si, mi, 0, 0]
-                rex_C_scaled = rex_C[si] * self.frqs_squared[0, si, mi, 0, 0]
-
-                # Back calculate the R2eff values.
-                r2eff_LM63_3site(r20=R20[r20_index], rex_B=rex_B_scaled, rex_C=rex_C_scaled, quart_kB=quart_kB, quart_kC=quart_kC, cpmg_frqs=self.cpmg_frqs[0, si, mi, 0], back_calc=self.back_calc[0, si, mi, 0], num_points=self.num_disp_points[0, si, mi, 0])
-
-                # For all missing data points, set the back-calculated value to the measured values so that it has no effect on the chi-squared value.
-                for di in range(self.num_disp_points[0, si, mi, 0]):
-                    if self.missing[0, si, mi, 0, di]:
-                        self.back_calc[0, si, mi, 0, di] = self.values[0, si, mi, 0, di]
-
-                # Calculate and return the chi-squared value.
-                chi2_sum += chi2(self.values[0, si, mi, 0], self.back_calc[0, si, mi, 0], self.errors[0, si, mi, 0])
-=======
         # Back calculate the R2eff values.
         r2eff_LM63_3site(r20=self.r20_struct, rex_B=self.phi_ex_B_struct, rex_C=self.phi_ex_C_struct, quart_kB=quart_kB, quart_kC=quart_kC, cpmg_frqs=self.cpmg_frqs, back_calc=self.back_calc)
 
@@ -1225,7 +1085,6 @@
         if self.has_missing:
             # Replace with values.
             self.back_calc[self.mask_replace_blank.mask] = self.values[self.mask_replace_blank.mask]
->>>>>>> 6a62c6ca
 
         # Return the total chi-squared value.
         return chi2_rankN(self.values, self.back_calc, self.errors)
@@ -1250,7 +1109,6 @@
 
         # Convert phi_ex from ppm^2 to (rad/s)^2. Use the out argument, to pass directly to structure.
         multiply( multiply.outer( phi_ex.reshape(1, self.NS), self.nm_no_nd_ones ), self.frqs_squared, out=self.phi_ex_struct )
-<<<<<<< HEAD
 
         # Reshape R20 to per experiment, spin and frequency.
         self.r20_struct[:] = multiply.outer( R20.reshape(self.NE, self.NS, self.NM), self.no_nd_ones )
@@ -1261,20 +1119,7 @@
         # Clean the data for all values, which is left over at the end of arrays.
         self.back_calc = self.back_calc*self.disp_struct
 
-        ## For all missing data points, set the back-calculated value to the measured values so that it has no effect on the chi-squared value.
-=======
-
-        # Reshape R20 to per experiment, spin and frequency.
-        self.r20_struct[:] = multiply.outer( R20.reshape(self.NE, self.NS, self.NM), self.no_nd_ones )
-
-        # Back calculate the R2eff values.
-        r2eff_LM63(r20=self.r20_struct, phi_ex=self.phi_ex_struct, kex=kex, cpmg_frqs=self.cpmg_frqs, back_calc=self.back_calc)
-
-        # Clean the data for all values, which is left over at the end of arrays.
-        self.back_calc = self.back_calc*self.disp_struct
-
-        # For all missing data points, set the back-calculated value to the measured values so that it has no effect on the chi-squared value.
->>>>>>> 6a62c6ca
+        # For all missing data points, set the back-calculated value to the measured values so that it has no effect on the chi-squared value.
         if self.has_missing:
             # Replace with values.
             self.back_calc[self.mask_replace_blank.mask] = self.values[self.mask_replace_blank.mask]
@@ -1313,11 +1158,7 @@
         # Clean the data for all values, which is left over at the end of arrays.
         self.back_calc = self.back_calc*self.disp_struct
 
-<<<<<<< HEAD
-        ## For all missing data points, set the back-calculated value to the measured values so that it has no effect on the chi-squared value.
-=======
-        # For all missing data points, set the back-calculated value to the measured values so that it has no effect on the chi-squared value.
->>>>>>> 6a62c6ca
+        # For all missing data points, set the back-calculated value to the measured values so that it has no effect on the chi-squared value.
         if self.has_missing:
             # Replace with values.
             self.back_calc[self.mask_replace_blank.mask] = self.values[self.mask_replace_blank.mask]
@@ -1347,7 +1188,6 @@
 
         # Convert dw from ppm to rad/s. Use the out argument, to pass directly to structure.
         multiply( multiply.outer( dw.reshape(1, self.NS), self.nm_no_nd_ones ), self.frqs, out=self.dw_struct )
-<<<<<<< HEAD
 
         # Reshape R20 to per experiment, spin and frequency.
         self.r20_struct[:] = multiply.outer( R20.reshape(self.NE, self.NS, self.NM), self.no_nd_ones )
@@ -1358,20 +1198,7 @@
         # Clean the data for all values, which is left over at the end of arrays.
         self.back_calc = self.back_calc*self.disp_struct
 
-        ## For all missing data points, set the back-calculated value to the measured values so that it has no effect on the chi-squared value.
-=======
-
-        # Reshape R20 to per experiment, spin and frequency.
-        self.r20_struct[:] = multiply.outer( R20.reshape(self.NE, self.NS, self.NM), self.no_nd_ones )
-
-        # Back calculate the R1rho values.
-        r1rho_M61b(r1rho_prime=self.r20_struct, pA=pA, dw=self.dw_struct, kex=kex, spin_lock_fields2=self.spin_lock_omega1_squared, back_calc=self.back_calc)
-
-        # Clean the data for all values, which is left over at the end of arrays.
-        self.back_calc = self.back_calc*self.disp_struct
-
-        # For all missing data points, set the back-calculated value to the measured values so that it has no effect on the chi-squared value.
->>>>>>> 6a62c6ca
+        # For all missing data points, set the back-calculated value to the measured values so that it has no effect on the chi-squared value.
         if self.has_missing:
             # Replace with values.
             self.back_calc[self.mask_replace_blank.mask] = self.values[self.mask_replace_blank.mask]
@@ -1401,7 +1228,6 @@
 
         # Convert dw from ppm to rad/s. Use the out argument, to pass directly to structure.
         multiply( multiply.outer( dw.reshape(1, self.NS), self.nm_no_nd_ones ), self.frqs, out=self.dw_struct )
-<<<<<<< HEAD
 
         # Reshape R20 to per experiment, spin and frequency.
         self.r20_struct[:] = multiply.outer( R20.reshape(self.NE, self.NS, self.NM), self.no_nd_ones )
@@ -1412,20 +1238,7 @@
         # Clean the data for all values, which is left over at the end of arrays.
         self.back_calc = self.back_calc*self.disp_struct
 
-        ## For all missing data points, set the back-calculated value to the measured values so that it has no effect on the chi-squared value.
-=======
-
-        # Reshape R20 to per experiment, spin and frequency.
-        self.r20_struct[:] = multiply.outer( R20.reshape(self.NE, self.NS, self.NM), self.no_nd_ones )
-
-        # Back calculate the R1rho values.
-        r1rho_MP05(r1rho_prime=self.r20_struct, omega=self.chemical_shifts, offset=self.offset, pA=pA, dw=self.dw_struct, kex=kex, R1=self.r1, spin_lock_fields=self.spin_lock_omega1, spin_lock_fields2=self.spin_lock_omega1_squared, back_calc=self.back_calc)
-
-        # Clean the data for all values, which is left over at the end of arrays.
-        self.back_calc = self.back_calc*self.disp_struct
-
-        # For all missing data points, set the back-calculated value to the measured values so that it has no effect on the chi-squared value.
->>>>>>> 6a62c6ca
+        # For all missing data points, set the back-calculated value to the measured values so that it has no effect on the chi-squared value.
         if self.has_missing:
             # Replace with values.
             self.back_calc[self.mask_replace_blank.mask] = self.values[self.mask_replace_blank.mask]
@@ -1496,20 +1309,12 @@
         # Clean the data for all values, which is left over at the end of arrays.
         self.back_calc = self.back_calc*self.disp_struct
 
-<<<<<<< HEAD
-        ## For all missing data points, set the back-calculated value to the measured values so that it has no effect on the chi-squared value.
-=======
-        # For all missing data points, set the back-calculated value to the measured values so that it has no effect on the chi-squared value.
->>>>>>> 6a62c6ca
-        if self.has_missing:
-            # Replace with values.
-            self.back_calc[self.mask_replace_blank.mask] = self.values[self.mask_replace_blank.mask]
-
-<<<<<<< HEAD
-        ## Calculate the chi-squared statistic.
-=======
+        # For all missing data points, set the back-calculated value to the measured values so that it has no effect on the chi-squared value.
+        if self.has_missing:
+            # Replace with values.
+            self.back_calc[self.mask_replace_blank.mask] = self.values[self.mask_replace_blank.mask]
+
         # Calculate the chi-squared statistic.
->>>>>>> 6a62c6ca
         return chi2_rankN(self.values, self.back_calc, self.errors)
 
 
@@ -1535,11 +1340,7 @@
         # Clean the data for all values, which is left over at the end of arrays.
         self.back_calc = self.back_calc*self.disp_struct
 
-<<<<<<< HEAD
-        ## For all missing data points, set the back-calculated value to the measured values so that it has no effect on the chi-squared value.
-=======
-        # For all missing data points, set the back-calculated value to the measured values so that it has no effect on the chi-squared value.
->>>>>>> 6a62c6ca
+        # For all missing data points, set the back-calculated value to the measured values so that it has no effect on the chi-squared value.
         if self.has_missing:
             # Replace with values.
             self.back_calc[self.mask_replace_blank.mask] = self.values[self.mask_replace_blank.mask]
@@ -1626,15 +1427,6 @@
 
         # Clean the data for all values, which is left over at the end of arrays.
         self.back_calc = self.back_calc*self.disp_struct
-<<<<<<< HEAD
-
-        ## For all missing data points, set the back-calculated value to the measured values so that it has no effect on the chi-squared value.
-        if self.has_missing:
-            # Replace with values.
-            self.back_calc[self.mask_replace_blank.mask] = self.values[self.mask_replace_blank.mask]
-
-        ## Calculate the chi-squared statistic.
-=======
 
         # For all missing data points, set the back-calculated value to the measured values so that it has no effect on the chi-squared value.
         if self.has_missing:
@@ -1642,7 +1434,6 @@
             self.back_calc[self.mask_replace_blank.mask] = self.values[self.mask_replace_blank.mask]
 
         # Calculate the chi-squared statistic.
->>>>>>> 6a62c6ca
         return chi2_rankN(self.values, self.back_calc, self.errors)
 
 
@@ -1765,11 +1556,7 @@
         # Clean the data for all values, which is left over at the end of arrays.
         self.back_calc = self.back_calc*self.disp_struct
 
-<<<<<<< HEAD
-        ## For all missing data points, set the back-calculated value to the measured values so that it has no effect on the chi-squared value.
-=======
-        # For all missing data points, set the back-calculated value to the measured values so that it has no effect on the chi-squared value.
->>>>>>> 6a62c6ca
+        # For all missing data points, set the back-calculated value to the measured values so that it has no effect on the chi-squared value.
         if self.has_missing:
             # Replace with values.
             self.back_calc[self.mask_replace_blank.mask] = self.values[self.mask_replace_blank.mask]
@@ -1871,11 +1658,7 @@
         # Clean the data for all values, which is left over at the end of arrays.
         self.back_calc = self.back_calc*self.disp_struct
 
-<<<<<<< HEAD
-        ## For all missing data points, set the back-calculated value to the measured values so that it has no effect on the chi-squared value.
-=======
-        # For all missing data points, set the back-calculated value to the measured values so that it has no effect on the chi-squared value.
->>>>>>> 6a62c6ca
+        # For all missing data points, set the back-calculated value to the measured values so that it has no effect on the chi-squared value.
         if self.has_missing:
             # Replace with values.
             self.back_calc[self.mask_replace_blank.mask] = self.values[self.mask_replace_blank.mask]
@@ -1968,11 +1751,7 @@
         # Clean the data for all values, which is left over at the end of arrays.
         self.back_calc = self.back_calc*self.disp_struct
 
-<<<<<<< HEAD
-        ## For all missing data points, set the back-calculated value to the measured values so that it has no effect on the chi-squared value.
-=======
-        # For all missing data points, set the back-calculated value to the measured values so that it has no effect on the chi-squared value.
->>>>>>> 6a62c6ca
+        # For all missing data points, set the back-calculated value to the measured values so that it has no effect on the chi-squared value.
         if self.has_missing:
             # Replace with values.
             self.back_calc[self.mask_replace_blank.mask] = self.values[self.mask_replace_blank.mask]
@@ -2002,7 +1781,6 @@
 
         # Convert dw from ppm to rad/s. Use the out argument, to pass directly to structure.
         multiply( multiply.outer( dw.reshape(1, self.NS), self.nm_no_nd_ones ), self.frqs, out=self.dw_struct )
-<<<<<<< HEAD
 
         # Reshape R20 to per experiment, spin and frequency.
         self.r20_struct[:] = multiply.outer( R20.reshape(self.NE, self.NS, self.NM), self.no_nd_ones )
@@ -2013,20 +1791,7 @@
         # Clean the data for all values, which is left over at the end of arrays.
         self.back_calc = self.back_calc*self.disp_struct
 
-        ## For all missing data points, set the back-calculated value to the measured values so that it has no effect on the chi-squared value.
-=======
-
-        # Reshape R20 to per experiment, spin and frequency.
-        self.r20_struct[:] = multiply.outer( R20.reshape(self.NE, self.NS, self.NM), self.no_nd_ones )
-
-        # Back calculate the R1rho values.
-        r1rho_TP02(r1rho_prime=self.r20_struct, omega=self.chemical_shifts, offset=self.offset, pA=pA, dw=self.dw_struct, kex=kex, R1=self.r1, spin_lock_fields=self.spin_lock_omega1, spin_lock_fields2=self.spin_lock_omega1_squared, back_calc=self.back_calc)
-
-        # Clean the data for all values, which is left over at the end of arrays.
-        self.back_calc = self.back_calc*self.disp_struct
-
-        # For all missing data points, set the back-calculated value to the measured values so that it has no effect on the chi-squared value.
->>>>>>> 6a62c6ca
+        # For all missing data points, set the back-calculated value to the measured values so that it has no effect on the chi-squared value.
         if self.has_missing:
             # Replace with values.
             self.back_calc[self.mask_replace_blank.mask] = self.values[self.mask_replace_blank.mask]
@@ -2055,7 +1820,6 @@
 
         # Convert dw from ppm to rad/s. Use the out argument, to pass directly to structure.
         multiply( multiply.outer( dw.reshape(1, self.NS), self.nm_no_nd_ones ), self.frqs, out=self.dw_struct )
-<<<<<<< HEAD
 
         # Reshape R20A and R20B to per experiment, spin and frequency.
         self.r20a_struct[:] = multiply.outer( R20A.reshape(self.NE, self.NS, self.NM), self.no_nd_ones )
@@ -2066,28 +1830,12 @@
         # Clean the data for all values, which is left over at the end of arrays.
         self.back_calc = self.back_calc*self.disp_struct
 
-        ## For all missing data points, set the back-calculated value to the measured values so that it has no effect on the chi-squared value.
-=======
-
-        # Reshape R20A and R20B to per experiment, spin and frequency.
-        self.r20a_struct[:] = multiply.outer( R20A.reshape(self.NE, self.NS, self.NM), self.no_nd_ones )
-
-        # Back calculate the R2eff values.
-        r2eff_TSMFK01(r20a=self.r20a_struct, dw=self.dw_struct, dw_orig=dw, k_AB=k_AB, tcp=self.tau_cpmg, back_calc=self.back_calc)
-
-        # Clean the data for all values, which is left over at the end of arrays.
-        self.back_calc = self.back_calc*self.disp_struct
-
-        # For all missing data points, set the back-calculated value to the measured values so that it has no effect on the chi-squared value.
->>>>>>> 6a62c6ca
+        # For all missing data points, set the back-calculated value to the measured values so that it has no effect on the chi-squared value.
         if self.has_missing:
             # Replace with values.
             self.back_calc[self.mask_replace_blank.mask] = self.values[self.mask_replace_blank.mask]
 
         # Return the total chi-squared value.
-<<<<<<< HEAD
-        return chi2_rankN(self.values, self.back_calc, self.errors)
-=======
         return chi2_rankN(self.values, self.back_calc, self.errors)
 
     def get_back_calc(self):
@@ -2113,4 +1861,3 @@
                         back_calc_return[ei][si][mi][oi][:] = self.back_calc[ei, si, mi, oi, :num]
 
         return back_calc_return
->>>>>>> 6a62c6ca
