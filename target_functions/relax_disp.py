###############################################################################
#                                                                             #
# Copyright (C) 2013-2014 Edward d'Auvergne                                   #
# Copyright (C) 2009 Sebastien Morin                                          #
# Copyright (C) 2014 Troels E. Linnet                                         #
#                                                                             #
# This file is part of the program relax (http://www.nmr-relax.com).          #
#                                                                             #
# This program is free software: you can redistribute it and/or modify        #
# it under the terms of the GNU General Public License as published by        #
# the Free Software Foundation, either version 3 of the License, or           #
# (at your option) any later version.                                         #
#                                                                             #
# This program is distributed in the hope that it will be useful,             #
# but WITHOUT ANY WARRANTY; without even the implied warranty of              #
# MERCHANTABILITY or FITNESS FOR A PARTICULAR PURPOSE.  See the               #
# GNU General Public License for more details.                                #
#                                                                             #
# You should have received a copy of the GNU General Public License           #
# along with this program.  If not, see <http://www.gnu.org/licenses/>.       #
#                                                                             #
###############################################################################

# Module docstring.
"""Target functions for relaxation dispersion."""

# Python module imports.
from copy import deepcopy
<<<<<<< HEAD
from numpy import arctan2, cos, dot, float64, int16, multiply, ones, rollaxis, pi, sin, sum, zeros
=======
from numpy import arctan2, cos, dot, float64, int16, multiply, ones, rollaxis, pi, sin, zeros
>>>>>>> 61aeec3e
from numpy.ma import masked_equal

# relax module imports.
import dep_check
from lib.dispersion.b14 import r2eff_B14
from lib.dispersion.cr72 import r2eff_CR72
from lib.dispersion.dpl94 import r1rho_DPL94
from lib.dispersion.it99 import r2eff_IT99
from lib.dispersion.lm63 import r2eff_LM63
from lib.dispersion.lm63_3site import r2eff_LM63_3site
from lib.dispersion.m61 import r1rho_M61
from lib.dispersion.m61b import r1rho_M61b
from lib.dispersion.mp05 import r1rho_MP05
from lib.dispersion.mmq_cr72 import r2eff_mmq_cr72
from lib.dispersion.ns_cpmg_2site_expanded import r2eff_ns_cpmg_2site_expanded
from lib.dispersion.ns_matrices import r180x_3d
from lib.dispersion.tp02 import r1rho_TP02
from lib.dispersion.tap03 import r1rho_TAP03
from lib.dispersion.tsmfk01 import r2eff_TSMFK01
from lib.errors import RelaxError
from lib.float import isNaN
<<<<<<< HEAD
from target_functions.chi2 import chi2, chi2_rankN
from specific_analyses.relax_disp.variables import EXP_TYPE_CPMG_DQ, EXP_TYPE_CPMG_MQ, EXP_TYPE_CPMG_PROTON_MQ, EXP_TYPE_CPMG_PROTON_SQ, EXP_TYPE_CPMG_SQ, EXP_TYPE_CPMG_ZQ, EXP_TYPE_LIST_CPMG, EXP_TYPE_R1RHO, MODEL_B14, MODEL_B14_FULL, MODEL_CR72, MODEL_CR72_FULL, MODEL_DPL94, MODEL_IT99, MODEL_LIST_CPMG, MODEL_LIST_CPMG_FULL, MODEL_LIST_FULL, MODEL_LIST_MMQ, MODEL_LIST_MQ_CPMG, MODEL_LIST_R1RHO, MODEL_LIST_R1RHO_FULL, MODEL_LM63, MODEL_LM63_3SITE, MODEL_M61, MODEL_M61B, MODEL_MP05, MODEL_MMQ_CR72, MODEL_NOREX, MODEL_NS_CPMG_2SITE_3D, MODEL_NS_CPMG_2SITE_3D_FULL, MODEL_NS_CPMG_2SITE_EXPANDED, MODEL_NS_CPMG_2SITE_STAR, MODEL_NS_CPMG_2SITE_STAR_FULL, MODEL_NS_MMQ_2SITE, MODEL_NS_MMQ_3SITE, MODEL_NS_MMQ_3SITE_LINEAR, MODEL_NS_R1RHO_2SITE, MODEL_NS_R1RHO_3SITE, MODEL_NS_R1RHO_3SITE_LINEAR, MODEL_TAP03, MODEL_TP02, MODEL_TSMFK01

# Check if eisum is available for numerical models.
if dep_check.einsum_module:
    from lib.dispersion.ns_cpmg_2site_3d import r2eff_ns_cpmg_2site_3D
    from lib.dispersion.ns_cpmg_2site_star import r2eff_ns_cpmg_2site_star
    from lib.dispersion.ns_mmq_3site import r2eff_ns_mmq_3site_mq, r2eff_ns_mmq_3site_sq_dq_zq
    from lib.dispersion.ns_mmq_2site import r2eff_ns_mmq_2site_mq, r2eff_ns_mmq_2site_sq_dq_zq
    from lib.dispersion.ns_r1rho_2site import ns_r1rho_2site
    from lib.dispersion.ns_r1rho_3site import ns_r1rho_3site
=======
from target_functions.chi2 import chi2_rankN
from specific_analyses.relax_disp.variables import EXP_TYPE_CPMG_DQ, EXP_TYPE_CPMG_MQ, EXP_TYPE_CPMG_PROTON_MQ, EXP_TYPE_CPMG_PROTON_SQ, EXP_TYPE_CPMG_SQ, EXP_TYPE_CPMG_ZQ, EXP_TYPE_LIST_CPMG, EXP_TYPE_R1RHO, MODEL_B14, MODEL_B14_FULL, MODEL_CR72, MODEL_CR72_FULL, MODEL_DPL94, MODEL_IT99, MODEL_LIST_CPMG, MODEL_LIST_FULL, MODEL_LIST_MMQ, MODEL_LIST_MQ_CPMG, MODEL_LIST_R1RHO, MODEL_LIST_R1RHO_FULL, MODEL_LM63, MODEL_LM63_3SITE, MODEL_M61, MODEL_M61B, MODEL_MP05, MODEL_MMQ_CR72, MODEL_NOREX, MODEL_NS_CPMG_2SITE_3D, MODEL_NS_CPMG_2SITE_3D_FULL, MODEL_NS_CPMG_2SITE_EXPANDED, MODEL_NS_CPMG_2SITE_STAR, MODEL_NS_CPMG_2SITE_STAR_FULL, MODEL_NS_MMQ_2SITE, MODEL_NS_MMQ_3SITE, MODEL_NS_MMQ_3SITE_LINEAR, MODEL_NS_R1RHO_2SITE, MODEL_NS_R1RHO_3SITE, MODEL_NS_R1RHO_3SITE_LINEAR, MODEL_TAP03, MODEL_TP02, MODEL_TSMFK01

>>>>>>> 61aeec3e

class Dispersion:
    def __init__(self, model=None, num_params=None, num_spins=None, num_frq=None, exp_types=None, values=None, errors=None, missing=None, frqs=None, frqs_H=None, cpmg_frqs=None, spin_lock_nu1=None, chemical_shifts=None, offset=None, tilt_angles=None, r1=None, relax_times=None, scaling_matrix=None, recalc_tau=True):
        """Relaxation dispersion target functions for optimisation.

        Models
        ======

        The following analytic models are currently supported:

            - 'No Rex':  The model for no chemical exchange relaxation.
            - 'LM63':  The Luz and Meiboom (1963) 2-site fast exchange model.
            - 'LM63 3-site':  The Luz and Meiboom (1963) 3-site fast exchange model.
            - 'CR72':  The reduced Carver and Richards (1972) 2-site model for all time scales with R20A = R20B.
            - 'CR72 full':  The full Carver and Richards (1972) 2-site model for all time scales.
            - 'IT99':  The Ishima and Torchia (1999) 2-site model for all time scales with skewed populations (pA >> pB).
            - 'TSMFK01':  The Tollinger et al. (2001) 2-site very-slow exchange model, range of microsecond to second time scale.
            - 'B14':  The Baldwin (2014) 2-site exact solution model for all time scales with R20A = R20B..
            - 'B14 full':  The Baldwin (2014) 2-site exact solution model for all time scales.
            - 'M61':  The Meiboom (1961) 2-site fast exchange model for R1rho-type experiments.
            - 'DPL94':  The Davis, Perlman and London (1994) 2-site fast exchange model for R1rho-type experiments.
            - 'M61 skew':  The Meiboom (1961) on-resonance 2-site model with skewed populations (pA >> pB) for R1rho-type experiments.
            - 'TP02':  The Trott and Palmer (2002) 2-site exchange model for R1rho-type experiments.
            - 'TAP03':  The Trott, Abergel and Palmer (2003) 2-site exchange model for R1rho-type experiments.
            - 'MP05':  The Miloushev and Palmer (2005) off-resonance 2-site exchange model for R1rho-type experiments.

        The following numerical models are currently supported:

            - 'NS CPMG 2-site 3D':  The reduced numerical solution for the 2-site Bloch-McConnell equations for CPMG data using 3D magnetisation vectors with R20A = R20B.
            - 'NS CPMG 2-site 3D full':  The full numerical solution for the 2-site Bloch-McConnell equations for CPMG data using 3D magnetisation vectors.
            - 'NS CPMG 2-site star':  The reduced numerical solution for the 2-site Bloch-McConnell equations for CPMG data using complex conjugate matrices with R20A = R20B.
            - 'NS CPMG 2-site star full':  The full numerical solution for the 2-site Bloch-McConnell equations for CPMG data using complex conjugate matrices.
            - 'NS CPMG 2-site expanded':  The numerical solution for the 2-site Bloch-McConnell equations for CPMG data expanded using Maple by Nikolai Skrynnikov.
            - 'NS MMQ 2-site':  The numerical solution for the 2-site Bloch-McConnell equations for combined proton-heteronuclear SQ, ZD, DQ, and MQ CPMG data with R20A = R20B.
            - 'NS MMQ 3-site linear':  The numerical solution for the 3-site Bloch-McConnell equations linearised with kAC = kCA = 0 for combined proton-heteronuclear SQ, ZD, DQ, and MQ CPMG data with R20A = R20B = R20C.
            - 'NS MMQ 3-site':  The numerical solution for the 3-site Bloch-McConnell equations for combined proton-heteronuclear SQ, ZD, DQ, and MQ CPMG data with R20A = R20B = R20C.
            - 'NS R1rho 2-site':  The numerical solution for the 2-site Bloch-McConnell equations for R1rho data with R20A = R20B.
            - 'NS R1rho 3-site linear':  The numerical solution for the 3-site Bloch-McConnell equations linearised with kAC = kCA = 0 for R1rho data with R20A = R20B = R20C.
            - 'NS R1rho 3-site':  The numerical solution for the 3-site Bloch-McConnell equations for R1rho data with R20A = R20B = R20C.


        Indices
        =======

        The data structures used in this target function class consist of many different index types.  These are:

            - Ei:  The index for each experiment type.
            - Si:  The index for each spin of the spin cluster.
            - Mi:  The index for each magnetic field strength.
            - Oi:  The index for each spin-lock offset.  In the case of CPMG-type data, this index is currently always zero.
            - Di:  The index for each dispersion point (either the spin-lock field strength or the nu_CPMG frequency).
            - Ti:  The index for each time point.  This is currently unused but might change in the future.


        Counts
        ======

        The indices in the previous section have a corresponding count:

            - NE:  The total number of experiment types.
            - NS:  The total number of spins of the spin cluster.
            - NM:  The total number of magnetic field strengths.
            - NO:  The total number of spin-lock offsets.
            - ND:  The total number of dispersion points (either the spin-lock field strength or the nu_CPMG frequency).
            - NT:  The total number of time points.  This is currently unused but might change in the future.


        @keyword model:             The relaxation dispersion model to fit.
        @type model:                str
        @keyword num_param:         The number of parameters in the model.
        @type num_param:            int
        @keyword num_spins:         The number of spins in the cluster.
        @type num_spins:            int
        @keyword num_frq:           The number of spectrometer field strengths.
        @type num_frq:              int
        @keyword exp_types:         The list of experiment types.  The dimensions are {Ei}.
        @type exp_types:            list of str
        @keyword values:            The R2eff/R1rho values.  The dimensions are {Ei, Si, Mi, Oi, Di}.
        @type values:               rank-4 list of numpy rank-1 float arrays
        @keyword errors:            The R2eff/R1rho errors.  The dimensions are {Ei, Si, Mi, Oi, Di}.
        @type errors:               rank-4 list of numpy rank-1 float arrays
        @keyword missing:           The data structure indicating missing R2eff/R1rho data.  The dimensions are {Ei, Si, Mi, Oi, Di}.
        @type missing:              rank-4 list of numpy rank-1 int arrays
        @keyword frqs:              The spin Larmor frequencies (in MHz*2pi to speed up the ppm to rad/s conversion).  The dimensions are {Ei, Si, Mi}.
        @type frqs:                 rank-3 list of floats
        @keyword frqs_H:            The proton spin Larmor frequencies for the MMQ-type models (in MHz*2pi to speed up the ppm to rad/s conversion).  The dimensions are {Ei, Si, Mi}.
        @type frqs_H:               rank-3 list of floats
        @keyword cpmg_frqs:         The CPMG frequencies in Hertz.  This will be ignored for R1rho experiments.  The dimensions are {Ei, Mi, Oi}.
        @type cpmg_frqs:            rank-3 list of floats
        @keyword spin_lock_nu1:     The spin-lock field strengths in Hertz.  This will be ignored for CPMG experiments.  The dimensions are {Ei, Mi, Oi}.
        @type spin_lock_nu1:        rank-3 list of floats
        @keyword chemical_shifts:   The chemical shifts in rad/s.  This is only used for off-resonance R1rho models.  The ppm values are not used to save computation time, therefore they must be converted to rad/s by the calling code.  The dimensions are {Ei, Si, Mi}.
        @type chemical_shifts:      rank-3 list of floats
        @keyword offset:            The structure of spin-lock or hard pulse offsets in rad/s.  This is only currently used for off-resonance R1rho models.  The dimensions are {Ei, Si, Mi, Oi}.
        @type offset:               rank-4 list of floats
        @keyword tilt_angles:       The spin-lock rotating frame tilt angle.  This is only used for off-resonance R1rho models.  The dimensions are {Ei, Si, Mi, Oi, Di}.
        @type tilt_angles:          rank-5 list of floats
        @keyword r1:                The R1 relaxation rates.  This is only used for off-resonance R1rho models.  The dimensions are {Si, Mi}.
        @type r1:                   rank-2 list of floats
        @keyword relax_times:       The experiment specific fixed time period for relaxation (in seconds).  The dimensions are {Ei, Mi}.
        @type relax_times:          rank-2 list of floats
        @keyword scaling_matrix:    The square and diagonal scaling matrix.
        @type scaling_matrix:       numpy rank-2 float array
        @keyword recalc_tau:        A flag which if True will cause tau_CPMG to be recalculated to remove user input truncation.
        @type recalc_tau:           bool
        """

        # Check the args.
        if model not in MODEL_LIST_FULL:
            raise RelaxError("The model '%s' is unknown." % model)
        if values == None:
            raise RelaxError("No values have been supplied to the target function.")
        if errors == None:
            raise RelaxError("No errors have been supplied to the target function.")
        if missing == None:
            raise RelaxError("No missing data information has been supplied to the target function.")
        if model in [MODEL_DPL94, MODEL_TP02, MODEL_TAP03, MODEL_MP05]:
            if chemical_shifts == None:
                raise RelaxError("Chemical shifts must be supplied for the '%s' R1rho off-resonance dispersion model." % model)
            if r1 == None:
                raise RelaxError("R1 relaxation rates must be supplied for the '%s' R1rho off-resonance dispersion model." % model)

        # Store the arguments.
        self.model = model
        self.num_params = num_params
        self.exp_types = exp_types
        self.scaling_matrix = scaling_matrix
        self.values_orig = values
        self.cpmg_frqs_orig = cpmg_frqs
        self.spin_lock_nu1_orig = spin_lock_nu1

        # Initialise higher order numpy structures.
        # Define the shape of all the numpy arrays.
        # The total numbers of experiments, number of spins, number of magnetic field strength, maximum number of offsets, maximum number of dispersion point.
        self.NE = len(self.exp_types)
        self.NS = num_spins
        self.NM = num_frq

        # The number of offsets points can vary. We need to find the maximum elements in the numpy array list.
        max_NO = 1
        for ei in range(self.NE):
            for si in range(self.NS):
                for mi in range(self.NM):
                    nr_NO = len(offset[ei][si][mi])
                    if nr_NO > max_NO:
                        max_NO = nr_NO

        # Set the maximum number of offsets.
        self.NO = max_NO

        # The number of dispersion points can vary. We need to find the maximum elements in the numpy array list.
        max_ND = 1
        for ei in range(self.NE):
            for si in range(self.NS):
                for mi in range(self.NM):
                    for oi in range(self.NO):
                        if cpmg_frqs != None and len(cpmg_frqs[ei][mi][oi]):
                            nr_ND = len(cpmg_frqs[ei][mi][oi])
                            if nr_ND > max_ND:
                                max_ND = nr_ND
                        elif spin_lock_nu1 != None and len(spin_lock_nu1[ei][mi][oi]):
                            nr_ND = len(spin_lock_nu1[ei][mi][oi])
                            if nr_ND > max_ND:
                                max_ND = nr_ND

        # Set the maximum number of dispersion points.
        self.NO = max_NO
        self.ND = max_ND

        # Set the shape of the multi dimensional numpy array,
        self.numpy_array_shape = [self.NE, self.NS, self.NM, self.NO, self.ND]

        # Create zero and one numpy structure.
        numpy_array_zeros = zeros(self.numpy_array_shape, float64)
        numpy_array_ones = ones(self.numpy_array_shape, float64)

        # Create special numpy structures.
        self.no_nd_ones = ones([self.NO, self.ND], float64)
        self.nm_no_nd_ones = ones([self.NM, self.NO, self.ND], float64)
<<<<<<< HEAD
=======

>>>>>>> 61aeec3e
        # Structure of r20a and r20b. The full and outer dimensions structures.
        self.r20_struct = deepcopy(numpy_array_zeros)
        self.r20a_struct = deepcopy(numpy_array_zeros)
        self.r20b_struct = deepcopy(numpy_array_zeros)
        self.r20c_struct = deepcopy(numpy_array_zeros)
<<<<<<< HEAD
=======

>>>>>>> 61aeec3e
        # Structure of dw. The full and the outer dimensions structures.
        self.dw_struct = deepcopy(numpy_array_zeros)
        self.dwH_struct = deepcopy(numpy_array_zeros)
        self.dw_AB_struct = deepcopy(numpy_array_zeros)
<<<<<<< HEAD
        self.dw_AC_struct = deepcopy(numpy_array_zeros)
        self.dw_BC_struct = deepcopy(numpy_array_zeros)
        self.dwH_AB_struct = deepcopy(numpy_array_zeros)
        self.dwH_AC_struct = deepcopy(numpy_array_zeros)
=======
        self.dw_BC_struct = deepcopy(numpy_array_zeros)
        self.dwH_AB_struct = deepcopy(numpy_array_zeros)
        self.dwH_BC_struct = deepcopy(numpy_array_zeros)
>>>>>>> 61aeec3e
        self.phi_ex_struct = deepcopy(numpy_array_zeros)
        self.phi_ex_B_struct = deepcopy(numpy_array_zeros)
        self.phi_ex_C_struct = deepcopy(numpy_array_zeros)

        # Structure of values, errors and missing.
        self.values = deepcopy(numpy_array_zeros)
        self.errors = deepcopy(numpy_array_ones)
        self.missing = deepcopy(numpy_array_zeros)
        self.disp_struct = deepcopy(numpy_array_zeros)

        # Create the data structures to fill in.
        self.cpmg_frqs = deepcopy(numpy_array_ones)
        self.frqs = deepcopy(numpy_array_zeros)
        self.frqs_squared = deepcopy(numpy_array_zeros)
        self.frqs_H = deepcopy(numpy_array_zeros)
        self.relax_times = deepcopy(numpy_array_zeros)
        self.inv_relax_times = deepcopy(numpy_array_zeros)
        self.tau_cpmg = deepcopy(numpy_array_zeros)
        self.power = deepcopy(numpy_array_zeros)
        self.r1 = deepcopy(numpy_array_zeros)
        self.spin_lock_omega1 = deepcopy(numpy_array_zeros)
        self.spin_lock_omega1_squared = deepcopy(numpy_array_zeros)
        self.offset = deepcopy(numpy_array_zeros)
        self.chemical_shifts = deepcopy(numpy_array_zeros)
        self.tilt_angles = deepcopy(numpy_array_zeros)
        self.num_offsets = zeros([self.NE, self.NS, self.NM], int16)
        self.num_disp_points = zeros([self.NE, self.NS, self.NM, self.NO], int16)

        # Set flag to tell if there is missing data points.
        self.has_missing = False

        # Fill in data.
        for ei in range(self.NE):
            for si in range(self.NS):
                for mi in range(self.NM):
                    # Fill the frequency.
                    frq = frqs[ei][si][mi]
                    self.frqs[ei, si, mi, :] = frq
                    self.frqs_squared[ei, si, mi, :] = frq**2
                    if frqs_H != None:
                        frq_H = frqs_H[ei][si][mi]
                        self.frqs_H[ei, si, mi, :] = frq_H

                    # Fill the relaxation time.
                    relax_time = relax_times[ei, mi]
                    self.relax_times[ei, si, mi, :] = relax_time

                    # Fill r1.
                    if r1 != None:
                        r1_l = r1[si][mi]
                        self.r1[ei, si, mi, :] = r1_l

                    # Fill chemical shift.
                    if chemical_shifts != None:
                        chemical_shift = chemical_shifts[ei][si][mi]
                        self.chemical_shifts[ei, si, mi, :] = chemical_shift

                    # The inverted relaxation delay.
                    if model in [MODEL_B14, MODEL_B14_FULL, MODEL_MMQ_CR72, MODEL_NS_CPMG_2SITE_3D, MODEL_NS_CPMG_2SITE_3D_FULL, MODEL_NS_CPMG_2SITE_EXPANDED, MODEL_NS_CPMG_2SITE_STAR, MODEL_NS_CPMG_2SITE_STAR_FULL, MODEL_NS_MMQ_2SITE, MODEL_NS_MMQ_3SITE, MODEL_NS_MMQ_3SITE_LINEAR, MODEL_NS_R1RHO_2SITE, MODEL_NS_R1RHO_3SITE, MODEL_NS_R1RHO_3SITE_LINEAR]:
                        self.inv_relax_times[ei, si, mi, :] = 1.0 / relax_time

                    # The number of offset data points.
                    if len(offset[ei][si][mi]):
                        self.num_offsets[ei, si, mi] = len(self.offset[ei, si, mi])
                    else:
                        self.num_offsets[ei, si, mi] = 0

                    # Loop over offsets.
                    for oi in range(self.NO):
                        if cpmg_frqs != None and len(cpmg_frqs[ei][mi][oi]):
                            cpmg_frqs_list = cpmg_frqs[ei][mi][oi]
                            num_disp_points = len(cpmg_frqs_list)
                            self.cpmg_frqs[ei, si, mi, oi, :num_disp_points] = cpmg_frqs_list

                            for di in range(num_disp_points):
                                cpmg_frq = cpmg_frqs[ei][mi][oi][di]
<<<<<<< HEAD
                                # Missing data for an entire field strength.
                                if isNaN(relax_time):
                                    power = 0
=======

                                # Missing data for an entire field strength.
                                if isNaN(relax_time):
                                    power = 0

>>>>>>> 61aeec3e
                                # Normal value.
                                else:
                                    power = int(round(cpmg_frq * relax_time))
                                self.power[ei, si, mi, oi, di] = power

                                # Recalculate the tau_cpmg times to avoid any user induced truncation in the input files.
                                if recalc_tau:
                                    tau_cpmg = 0.25 * relax_time / power
                                else:
<<<<<<< HEAD
                                    tau_cpmg = 0.25 / frq
=======
                                    tau_cpmg = 0.25 / cpmg_frq
>>>>>>> 61aeec3e
                                self.tau_cpmg[ei, si, mi, oi, di] = tau_cpmg

                        elif spin_lock_nu1 != None and len(spin_lock_nu1[ei][mi][oi]):
                            num_disp_points = len( spin_lock_nu1[ei][mi][oi] )
                        else:
                            num_disp_points = 0

                        self.num_disp_points[ei, si, mi, oi] = num_disp_points

                        # Get the values and errors.
                        self.values[ei, si, mi, oi, :num_disp_points] = values[ei][si][mi][oi]
                        self.errors[ei, si, mi, oi, :num_disp_points] = errors[ei][si][mi][oi]
                        self.disp_struct[ei, si, mi, oi, :num_disp_points] = ones(num_disp_points)

                        # Loop over dispersion points.
                        for di in range(num_disp_points):
                            if missing[ei][si][mi][oi][di]:
                                self.has_missing = True
                                self.missing[ei, si, mi, oi, di] = 1.0

                            # For R1rho data.
                            if model in MODEL_LIST_R1RHO_FULL and model != MODEL_NOREX:
                                self.disp_struct[ei, si, mi, oi, di] = 1.0
<<<<<<< HEAD
                                # Get the tilt angles.
                                self.tilt_angles[ei, si, mi, oi, di] = tilt_angles[ei][si][mi][oi][di]
                                self.offset[ei, si, mi, oi] = offset[ei][si][mi][oi]
=======

                                # Get the tilt angles.
                                self.tilt_angles[ei, si, mi, oi, di] = tilt_angles[ei][si][mi][oi][di]
                                self.offset[ei, si, mi, oi] = offset[ei][si][mi][oi]

>>>>>>> 61aeec3e
                                # Convert the spin-lock data to rad.s^-1.
                                self.spin_lock_omega1[ei, si, mi, oi, di] = 2.0 * pi * spin_lock_nu1[ei][mi][oi][di]
                                self.spin_lock_omega1_squared[ei, si, mi, oi, di] = self.spin_lock_omega1[ei, si, mi, oi, di] ** 2

        # Create the structure for holding the back-calculated R2eff values (matching the dimensions of the values structure).
        self.back_calc = deepcopy(self.values)

        # Find the mask to replace back_calc values with measured values, if there is missing data points.
        # This is to make sure, that the chi2 values is not affected by missing values.
        self.mask_replace_blank = masked_equal(self.missing, 1.0)

<<<<<<< HEAD
        # Check if eisum is available for numerical models.
        if dep_check.einsum_module:
            # Check the experiment types, simplifying the data structures as needed.
            self.experiment_type_setup()
=======
        # Check the experiment types, simplifying the data structures as needed.
        self.experiment_type_setup()
>>>>>>> 61aeec3e

        # Scaling initialisation.
        self.scaling_flag = False
        if self.scaling_matrix != None:
            self.scaling_flag = True

        # Initialise the post spin parameter indices.
        self.end_index = []

        # The spin and frequency dependent R2 parameters.
        self.end_index.append(self.NE * self.NS * self.NM)
        if model in [MODEL_B14_FULL, MODEL_CR72_FULL, MODEL_NS_CPMG_2SITE_3D_FULL, MODEL_NS_CPMG_2SITE_STAR_FULL]:
            self.end_index.append(2 * self.NE * self.NS * self.NM)

        # The spin and dependent parameters (phi_ex, dw, padw2).
        self.end_index.append(self.end_index[-1] + self.NS)
        if model in [MODEL_IT99, MODEL_LM63_3SITE, MODEL_MMQ_CR72, MODEL_NS_MMQ_2SITE]:
            self.end_index.append(self.end_index[-1] + self.NS)
        elif model in [MODEL_NS_R1RHO_3SITE, MODEL_NS_R1RHO_3SITE_LINEAR]:
            self.end_index.append(self.end_index[-1] + self.NS)
            self.end_index.append(self.end_index[-1] + self.NS)
        elif model in [MODEL_NS_MMQ_3SITE, MODEL_NS_MMQ_3SITE_LINEAR]:
            self.end_index.append(self.end_index[-1] + self.NS)
            self.end_index.append(self.end_index[-1] + self.NS)
            self.end_index.append(self.end_index[-1] + self.NS)

        # Pi-pulse propagators.
        if model in [MODEL_NS_CPMG_2SITE_3D, MODEL_NS_CPMG_2SITE_3D_FULL]:
            self.r180x = r180x_3d()

        # This is a vector that contains the initial magnetizations corresponding to the A and B state transverse magnetizations.
        if model in [MODEL_NS_CPMG_2SITE_STAR, MODEL_NS_CPMG_2SITE_STAR_FULL, MODEL_NS_MMQ_2SITE]:
            self.M0 = zeros(2, float64)

        if model in [MODEL_NS_MMQ_3SITE, MODEL_NS_MMQ_3SITE_LINEAR]:
            self.M0 = zeros(3, float64)

        if model in [MODEL_NS_CPMG_2SITE_3D, MODEL_NS_CPMG_2SITE_3D_FULL]:
<<<<<<< HEAD
            M0_0 = zeros( [self.NE, self.NS, self.NM, self.NO, self.ND,7, 1], float64)
            M0_0[:, :, :, :, :, 0, 0] = 0.5
            self.M0 = M0_0
            # Transpose M0, to prepare for dot operation. Roll the last axis one back, corresponds to a transpose for the outer two axis.
            self.M0_T = rollaxis(self.M0, 6, 5)
        if model in [MODEL_NS_R1RHO_2SITE]:
            # Offset of spin-lock from A.
            da_mat = self.chemical_shifts - self.offset
=======
            M0_0 = zeros( [self.NE, self.NS, self.NM, self.NO, self.ND, 7, 1], float64)
            M0_0[:, :, :, :, :, 0, 0] = 0.5
            self.M0 = M0_0

            # Transpose M0, to prepare for dot operation. Roll the last axis one back, corresponds to a transpose for the outer two axis.
            self.M0_T = rollaxis(self.M0, 6, 5)

        if model in [MODEL_NS_R1RHO_2SITE]:
            # Offset of spin-lock from A.
            da_mat = self.chemical_shifts - self.offset

>>>>>>> 61aeec3e
            # The following lines rotate the magnetization previous to spin-lock into the weff frame.
            theta_mat = arctan2(self.spin_lock_omega1, da_mat)
            M0_0 = zeros([6, 1], float64)
            M0_0[0, 0] = 1
            M0_sin = multiply.outer( sin(theta_mat), M0_0 )
            M0_2 = zeros([6, 1], float64)
            M0_2[2, 0] = 1
            M0_cos = multiply.outer( cos(theta_mat), M0_2 )
            self.M0 = M0_sin + M0_cos
<<<<<<< HEAD
=======

>>>>>>> 61aeec3e
            # Transpose M0, to prepare for dot operation. Roll the last axis one back, corresponds to a transpose for the outer two axis.
            self.M0_T = rollaxis(self.M0, 6, 5)

        if model in [MODEL_NS_R1RHO_3SITE, MODEL_NS_R1RHO_3SITE_LINEAR]:
            self.M0 = zeros(9, float64)
<<<<<<< HEAD
            # Offset of spin-lock from A.
            da_mat = self.chemical_shifts - self.offset
=======

            # Offset of spin-lock from A.
            da_mat = self.chemical_shifts - self.offset

>>>>>>> 61aeec3e
            # The following lines rotate the magnetization previous to spin-lock into the weff frame.
            theta_mat = arctan2(self.spin_lock_omega1, da_mat)
            M0_0 = zeros([9, 1], float64)
            M0_0[0, 0] = 1
<<<<<<< HEAD
=======

>>>>>>> 61aeec3e
            # The A state initial X magnetisation.
            M0_sin = multiply.outer( sin(theta_mat), M0_0 )
            M0_2 = zeros([9, 1], float64)
            M0_2[2, 0] = 1
<<<<<<< HEAD
            # The A state initial Z magnetisation.
            M0_cos = multiply.outer( cos(theta_mat), M0_2 )
            self.M0 = M0_sin + M0_cos
=======

            # The A state initial Z magnetisation.
            M0_cos = multiply.outer( cos(theta_mat), M0_2 )
            self.M0 = M0_sin + M0_cos

>>>>>>> 61aeec3e
            # Transpose M0, to prepare for dot operation. Roll the last axis one back, corresponds to a transpose for the outer two axis.
            self.M0_T = rollaxis(self.M0, 6, 5)

        # Set up the model.
        if model == MODEL_NOREX:
            self.func = self.func_NOREX
        if model == MODEL_LM63:
            self.func = self.func_LM63
        if model == MODEL_LM63_3SITE:
            self.func = self.func_LM63_3site
        if model == MODEL_CR72_FULL:
            self.func = self.func_CR72_full
        if model == MODEL_CR72:
            self.func = self.func_CR72
        if model == MODEL_IT99:
            self.func = self.func_IT99
        if model == MODEL_TSMFK01:
            self.func = self.func_TSMFK01
        if model == MODEL_B14:
            self.func = self.func_B14
        if model == MODEL_B14_FULL:
            self.func = self.func_B14_full
        if model == MODEL_NS_CPMG_2SITE_3D_FULL:
            self.func = self.func_ns_cpmg_2site_3D_full
        if model == MODEL_NS_CPMG_2SITE_3D:
            self.func = self.func_ns_cpmg_2site_3D
        if model == MODEL_NS_CPMG_2SITE_EXPANDED:
            self.func = self.func_ns_cpmg_2site_expanded
        if model == MODEL_NS_CPMG_2SITE_STAR_FULL:
            self.func = self.func_ns_cpmg_2site_star_full
        if model == MODEL_NS_CPMG_2SITE_STAR:
            self.func = self.func_ns_cpmg_2site_star
        if model == MODEL_M61:
            self.func = self.func_M61
        if model == MODEL_M61B:
            self.func = self.func_M61b
        if model == MODEL_DPL94:
            self.func = self.func_DPL94
        if model == MODEL_TP02:
            self.func = self.func_TP02
        if model == MODEL_TAP03:
            self.func = self.func_TAP03
        if model == MODEL_MP05:
            self.func = self.func_MP05
        if model == MODEL_NS_R1RHO_2SITE:
            self.func = self.func_ns_r1rho_2site
        if model == MODEL_NS_R1RHO_3SITE:
            self.func = self.func_ns_r1rho_3site
        if model == MODEL_NS_R1RHO_3SITE_LINEAR:
            self.func = self.func_ns_r1rho_3site_linear
        if model == MODEL_MMQ_CR72:
            self.func = self.func_mmq_CR72
        if model == MODEL_NS_MMQ_2SITE:
            self.func = self.func_ns_mmq_2site
        if model == MODEL_NS_MMQ_3SITE:
            self.func = self.func_ns_mmq_3site
        if model == MODEL_NS_MMQ_3SITE_LINEAR:
            self.func = self.func_ns_mmq_3site_linear


    def calc_B14_chi2(self, R20A=None, R20B=None, dw=None, pA=None, kex=None):
        """Calculate the chi-squared value of the Baldwin (2014) 2-site exact solution model for all time scales.


        @keyword R20A:  The R2 value for state A in the absence of exchange.
        @type R20A:     list of float
        @keyword R20B:  The R2 value for state B in the absence of exchange.
        @type R20B:     list of float
        @keyword dw:    The chemical shift differences in ppm for each spin.
        @type dw:       list of float
        @keyword pA:    The population of state A.
        @type pA:       float
        @keyword kex:   The rate of exchange.
        @type kex:      float
        @return:        The chi-squared value.
        @rtype:         float
        """

        # Convert dw from ppm to rad/s. Use the out argument, to pass directly to structure.
        multiply( multiply.outer( dw.reshape(1, self.NS), self.nm_no_nd_ones ), self.frqs, out=self.dw_struct )

        # Reshape R20A and R20B to per experiment, spin and frequency.
        self.r20a_struct[:] = multiply.outer( R20A.reshape(self.NE, self.NS, self.NM), self.no_nd_ones )
        self.r20b_struct[:] = multiply.outer( R20B.reshape(self.NE, self.NS, self.NM), self.no_nd_ones )

        # Back calculate the R2eff values.
        r2eff_B14(r20a=self.r20a_struct, r20b=self.r20b_struct, pA=pA, dw=self.dw_struct, dw_orig=dw, kex=kex, ncyc=self.power, inv_tcpmg=self.inv_relax_times, tcp=self.tau_cpmg, back_calc=self.back_calc)

        # Clean the data for all values, which is left over at the end of arrays.
        self.back_calc = self.back_calc*self.disp_struct

        # For all missing data points, set the back-calculated value to the measured values so that it has no effect on the chi-squared value.
        if self.has_missing:
            # Replace with values.
            self.back_calc[self.mask_replace_blank.mask] = self.values[self.mask_replace_blank.mask]

        # Return the total chi-squared value.
        return chi2_rankN(self.values, self.back_calc, self.errors)


    def calc_CR72_chi2(self, R20A=None, R20B=None, dw=None, pA=None, kex=None):
        """Calculate the chi-squared value of the Carver and Richards (1972) 2-site exchange model on all time scales.

        @keyword R20A:  The R2 value for state A in the absence of exchange.
        @type R20A:     list of float
        @keyword R20B:  The R2 value for state B in the absence of exchange.
        @type R20B:     list of float
        @keyword dw:    The chemical shift differences in ppm for each spin.
        @type dw:       list of float
        @keyword pA:    The population of state A.
        @type pA:       float
        @keyword kex:   The rate of exchange.
        @type kex:      float
        @return:        The chi-squared value.
        @rtype:         float
        """

        # Convert dw from ppm to rad/s. Use the out argument, to pass directly to structure.
        multiply( multiply.outer( dw.reshape(1, self.NS), self.nm_no_nd_ones ), self.frqs, out=self.dw_struct )

        # Reshape R20A and R20B to per experiment, spin and frequency.
        self.r20a_struct[:] = multiply.outer( R20A.reshape(self.NE, self.NS, self.NM), self.no_nd_ones )
        self.r20b_struct[:] = multiply.outer( R20B.reshape(self.NE, self.NS, self.NM), self.no_nd_ones )

        # Back calculate the R2eff values.
        r2eff_CR72(r20a=self.r20a_struct, r20a_orig=R20A, r20b=self.r20b_struct, r20b_orig=R20B, pA=pA, dw=self.dw_struct, dw_orig=dw, kex=kex, cpmg_frqs=self.cpmg_frqs, back_calc=self.back_calc)

        # Clean the data for all values, which is left over at the end of arrays.
        self.back_calc = self.back_calc*self.disp_struct

        # For all missing data points, set the back-calculated value to the measured values so that it has no effect on the chi-squared value.
        if self.has_missing:
            # Replace with values.
            self.back_calc[self.mask_replace_blank.mask] = self.values[self.mask_replace_blank.mask]

        # Calculate the chi-squared statistic.
        return chi2_rankN(self.values, self.back_calc, self.errors)


    def calc_ns_cpmg_2site_3D_chi2(self, R20A=None, R20B=None, dw=None, pA=None, kex=None):
        """Calculate the chi-squared value of the 'NS CPMG 2-site' models.

        @keyword R20A:  The R2 value for state A in the absence of exchange.
        @type R20A:     list of float
        @keyword R20B:  The R2 value for state B in the absence of exchange.
        @type R20B:     list of float
        @keyword dw:    The chemical shift differences in ppm for each spin.
        @type dw:       list of float
        @keyword pA:    The population of state A.
        @type pA:       float
        @keyword kex:   The rate of exchange.
        @type kex:      float
        @return:        The chi-squared value.
        @rtype:         float
        """

        # Convert dw from ppm to rad/s. Use the out argument, to pass directly to structure.
        multiply( multiply.outer( dw.reshape(1, self.NS), self.nm_no_nd_ones ), self.frqs, out=self.dw_struct )
<<<<<<< HEAD

        # Reshape R20A and R20B to per experiment, spin and frequency.
        self.r20a_struct[:] = multiply.outer( R20A.reshape(self.NE, self.NS, self.NM), self.no_nd_ones )
        self.r20b_struct[:] = multiply.outer( R20B.reshape(self.NE, self.NS, self.NM), self.no_nd_ones )

        # Back calculate the R2eff values.
        r2eff_ns_cpmg_2site_3D(r180x=self.r180x, M0=self.M0, M0_T=self.M0_T, r20a=self.r20a_struct, r20b=self.r20b_struct, pA=pA, dw=self.dw_struct, dw_orig=dw, kex=kex, inv_tcpmg=self.inv_relax_times, tcp=self.tau_cpmg, back_calc=self.back_calc, num_points=self.num_disp_points, power=self.power)

        # Clean the data for all values, which is left over at the end of arrays.
        self.back_calc = self.back_calc*self.disp_struct

        # For all missing data points, set the back-calculated value to the measured values so that it has no effect on the chi-squared value.
        if self.has_missing:
            # Replace with values.
            self.back_calc[self.mask_replace_blank.mask] = self.values[self.mask_replace_blank.mask]

=======

        # Reshape R20A and R20B to per experiment, spin and frequency.
        self.r20a_struct[:] = multiply.outer( R20A.reshape(self.NE, self.NS, self.NM), self.no_nd_ones )
        self.r20b_struct[:] = multiply.outer( R20B.reshape(self.NE, self.NS, self.NM), self.no_nd_ones )

        # Back calculate the R2eff values.
        r2eff_ns_cpmg_2site_3D(r180x=self.r180x, M0=self.M0, M0_T=self.M0_T, r20a=self.r20a_struct, r20b=self.r20b_struct, pA=pA, dw=self.dw_struct, dw_orig=dw, kex=kex, inv_tcpmg=self.inv_relax_times, tcp=self.tau_cpmg, back_calc=self.back_calc, num_points=self.num_disp_points, power=self.power)

        # Clean the data for all values, which is left over at the end of arrays.
        self.back_calc = self.back_calc*self.disp_struct

        # For all missing data points, set the back-calculated value to the measured values so that it has no effect on the chi-squared value.
        if self.has_missing:
            # Replace with values.
            self.back_calc[self.mask_replace_blank.mask] = self.values[self.mask_replace_blank.mask]

>>>>>>> 61aeec3e
        # Calculate the chi-squared statistic.
        return chi2_rankN(self.values, self.back_calc, self.errors)


    def calc_ns_cpmg_2site_star_chi2(self, R20A=None, R20B=None, dw=None, pA=None, kex=None):
        """Calculate the chi-squared value of the 'NS CPMG 2-site star' models.

        @keyword R20A:  The R2 value for state A in the absence of exchange.
        @type R20A:     list of float
        @keyword R20B:  The R2 value for state B in the absence of exchange.
        @type R20B:     list of float
        @keyword dw:    The chemical shift differences in ppm for each spin.
        @type dw:       list of float
        @keyword pA:    The population of state A.
        @type pA:       float
        @keyword kex:   The rate of exchange.
        @type kex:      float
        @return:        The chi-squared value.
        @rtype:         float
        """

        # Convert dw from ppm to rad/s. Use the out argument, to pass directly to structure.
        multiply( multiply.outer( dw.reshape(1, self.NS), self.nm_no_nd_ones ), self.frqs, out=self.dw_struct )
<<<<<<< HEAD

        # Reshape R20A and R20B to per experiment, spin and frequency.
        self.r20a_struct[:] = multiply.outer( R20A.reshape(self.NE, self.NS, self.NM), self.no_nd_ones )
        self.r20b_struct[:] = multiply.outer( R20B.reshape(self.NE, self.NS, self.NM), self.no_nd_ones )

        # Back calculate the R2eff values.
        r2eff_ns_cpmg_2site_star(M0=self.M0, r20a=self.r20a_struct, r20b=self.r20b_struct, pA=pA, dw=self.dw_struct, dw_orig=dw, kex=kex, inv_tcpmg=self.inv_relax_times, tcp=self.tau_cpmg, back_calc=self.back_calc, num_points=self.num_disp_points, power=self.power)

        # Clean the data for all values, which is left over at the end of arrays.
        self.back_calc = self.back_calc*self.disp_struct

        # For all missing data points, set the back-calculated value to the measured values so that it has no effect on the chi-squared value.
        if self.has_missing:
            # Replace with values.
            self.back_calc[self.mask_replace_blank.mask] = self.values[self.mask_replace_blank.mask]

=======

        # Reshape R20A and R20B to per experiment, spin and frequency.
        self.r20a_struct[:] = multiply.outer( R20A.reshape(self.NE, self.NS, self.NM), self.no_nd_ones )
        self.r20b_struct[:] = multiply.outer( R20B.reshape(self.NE, self.NS, self.NM), self.no_nd_ones )

        # Back calculate the R2eff values.
        r2eff_ns_cpmg_2site_star(M0=self.M0, r20a=self.r20a_struct, r20b=self.r20b_struct, pA=pA, dw=self.dw_struct, dw_orig=dw, kex=kex, inv_tcpmg=self.inv_relax_times, tcp=self.tau_cpmg, back_calc=self.back_calc, num_points=self.num_disp_points, power=self.power)

        # Clean the data for all values, which is left over at the end of arrays.
        self.back_calc = self.back_calc*self.disp_struct

        # For all missing data points, set the back-calculated value to the measured values so that it has no effect on the chi-squared value.
        if self.has_missing:
            # Replace with values.
            self.back_calc[self.mask_replace_blank.mask] = self.values[self.mask_replace_blank.mask]

>>>>>>> 61aeec3e
        # Calculate the chi-squared statistic.
        return chi2_rankN(self.values, self.back_calc, self.errors)


    def calc_ns_mmq_3site_chi2(self, R20A=None, R20B=None, R20C=None, dw_AB=None, dw_BC=None, dwH_AB=None, dwH_BC=None, pA=None, pB=None, kex_AB=None, kex_BC=None, kex_AC=None):
        """Calculate the chi-squared value for the 'NS MMQ 3-site' models.

        @keyword R20A:      The R2 value for state A in the absence of exchange.
        @type R20A:         list of float
        @keyword R20B:      The R2 value for state B in the absence of exchange.
        @type R20B:         list of float
        @keyword R20C:      The R2 value for state C in the absence of exchange.
        @type R20C:         list of float
        @keyword dw_AB:     The chemical exchange difference between states A and B in rad/s.
        @type dw_AB:        float
        @keyword dw_BC:     The chemical exchange difference between states B and C in rad/s.
        @type dw_BC:        float
        @keyword dwH_AB:    The proton chemical exchange difference between states A and B in rad/s.
        @type dwH_AB:       float
        @keyword dwH_BC:    The proton chemical exchange difference between states B and C in rad/s.
        @type dwH_BC:       float
        @keyword pA:        The population of state A.
        @type pA:           float
        @keyword kex_AB:    The rate of exchange between states A and B.
        @type kex_AB:       float
        @keyword kex_BC:    The rate of exchange between states B and C.
        @type kex_BC:       float
        @keyword kex_AC:    The rate of exchange between states A and C.
        @type kex_AC:       float
        @return:            The chi-squared value.
        @rtype:             float
        """

<<<<<<< HEAD
        # Once off parameter conversions.
        dw_AC = dw_AB + dw_BC
        dwH_AC = dwH_AB + dwH_BC

        # Convert dw from ppm to rad/s. Use the out argument, to pass directly to structure.
        multiply( multiply.outer( dw_AB.reshape(1, self.NS), self.nm_no_nd_ones ), self.frqs, out=self.dw_AB_struct )
        multiply( multiply.outer( dw_AC.reshape(1, self.NS), self.nm_no_nd_ones ), self.frqs, out=self.dw_AC_struct )
        multiply( multiply.outer( dwH_AB.reshape(1, self.NS), self.nm_no_nd_ones ), self.frqs_H, out=self.dwH_AB_struct )
        multiply( multiply.outer( dwH_AC.reshape(1, self.NS), self.nm_no_nd_ones ), self.frqs_H, out=self.dwH_AC_struct )
=======
        # Convert dw from ppm to rad/s. Use the out argument, to pass directly to structure.
        multiply( multiply.outer( dw_AB.reshape(1, self.NS), self.nm_no_nd_ones ), self.frqs, out=self.dw_AB_struct )
        multiply( multiply.outer( dw_BC.reshape(1, self.NS), self.nm_no_nd_ones ), self.frqs, out=self.dw_BC_struct )
        multiply( multiply.outer( dwH_AB.reshape(1, self.NS), self.nm_no_nd_ones ), self.frqs_H, out=self.dwH_AB_struct )
        multiply( multiply.outer( dwH_BC.reshape(1, self.NS), self.nm_no_nd_ones ), self.frqs_H, out=self.dwH_BC_struct )
>>>>>>> 61aeec3e

        # Reshape R20A and R20B to per experiment, spin and frequency.
        self.r20a_struct[:] = multiply.outer( R20A.reshape(self.NE, self.NS, self.NM), self.no_nd_ones )
        self.r20b_struct[:] = multiply.outer( R20B.reshape(self.NE, self.NS, self.NM), self.no_nd_ones )
        self.r20c_struct[:] = multiply.outer( R20C.reshape(self.NE, self.NS, self.NM), self.no_nd_ones )

        # Loop over the experiment types.
        for ei in range(self.NE):
<<<<<<< HEAD

=======
>>>>>>> 61aeec3e
            r20a = self.r20a_struct[ei]
            r20b = self.r20b_struct[ei]
            r20c = self.r20b_struct[ei]
            dw_AB_frq = self.dw_AB_struct[ei]
<<<<<<< HEAD
            dw_AC_frq = self.dw_AC_struct[ei]
            dwH_AB_frq = self.dwH_AB_struct[ei]
            dwH_AC_frq = self.dwH_AC_struct[ei]

            # Alias the dw frequency combinations.
            aliased_dwH_AB = 0.0 * self.dwH_AB_struct[ei]
            aliased_dwH_AC = 0.0 * self.dwH_AC_struct[ei]
            if self.exp_types[ei] == EXP_TYPE_CPMG_SQ:
                aliased_dw_AB = dw_AB_frq
                aliased_dw_AC = dw_AC_frq
            elif self.exp_types[ei] == EXP_TYPE_CPMG_PROTON_SQ:
                aliased_dw_AB = dwH_AB_frq
                aliased_dw_AC = dwH_AC_frq
            elif self.exp_types[ei] == EXP_TYPE_CPMG_DQ:
                aliased_dw_AB = dw_AB_frq + dwH_AB_frq
                aliased_dw_AC = dw_AC_frq + dwH_AC_frq
            elif self.exp_types[ei] == EXP_TYPE_CPMG_ZQ:
                aliased_dw_AB = dw_AB_frq - dwH_AB_frq
                aliased_dw_AC = dw_AC_frq - dwH_AC_frq
            elif self.exp_types[ei] == EXP_TYPE_CPMG_MQ:
                aliased_dw_AB = dw_AB_frq
                aliased_dw_AC = dw_AC_frq
                aliased_dwH_AB = dwH_AB_frq
                aliased_dwH_AC = dwH_AC_frq
            elif self.exp_types[ei] == EXP_TYPE_CPMG_PROTON_MQ:
                aliased_dw_AB = dwH_AB_frq
                aliased_dw_AC = dwH_AC_frq
                aliased_dwH_AB = dw_AB_frq
                aliased_dwH_AC = dw_AC_frq

            # Back calculate the R2eff values for each experiment type.
            self.r2eff_ns_mmq[ei](M0=self.M0, R20A=r20a, R20B=r20b, R20C=r20c, pA=pA, pB=pB, dw_AB=aliased_dw_AB, dw_AC=aliased_dw_AC, dwH_AB=aliased_dwH_AB, dwH_AC=aliased_dwH_AC, kex_AB=kex_AB, kex_BC=kex_BC, kex_AC=kex_AC, inv_tcpmg=self.inv_relax_times[ei], tcp=self.tau_cpmg[ei], back_calc=self.back_calc[ei], num_points=self.num_disp_points[ei], power=self.power[ei])
=======
            dw_BC_frq = self.dw_BC_struct[ei]
            dwH_AB_frq = self.dwH_AB_struct[ei]
            dwH_BC_frq = self.dwH_BC_struct[ei]

            # Alias the dw frequency combinations.
            aliased_dwH_AB = 0.0 * self.dwH_AB_struct[ei]
            aliased_dwH_BC = 0.0 * self.dwH_BC_struct[ei]
            if self.exp_types[ei] == EXP_TYPE_CPMG_SQ:
                aliased_dw_AB = dw_AB_frq
                aliased_dw_BC = dw_BC_frq
            elif self.exp_types[ei] == EXP_TYPE_CPMG_PROTON_SQ:
                aliased_dw_AB = dwH_AB_frq
                aliased_dw_BC = dwH_BC_frq
            elif self.exp_types[ei] == EXP_TYPE_CPMG_DQ:
                aliased_dw_AB = dw_AB_frq + dwH_AB_frq
                aliased_dw_BC = dw_BC_frq + dwH_BC_frq
            elif self.exp_types[ei] == EXP_TYPE_CPMG_ZQ:
                aliased_dw_AB = dw_AB_frq - dwH_AB_frq
                aliased_dw_BC = dw_BC_frq - dwH_BC_frq
            elif self.exp_types[ei] == EXP_TYPE_CPMG_MQ:
                aliased_dw_AB = dw_AB_frq
                aliased_dw_BC = dw_BC_frq
                aliased_dwH_AB = dwH_AB_frq
                aliased_dwH_BC = dwH_BC_frq
            elif self.exp_types[ei] == EXP_TYPE_CPMG_PROTON_MQ:
                aliased_dw_AB = dwH_AB_frq
                aliased_dw_BC = dwH_BC_frq
                aliased_dwH_AB = dw_AB_frq
                aliased_dwH_BC = dw_BC_frq

            # Back calculate the R2eff values for each experiment type.
            self.r2eff_ns_mmq[ei](M0=self.M0, R20A=r20a, R20B=r20b, R20C=r20c, pA=pA, pB=pB, dw_AB=aliased_dw_AB, dw_BC=aliased_dw_BC, dwH_AB=aliased_dwH_AB, dwH_BC=aliased_dwH_BC, kex_AB=kex_AB, kex_BC=kex_BC, kex_AC=kex_AC, inv_tcpmg=self.inv_relax_times[ei], tcp=self.tau_cpmg[ei], back_calc=self.back_calc[ei], num_points=self.num_disp_points[ei], power=self.power[ei])
>>>>>>> 61aeec3e

        # Clean the data for all values, which is left over at the end of arrays.
        self.back_calc = self.back_calc*self.disp_struct

        # For all missing data points, set the back-calculated value to the measured values so that it has no effect on the chi-squared value.
        if self.has_missing:
            # Replace with values.
            self.back_calc[self.mask_replace_blank.mask] = self.values[self.mask_replace_blank.mask]

        # Return the total chi-squared value.
        return chi2_rankN(self.values, self.back_calc, self.errors)


    def calc_ns_r1rho_3site_chi2(self, r1rho_prime=None, dw_AB=None, dw_BC=None, pA=None, pB=None, kex_AB=None, kex_BC=None, kex_AC=None):
        """Calculate the chi-squared value for the 'NS MMQ 3-site' models.

        @keyword r1rho_prime:   The R1rho value for all states in the absence of exchange.
        @type r1rho_prime:      list of float
        @keyword dw_AB:         The chemical exchange difference between states A and B in rad/s.
        @type dw_AB:            float
        @keyword dw_BC:         The chemical exchange difference between states B and C in rad/s.
        @type dw_BC:            float
        @keyword pA:            The population of state A.
        @type pA:               float
        @keyword kex_AB:        The rate of exchange between states A and B.
        @type kex_AB:           float
        @keyword kex_BC:        The rate of exchange between states B and C.
        @type kex_BC:           float
        @keyword kex_AC:        The rate of exchange between states A and C.
        @type kex_AC:           float
        @return:                The chi-squared value.
        @rtype:                 float
        """

        # Convert dw from ppm to rad/s. Use the out argument, to pass directly to structure.
        multiply( multiply.outer( dw_AB.reshape(1, self.NS), self.nm_no_nd_ones ), self.frqs, out=self.dw_AB_struct )
        multiply( multiply.outer( dw_BC.reshape(1, self.NS), self.nm_no_nd_ones ), self.frqs, out=self.dw_BC_struct )

        # Reshape R20 to per experiment, spin and frequency.
        self.r20_struct[:] = multiply.outer( r1rho_prime.reshape(self.NE, self.NS, self.NM), self.no_nd_ones )

        # Back calculate the R2eff values for each experiment type.
        ns_r1rho_3site(M0=self.M0, M0_T=self.M0_T, r1rho_prime=self.r20_struct, omega=self.chemical_shifts, offset=self.offset, r1=self.r1, pA=pA, pB=pB, dw_AB=self.dw_AB_struct, dw_BC=self.dw_BC_struct, kex_AB=kex_AB, kex_BC=kex_BC, kex_AC=kex_AC, spin_lock_fields=self.spin_lock_omega1, relax_time=self.relax_times, inv_relax_time=self.inv_relax_times, back_calc=self.back_calc, num_points=self.num_disp_points)

        # Clean the data for all values, which is left over at the end of arrays.
        self.back_calc = self.back_calc*self.disp_struct

        # For all missing data points, set the back-calculated value to the measured values so that it has no effect on the chi-squared value.
        if self.has_missing:
            # Replace with values.
            self.back_calc[self.mask_replace_blank.mask] = self.values[self.mask_replace_blank.mask]

        # Return the total chi-squared value.
        return chi2_rankN(self.values, self.back_calc, self.errors)


    def experiment_type_setup(self):
        """Check the experiment types and simplify data structures.

        For the single experiment type models, the first dimension of the values, errors, and missing data structures will be removed to simplify the target functions.
        """

        # The MMQ combined data type models.
        if self.model in MODEL_LIST_MMQ:
            # Alias the r2eff functions.
            self.r2eff_ns_mmq = []

            # Loop over the experiment types.
            for ei in range(self.NE):
                # SQ, DQ and ZQ data types.
                if self.exp_types[ei] in [EXP_TYPE_CPMG_SQ, EXP_TYPE_CPMG_PROTON_SQ, EXP_TYPE_CPMG_DQ, EXP_TYPE_CPMG_ZQ]:
                    if self.model == MODEL_NS_MMQ_2SITE:
                        self.r2eff_ns_mmq.append(r2eff_ns_mmq_2site_sq_dq_zq)
                    else:
                        self.r2eff_ns_mmq.append(r2eff_ns_mmq_3site_sq_dq_zq)

                # MQ data types.
                elif self.exp_types[ei] in [EXP_TYPE_CPMG_MQ, EXP_TYPE_CPMG_PROTON_MQ]:
                    if self.model == MODEL_NS_MMQ_2SITE:
                        self.r2eff_ns_mmq.append(r2eff_ns_mmq_2site_mq)
                    else:
                        self.r2eff_ns_mmq.append(r2eff_ns_mmq_3site_mq)

        # The single data type models.
        else:
            # Check that the data is correct.
            if self.model != MODEL_NOREX and self.model in MODEL_LIST_CPMG and self.exp_types[0] != EXP_TYPE_CPMG_SQ:
                raise RelaxError("The '%s' CPMG model is not compatible with the '%s' experiment type." % (self.model, self.exp_types[0]))
            if self.model != MODEL_NOREX and self.model in MODEL_LIST_R1RHO and self.exp_types[0] != EXP_TYPE_R1RHO:
                raise RelaxError("The '%s' R1rho model is not compatible with the '%s' experiment type." % (self.model, self.exp_types[0]))
            if self.model != MODEL_NOREX and self.model in MODEL_LIST_MQ_CPMG and self.exp_types[0] != EXP_TYPE_CPMG_MQ:
                raise RelaxError("The '%s' CPMG model is not compatible with the '%s' experiment type." % (self.model, self.exp_types[0]))


    def func_B14(self, params):
        """Target function for the Baldwin (2014) 2-site exact solution model for all time scales, whereby the simplification R20A = R20B is assumed.

        This assumes that pA > pB, and hence this must be implemented as a constraint.


        @param params:  The vector of parameter values.
        @type params:   numpy rank-1 float array
        @return:        The chi-squared value.
        @rtype:         float
        """

        # Scaling.
        if self.scaling_flag:
            params = dot(params, self.scaling_matrix)

        # Unpack the parameter values.
        R20 = params[:self.end_index[0]]
        dw = params[self.end_index[0]:self.end_index[1]]
        pA = params[self.end_index[1]]
        kex = params[self.end_index[1]+1]

        # Calculate and return the chi-squared value.
        return self.calc_B14_chi2(R20A=R20, R20B=R20, dw=dw, pA=pA, kex=kex)


    def func_B14_full(self, params):
        """Target function for the Baldwin (2014) 2-site exact solution model for all time scales.

        This assumes that pA > pB, and hence this must be implemented as a constraint.


        @param params:  The vector of parameter values.
        @type params:   numpy rank-1 float array
        @return:        The chi-squared value.
        @rtype:         float
        """

        # Scaling.
        if self.scaling_flag:
            params = dot(params, self.scaling_matrix)

        # Unpack the parameter values.
        R20 = params[:self.end_index[1]].reshape(self.NS*2, self.NM)
        R20A = R20[::2].flatten()
        R20B = R20[1::2].flatten()
        dw = params[self.end_index[1]:self.end_index[2]]
        pA = params[self.end_index[2]]
        kex = params[self.end_index[2]+1]

        # Calculate and return the chi-squared value.
        return self.calc_B14_chi2(R20A=R20A, R20B=R20B, dw=dw, pA=pA, kex=kex)


    def func_CR72(self, params):
        """Target function for the reduced Carver and Richards (1972) 2-site exchange model on all time scales.

        This assumes that pA > pB, and hence this must be implemented as a constraint.  For this model, the simplification R20A = R20B is assumed.


        @param params:  The vector of parameter values.
        @type params:   numpy rank-1 float array
        @return:        The chi-squared value.
        @rtype:         float
        """

        # Scaling.
        if self.scaling_flag:
            params = dot(params, self.scaling_matrix)

        # Unpack the parameter values.
        R20 = params[:self.end_index[0]]
        dw = params[self.end_index[0]:self.end_index[1]]
        pA = params[self.end_index[1]]
        kex = params[self.end_index[1]+1]

        # Calculate and return the chi-squared value.
        return self.calc_CR72_chi2(R20A=R20, R20B=R20, dw=dw, pA=pA, kex=kex)


    def func_CR72_full(self, params):
        """Target function for the full Carver and Richards (1972) 2-site exchange model on all time scales.

        This assumes that pA > pB, and hence this must be implemented as a constraint.


        @param params:  The vector of parameter values.
        @type params:   numpy rank-1 float array
        @return:        The chi-squared value.
        @rtype:         float
        """

        # Scaling.
        if self.scaling_flag:
            params = dot(params, self.scaling_matrix)

        # Unpack the parameter values.
        R20 = params[:self.end_index[1]].reshape(self.NS*2, self.NM)
        R20A = R20[::2].flatten()
        R20B = R20[1::2].flatten()
        dw = params[self.end_index[1]:self.end_index[2]]
        pA = params[self.end_index[2]]
        kex = params[self.end_index[2]+1]

        # Calculate and return the chi-squared value.
        return self.calc_CR72_chi2(R20A=R20A, R20B=R20B, dw=dw, pA=pA, kex=kex)


    def func_DPL94(self, params):
        """Target function for the Davis, Perlman and London (1994) fast 2-site off-resonance exchange model for R1rho-type experiments.

        @param params:  The vector of parameter values.
        @type params:   numpy rank-1 float array
        @return:        The chi-squared value.
        @rtype:         float
        """

        # Scaling.
        if self.scaling_flag:
            params = dot(params, self.scaling_matrix)

        # Unpack the parameter values.
        R20 = params[:self.end_index[0]]
        phi_ex = params[self.end_index[0]:self.end_index[1]]
        kex = params[self.end_index[1]]

        # Convert phi_ex from ppm^2 to (rad/s)^2. Use the out argument, to pass directly to structure.
        multiply( multiply.outer( phi_ex.reshape(1, self.NS), self.nm_no_nd_ones ), self.frqs_squared, out=self.phi_ex_struct )
<<<<<<< HEAD

        # Reshape R20 to per experiment, spin and frequency.
        self.r20_struct[:] = multiply.outer( R20.reshape(self.NE, self.NS, self.NM), self.no_nd_ones )

        # Back calculate the R2eff values.
        r1rho_DPL94(r1rho_prime=self.r20_struct, phi_ex=self.phi_ex_struct, kex=kex, theta=self.tilt_angles, R1=self.r1, spin_lock_fields2=self.spin_lock_omega1_squared, back_calc=self.back_calc)

        # Clean the data for all values, which is left over at the end of arrays.
        self.back_calc = self.back_calc*self.disp_struct

=======

        # Reshape R20 to per experiment, spin and frequency.
        self.r20_struct[:] = multiply.outer( R20.reshape(self.NE, self.NS, self.NM), self.no_nd_ones )

        # Back calculate the R2eff values.
        r1rho_DPL94(r1rho_prime=self.r20_struct, phi_ex=self.phi_ex_struct, kex=kex, theta=self.tilt_angles, R1=self.r1, spin_lock_fields2=self.spin_lock_omega1_squared, back_calc=self.back_calc)

        # Clean the data for all values, which is left over at the end of arrays.
        self.back_calc = self.back_calc*self.disp_struct

>>>>>>> 61aeec3e
        # For all missing data points, set the back-calculated value to the measured values so that it has no effect on the chi-squared value.
        if self.has_missing:
            # Replace with values.
            self.back_calc[self.mask_replace_blank.mask] = self.values[self.mask_replace_blank.mask]

        # Return the total chi-squared value.
        return chi2_rankN(self.values, self.back_calc, self.errors)


    def func_IT99(self, params):
        """Target function for the Ishima and Torchia (1999) 2-site model for all timescales with pA >> pB.

        @param params:  The vector of parameter values.
        @type params:   numpy rank-1 float array
        @return:        The chi-squared value.
        @rtype:         float
        """

        # Scaling.
        if self.scaling_flag:
            params = dot(params, self.scaling_matrix)

        # Unpack the parameter values.
        R20 = params[:self.end_index[0]]
        dw = params[self.end_index[0]:self.end_index[1]]
        pA = params[self.end_index[1]]
        tex = params[self.end_index[1]+1]

        # Convert dw from ppm to rad/s. Use the out argument, to pass directly to structure.
        multiply( multiply.outer( dw.reshape(1, self.NS), self.nm_no_nd_ones ), self.frqs, out=self.dw_struct )

        # Reshape R20 to per experiment, spin and frequency.
        self.r20_struct[:] = multiply.outer( R20.reshape(self.NE, self.NS, self.NM), self.no_nd_ones )
<<<<<<< HEAD

        # Back calculate the R2eff values.
        r2eff_IT99(r20=self.r20_struct, pA=pA, dw=self.dw_struct, dw_orig=dw, tex=tex, cpmg_frqs=self.cpmg_frqs, back_calc=self.back_calc)

        # Clean the data for all values, which is left over at the end of arrays.
        self.back_calc = self.back_calc*self.disp_struct

=======

        # Back calculate the R2eff values.
        r2eff_IT99(r20=self.r20_struct, pA=pA, dw=self.dw_struct, dw_orig=dw, tex=tex, cpmg_frqs=self.cpmg_frqs, back_calc=self.back_calc)

        # Clean the data for all values, which is left over at the end of arrays.
        self.back_calc = self.back_calc*self.disp_struct

>>>>>>> 61aeec3e
        # For all missing data points, set the back-calculated value to the measured values so that it has no effect on the chi-squared value.
        if self.has_missing:
            # Replace with values.
            self.back_calc[self.mask_replace_blank.mask] = self.values[self.mask_replace_blank.mask]

        # Return the total chi-squared value.
        return chi2_rankN(self.values, self.back_calc, self.errors)


    def func_LM63_3site(self, params):
        """Target function for the Luz and Meiboom (1963) fast 3-site exchange model.

        @param params:  The vector of parameter values.
        @type params:   numpy rank-1 float array
        @return:        The chi-squared value.
        @rtype:         float
        """

        # Scaling.
        if self.scaling_flag:
            params = dot(params, self.scaling_matrix)

        # Unpack the parameter values.
        R20 = params[:self.end_index[0]]
        phi_ex_B = params[self.end_index[0]:self.end_index[1]]
        phi_ex_C = params[self.end_index[1]:self.end_index[2]]
        kB = params[self.end_index[2]]
        kC = params[self.end_index[2]+1]

        # Convert phi_ex (or rex) from ppm^2 to (rad/s)^2.
        multiply( multiply.outer( phi_ex_B.reshape(1, self.NS), self.nm_no_nd_ones ), self.frqs_squared, out=self.phi_ex_B_struct )
        multiply( multiply.outer( phi_ex_C.reshape(1, self.NS), self.nm_no_nd_ones ), self.frqs_squared, out=self.phi_ex_C_struct )
<<<<<<< HEAD

        # Reshape R20 to per experiment, spin and frequency.
        self.r20_struct[:] = multiply.outer( R20.reshape(self.NE, self.NS, self.NM), self.no_nd_ones )

        # Back calculate the R2eff values.
        r2eff_LM63_3site(r20=self.r20_struct, phi_ex_B=self.phi_ex_B_struct, phi_ex_C=self.phi_ex_C_struct, kB=kB, kC=kC, cpmg_frqs=self.cpmg_frqs, back_calc=self.back_calc)

        # Clean the data for all values, which is left over at the end of arrays.
        self.back_calc = self.back_calc*self.disp_struct

=======

        # Reshape R20 to per experiment, spin and frequency.
        self.r20_struct[:] = multiply.outer( R20.reshape(self.NE, self.NS, self.NM), self.no_nd_ones )

        # Back calculate the R2eff values.
        r2eff_LM63_3site(r20=self.r20_struct, phi_ex_B=self.phi_ex_B_struct, phi_ex_C=self.phi_ex_C_struct, kB=kB, kC=kC, cpmg_frqs=self.cpmg_frqs, back_calc=self.back_calc)

        # Clean the data for all values, which is left over at the end of arrays.
        self.back_calc = self.back_calc*self.disp_struct

>>>>>>> 61aeec3e
        # For all missing data points, set the back-calculated value to the measured values so that it has no effect on the chi-squared value.
        if self.has_missing:
            # Replace with values.
            self.back_calc[self.mask_replace_blank.mask] = self.values[self.mask_replace_blank.mask]

        # Return the total chi-squared value.
        return chi2_rankN(self.values, self.back_calc, self.errors)
<<<<<<< HEAD
=======

>>>>>>> 61aeec3e

    def func_LM63(self, params):
        """Target function for the Luz and Meiboom (1963) fast 2-site exchange model.

        @param params:  The vector of parameter values.
        @type params:   numpy rank-1 float array
        @return:        The chi-squared value.
        @rtype:         float
        """

        # Scaling.
        if self.scaling_flag:
            params = dot(params, self.scaling_matrix)

        # Unpack the parameter values.
        R20 = params[:self.end_index[0]]
        phi_ex = params[self.end_index[0]:self.end_index[1]]
        kex = params[self.end_index[1]]

        # Convert phi_ex from ppm^2 to (rad/s)^2. Use the out argument, to pass directly to structure.
        multiply( multiply.outer( phi_ex.reshape(1, self.NS), self.nm_no_nd_ones ), self.frqs_squared, out=self.phi_ex_struct )

        # Reshape R20 to per experiment, spin and frequency.
        self.r20_struct[:] = multiply.outer( R20.reshape(self.NE, self.NS, self.NM), self.no_nd_ones )

        # Back calculate the R2eff values.
        r2eff_LM63(r20=self.r20_struct, phi_ex=self.phi_ex_struct, kex=kex, cpmg_frqs=self.cpmg_frqs, back_calc=self.back_calc)

        # Clean the data for all values, which is left over at the end of arrays.
        self.back_calc = self.back_calc*self.disp_struct

        # For all missing data points, set the back-calculated value to the measured values so that it has no effect on the chi-squared value.
        if self.has_missing:
            # Replace with values.
            self.back_calc[self.mask_replace_blank.mask] = self.values[self.mask_replace_blank.mask]

        # Return the total chi-squared value.
        return chi2_rankN(self.values, self.back_calc, self.errors)


    def func_M61(self, params):
        """Target function for the Meiboom (1961) fast 2-site exchange model for R1rho-type experiments.

        @param params:  The vector of parameter values.
        @type params:   numpy rank-1 float array
        @return:        The chi-squared value.
        @rtype:         float
        """

        # Scaling.
        if self.scaling_flag:
            params = dot(params, self.scaling_matrix)

        # Unpack the parameter values.
        R20 = params[:self.end_index[0]]
        phi_ex = params[self.end_index[0]:self.end_index[1]]
        kex = params[self.end_index[1]]

        # Convert phi_ex from ppm^2 to (rad/s)^2. Use the out argument, to pass directly to structure.
        multiply( multiply.outer( phi_ex.reshape(1, self.NS), self.nm_no_nd_ones ), self.frqs_squared, out=self.phi_ex_struct )

        # Reshape R20 to per experiment, spin and frequency.
        self.r20_struct[:] = multiply.outer( R20.reshape(self.NE, self.NS, self.NM), self.no_nd_ones )

        # Back calculate the R2eff values.
        r1rho_M61(r1rho_prime=self.r20_struct, phi_ex=self.phi_ex_struct, kex=kex, spin_lock_fields2=self.spin_lock_omega1_squared, back_calc=self.back_calc)

        # Clean the data for all values, which is left over at the end of arrays.
        self.back_calc = self.back_calc*self.disp_struct

        # For all missing data points, set the back-calculated value to the measured values so that it has no effect on the chi-squared value.
        if self.has_missing:
            # Replace with values.
            self.back_calc[self.mask_replace_blank.mask] = self.values[self.mask_replace_blank.mask]

        # Return the total chi-squared value.
        return chi2_rankN(self.values, self.back_calc, self.errors)


    def func_M61b(self, params):
        """Target function for the Meiboom (1961) R1rho on-resonance 2-site model for skewed populations (pA >> pB).

        @param params:  The vector of parameter values.
        @type params:   numpy rank-1 float array
        @return:        The chi-squared value.
        @rtype:         float
        """

        # Scaling.
        if self.scaling_flag:
            params = dot(params, self.scaling_matrix)

        # Unpack the parameter values.
        R20 = params[:self.end_index[0]]
        dw = params[self.end_index[0]:self.end_index[1]]
        pA = params[self.end_index[1]]
        kex = params[self.end_index[1]+1]

        # Convert dw from ppm to rad/s. Use the out argument, to pass directly to structure.
        multiply( multiply.outer( dw.reshape(1, self.NS), self.nm_no_nd_ones ), self.frqs, out=self.dw_struct )

        # Reshape R20 to per experiment, spin and frequency.
        self.r20_struct[:] = multiply.outer( R20.reshape(self.NE, self.NS, self.NM), self.no_nd_ones )

        # Back calculate the R1rho values.
        r1rho_M61b(r1rho_prime=self.r20_struct, pA=pA, dw=self.dw_struct, kex=kex, spin_lock_fields2=self.spin_lock_omega1_squared, back_calc=self.back_calc)

        # Clean the data for all values, which is left over at the end of arrays.
        self.back_calc = self.back_calc*self.disp_struct

        # For all missing data points, set the back-calculated value to the measured values so that it has no effect on the chi-squared value.
        if self.has_missing:
            # Replace with values.
            self.back_calc[self.mask_replace_blank.mask] = self.values[self.mask_replace_blank.mask]

        # Return the total chi-squared value.
        return chi2_rankN(self.values, self.back_calc, self.errors)


    def func_MP05(self, params):
        """Target function for the Miloushev and Palmer (2005) R1rho off-resonance 2-site model.

        @param params:  The vector of parameter values.
        @type params:   numpy rank-1 float array
        @return:        The chi-squared value.
        @rtype:         float
        """

        # Scaling.
        if self.scaling_flag:
            params = dot(params, self.scaling_matrix)

        # Unpack the parameter values.
        R20 = params[:self.end_index[0]]
        dw = params[self.end_index[0]:self.end_index[1]]
        pA = params[self.end_index[1]]
        kex = params[self.end_index[1]+1]

        # Convert dw from ppm to rad/s. Use the out argument, to pass directly to structure.
        multiply( multiply.outer( dw.reshape(1, self.NS), self.nm_no_nd_ones ), self.frqs, out=self.dw_struct )
<<<<<<< HEAD

        # Reshape R20 to per experiment, spin and frequency.
        self.r20_struct[:] = multiply.outer( R20.reshape(self.NE, self.NS, self.NM), self.no_nd_ones )

        # Back calculate the R1rho values.
        r1rho_MP05(r1rho_prime=self.r20_struct, omega=self.chemical_shifts, offset=self.offset, pA=pA, dw=self.dw_struct, kex=kex, R1=self.r1, spin_lock_fields=self.spin_lock_omega1, spin_lock_fields2=self.spin_lock_omega1_squared, back_calc=self.back_calc)

        # Clean the data for all values, which is left over at the end of arrays.
        self.back_calc = self.back_calc*self.disp_struct

=======

        # Reshape R20 to per experiment, spin and frequency.
        self.r20_struct[:] = multiply.outer( R20.reshape(self.NE, self.NS, self.NM), self.no_nd_ones )

        # Back calculate the R1rho values.
        r1rho_MP05(r1rho_prime=self.r20_struct, omega=self.chemical_shifts, offset=self.offset, pA=pA, dw=self.dw_struct, kex=kex, R1=self.r1, spin_lock_fields=self.spin_lock_omega1, spin_lock_fields2=self.spin_lock_omega1_squared, back_calc=self.back_calc)

        # Clean the data for all values, which is left over at the end of arrays.
        self.back_calc = self.back_calc*self.disp_struct

>>>>>>> 61aeec3e
        # For all missing data points, set the back-calculated value to the measured values so that it has no effect on the chi-squared value.
        if self.has_missing:
            # Replace with values.
            self.back_calc[self.mask_replace_blank.mask] = self.values[self.mask_replace_blank.mask]

        # Return the total chi-squared value.
        return chi2_rankN(self.values, self.back_calc, self.errors)


    def func_mmq_CR72(self, params):
        """Target function for the CR72 model extended for MQ CPMG data.

        @param params:  The vector of parameter values.
        @type params:   numpy rank-1 float array
        @return:        The chi-squared value.
        @rtype:         float
        """

        # Scaling.
        if self.scaling_flag:
            params = dot(params, self.scaling_matrix)

        # Unpack the parameter values.
        R20 = params[:self.end_index[0]]
        dw = params[self.end_index[0]:self.end_index[1]]
        dwH = params[self.end_index[1]:self.end_index[2]]
        pA = params[self.end_index[2]]
        kex = params[self.end_index[2]+1]

        # Convert dw and dwH from ppm to rad/s. Use the out argument, to pass directly to structure.
        multiply( multiply.outer( dw.reshape(1, self.NS), self.nm_no_nd_ones ), self.frqs, out=self.dw_struct )
        multiply( multiply.outer( dwH.reshape(1, self.NS), self.nm_no_nd_ones ), self.frqs_H, out=self.dwH_struct )

        # Reshape R20 to per experiment, spin and frequency.
        self.r20_struct[:] = multiply.outer( R20.reshape(self.NE, self.NS, self.NM), self.no_nd_ones )

        # Loop over the experiment types.
        for ei in range(self.NE):
<<<<<<< HEAD

=======
>>>>>>> 61aeec3e
            r20 = self.r20_struct[ei]
            dw_frq = self.dw_struct[ei]
            dwH_frq = self.dwH_struct[ei]

            # Alias the dw frequency combinations.
            aliased_dwH = 0.0
            if self.exp_types[ei] == EXP_TYPE_CPMG_SQ:
                aliased_dw = dw_frq
            elif self.exp_types[ei] == EXP_TYPE_CPMG_PROTON_SQ:
                aliased_dw = dwH_frq
            elif self.exp_types[ei] == EXP_TYPE_CPMG_DQ:
                aliased_dw = dw_frq + dwH_frq
            elif self.exp_types[ei] == EXP_TYPE_CPMG_ZQ:
                aliased_dw = dw_frq - dwH_frq
            elif self.exp_types[ei] == EXP_TYPE_CPMG_MQ:
                aliased_dw = dw_frq
                aliased_dwH = dwH_frq
            elif self.exp_types[ei] == EXP_TYPE_CPMG_PROTON_MQ:
                aliased_dw = dwH_frq
                aliased_dwH = dw_frq

            # Back calculate the R2eff values.
            r2eff_mmq_cr72(r20=r20, pA=pA, dw=aliased_dw, dwH=aliased_dwH, kex=kex, cpmg_frqs=self.cpmg_frqs[ei], inv_tcpmg=self.inv_relax_times[ei], tcp=self.tau_cpmg[ei], back_calc=self.back_calc[ei])

        # Clean the data for all values, which is left over at the end of arrays.
        self.back_calc = self.back_calc*self.disp_struct

        # For all missing data points, set the back-calculated value to the measured values so that it has no effect on the chi-squared value.
        if self.has_missing:
            # Replace with values.
            self.back_calc[self.mask_replace_blank.mask] = self.values[self.mask_replace_blank.mask]

        # Calculate the chi-squared statistic.
        return chi2_rankN(self.values, self.back_calc, self.errors)


    def func_NOREX(self, params):
        """Target function for no exchange.

        @param params:  The vector of parameter values.
        @type params:   numpy rank-1 float array
        @return:        The chi-squared value.
        @rtype:         float
        """

        # Scaling.
        if self.scaling_flag:
            params = dot(params, self.scaling_matrix)

        # Unpack the parameter values.
        R20 = params

        # Reshape R20 to per experiment, spin and frequency.
        self.back_calc[:] = multiply.outer( R20.reshape(self.NE, self.NS, self.NM), self.no_nd_ones )

        # Clean the data for all values, which is left over at the end of arrays.
        self.back_calc = self.back_calc*self.disp_struct

        # For all missing data points, set the back-calculated value to the measured values so that it has no effect on the chi-squared value.
        if self.has_missing:
            # Replace with values.
            self.back_calc[self.mask_replace_blank.mask] = self.values[self.mask_replace_blank.mask]

        # Return the total chi-squared value.
        return chi2_rankN(self.values, self.back_calc, self.errors)


    def func_ns_cpmg_2site_3D(self, params):
        """Target function for the reduced numerical solution for the 2-site Bloch-McConnell equations.

        @param params:  The vector of parameter values.
        @type params:   numpy rank-1 float array
        @return:        The chi-squared value.
        @rtype:         float
        """

        # Scaling.
        if self.scaling_flag:
            params = dot(params, self.scaling_matrix)

        # Unpack the parameter values.
        R20 = params[:self.end_index[0]]
        dw = params[self.end_index[0]:self.end_index[1]]
        pA = params[self.end_index[1]]
        kex = params[self.end_index[1]+1]

        # Calculate and return the chi-squared value.
        return self.calc_ns_cpmg_2site_3D_chi2(R20A=R20, R20B=R20, dw=dw, pA=pA, kex=kex)


    def func_ns_cpmg_2site_3D_full(self, params):
        """Target function for the full numerical solution for the 2-site Bloch-McConnell equations.

        @param params:  The vector of parameter values.
        @type params:   numpy rank-1 float array
        @return:        The chi-squared value.
        @rtype:         float
        """

        # Scaling.
        if self.scaling_flag:
            params = dot(params, self.scaling_matrix)

        # Unpack the parameter values.
        R20 = params[:self.end_index[1]].reshape(self.NS*2, self.NM)
        R20A = R20[::2].flatten()
        R20B = R20[1::2].flatten()
        dw = params[self.end_index[1]:self.end_index[2]]
        pA = params[self.end_index[2]]
        kex = params[self.end_index[2]+1]

        # Calculate and return the chi-squared value.
        return self.calc_ns_cpmg_2site_3D_chi2(R20A=R20A, R20B=R20B, dw=dw, pA=pA, kex=kex)


    def func_ns_cpmg_2site_expanded(self, params):
        """Target function for the numerical solution for the 2-site Bloch-McConnell equations using the expanded notation.

        @param params:  The vector of parameter values.
        @type params:   numpy rank-1 float array
        @return:        The chi-squared value.
        @rtype:         float
        """

        # Scaling.
        if self.scaling_flag:
            params = dot(params, self.scaling_matrix)

        # Unpack the parameter values.
        R20 = params[:self.end_index[0]]
        dw = params[self.end_index[0]:self.end_index[1]]
        pA = params[self.end_index[1]]
        kex = params[self.end_index[1]+1]

        # Convert dw from ppm to rad/s. Use the out argument, to pass directly to structure.
        multiply( multiply.outer( dw.reshape(1, self.NS), self.nm_no_nd_ones ), self.frqs, out=self.dw_struct )
<<<<<<< HEAD

        # Reshape R20A and R20B to per experiment, spin and frequency.
        self.r20_struct[:] = multiply.outer( R20.reshape(self.NE, self.NS, self.NM), self.no_nd_ones )

        # Back calculate the R2eff values.
        r2eff_ns_cpmg_2site_expanded(r20=self.r20_struct, pA=pA, dw=self.dw_struct, dw_orig=dw, kex=kex, relax_time=self.relax_times, inv_relax_time=self.inv_relax_times, tcp=self.tau_cpmg, back_calc=self.back_calc, num_cpmg=self.power)

        # Clean the data for all values, which is left over at the end of arrays.
        self.back_calc = self.back_calc*self.disp_struct

        # For all missing data points, set the back-calculated value to the measured values so that it has no effect on the chi-squared value.
        if self.has_missing:
            # Replace with values.
            self.back_calc[self.mask_replace_blank.mask] = self.values[self.mask_replace_blank.mask]

=======

        # Reshape R20A and R20B to per experiment, spin and frequency.
        self.r20_struct[:] = multiply.outer( R20.reshape(self.NE, self.NS, self.NM), self.no_nd_ones )

        # Back calculate the R2eff values.
        r2eff_ns_cpmg_2site_expanded(r20=self.r20_struct, pA=pA, dw=self.dw_struct, dw_orig=dw, kex=kex, relax_time=self.relax_times, inv_relax_time=self.inv_relax_times, tcp=self.tau_cpmg, back_calc=self.back_calc, num_cpmg=self.power)

        # Clean the data for all values, which is left over at the end of arrays.
        self.back_calc = self.back_calc*self.disp_struct

        # For all missing data points, set the back-calculated value to the measured values so that it has no effect on the chi-squared value.
        if self.has_missing:
            # Replace with values.
            self.back_calc[self.mask_replace_blank.mask] = self.values[self.mask_replace_blank.mask]

>>>>>>> 61aeec3e
        # Calculate the chi-squared statistic.
        return chi2_rankN(self.values, self.back_calc, self.errors)


    def func_ns_cpmg_2site_star(self, params):
        """Target function for the reduced numerical solution for the 2-site Bloch-McConnell equations using complex conjugate matrices.

        This is the model whereby the simplification R20A = R20B is assumed.


        @param params:  The vector of parameter values.
        @type params:   numpy rank-1 float array
        @return:        The chi-squared value.
        @rtype:         float
        """

        # Scaling.
        if self.scaling_flag:
            params = dot(params, self.scaling_matrix)

        # Unpack the parameter values.
        R20 = params[:self.end_index[0]]
        dw = params[self.end_index[0]:self.end_index[1]]
        pA = params[self.end_index[1]]
        kex = params[self.end_index[1]+1]

        # Calculate and return the chi-squared value.
        return self.calc_ns_cpmg_2site_star_chi2(R20A=R20, R20B=R20, dw=dw, pA=pA, kex=kex)


    def func_ns_cpmg_2site_star_full(self, params):
        """Target function for the full numerical solution for the 2-site Bloch-McConnell equations using complex conjugate matrices.

        @param params:  The vector of parameter values.
        @type params:   numpy rank-1 float array
        @return:        The chi-squared value.
        @rtype:         float
        """

        # Scaling.
        if self.scaling_flag:
            params = dot(params, self.scaling_matrix)

        # Unpack the parameter values.
        R20 = params[:self.end_index[1]].reshape(self.NS*2, self.NM)
        R20A = R20[::2].flatten()
        R20B = R20[1::2].flatten()
        dw = params[self.end_index[1]:self.end_index[2]]
        pA = params[self.end_index[2]]
        kex = params[self.end_index[2]+1]

        # Calculate and return the chi-squared value.
        return self.calc_ns_cpmg_2site_star_chi2(R20A=R20A, R20B=R20B, dw=dw, pA=pA, kex=kex)


    def func_ns_mmq_2site(self, params):
        """Target function for the combined SQ, ZQ, DQ and MQ CPMG numeric solution.

        @param params:  The vector of parameter values.
        @type params:   numpy rank-1 float array
        @return:        The chi-squared value.
        @rtype:         float
        """

        # Scaling.
        if self.scaling_flag:
            params = dot(params, self.scaling_matrix)

        # Unpack the parameter values.
        R20 = params[:self.end_index[0]]
        dw = params[self.end_index[0]:self.end_index[1]]
        dwH = params[self.end_index[1]:self.end_index[2]]
        pA = params[self.end_index[2]]
        kex = params[self.end_index[2]+1]

        multiply( multiply.outer( dw.reshape(1, self.NS), self.nm_no_nd_ones ), self.frqs, out=self.dw_struct )
        multiply( multiply.outer( dwH.reshape(1, self.NS), self.nm_no_nd_ones ), self.frqs_H, out=self.dwH_struct )

        # Reshape R20 to per experiment, spin and frequency.
        self.r20_struct[:] = multiply.outer( R20.reshape(self.NE, self.NS, self.NM), self.no_nd_ones )
<<<<<<< HEAD

        # Initialise.
        chi2_sum = 0.0

        # Loop over the experiment types.
        for ei in range(self.NE):

=======

        # Loop over the experiment types.
        for ei in range(self.NE):
>>>>>>> 61aeec3e
            r20 = self.r20_struct[ei]
            dw_frq = self.dw_struct[ei]
            dwH_frq = self.dwH_struct[ei]

            # Alias the dw frequency combinations.
            aliased_dwH = 0.0
            if self.exp_types[ei] == EXP_TYPE_CPMG_SQ:
                aliased_dw = dw_frq
            elif self.exp_types[ei] == EXP_TYPE_CPMG_PROTON_SQ:
                aliased_dw = dwH_frq
            elif self.exp_types[ei] == EXP_TYPE_CPMG_DQ:
                aliased_dw = dw_frq + dwH_frq
            elif self.exp_types[ei] == EXP_TYPE_CPMG_ZQ:
                aliased_dw = dw_frq - dwH_frq
            elif self.exp_types[ei] == EXP_TYPE_CPMG_MQ:
                aliased_dw = dw_frq
                aliased_dwH = dwH_frq
            elif self.exp_types[ei] == EXP_TYPE_CPMG_PROTON_MQ:
                aliased_dw = dwH_frq
                aliased_dwH = dw_frq

            # Back calculate the R2eff values for each experiment type.
            self.r2eff_ns_mmq[ei](M0=self.M0, R20A=r20, R20B=r20, pA=pA, dw=aliased_dw, dwH=aliased_dwH, kex=kex, inv_tcpmg=self.inv_relax_times[ei], tcp=self.tau_cpmg[ei], back_calc=self.back_calc[ei], num_points=self.num_disp_points[ei], power=self.power[ei])

        # Clean the data for all values, which is left over at the end of arrays.
        self.back_calc = self.back_calc*self.disp_struct

        # For all missing data points, set the back-calculated value to the measured values so that it has no effect on the chi-squared value.
        if self.has_missing:
            # Replace with values.
            self.back_calc[self.mask_replace_blank.mask] = self.values[self.mask_replace_blank.mask]

        # Return the total chi-squared value.
        return chi2_rankN(self.values, self.back_calc, self.errors)


    def func_ns_mmq_3site(self, params):
        """Target function for the combined SQ, ZQ, DQ and MQ 3-site MMQ CPMG numeric solution.

        @param params:  The vector of parameter values.
        @type params:   numpy rank-1 float array
        @return:        The chi-squared value.
        @rtype:         float
        """

        # Scaling.
        if self.scaling_flag:
            params = dot(params, self.scaling_matrix)

        # Unpack the parameter values.
        R20 = params[:self.end_index[0]]
        dw_AB = params[self.end_index[0]:self.end_index[1]]
        dw_BC = params[self.end_index[1]:self.end_index[2]]
        dwH_AB = params[self.end_index[2]:self.end_index[3]]
        dwH_BC = params[self.end_index[3]:self.end_index[4]]
        pA = params[self.end_index[4]]
        kex_AB = params[self.end_index[4]+1]
        pB = params[self.end_index[4]+2]
        kex_BC = params[self.end_index[4]+3]
        kex_AC = params[self.end_index[4]+4]

        # Calculate and return the chi-squared value.
        return self.calc_ns_mmq_3site_chi2(R20A=R20, R20B=R20, R20C=R20, dw_AB=dw_AB, dw_BC=dw_BC, dwH_AB=dwH_AB, dwH_BC=dwH_BC, pA=pA, pB=pB, kex_AB=kex_AB, kex_BC=kex_BC, kex_AC=kex_AC)


    def func_ns_mmq_3site_linear(self, params):
        """Target function for the combined SQ, ZQ, DQ and MQ 3-site linearised MMQ CPMG numeric solution.

        @param params:  The vector of parameter values.
        @type params:   numpy rank-1 float array
        @return:        The chi-squared value.
        @rtype:         float
        """

        # Scaling.
        if self.scaling_flag:
            params = dot(params, self.scaling_matrix)

        # Unpack the parameter values.
        R20 = params[:self.end_index[0]]
        dw_AB = params[self.end_index[0]:self.end_index[1]]
        dw_BC = params[self.end_index[1]:self.end_index[2]]
        dwH_AB = params[self.end_index[2]:self.end_index[3]]
        dwH_BC = params[self.end_index[3]:self.end_index[4]]
        pA = params[self.end_index[4]]
        kex_AB = params[self.end_index[4]+1]
        pB = params[self.end_index[4]+2]
        kex_BC = params[self.end_index[4]+3]

        # Calculate and return the chi-squared value.
        return self.calc_ns_mmq_3site_chi2(R20A=R20, R20B=R20, R20C=R20, dw_AB=dw_AB, dw_BC=dw_BC, dwH_AB=dwH_AB, dwH_BC=dwH_BC, pA=pA, pB=pB, kex_AB=kex_AB, kex_BC=kex_BC, kex_AC=0.0)


    def func_ns_r1rho_2site(self, params):
        """Target function for the reduced numerical solution for the 2-site Bloch-McConnell equations for R1rho data.

        @param params:  The vector of parameter values.
        @type params:   numpy rank-1 float array
        @return:        The chi-squared value.
        @rtype:         float
        """

        # Scaling.
        if self.scaling_flag:
            params = dot(params, self.scaling_matrix)

        # Unpack the parameter values.
        r1rho_prime = params[:self.end_index[0]]
        dw = params[self.end_index[0]:self.end_index[1]]
        pA = params[self.end_index[1]]
        kex = params[self.end_index[1]+1]

        # Convert dw from ppm to rad/s. Use the out argument, to pass directly to structure.
        multiply( multiply.outer( dw.reshape(1, self.NS), self.nm_no_nd_ones ), self.frqs, out=self.dw_struct )
<<<<<<< HEAD

        # Reshape R20 to per experiment, spin and frequency.
        self.r20_struct[:] = multiply.outer( r1rho_prime.reshape(self.NE, self.NS, self.NM), self.no_nd_ones )

        # Back calculate the R2eff values.
        ns_r1rho_2site(M0=self.M0, M0_T=self.M0_T, r1rho_prime=self.r20_struct, omega=self.chemical_shifts, offset=self.offset, r1=self.r1, pA=pA, dw=self.dw_struct, kex=kex, spin_lock_fields=self.spin_lock_omega1, relax_time=self.relax_times, inv_relax_time=self.inv_relax_times, back_calc=self.back_calc, num_points=self.num_disp_points)

        # Clean the data for all values, which is left over at the end of arrays.
        self.back_calc = self.back_calc*self.disp_struct

=======

        # Reshape R20 to per experiment, spin and frequency.
        self.r20_struct[:] = multiply.outer( r1rho_prime.reshape(self.NE, self.NS, self.NM), self.no_nd_ones )

        # Back calculate the R2eff values.
        ns_r1rho_2site(M0=self.M0, M0_T=self.M0_T, r1rho_prime=self.r20_struct, omega=self.chemical_shifts, offset=self.offset, r1=self.r1, pA=pA, dw=self.dw_struct, kex=kex, spin_lock_fields=self.spin_lock_omega1, relax_time=self.relax_times, inv_relax_time=self.inv_relax_times, back_calc=self.back_calc, num_points=self.num_disp_points)

        # Clean the data for all values, which is left over at the end of arrays.
        self.back_calc = self.back_calc*self.disp_struct

>>>>>>> 61aeec3e
        # For all missing data points, set the back-calculated value to the measured values so that it has no effect on the chi-squared value.
        if self.has_missing:
            # Replace with values.
            self.back_calc[self.mask_replace_blank.mask] = self.values[self.mask_replace_blank.mask]

        # Return the total chi-squared value.
        return chi2_rankN(self.values, self.back_calc, self.errors)


    def func_ns_r1rho_3site(self, params):
        """Target function for the R1rho 3-site numeric solution.

        @param params:  The vector of parameter values.
        @type params:   numpy rank-1 float array
        @return:        The chi-squared value.
        @rtype:         float
        """

        # Scaling.
        if self.scaling_flag:
            params = dot(params, self.scaling_matrix)

        # Unpack the parameter values.
        r1rho_prime = params[:self.end_index[0]]
        dw_AB = params[self.end_index[0]:self.end_index[1]]
        dw_BC = params[self.end_index[1]:self.end_index[2]]
        pA = params[self.end_index[2]]
        kex_AB = params[self.end_index[2]+1]
        pB = params[self.end_index[2]+2]
        kex_BC = params[self.end_index[2]+3]
        kex_AC = params[self.end_index[2]+4]

        # Calculate and return the chi-squared value.
        return self.calc_ns_r1rho_3site_chi2(r1rho_prime=r1rho_prime, dw_AB=dw_AB, dw_BC=dw_BC, pA=pA, pB=pB, kex_AB=kex_AB, kex_BC=kex_BC, kex_AC=kex_AC)


    def func_ns_r1rho_3site_linear(self, params):
        """Target function for the R1rho 3-site numeric solution linearised with kAC = kCA = 0.

        @param params:  The vector of parameter values.
        @type params:   numpy rank-1 float array
        @return:        The chi-squared value.
        @rtype:         float
        """

        # Scaling.
        if self.scaling_flag:
            params = dot(params, self.scaling_matrix)

        # Unpack the parameter values.
        r1rho_prime = params[:self.end_index[0]]
        dw_AB = params[self.end_index[0]:self.end_index[1]]
        dw_BC = params[self.end_index[1]:self.end_index[2]]
        pA = params[self.end_index[2]]
        kex_AB = params[self.end_index[2]+1]
        pB = params[self.end_index[2]+2]
        kex_BC = params[self.end_index[2]+3]

        # Calculate and return the chi-squared value.
        return self.calc_ns_r1rho_3site_chi2(r1rho_prime=r1rho_prime, dw_AB=dw_AB, dw_BC=dw_BC, pA=pA, pB=pB, kex_AB=kex_AB, kex_BC=kex_BC, kex_AC=0.0)


    def func_TAP03(self, params):
        """Target function for the Trott, Abergel and Palmer (2003) R1rho off-resonance 2-site model.

        @param params:  The vector of parameter values.
        @type params:   numpy rank-1 float array
        @return:        The chi-squared value.
        @rtype:         float
        """

        # Scaling.
        if self.scaling_flag:
            params = dot(params, self.scaling_matrix)

        # Unpack the parameter values.
        R20 = params[:self.end_index[0]]
        dw = params[self.end_index[0]:self.end_index[1]]
        pA = params[self.end_index[1]]
        kex = params[self.end_index[1]+1]

        # Convert dw from ppm to rad/s. Use the out argument, to pass directly to structure.
        multiply( multiply.outer( dw.reshape(1, self.NS), self.nm_no_nd_ones ), self.frqs, out=self.dw_struct )
<<<<<<< HEAD

        # Reshape R20 to per experiment, spin and frequency.
        self.r20_struct[:] = multiply.outer( R20.reshape(self.NE, self.NS, self.NM), self.no_nd_ones )

        # Back calculate the R1rho values.
        r1rho_TAP03(r1rho_prime=self.r20_struct, omega=self.chemical_shifts, offset=self.offset, pA=pA, dw=self.dw_struct, kex=kex, R1=self.r1, spin_lock_fields=self.spin_lock_omega1, spin_lock_fields2=self.spin_lock_omega1_squared, back_calc=self.back_calc)

        # Clean the data for all values, which is left over at the end of arrays.
        self.back_calc = self.back_calc*self.disp_struct

=======

        # Reshape R20 to per experiment, spin and frequency.
        self.r20_struct[:] = multiply.outer( R20.reshape(self.NE, self.NS, self.NM), self.no_nd_ones )

        # Back calculate the R1rho values.
        r1rho_TAP03(r1rho_prime=self.r20_struct, omega=self.chemical_shifts, offset=self.offset, pA=pA, dw=self.dw_struct, kex=kex, R1=self.r1, spin_lock_fields=self.spin_lock_omega1, spin_lock_fields2=self.spin_lock_omega1_squared, back_calc=self.back_calc)

        # Clean the data for all values, which is left over at the end of arrays.
        self.back_calc = self.back_calc*self.disp_struct

>>>>>>> 61aeec3e
        # For all missing data points, set the back-calculated value to the measured values so that it has no effect on the chi-squared value.
        if self.has_missing:
            # Replace with values.
            self.back_calc[self.mask_replace_blank.mask] = self.values[self.mask_replace_blank.mask]

        # Return the total chi-squared value.
        return chi2_rankN(self.values, self.back_calc, self.errors)


    def func_TP02(self, params):
        """Target function for the Trott and Palmer (2002) R1rho off-resonance 2-site model.

        @param params:  The vector of parameter values.
        @type params:   numpy rank-1 float array
        @return:        The chi-squared value.
        @rtype:         float
        """

        # Scaling.
        if self.scaling_flag:
            params = dot(params, self.scaling_matrix)

        # Unpack the parameter values.
        R20 = params[:self.end_index[0]]
        dw = params[self.end_index[0]:self.end_index[1]]
        pA = params[self.end_index[1]]
        kex = params[self.end_index[1]+1]

        # Convert dw from ppm to rad/s. Use the out argument, to pass directly to structure.
        multiply( multiply.outer( dw.reshape(1, self.NS), self.nm_no_nd_ones ), self.frqs, out=self.dw_struct )
<<<<<<< HEAD

        # Reshape R20 to per experiment, spin and frequency.
        self.r20_struct[:] = multiply.outer( R20.reshape(self.NE, self.NS, self.NM), self.no_nd_ones )

        # Back calculate the R1rho values.
        r1rho_TP02(r1rho_prime=self.r20_struct, omega=self.chemical_shifts, offset=self.offset, pA=pA, dw=self.dw_struct, kex=kex, R1=self.r1, spin_lock_fields=self.spin_lock_omega1, spin_lock_fields2=self.spin_lock_omega1_squared, back_calc=self.back_calc)

        # Clean the data for all values, which is left over at the end of arrays.
        self.back_calc = self.back_calc*self.disp_struct

=======

        # Reshape R20 to per experiment, spin and frequency.
        self.r20_struct[:] = multiply.outer( R20.reshape(self.NE, self.NS, self.NM), self.no_nd_ones )

        # Back calculate the R1rho values.
        r1rho_TP02(r1rho_prime=self.r20_struct, omega=self.chemical_shifts, offset=self.offset, pA=pA, dw=self.dw_struct, kex=kex, R1=self.r1, spin_lock_fields=self.spin_lock_omega1, spin_lock_fields2=self.spin_lock_omega1_squared, back_calc=self.back_calc)

        # Clean the data for all values, which is left over at the end of arrays.
        self.back_calc = self.back_calc*self.disp_struct

>>>>>>> 61aeec3e
        # For all missing data points, set the back-calculated value to the measured values so that it has no effect on the chi-squared value.
        if self.has_missing:
            # Replace with values.
            self.back_calc[self.mask_replace_blank.mask] = self.values[self.mask_replace_blank.mask]

        # Return the total chi-squared value.
        return chi2_rankN(self.values, self.back_calc, self.errors)


    def func_TSMFK01(self, params):
        """Target function for the the Tollinger et al. (2001) 2-site very-slow exchange model, range of microsecond to second time scale.

        @param params:  The vector of parameter values.
        @type params:   numpy rank-1 float array
        @return:        The chi-squared value.
        @rtype:         float
        """

        # Scaling.
        if self.scaling_flag:
            params = dot(params, self.scaling_matrix)

        # Unpack the parameter values.
        R20A = params[:self.end_index[0]]
        dw = params[self.end_index[0]:self.end_index[1]]
        k_AB = params[self.end_index[1]]

        # Convert dw from ppm to rad/s. Use the out argument, to pass directly to structure.
        multiply( multiply.outer( dw.reshape(1, self.NS), self.nm_no_nd_ones ), self.frqs, out=self.dw_struct )

        # Reshape R20A and R20B to per experiment, spin and frequency.
        self.r20a_struct[:] = multiply.outer( R20A.reshape(self.NE, self.NS, self.NM), self.no_nd_ones )

        # Back calculate the R2eff values.
        r2eff_TSMFK01(r20a=self.r20a_struct, dw=self.dw_struct, dw_orig=dw, k_AB=k_AB, tcp=self.tau_cpmg, back_calc=self.back_calc)

        # Clean the data for all values, which is left over at the end of arrays.
        self.back_calc = self.back_calc*self.disp_struct

        # For all missing data points, set the back-calculated value to the measured values so that it has no effect on the chi-squared value.
        if self.has_missing:
            # Replace with values.
            self.back_calc[self.mask_replace_blank.mask] = self.values[self.mask_replace_blank.mask]

        # Return the total chi-squared value.
        return chi2_rankN(self.values, self.back_calc, self.errors)

<<<<<<< HEAD
    def get_back_calc(self):
        """Class function to return back_calc as lists of lists.  Number of values in should match number of dispersion points or spin_lock.

        @return:        back_calc in structure of list of lists.
        @rtype:         float
=======

    def get_back_calc(self):
        """Class function to return back_calc as lists of lists.  Number of values in should match number of dispersion points or spin_lock.

        @return:        back calculation of the R2eff/R1rho values in structure of list of lists.  The dimensions are {Ei, Si, Mi, Oi, Di}.
        @rtype:         rank-4 list of numpy rank-1 float arrays
>>>>>>> 61aeec3e
        """

        back_calc_return = deepcopy(self.values_orig)

        # Loop over experiments
        for ei in range(self.NE):
            exp_type = self.exp_types[ei]
            for si in range(self.NS):
                for mi in range(self.NM):
                    for oi in range(self.NO):
                        back_calc_return[ei][si][mi].append([])
                        if exp_type in EXP_TYPE_LIST_CPMG:
                            num = len(self.cpmg_frqs_orig[ei][mi][oi])
                        else:
                            num = len(self.spin_lock_nu1_orig[ei][mi][oi])
                        back_calc_return[ei][si][mi][oi][:] = self.back_calc[ei, si, mi, oi, :num]

        return back_calc_return
<|MERGE_RESOLUTION|>--- conflicted
+++ resolved
@@ -26,15 +26,10 @@
 
 # Python module imports.
 from copy import deepcopy
-<<<<<<< HEAD
-from numpy import arctan2, cos, dot, float64, int16, multiply, ones, rollaxis, pi, sin, sum, zeros
-=======
 from numpy import arctan2, cos, dot, float64, int16, multiply, ones, rollaxis, pi, sin, zeros
->>>>>>> 61aeec3e
 from numpy.ma import masked_equal
 
 # relax module imports.
-import dep_check
 from lib.dispersion.b14 import r2eff_B14
 from lib.dispersion.cr72 import r2eff_CR72
 from lib.dispersion.dpl94 import r1rho_DPL94
@@ -45,30 +40,22 @@
 from lib.dispersion.m61b import r1rho_M61b
 from lib.dispersion.mp05 import r1rho_MP05
 from lib.dispersion.mmq_cr72 import r2eff_mmq_cr72
+from lib.dispersion.ns_cpmg_2site_3d import r2eff_ns_cpmg_2site_3D
 from lib.dispersion.ns_cpmg_2site_expanded import r2eff_ns_cpmg_2site_expanded
+from lib.dispersion.ns_cpmg_2site_star import r2eff_ns_cpmg_2site_star
+from lib.dispersion.ns_mmq_3site import r2eff_ns_mmq_3site_mq, r2eff_ns_mmq_3site_sq_dq_zq
+from lib.dispersion.ns_mmq_2site import r2eff_ns_mmq_2site_mq, r2eff_ns_mmq_2site_sq_dq_zq
+from lib.dispersion.ns_r1rho_2site import ns_r1rho_2site
+from lib.dispersion.ns_r1rho_3site import ns_r1rho_3site
 from lib.dispersion.ns_matrices import r180x_3d
 from lib.dispersion.tp02 import r1rho_TP02
 from lib.dispersion.tap03 import r1rho_TAP03
 from lib.dispersion.tsmfk01 import r2eff_TSMFK01
 from lib.errors import RelaxError
 from lib.float import isNaN
-<<<<<<< HEAD
-from target_functions.chi2 import chi2, chi2_rankN
-from specific_analyses.relax_disp.variables import EXP_TYPE_CPMG_DQ, EXP_TYPE_CPMG_MQ, EXP_TYPE_CPMG_PROTON_MQ, EXP_TYPE_CPMG_PROTON_SQ, EXP_TYPE_CPMG_SQ, EXP_TYPE_CPMG_ZQ, EXP_TYPE_LIST_CPMG, EXP_TYPE_R1RHO, MODEL_B14, MODEL_B14_FULL, MODEL_CR72, MODEL_CR72_FULL, MODEL_DPL94, MODEL_IT99, MODEL_LIST_CPMG, MODEL_LIST_CPMG_FULL, MODEL_LIST_FULL, MODEL_LIST_MMQ, MODEL_LIST_MQ_CPMG, MODEL_LIST_R1RHO, MODEL_LIST_R1RHO_FULL, MODEL_LM63, MODEL_LM63_3SITE, MODEL_M61, MODEL_M61B, MODEL_MP05, MODEL_MMQ_CR72, MODEL_NOREX, MODEL_NS_CPMG_2SITE_3D, MODEL_NS_CPMG_2SITE_3D_FULL, MODEL_NS_CPMG_2SITE_EXPANDED, MODEL_NS_CPMG_2SITE_STAR, MODEL_NS_CPMG_2SITE_STAR_FULL, MODEL_NS_MMQ_2SITE, MODEL_NS_MMQ_3SITE, MODEL_NS_MMQ_3SITE_LINEAR, MODEL_NS_R1RHO_2SITE, MODEL_NS_R1RHO_3SITE, MODEL_NS_R1RHO_3SITE_LINEAR, MODEL_TAP03, MODEL_TP02, MODEL_TSMFK01
-
-# Check if eisum is available for numerical models.
-if dep_check.einsum_module:
-    from lib.dispersion.ns_cpmg_2site_3d import r2eff_ns_cpmg_2site_3D
-    from lib.dispersion.ns_cpmg_2site_star import r2eff_ns_cpmg_2site_star
-    from lib.dispersion.ns_mmq_3site import r2eff_ns_mmq_3site_mq, r2eff_ns_mmq_3site_sq_dq_zq
-    from lib.dispersion.ns_mmq_2site import r2eff_ns_mmq_2site_mq, r2eff_ns_mmq_2site_sq_dq_zq
-    from lib.dispersion.ns_r1rho_2site import ns_r1rho_2site
-    from lib.dispersion.ns_r1rho_3site import ns_r1rho_3site
-=======
 from target_functions.chi2 import chi2_rankN
 from specific_analyses.relax_disp.variables import EXP_TYPE_CPMG_DQ, EXP_TYPE_CPMG_MQ, EXP_TYPE_CPMG_PROTON_MQ, EXP_TYPE_CPMG_PROTON_SQ, EXP_TYPE_CPMG_SQ, EXP_TYPE_CPMG_ZQ, EXP_TYPE_LIST_CPMG, EXP_TYPE_R1RHO, MODEL_B14, MODEL_B14_FULL, MODEL_CR72, MODEL_CR72_FULL, MODEL_DPL94, MODEL_IT99, MODEL_LIST_CPMG, MODEL_LIST_FULL, MODEL_LIST_MMQ, MODEL_LIST_MQ_CPMG, MODEL_LIST_R1RHO, MODEL_LIST_R1RHO_FULL, MODEL_LM63, MODEL_LM63_3SITE, MODEL_M61, MODEL_M61B, MODEL_MP05, MODEL_MMQ_CR72, MODEL_NOREX, MODEL_NS_CPMG_2SITE_3D, MODEL_NS_CPMG_2SITE_3D_FULL, MODEL_NS_CPMG_2SITE_EXPANDED, MODEL_NS_CPMG_2SITE_STAR, MODEL_NS_CPMG_2SITE_STAR_FULL, MODEL_NS_MMQ_2SITE, MODEL_NS_MMQ_3SITE, MODEL_NS_MMQ_3SITE_LINEAR, MODEL_NS_R1RHO_2SITE, MODEL_NS_R1RHO_3SITE, MODEL_NS_R1RHO_3SITE_LINEAR, MODEL_TAP03, MODEL_TP02, MODEL_TSMFK01
 
->>>>>>> 61aeec3e
 
 class Dispersion:
     def __init__(self, model=None, num_params=None, num_spins=None, num_frq=None, exp_types=None, values=None, errors=None, missing=None, frqs=None, frqs_H=None, cpmg_frqs=None, spin_lock_nu1=None, chemical_shifts=None, offset=None, tilt_angles=None, r1=None, relax_times=None, scaling_matrix=None, recalc_tau=True):
@@ -248,33 +235,20 @@
         # Create special numpy structures.
         self.no_nd_ones = ones([self.NO, self.ND], float64)
         self.nm_no_nd_ones = ones([self.NM, self.NO, self.ND], float64)
-<<<<<<< HEAD
-=======
-
->>>>>>> 61aeec3e
+
         # Structure of r20a and r20b. The full and outer dimensions structures.
         self.r20_struct = deepcopy(numpy_array_zeros)
         self.r20a_struct = deepcopy(numpy_array_zeros)
         self.r20b_struct = deepcopy(numpy_array_zeros)
         self.r20c_struct = deepcopy(numpy_array_zeros)
-<<<<<<< HEAD
-=======
-
->>>>>>> 61aeec3e
+
         # Structure of dw. The full and the outer dimensions structures.
         self.dw_struct = deepcopy(numpy_array_zeros)
         self.dwH_struct = deepcopy(numpy_array_zeros)
         self.dw_AB_struct = deepcopy(numpy_array_zeros)
-<<<<<<< HEAD
-        self.dw_AC_struct = deepcopy(numpy_array_zeros)
-        self.dw_BC_struct = deepcopy(numpy_array_zeros)
-        self.dwH_AB_struct = deepcopy(numpy_array_zeros)
-        self.dwH_AC_struct = deepcopy(numpy_array_zeros)
-=======
         self.dw_BC_struct = deepcopy(numpy_array_zeros)
         self.dwH_AB_struct = deepcopy(numpy_array_zeros)
         self.dwH_BC_struct = deepcopy(numpy_array_zeros)
->>>>>>> 61aeec3e
         self.phi_ex_struct = deepcopy(numpy_array_zeros)
         self.phi_ex_B_struct = deepcopy(numpy_array_zeros)
         self.phi_ex_C_struct = deepcopy(numpy_array_zeros)
@@ -351,17 +325,11 @@
 
                             for di in range(num_disp_points):
                                 cpmg_frq = cpmg_frqs[ei][mi][oi][di]
-<<<<<<< HEAD
+
                                 # Missing data for an entire field strength.
                                 if isNaN(relax_time):
                                     power = 0
-=======
-
-                                # Missing data for an entire field strength.
-                                if isNaN(relax_time):
-                                    power = 0
-
->>>>>>> 61aeec3e
+
                                 # Normal value.
                                 else:
                                     power = int(round(cpmg_frq * relax_time))
@@ -371,11 +339,7 @@
                                 if recalc_tau:
                                     tau_cpmg = 0.25 * relax_time / power
                                 else:
-<<<<<<< HEAD
-                                    tau_cpmg = 0.25 / frq
-=======
                                     tau_cpmg = 0.25 / cpmg_frq
->>>>>>> 61aeec3e
                                 self.tau_cpmg[ei, si, mi, oi, di] = tau_cpmg
 
                         elif spin_lock_nu1 != None and len(spin_lock_nu1[ei][mi][oi]):
@@ -399,17 +363,11 @@
                             # For R1rho data.
                             if model in MODEL_LIST_R1RHO_FULL and model != MODEL_NOREX:
                                 self.disp_struct[ei, si, mi, oi, di] = 1.0
-<<<<<<< HEAD
+
                                 # Get the tilt angles.
                                 self.tilt_angles[ei, si, mi, oi, di] = tilt_angles[ei][si][mi][oi][di]
                                 self.offset[ei, si, mi, oi] = offset[ei][si][mi][oi]
-=======
-
-                                # Get the tilt angles.
-                                self.tilt_angles[ei, si, mi, oi, di] = tilt_angles[ei][si][mi][oi][di]
-                                self.offset[ei, si, mi, oi] = offset[ei][si][mi][oi]
-
->>>>>>> 61aeec3e
+
                                 # Convert the spin-lock data to rad.s^-1.
                                 self.spin_lock_omega1[ei, si, mi, oi, di] = 2.0 * pi * spin_lock_nu1[ei][mi][oi][di]
                                 self.spin_lock_omega1_squared[ei, si, mi, oi, di] = self.spin_lock_omega1[ei, si, mi, oi, di] ** 2
@@ -421,15 +379,8 @@
         # This is to make sure, that the chi2 values is not affected by missing values.
         self.mask_replace_blank = masked_equal(self.missing, 1.0)
 
-<<<<<<< HEAD
-        # Check if eisum is available for numerical models.
-        if dep_check.einsum_module:
-            # Check the experiment types, simplifying the data structures as needed.
-            self.experiment_type_setup()
-=======
         # Check the experiment types, simplifying the data structures as needed.
         self.experiment_type_setup()
->>>>>>> 61aeec3e
 
         # Scaling initialisation.
         self.scaling_flag = False
@@ -468,28 +419,17 @@
             self.M0 = zeros(3, float64)
 
         if model in [MODEL_NS_CPMG_2SITE_3D, MODEL_NS_CPMG_2SITE_3D_FULL]:
-<<<<<<< HEAD
-            M0_0 = zeros( [self.NE, self.NS, self.NM, self.NO, self.ND,7, 1], float64)
+            M0_0 = zeros( [self.NE, self.NS, self.NM, self.NO, self.ND, 7, 1], float64)
             M0_0[:, :, :, :, :, 0, 0] = 0.5
             self.M0 = M0_0
+
             # Transpose M0, to prepare for dot operation. Roll the last axis one back, corresponds to a transpose for the outer two axis.
             self.M0_T = rollaxis(self.M0, 6, 5)
+
         if model in [MODEL_NS_R1RHO_2SITE]:
             # Offset of spin-lock from A.
             da_mat = self.chemical_shifts - self.offset
-=======
-            M0_0 = zeros( [self.NE, self.NS, self.NM, self.NO, self.ND, 7, 1], float64)
-            M0_0[:, :, :, :, :, 0, 0] = 0.5
-            self.M0 = M0_0
-
-            # Transpose M0, to prepare for dot operation. Roll the last axis one back, corresponds to a transpose for the outer two axis.
-            self.M0_T = rollaxis(self.M0, 6, 5)
-
-        if model in [MODEL_NS_R1RHO_2SITE]:
-            # Offset of spin-lock from A.
-            da_mat = self.chemical_shifts - self.offset
-
->>>>>>> 61aeec3e
+
             # The following lines rotate the magnetization previous to spin-lock into the weff frame.
             theta_mat = arctan2(self.spin_lock_omega1, da_mat)
             M0_0 = zeros([6, 1], float64)
@@ -499,47 +439,30 @@
             M0_2[2, 0] = 1
             M0_cos = multiply.outer( cos(theta_mat), M0_2 )
             self.M0 = M0_sin + M0_cos
-<<<<<<< HEAD
-=======
-
->>>>>>> 61aeec3e
+
             # Transpose M0, to prepare for dot operation. Roll the last axis one back, corresponds to a transpose for the outer two axis.
             self.M0_T = rollaxis(self.M0, 6, 5)
 
         if model in [MODEL_NS_R1RHO_3SITE, MODEL_NS_R1RHO_3SITE_LINEAR]:
             self.M0 = zeros(9, float64)
-<<<<<<< HEAD
+
             # Offset of spin-lock from A.
             da_mat = self.chemical_shifts - self.offset
-=======
-
-            # Offset of spin-lock from A.
-            da_mat = self.chemical_shifts - self.offset
-
->>>>>>> 61aeec3e
+
             # The following lines rotate the magnetization previous to spin-lock into the weff frame.
             theta_mat = arctan2(self.spin_lock_omega1, da_mat)
             M0_0 = zeros([9, 1], float64)
             M0_0[0, 0] = 1
-<<<<<<< HEAD
-=======
-
->>>>>>> 61aeec3e
+
             # The A state initial X magnetisation.
             M0_sin = multiply.outer( sin(theta_mat), M0_0 )
             M0_2 = zeros([9, 1], float64)
             M0_2[2, 0] = 1
-<<<<<<< HEAD
+
             # The A state initial Z magnetisation.
             M0_cos = multiply.outer( cos(theta_mat), M0_2 )
             self.M0 = M0_sin + M0_cos
-=======
-
-            # The A state initial Z magnetisation.
-            M0_cos = multiply.outer( cos(theta_mat), M0_2 )
-            self.M0 = M0_sin + M0_cos
-
->>>>>>> 61aeec3e
+
             # Transpose M0, to prepare for dot operation. Roll the last axis one back, corresponds to a transpose for the outer two axis.
             self.M0_T = rollaxis(self.M0, 6, 5)
 
@@ -698,7 +621,6 @@
 
         # Convert dw from ppm to rad/s. Use the out argument, to pass directly to structure.
         multiply( multiply.outer( dw.reshape(1, self.NS), self.nm_no_nd_ones ), self.frqs, out=self.dw_struct )
-<<<<<<< HEAD
 
         # Reshape R20A and R20B to per experiment, spin and frequency.
         self.r20a_struct[:] = multiply.outer( R20A.reshape(self.NE, self.NS, self.NM), self.no_nd_ones )
@@ -715,24 +637,6 @@
             # Replace with values.
             self.back_calc[self.mask_replace_blank.mask] = self.values[self.mask_replace_blank.mask]
 
-=======
-
-        # Reshape R20A and R20B to per experiment, spin and frequency.
-        self.r20a_struct[:] = multiply.outer( R20A.reshape(self.NE, self.NS, self.NM), self.no_nd_ones )
-        self.r20b_struct[:] = multiply.outer( R20B.reshape(self.NE, self.NS, self.NM), self.no_nd_ones )
-
-        # Back calculate the R2eff values.
-        r2eff_ns_cpmg_2site_3D(r180x=self.r180x, M0=self.M0, M0_T=self.M0_T, r20a=self.r20a_struct, r20b=self.r20b_struct, pA=pA, dw=self.dw_struct, dw_orig=dw, kex=kex, inv_tcpmg=self.inv_relax_times, tcp=self.tau_cpmg, back_calc=self.back_calc, num_points=self.num_disp_points, power=self.power)
-
-        # Clean the data for all values, which is left over at the end of arrays.
-        self.back_calc = self.back_calc*self.disp_struct
-
-        # For all missing data points, set the back-calculated value to the measured values so that it has no effect on the chi-squared value.
-        if self.has_missing:
-            # Replace with values.
-            self.back_calc[self.mask_replace_blank.mask] = self.values[self.mask_replace_blank.mask]
-
->>>>>>> 61aeec3e
         # Calculate the chi-squared statistic.
         return chi2_rankN(self.values, self.back_calc, self.errors)
 
@@ -756,7 +660,6 @@
 
         # Convert dw from ppm to rad/s. Use the out argument, to pass directly to structure.
         multiply( multiply.outer( dw.reshape(1, self.NS), self.nm_no_nd_ones ), self.frqs, out=self.dw_struct )
-<<<<<<< HEAD
 
         # Reshape R20A and R20B to per experiment, spin and frequency.
         self.r20a_struct[:] = multiply.outer( R20A.reshape(self.NE, self.NS, self.NM), self.no_nd_ones )
@@ -773,24 +676,6 @@
             # Replace with values.
             self.back_calc[self.mask_replace_blank.mask] = self.values[self.mask_replace_blank.mask]
 
-=======
-
-        # Reshape R20A and R20B to per experiment, spin and frequency.
-        self.r20a_struct[:] = multiply.outer( R20A.reshape(self.NE, self.NS, self.NM), self.no_nd_ones )
-        self.r20b_struct[:] = multiply.outer( R20B.reshape(self.NE, self.NS, self.NM), self.no_nd_ones )
-
-        # Back calculate the R2eff values.
-        r2eff_ns_cpmg_2site_star(M0=self.M0, r20a=self.r20a_struct, r20b=self.r20b_struct, pA=pA, dw=self.dw_struct, dw_orig=dw, kex=kex, inv_tcpmg=self.inv_relax_times, tcp=self.tau_cpmg, back_calc=self.back_calc, num_points=self.num_disp_points, power=self.power)
-
-        # Clean the data for all values, which is left over at the end of arrays.
-        self.back_calc = self.back_calc*self.disp_struct
-
-        # For all missing data points, set the back-calculated value to the measured values so that it has no effect on the chi-squared value.
-        if self.has_missing:
-            # Replace with values.
-            self.back_calc[self.mask_replace_blank.mask] = self.values[self.mask_replace_blank.mask]
-
->>>>>>> 61aeec3e
         # Calculate the chi-squared statistic.
         return chi2_rankN(self.values, self.back_calc, self.errors)
 
@@ -824,23 +709,11 @@
         @rtype:             float
         """
 
-<<<<<<< HEAD
-        # Once off parameter conversions.
-        dw_AC = dw_AB + dw_BC
-        dwH_AC = dwH_AB + dwH_BC
-
-        # Convert dw from ppm to rad/s. Use the out argument, to pass directly to structure.
-        multiply( multiply.outer( dw_AB.reshape(1, self.NS), self.nm_no_nd_ones ), self.frqs, out=self.dw_AB_struct )
-        multiply( multiply.outer( dw_AC.reshape(1, self.NS), self.nm_no_nd_ones ), self.frqs, out=self.dw_AC_struct )
-        multiply( multiply.outer( dwH_AB.reshape(1, self.NS), self.nm_no_nd_ones ), self.frqs_H, out=self.dwH_AB_struct )
-        multiply( multiply.outer( dwH_AC.reshape(1, self.NS), self.nm_no_nd_ones ), self.frqs_H, out=self.dwH_AC_struct )
-=======
         # Convert dw from ppm to rad/s. Use the out argument, to pass directly to structure.
         multiply( multiply.outer( dw_AB.reshape(1, self.NS), self.nm_no_nd_ones ), self.frqs, out=self.dw_AB_struct )
         multiply( multiply.outer( dw_BC.reshape(1, self.NS), self.nm_no_nd_ones ), self.frqs, out=self.dw_BC_struct )
         multiply( multiply.outer( dwH_AB.reshape(1, self.NS), self.nm_no_nd_ones ), self.frqs_H, out=self.dwH_AB_struct )
         multiply( multiply.outer( dwH_BC.reshape(1, self.NS), self.nm_no_nd_ones ), self.frqs_H, out=self.dwH_BC_struct )
->>>>>>> 61aeec3e
 
         # Reshape R20A and R20B to per experiment, spin and frequency.
         self.r20a_struct[:] = multiply.outer( R20A.reshape(self.NE, self.NS, self.NM), self.no_nd_ones )
@@ -849,48 +722,10 @@
 
         # Loop over the experiment types.
         for ei in range(self.NE):
-<<<<<<< HEAD
-
-=======
->>>>>>> 61aeec3e
             r20a = self.r20a_struct[ei]
             r20b = self.r20b_struct[ei]
             r20c = self.r20b_struct[ei]
             dw_AB_frq = self.dw_AB_struct[ei]
-<<<<<<< HEAD
-            dw_AC_frq = self.dw_AC_struct[ei]
-            dwH_AB_frq = self.dwH_AB_struct[ei]
-            dwH_AC_frq = self.dwH_AC_struct[ei]
-
-            # Alias the dw frequency combinations.
-            aliased_dwH_AB = 0.0 * self.dwH_AB_struct[ei]
-            aliased_dwH_AC = 0.0 * self.dwH_AC_struct[ei]
-            if self.exp_types[ei] == EXP_TYPE_CPMG_SQ:
-                aliased_dw_AB = dw_AB_frq
-                aliased_dw_AC = dw_AC_frq
-            elif self.exp_types[ei] == EXP_TYPE_CPMG_PROTON_SQ:
-                aliased_dw_AB = dwH_AB_frq
-                aliased_dw_AC = dwH_AC_frq
-            elif self.exp_types[ei] == EXP_TYPE_CPMG_DQ:
-                aliased_dw_AB = dw_AB_frq + dwH_AB_frq
-                aliased_dw_AC = dw_AC_frq + dwH_AC_frq
-            elif self.exp_types[ei] == EXP_TYPE_CPMG_ZQ:
-                aliased_dw_AB = dw_AB_frq - dwH_AB_frq
-                aliased_dw_AC = dw_AC_frq - dwH_AC_frq
-            elif self.exp_types[ei] == EXP_TYPE_CPMG_MQ:
-                aliased_dw_AB = dw_AB_frq
-                aliased_dw_AC = dw_AC_frq
-                aliased_dwH_AB = dwH_AB_frq
-                aliased_dwH_AC = dwH_AC_frq
-            elif self.exp_types[ei] == EXP_TYPE_CPMG_PROTON_MQ:
-                aliased_dw_AB = dwH_AB_frq
-                aliased_dw_AC = dwH_AC_frq
-                aliased_dwH_AB = dw_AB_frq
-                aliased_dwH_AC = dw_AC_frq
-
-            # Back calculate the R2eff values for each experiment type.
-            self.r2eff_ns_mmq[ei](M0=self.M0, R20A=r20a, R20B=r20b, R20C=r20c, pA=pA, pB=pB, dw_AB=aliased_dw_AB, dw_AC=aliased_dw_AC, dwH_AB=aliased_dwH_AB, dwH_AC=aliased_dwH_AC, kex_AB=kex_AB, kex_BC=kex_BC, kex_AC=kex_AC, inv_tcpmg=self.inv_relax_times[ei], tcp=self.tau_cpmg[ei], back_calc=self.back_calc[ei], num_points=self.num_disp_points[ei], power=self.power[ei])
-=======
             dw_BC_frq = self.dw_BC_struct[ei]
             dwH_AB_frq = self.dwH_AB_struct[ei]
             dwH_BC_frq = self.dwH_BC_struct[ei]
@@ -923,7 +758,6 @@
 
             # Back calculate the R2eff values for each experiment type.
             self.r2eff_ns_mmq[ei](M0=self.M0, R20A=r20a, R20B=r20b, R20C=r20c, pA=pA, pB=pB, dw_AB=aliased_dw_AB, dw_BC=aliased_dw_BC, dwH_AB=aliased_dwH_AB, dwH_BC=aliased_dwH_BC, kex_AB=kex_AB, kex_BC=kex_BC, kex_AC=kex_AC, inv_tcpmg=self.inv_relax_times[ei], tcp=self.tau_cpmg[ei], back_calc=self.back_calc[ei], num_points=self.num_disp_points[ei], power=self.power[ei])
->>>>>>> 61aeec3e
 
         # Clean the data for all values, which is left over at the end of arrays.
         self.back_calc = self.back_calc*self.disp_struct
@@ -1146,7 +980,6 @@
 
         # Convert phi_ex from ppm^2 to (rad/s)^2. Use the out argument, to pass directly to structure.
         multiply( multiply.outer( phi_ex.reshape(1, self.NS), self.nm_no_nd_ones ), self.frqs_squared, out=self.phi_ex_struct )
-<<<<<<< HEAD
 
         # Reshape R20 to per experiment, spin and frequency.
         self.r20_struct[:] = multiply.outer( R20.reshape(self.NE, self.NS, self.NM), self.no_nd_ones )
@@ -1157,18 +990,6 @@
         # Clean the data for all values, which is left over at the end of arrays.
         self.back_calc = self.back_calc*self.disp_struct
 
-=======
-
-        # Reshape R20 to per experiment, spin and frequency.
-        self.r20_struct[:] = multiply.outer( R20.reshape(self.NE, self.NS, self.NM), self.no_nd_ones )
-
-        # Back calculate the R2eff values.
-        r1rho_DPL94(r1rho_prime=self.r20_struct, phi_ex=self.phi_ex_struct, kex=kex, theta=self.tilt_angles, R1=self.r1, spin_lock_fields2=self.spin_lock_omega1_squared, back_calc=self.back_calc)
-
-        # Clean the data for all values, which is left over at the end of arrays.
-        self.back_calc = self.back_calc*self.disp_struct
-
->>>>>>> 61aeec3e
         # For all missing data points, set the back-calculated value to the measured values so that it has no effect on the chi-squared value.
         if self.has_missing:
             # Replace with values.
@@ -1202,7 +1023,6 @@
 
         # Reshape R20 to per experiment, spin and frequency.
         self.r20_struct[:] = multiply.outer( R20.reshape(self.NE, self.NS, self.NM), self.no_nd_ones )
-<<<<<<< HEAD
 
         # Back calculate the R2eff values.
         r2eff_IT99(r20=self.r20_struct, pA=pA, dw=self.dw_struct, dw_orig=dw, tex=tex, cpmg_frqs=self.cpmg_frqs, back_calc=self.back_calc)
@@ -1210,15 +1030,6 @@
         # Clean the data for all values, which is left over at the end of arrays.
         self.back_calc = self.back_calc*self.disp_struct
 
-=======
-
-        # Back calculate the R2eff values.
-        r2eff_IT99(r20=self.r20_struct, pA=pA, dw=self.dw_struct, dw_orig=dw, tex=tex, cpmg_frqs=self.cpmg_frqs, back_calc=self.back_calc)
-
-        # Clean the data for all values, which is left over at the end of arrays.
-        self.back_calc = self.back_calc*self.disp_struct
-
->>>>>>> 61aeec3e
         # For all missing data points, set the back-calculated value to the measured values so that it has no effect on the chi-squared value.
         if self.has_missing:
             # Replace with values.
@@ -1251,7 +1062,6 @@
         # Convert phi_ex (or rex) from ppm^2 to (rad/s)^2.
         multiply( multiply.outer( phi_ex_B.reshape(1, self.NS), self.nm_no_nd_ones ), self.frqs_squared, out=self.phi_ex_B_struct )
         multiply( multiply.outer( phi_ex_C.reshape(1, self.NS), self.nm_no_nd_ones ), self.frqs_squared, out=self.phi_ex_C_struct )
-<<<<<<< HEAD
 
         # Reshape R20 to per experiment, spin and frequency.
         self.r20_struct[:] = multiply.outer( R20.reshape(self.NE, self.NS, self.NM), self.no_nd_ones )
@@ -1262,18 +1072,6 @@
         # Clean the data for all values, which is left over at the end of arrays.
         self.back_calc = self.back_calc*self.disp_struct
 
-=======
-
-        # Reshape R20 to per experiment, spin and frequency.
-        self.r20_struct[:] = multiply.outer( R20.reshape(self.NE, self.NS, self.NM), self.no_nd_ones )
-
-        # Back calculate the R2eff values.
-        r2eff_LM63_3site(r20=self.r20_struct, phi_ex_B=self.phi_ex_B_struct, phi_ex_C=self.phi_ex_C_struct, kB=kB, kC=kC, cpmg_frqs=self.cpmg_frqs, back_calc=self.back_calc)
-
-        # Clean the data for all values, which is left over at the end of arrays.
-        self.back_calc = self.back_calc*self.disp_struct
-
->>>>>>> 61aeec3e
         # For all missing data points, set the back-calculated value to the measured values so that it has no effect on the chi-squared value.
         if self.has_missing:
             # Replace with values.
@@ -1281,10 +1079,7 @@
 
         # Return the total chi-squared value.
         return chi2_rankN(self.values, self.back_calc, self.errors)
-<<<<<<< HEAD
-=======
-
->>>>>>> 61aeec3e
+
 
     def func_LM63(self, params):
         """Target function for the Luz and Meiboom (1963) fast 2-site exchange model.
@@ -1425,7 +1220,6 @@
 
         # Convert dw from ppm to rad/s. Use the out argument, to pass directly to structure.
         multiply( multiply.outer( dw.reshape(1, self.NS), self.nm_no_nd_ones ), self.frqs, out=self.dw_struct )
-<<<<<<< HEAD
 
         # Reshape R20 to per experiment, spin and frequency.
         self.r20_struct[:] = multiply.outer( R20.reshape(self.NE, self.NS, self.NM), self.no_nd_ones )
@@ -1436,18 +1230,6 @@
         # Clean the data for all values, which is left over at the end of arrays.
         self.back_calc = self.back_calc*self.disp_struct
 
-=======
-
-        # Reshape R20 to per experiment, spin and frequency.
-        self.r20_struct[:] = multiply.outer( R20.reshape(self.NE, self.NS, self.NM), self.no_nd_ones )
-
-        # Back calculate the R1rho values.
-        r1rho_MP05(r1rho_prime=self.r20_struct, omega=self.chemical_shifts, offset=self.offset, pA=pA, dw=self.dw_struct, kex=kex, R1=self.r1, spin_lock_fields=self.spin_lock_omega1, spin_lock_fields2=self.spin_lock_omega1_squared, back_calc=self.back_calc)
-
-        # Clean the data for all values, which is left over at the end of arrays.
-        self.back_calc = self.back_calc*self.disp_struct
-
->>>>>>> 61aeec3e
         # For all missing data points, set the back-calculated value to the measured values so that it has no effect on the chi-squared value.
         if self.has_missing:
             # Replace with values.
@@ -1486,10 +1268,6 @@
 
         # Loop over the experiment types.
         for ei in range(self.NE):
-<<<<<<< HEAD
-
-=======
->>>>>>> 61aeec3e
             r20 = self.r20_struct[ei]
             dw_frq = self.dw_struct[ei]
             dwH_frq = self.dwH_struct[ei]
@@ -1626,7 +1404,6 @@
 
         # Convert dw from ppm to rad/s. Use the out argument, to pass directly to structure.
         multiply( multiply.outer( dw.reshape(1, self.NS), self.nm_no_nd_ones ), self.frqs, out=self.dw_struct )
-<<<<<<< HEAD
 
         # Reshape R20A and R20B to per experiment, spin and frequency.
         self.r20_struct[:] = multiply.outer( R20.reshape(self.NE, self.NS, self.NM), self.no_nd_ones )
@@ -1642,23 +1419,6 @@
             # Replace with values.
             self.back_calc[self.mask_replace_blank.mask] = self.values[self.mask_replace_blank.mask]
 
-=======
-
-        # Reshape R20A and R20B to per experiment, spin and frequency.
-        self.r20_struct[:] = multiply.outer( R20.reshape(self.NE, self.NS, self.NM), self.no_nd_ones )
-
-        # Back calculate the R2eff values.
-        r2eff_ns_cpmg_2site_expanded(r20=self.r20_struct, pA=pA, dw=self.dw_struct, dw_orig=dw, kex=kex, relax_time=self.relax_times, inv_relax_time=self.inv_relax_times, tcp=self.tau_cpmg, back_calc=self.back_calc, num_cpmg=self.power)
-
-        # Clean the data for all values, which is left over at the end of arrays.
-        self.back_calc = self.back_calc*self.disp_struct
-
-        # For all missing data points, set the back-calculated value to the measured values so that it has no effect on the chi-squared value.
-        if self.has_missing:
-            # Replace with values.
-            self.back_calc[self.mask_replace_blank.mask] = self.values[self.mask_replace_blank.mask]
-
->>>>>>> 61aeec3e
         # Calculate the chi-squared statistic.
         return chi2_rankN(self.values, self.back_calc, self.errors)
 
@@ -1739,19 +1499,9 @@
 
         # Reshape R20 to per experiment, spin and frequency.
         self.r20_struct[:] = multiply.outer( R20.reshape(self.NE, self.NS, self.NM), self.no_nd_ones )
-<<<<<<< HEAD
-
-        # Initialise.
-        chi2_sum = 0.0
 
         # Loop over the experiment types.
         for ei in range(self.NE):
-
-=======
-
-        # Loop over the experiment types.
-        for ei in range(self.NE):
->>>>>>> 61aeec3e
             r20 = self.r20_struct[ei]
             dw_frq = self.dw_struct[ei]
             dwH_frq = self.dwH_struct[ei]
@@ -1866,7 +1616,6 @@
 
         # Convert dw from ppm to rad/s. Use the out argument, to pass directly to structure.
         multiply( multiply.outer( dw.reshape(1, self.NS), self.nm_no_nd_ones ), self.frqs, out=self.dw_struct )
-<<<<<<< HEAD
 
         # Reshape R20 to per experiment, spin and frequency.
         self.r20_struct[:] = multiply.outer( r1rho_prime.reshape(self.NE, self.NS, self.NM), self.no_nd_ones )
@@ -1877,18 +1626,6 @@
         # Clean the data for all values, which is left over at the end of arrays.
         self.back_calc = self.back_calc*self.disp_struct
 
-=======
-
-        # Reshape R20 to per experiment, spin and frequency.
-        self.r20_struct[:] = multiply.outer( r1rho_prime.reshape(self.NE, self.NS, self.NM), self.no_nd_ones )
-
-        # Back calculate the R2eff values.
-        ns_r1rho_2site(M0=self.M0, M0_T=self.M0_T, r1rho_prime=self.r20_struct, omega=self.chemical_shifts, offset=self.offset, r1=self.r1, pA=pA, dw=self.dw_struct, kex=kex, spin_lock_fields=self.spin_lock_omega1, relax_time=self.relax_times, inv_relax_time=self.inv_relax_times, back_calc=self.back_calc, num_points=self.num_disp_points)
-
-        # Clean the data for all values, which is left over at the end of arrays.
-        self.back_calc = self.back_calc*self.disp_struct
-
->>>>>>> 61aeec3e
         # For all missing data points, set the back-calculated value to the measured values so that it has no effect on the chi-squared value.
         if self.has_missing:
             # Replace with values.
@@ -1972,7 +1709,6 @@
 
         # Convert dw from ppm to rad/s. Use the out argument, to pass directly to structure.
         multiply( multiply.outer( dw.reshape(1, self.NS), self.nm_no_nd_ones ), self.frqs, out=self.dw_struct )
-<<<<<<< HEAD
 
         # Reshape R20 to per experiment, spin and frequency.
         self.r20_struct[:] = multiply.outer( R20.reshape(self.NE, self.NS, self.NM), self.no_nd_ones )
@@ -1983,18 +1719,6 @@
         # Clean the data for all values, which is left over at the end of arrays.
         self.back_calc = self.back_calc*self.disp_struct
 
-=======
-
-        # Reshape R20 to per experiment, spin and frequency.
-        self.r20_struct[:] = multiply.outer( R20.reshape(self.NE, self.NS, self.NM), self.no_nd_ones )
-
-        # Back calculate the R1rho values.
-        r1rho_TAP03(r1rho_prime=self.r20_struct, omega=self.chemical_shifts, offset=self.offset, pA=pA, dw=self.dw_struct, kex=kex, R1=self.r1, spin_lock_fields=self.spin_lock_omega1, spin_lock_fields2=self.spin_lock_omega1_squared, back_calc=self.back_calc)
-
-        # Clean the data for all values, which is left over at the end of arrays.
-        self.back_calc = self.back_calc*self.disp_struct
-
->>>>>>> 61aeec3e
         # For all missing data points, set the back-calculated value to the measured values so that it has no effect on the chi-squared value.
         if self.has_missing:
             # Replace with values.
@@ -2025,7 +1749,6 @@
 
         # Convert dw from ppm to rad/s. Use the out argument, to pass directly to structure.
         multiply( multiply.outer( dw.reshape(1, self.NS), self.nm_no_nd_ones ), self.frqs, out=self.dw_struct )
-<<<<<<< HEAD
 
         # Reshape R20 to per experiment, spin and frequency.
         self.r20_struct[:] = multiply.outer( R20.reshape(self.NE, self.NS, self.NM), self.no_nd_ones )
@@ -2036,18 +1759,6 @@
         # Clean the data for all values, which is left over at the end of arrays.
         self.back_calc = self.back_calc*self.disp_struct
 
-=======
-
-        # Reshape R20 to per experiment, spin and frequency.
-        self.r20_struct[:] = multiply.outer( R20.reshape(self.NE, self.NS, self.NM), self.no_nd_ones )
-
-        # Back calculate the R1rho values.
-        r1rho_TP02(r1rho_prime=self.r20_struct, omega=self.chemical_shifts, offset=self.offset, pA=pA, dw=self.dw_struct, kex=kex, R1=self.r1, spin_lock_fields=self.spin_lock_omega1, spin_lock_fields2=self.spin_lock_omega1_squared, back_calc=self.back_calc)
-
-        # Clean the data for all values, which is left over at the end of arrays.
-        self.back_calc = self.back_calc*self.disp_struct
-
->>>>>>> 61aeec3e
         # For all missing data points, set the back-calculated value to the measured values so that it has no effect on the chi-squared value.
         if self.has_missing:
             # Replace with values.
@@ -2095,20 +1806,12 @@
         # Return the total chi-squared value.
         return chi2_rankN(self.values, self.back_calc, self.errors)
 
-<<<<<<< HEAD
+
     def get_back_calc(self):
         """Class function to return back_calc as lists of lists.  Number of values in should match number of dispersion points or spin_lock.
 
-        @return:        back_calc in structure of list of lists.
-        @rtype:         float
-=======
-
-    def get_back_calc(self):
-        """Class function to return back_calc as lists of lists.  Number of values in should match number of dispersion points or spin_lock.
-
         @return:        back calculation of the R2eff/R1rho values in structure of list of lists.  The dimensions are {Ei, Si, Mi, Oi, Di}.
         @rtype:         rank-4 list of numpy rank-1 float arrays
->>>>>>> 61aeec3e
         """
 
         back_calc_return = deepcopy(self.values_orig)
