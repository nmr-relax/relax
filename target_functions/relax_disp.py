###############################################################################
#                                                                             #
# Copyright (C) 2013-2014 Edward d'Auvergne                                   #
# Copyright (C) 2009 Sebastien Morin                                          #
# Copyright (C) 2014 Troels E. Linnet                                         #
#                                                                             #
# This file is part of the program relax (http://www.nmr-relax.com).          #
#                                                                             #
# This program is free software: you can redistribute it and/or modify        #
# it under the terms of the GNU General Public License as published by        #
# the Free Software Foundation, either version 3 of the License, or           #
# (at your option) any later version.                                         #
#                                                                             #
# This program is distributed in the hope that it will be useful,             #
# but WITHOUT ANY WARRANTY; without even the implied warranty of              #
# MERCHANTABILITY or FITNESS FOR A PARTICULAR PURPOSE.  See the               #
# GNU General Public License for more details.                                #
#                                                                             #
# You should have received a copy of the GNU General Public License           #
# along with this program.  If not, see <http://www.gnu.org/licenses/>.       #
#                                                                             #
###############################################################################

# Module docstring.
"""Target functions for relaxation dispersion."""

# Python module imports.
from copy import deepcopy
from math import pi
<<<<<<< HEAD
from numpy import add, array, asarray, complex64, dot, float64, int16, max, multiply, ones, sum, tile, zeros
=======
from numpy import add, array, asarray, complex64, dot, float64, int16, max, multiply, ones, sqrt, sum, tile, zeros
>>>>>>> 6c9f8336
from numpy.ma import masked_equal

# relax module imports.
from lib.dispersion.b14 import r2eff_B14
from lib.dispersion.cr72 import r2eff_CR72
from lib.dispersion.dpl94 import r1rho_DPL94
from lib.dispersion.it99 import r2eff_IT99
from lib.dispersion.lm63 import r2eff_LM63
from lib.dispersion.lm63_3site import r2eff_LM63_3site
from lib.dispersion.m61 import r1rho_M61
from lib.dispersion.m61b import r1rho_M61b
from lib.dispersion.mp05 import r1rho_MP05
from lib.dispersion.mmq_cr72 import r2eff_mmq_cr72
from lib.dispersion.ns_cpmg_2site_3d import r2eff_ns_cpmg_2site_3D
from lib.dispersion.ns_cpmg_2site_expanded import r2eff_ns_cpmg_2site_expanded
from lib.dispersion.ns_cpmg_2site_star import r2eff_ns_cpmg_2site_star
from lib.dispersion.ns_mmq_3site import r2eff_ns_mmq_3site_mq, r2eff_ns_mmq_3site_sq_dq_zq
from lib.dispersion.ns_mmq_2site import r2eff_ns_mmq_2site_mq, r2eff_ns_mmq_2site_sq_dq_zq
from lib.dispersion.ns_r1rho_2site import ns_r1rho_2site
from lib.dispersion.ns_r1rho_3site import ns_r1rho_3site
from lib.dispersion.ns_matrices import r180x_3d
from lib.dispersion.tp02 import r1rho_TP02
from lib.dispersion.tap03 import r1rho_TAP03
from lib.dispersion.tsmfk01 import r2eff_TSMFK01
from lib.errors import RelaxError
from lib.float import isNaN
from target_functions.chi2 import chi2, chi2_rankN
from specific_analyses.relax_disp.variables import EXP_TYPE_CPMG_DQ, EXP_TYPE_CPMG_MQ, EXP_TYPE_CPMG_PROTON_MQ, EXP_TYPE_CPMG_PROTON_SQ, EXP_TYPE_CPMG_SQ, EXP_TYPE_CPMG_ZQ, EXP_TYPE_R1RHO, MODEL_B14, MODEL_B14_FULL, MODEL_CR72, MODEL_CR72_FULL, MODEL_DPL94, MODEL_IT99, MODEL_LIST_CPMG, MODEL_LIST_CPMG_FULL, MODEL_LIST_FULL, MODEL_LIST_MMQ, MODEL_LIST_MQ_CPMG, MODEL_LIST_R1RHO, MODEL_LIST_R1RHO_FULL, MODEL_LM63, MODEL_LM63_3SITE, MODEL_M61, MODEL_M61B, MODEL_MP05, MODEL_MMQ_CR72, MODEL_NOREX, MODEL_NS_CPMG_2SITE_3D, MODEL_NS_CPMG_2SITE_3D_FULL, MODEL_NS_CPMG_2SITE_EXPANDED, MODEL_NS_CPMG_2SITE_STAR, MODEL_NS_CPMG_2SITE_STAR_FULL, MODEL_NS_MMQ_2SITE, MODEL_NS_MMQ_3SITE, MODEL_NS_MMQ_3SITE_LINEAR, MODEL_NS_R1RHO_2SITE, MODEL_NS_R1RHO_3SITE, MODEL_NS_R1RHO_3SITE_LINEAR, MODEL_TAP03, MODEL_TP02, MODEL_TSMFK01


class Dispersion:
    def __init__(self, model=None, num_params=None, num_spins=None, num_frq=None, exp_types=None, values=None, errors=None, missing=None, frqs=None, frqs_H=None, cpmg_frqs=None, spin_lock_nu1=None, chemical_shifts=None, offset=None, tilt_angles=None, r1=None, relax_times=None, scaling_matrix=None, recalc_tau=True):
        """Relaxation dispersion target functions for optimisation.

        Models
        ======

        The following analytic models are currently supported:

            - 'No Rex':  The model for no chemical exchange relaxation.
            - 'LM63':  The Luz and Meiboom (1963) 2-site fast exchange model.
            - 'LM63 3-site':  The Luz and Meiboom (1963) 3-site fast exchange model.
            - 'CR72':  The reduced Carver and Richards (1972) 2-site model for all time scales with R20A = R20B.
            - 'CR72 full':  The full Carver and Richards (1972) 2-site model for all time scales.
            - 'IT99':  The Ishima and Torchia (1999) 2-site model for all time scales with skewed populations (pA >> pB).
            - 'TSMFK01':  The Tollinger et al. (2001) 2-site very-slow exchange model, range of microsecond to second time scale.
            - 'B14':  The Baldwin (2014) 2-site exact solution model for all time scales with R20A = R20B..
            - 'B14 full':  The Baldwin (2014) 2-site exact solution model for all time scales.
            - 'M61':  The Meiboom (1961) 2-site fast exchange model for R1rho-type experiments.
            - 'DPL94':  The Davis, Perlman and London (1994) 2-site fast exchange model for R1rho-type experiments.
            - 'M61 skew':  The Meiboom (1961) on-resonance 2-site model with skewed populations (pA >> pB) for R1rho-type experiments.
            - 'TP02':  The Trott and Palmer (2002) 2-site exchange model for R1rho-type experiments.
            - 'TAP03':  The Trott, Abergel and Palmer (2003) 2-site exchange model for R1rho-type experiments.
            - 'MP05':  The Miloushev and Palmer (2005) off-resonance 2-site exchange model for R1rho-type experiments.

        The following numerical models are currently supported:

            - 'NS CPMG 2-site 3D':  The reduced numerical solution for the 2-site Bloch-McConnell equations for CPMG data using 3D magnetisation vectors with R20A = R20B.
            - 'NS CPMG 2-site 3D full':  The full numerical solution for the 2-site Bloch-McConnell equations for CPMG data using 3D magnetisation vectors.
            - 'NS CPMG 2-site star':  The reduced numerical solution for the 2-site Bloch-McConnell equations for CPMG data using complex conjugate matrices with R20A = R20B.
            - 'NS CPMG 2-site star full':  The full numerical solution for the 2-site Bloch-McConnell equations for CPMG data using complex conjugate matrices.
            - 'NS CPMG 2-site expanded':  The numerical solution for the 2-site Bloch-McConnell equations for CPMG data expanded using Maple by Nikolai Skrynnikov.
            - 'NS MMQ 2-site':  The numerical solution for the 2-site Bloch-McConnell equations for combined proton-heteronuclear SQ, ZD, DQ, and MQ CPMG data with R20A = R20B.
            - 'NS MMQ 3-site linear':  The numerical solution for the 3-site Bloch-McConnell equations linearised with kAC = kCA = 0 for combined proton-heteronuclear SQ, ZD, DQ, and MQ CPMG data with R20A = R20B = R20C.
            - 'NS MMQ 3-site':  The numerical solution for the 3-site Bloch-McConnell equations for combined proton-heteronuclear SQ, ZD, DQ, and MQ CPMG data with R20A = R20B = R20C.
            - 'NS R1rho 2-site':  The numerical solution for the 2-site Bloch-McConnell equations for R1rho data with R20A = R20B.
            - 'NS R1rho 3-site linear':  The numerical solution for the 3-site Bloch-McConnell equations linearised with kAC = kCA = 0 for R1rho data with R20A = R20B = R20C.
            - 'NS R1rho 3-site':  The numerical solution for the 3-site Bloch-McConnell equations for R1rho data with R20A = R20B = R20C.


        Indices
        =======

        The data structures used in this target function class consist of many different index types.  These are:

            - Ei:  The index for each experiment type.
            - Si:  The index for each spin of the spin cluster.
            - Mi:  The index for each magnetic field strength.
            - Oi:  The index for each spin-lock offset.  In the case of CPMG-type data, this index is always zero.
            - Di:  The index for each dispersion point (either the spin-lock field strength or the nu_CPMG frequency).


        @keyword model:             The relaxation dispersion model to fit.
        @type model:                str
        @keyword num_param:         The number of parameters in the model.
        @type num_param:            int
        @keyword num_spins:         The number of spins in the cluster.
        @type num_spins:            int
        @keyword num_frq:           The number of spectrometer field strengths.
        @type num_frq:              int
        @keyword exp_types:         The list of experiment types.  The dimensions are {Ei}.
        @type exp_types:            list of str
        @keyword values:            The R2eff/R1rho values.  The dimensions are {Ei, Si, Mi, Oi, Di}.
        @type values:               rank-4 list of numpy rank-1 float arrays
        @keyword errors:            The R2eff/R1rho errors.  The dimensions are {Ei, Si, Mi, Oi, Di}.
        @type errors:               rank-4 list of numpy rank-1 float arrays
        @keyword missing:           The data structure indicating missing R2eff/R1rho data.  The dimensions are {Ei, Si, Mi, Oi, Di}.
        @type missing:              rank-4 list of numpy rank-1 int arrays
        @keyword frqs:              The spin Larmor frequencies (in MHz*2pi to speed up the ppm to rad/s conversion).  The dimensions are {Ei, Si, Mi}.
        @type frqs:                 rank-3 list of floats
        @keyword frqs_H:            The proton spin Larmor frequencies for the MMQ-type models (in MHz*2pi to speed up the ppm to rad/s conversion).  The dimensions are {Ei, Si, Mi}.
        @type frqs_H:               rank-3 list of floats
        @keyword cpmg_frqs:         The CPMG frequencies in Hertz.  This will be ignored for R1rho experiments.  The dimensions are {Ei, Mi}.
        @type cpmg_frqs:            rank-2 list of floats
        @keyword spin_lock_nu1:     The spin-lock field strengths in Hertz.  This will be ignored for CPMG experiments.  The dimensions are {Ei, Mi}.
        @type spin_lock_nu1:        rank-2 list of floats
        @keyword chemical_shifts:   The chemical shifts in rad/s.  This is only used for off-resonance R1rho models.  The ppm values are not used to save computation time, therefore they must be converted to rad/s by the calling code.  The dimensions are {Ei, Si, Mi}.
        @type chemical_shifts:      rank-3 list of floats
        @keyword offset:            The structure of spin-lock or hard pulse offsets in rad/s.  This is only currently used for off-resonance R1rho models.  The dimensions are {Ei, Si, Mi, Oi}.
        @type offset:               rank-4 list of floats
        @keyword tilt_angles:       The spin-lock rotating frame tilt angle.  This is only used for off-resonance R1rho models.  The dimensions are {Ei, Si, Mi, Oi, Di}.
        @type tilt_angles:          rank-5 list of floats
        @keyword r1:                The R1 relaxation rates.  This is only used for off-resonance R1rho models.  The dimensions are {Ei, Si, Mi}.
        @type r1:                   rank-3 list of floats
        @keyword relax_times:       The experiment specific fixed time period for relaxation (in seconds).  The dimensions are {Ei, Mi}.
        @type relax_times:          rank-2 list of floats
        @keyword scaling_matrix:    The square and diagonal scaling matrix.
        @type scaling_matrix:       numpy rank-2 float array
        @keyword recalc_tau:        A flag which if True will cause tau_CPMG to be recalculated to remove user input truncation.
        @type recalc_tau:           bool
        """

        # Check the args.
        if model not in MODEL_LIST_FULL:
            raise RelaxError("The model '%s' is unknown." % model)
        if values == None:
            raise RelaxError("No values have been supplied to the target function.")
        if errors == None:
            raise RelaxError("No errors have been supplied to the target function.")
        if missing == None:
            raise RelaxError("No missing data information has been supplied to the target function.")
        if model in [MODEL_DPL94, MODEL_TP02, MODEL_TAP03, MODEL_MP05]:
            if chemical_shifts == None:
                raise RelaxError("Chemical shifts must be supplied for the '%s' R1rho off-resonance dispersion model." % model)
            if r1 == None:
                raise RelaxError("R1 relaxation rates must be supplied for the '%s' R1rho off-resonance dispersion model." % model)

        # Store the arguments.
        self.model = model
        self.num_params = num_params
        self.num_spins = num_spins
        self.num_frq = num_frq
        self.exp_types = exp_types
        self.scaling_matrix = scaling_matrix

        ### Initialise higher order numpy structures.
        # Define the shape of all the numpy arrays.
        # The total numbers of experiments, number of spins, number of magnetic field strength, maximum number of offsets, maximum number of dispersion point.
        self.NE = len(self.exp_types)
        self.NS = self.num_spins
        self.NM = self.num_frq

        # The number of offsets points can vary. We need to find the maximum elements in the numpy array list.
        max_NO = 1
        for ei in range(self.NE):
            for si in range(self.NS):
                for mi in range(self.NM):
                    nr_NO = len(offset[ei][si][mi])
                    if nr_NO > max_NO:
                        max_NO = nr_NO

        # Set the maximum number of offsets.
        self.NO = max_NO

        # The number of dispersion points can vary. We need to find the maximum elements in the numpy array list.
        max_ND = 1
        for ei in range(self.NE):
            for si in range(self.NS):
                for mi in range(self.NM):
                    for oi in range(self.NO):
                        if cpmg_frqs != None and len(cpmg_frqs[ei][mi][oi]):
                            nr_ND = len(cpmg_frqs[ei][mi][oi])
                            if nr_ND > max_ND:
                                max_ND = nr_ND
                        elif spin_lock_nu1 != None and len(spin_lock_nu1[ei][mi][oi]):
                            nr_ND = len(spin_lock_nu1[ei][mi][oi])
                            if nr_ND > max_ND:
                                max_ND = nr_ND

        # Set the maximum number of dispersion points.
        self.NO = max_NO
        self.ND = max_ND

        # Set the shape of the multi dimensional numpy array,
        self.numpy_array_shape = [self.NE, self.NS, self.NM, self.NO, self.ND]

        # Create zero and one numpy structure.
        numpy_array_zeros = zeros(self.numpy_array_shape, float64)
        numpy_array_ones = ones(self.numpy_array_shape, float64)

        # Create special numpy structures.
        self.no_nd_ones = ones([self.NO, self.ND], float64)
        self.nm_no_nd_ones = ones([self.NM, self.NO, self.ND], float64)
        # Structure of r20a and r20b. The full and outer dimensions structures.
        self.r20_struct = deepcopy(numpy_array_zeros)
        self.r20a_struct = deepcopy(numpy_array_zeros)
        self.r20b_struct = deepcopy(numpy_array_zeros)
        # Structure of dw. The full and the outer dimensions structures.
        self.dw_struct = deepcopy(numpy_array_zeros)
        self.dwH_struct = deepcopy(numpy_array_zeros)
        self.phi_ex_struct = deepcopy(numpy_array_zeros)

        # Structure of values, errors and missing.
        self.values = deepcopy(numpy_array_zeros)
        self.errors = deepcopy(numpy_array_ones)
        self.missing = deepcopy(numpy_array_zeros)
        self.disp_struct = deepcopy(numpy_array_zeros)

        # Create the data structures to fill in.
        self.cpmg_frqs = deepcopy(numpy_array_ones)
        self.frqs = deepcopy(numpy_array_zeros)
        self.frqs_squared = deepcopy(numpy_array_zeros)
        self.frqs_H = deepcopy(numpy_array_zeros)
        self.relax_times = deepcopy(numpy_array_zeros)
        self.inv_relax_times = deepcopy(numpy_array_zeros)
        self.tau_cpmg = deepcopy(numpy_array_zeros)
        self.power = deepcopy(numpy_array_zeros)
        self.r1 = deepcopy(numpy_array_zeros)
        self.spin_lock_omega1 = deepcopy(numpy_array_zeros)
        self.spin_lock_omega1_squared = deepcopy(numpy_array_zeros)
        self.offset = deepcopy(numpy_array_zeros)
        self.chemical_shifts = deepcopy(numpy_array_zeros)
        self.tilt_angles = deepcopy(numpy_array_zeros)
        self.num_offsets = zeros([self.NE, self.NS, self.NM], int16)
        self.num_disp_points = zeros([self.NE, self.NS, self.NM, self.NO], int16)

        # Set flag to tell if there is missing data points.
        self.has_missing = False

        # Fill in data.
        for ei in range(self.NE):
            for si in range(self.NS):
                for mi in range(self.NM):
                    # Fill the frequency.
                    frq = frqs[ei][si][mi]
                    self.frqs[ei][si][mi][:] = frq
                    self.frqs_squared[ei][si][mi][:] = frq**2
                    frq_H = frqs_H[ei][si][mi]
                    self.frqs_H[ei][si][mi][:] = frq_H

                    # Fill the relaxation time.
                    relax_time = relax_times[ei][mi]
                    self.relax_times[ei][si][mi][:] = relax_time

                    # Fill r1.
                    r1_l = r1[si][mi]
                    self.r1[ei][si][mi][:] = r1_l

                    # Fill chemical shift.
                    chemical_shift = chemical_shifts[ei][si][mi]
                    self.chemical_shifts[ei][si][mi][:] = chemical_shift

                    # The inverted relaxation delay.
                    if model in [MODEL_B14, MODEL_B14_FULL, MODEL_MMQ_CR72, MODEL_NS_CPMG_2SITE_3D, MODEL_NS_CPMG_2SITE_3D_FULL, MODEL_NS_CPMG_2SITE_EXPANDED, MODEL_NS_CPMG_2SITE_STAR, MODEL_NS_CPMG_2SITE_STAR_FULL, MODEL_NS_MMQ_2SITE, MODEL_NS_MMQ_3SITE, MODEL_NS_MMQ_3SITE_LINEAR, MODEL_NS_R1RHO_2SITE, MODEL_NS_R1RHO_3SITE, MODEL_NS_R1RHO_3SITE_LINEAR]:
                        self.inv_relax_times[ei][si][mi][:] = 1.0 / relax_time

                    # The number of offset data points.
                    if len(offset[ei][si][mi]):
                        self.num_offsets[ei][si][mi] = len(self.offset[ei][si][mi])
                    else:
                        self.num_offsets[ei][si][mi] = 0

                    # Loop over offsets.
                    for oi in range(self.NO):
                        if cpmg_frqs != None and len(cpmg_frqs[ei][mi][oi]):
                            cpmg_frqs_list = cpmg_frqs[ei][mi][oi]
                            num_disp_points = len(cpmg_frqs_list)
                            self.cpmg_frqs[ei][si][mi][oi][:num_disp_points] = cpmg_frqs_list

                            for di in range(num_disp_points):
                                cpmg_frq = cpmg_frqs[ei][mi][oi][di]
                                # Missing data for an entire field strength.
                                if isNaN(relax_time):
                                    power = 0
                                # Normal value.
                                else:
                                    power = int(round(cpmg_frq * relax_time))
                                self.power[ei][si][mi][oi][di] = power

                                # Recalculate the tau_cpmg times to avoid any user induced truncation in the input files.
                                if recalc_tau:
                                    tau_cpmg = 0.25 * relax_time / power
                                else:
                                    tau_cpmg = 0.25 / frq
                                self.tau_cpmg[ei][si][mi][oi][di] = tau_cpmg

                        elif spin_lock_nu1 != None and len(spin_lock_nu1[ei][mi][oi]):
                            num_disp_points = len( spin_lock_nu1[ei][mi][oi] )
                        else:
                            num_disp_points = 0

                        self.num_disp_points[ei][si][mi][oi] = num_disp_points

                        # Get the values and errors.
                        self.values[ei][si][mi][oi][:num_disp_points] = values[ei][si][mi][oi]
                        self.errors[ei][si][mi][oi][:num_disp_points] = errors[ei][si][mi][oi]
                        self.disp_struct[ei][si][mi][oi][:num_disp_points] = ones(num_disp_points)

                        # Loop over dispersion points.
                        for di in range(num_disp_points):
                            if missing[ei][si][mi][oi][di]:
                                self.has_missing = True
                                self.missing[ei][si][mi][oi][di] = 1.0

                            # For R1rho data.
                            if model in MODEL_LIST_R1RHO_FULL and model != MODEL_NOREX:
                                self.disp_struct[ei][si][mi][oi][di] = 1.0
                                # Get the tilt angles.
                                self.tilt_angles[ei][si][mi][oi][di] = tilt_angles[ei][si][mi][oi][di]
                                self.offset[ei][si][mi][oi] = offset[ei][si][mi][oi]
                                ## Convert the spin-lock data to rad.s^-1.
                                self.spin_lock_omega1[ei][si][mi][oi][di] = 2.0 * pi * spin_lock_nu1[ei][mi][oi][di]
                                self.spin_lock_omega1_squared[ei][si][mi][oi][di] = self.spin_lock_omega1[ei][si][mi][oi][di] ** 2

        # Create the structure for holding the back-calculated R2eff values (matching the dimensions of the values structure).
        self.back_calc = deepcopy(self.values)

        # Find the mask to replace back_calc values with measured values, if there is missing data points.
        # This is to make sure, that the chi2 values is not affected by missing values.
        self.mask_replace_blank = masked_equal(self.missing, 1.0)

        # Check the experiment types, simplifying the data structures as needed.
        self.experiment_type_setup()

        # Scaling initialisation.
        self.scaling_flag = False
        if self.scaling_matrix != None:
            self.scaling_flag = True

        # Initialise the post spin parameter indices.
        self.end_index = []

        # The spin and frequency dependent R2 parameters.
        self.end_index.append(self.num_exp * self.num_spins * self.num_frq)
        if model in [MODEL_B14_FULL, MODEL_CR72_FULL, MODEL_NS_CPMG_2SITE_3D_FULL, MODEL_NS_CPMG_2SITE_STAR_FULL]:
            self.end_index.append(2 * self.num_exp * self.num_spins * self.num_frq)

        # The spin and dependent parameters (phi_ex, dw, padw2).
        self.end_index.append(self.end_index[-1] + self.num_spins)
        if model in [MODEL_IT99, MODEL_LM63_3SITE, MODEL_MMQ_CR72, MODEL_NS_MMQ_2SITE]:
            self.end_index.append(self.end_index[-1] + self.num_spins)
        elif model in [MODEL_NS_R1RHO_3SITE, MODEL_NS_R1RHO_3SITE_LINEAR]:
            self.end_index.append(self.end_index[-1] + self.num_spins)
            self.end_index.append(self.end_index[-1] + self.num_spins)
        elif model in [MODEL_NS_MMQ_3SITE, MODEL_NS_MMQ_3SITE_LINEAR]:
            self.end_index.append(self.end_index[-1] + self.num_spins)
            self.end_index.append(self.end_index[-1] + self.num_spins)
            self.end_index.append(self.end_index[-1] + self.num_spins)

        # Set up the matrices for the numerical solutions.
        if model in [MODEL_NS_CPMG_2SITE_STAR, MODEL_NS_CPMG_2SITE_STAR_FULL]:
            # The matrix that contains only the R2 relaxation terms ("Redfield relaxation", i.e. non-exchange broadening).
            self.Rr = zeros((2, 2), complex64)

            # The matrix that contains the exchange terms between the two states A and B.
            self.Rex = zeros((2, 2), complex64)

            # The matrix that contains the chemical shift evolution.  It works here only with X magnetization, and the complex notation allows to evolve in the transverse plane (x, y).
            self.RCS = zeros((2, 2), complex64)

            # The matrix that contains all the contributions to the evolution, i.e. relaxation, exchange and chemical shift evolution.
            self.R = zeros((2, 2), complex64)

        # Pi-pulse propagators.
        if model in [MODEL_NS_CPMG_2SITE_3D, MODEL_NS_CPMG_2SITE_3D_FULL]:
            self.r180x = r180x_3d()

        # This is a vector that contains the initial magnetizations corresponding to the A and B state transverse magnetizations.
        if model in [MODEL_NS_CPMG_2SITE_STAR, MODEL_NS_CPMG_2SITE_STAR_FULL, MODEL_NS_MMQ_2SITE]:
            self.M0 = zeros(2, float64)
        if model in [MODEL_NS_MMQ_3SITE, MODEL_NS_MMQ_3SITE_LINEAR]:
            self.M0 = zeros(3, float64)
        if model in [MODEL_NS_CPMG_2SITE_3D, MODEL_NS_CPMG_2SITE_3D_FULL]:
            self.M0 = zeros(7, float64)
            self.M0[0] = 0.5
        if model in [MODEL_NS_R1RHO_2SITE]:
            self.M0 = zeros(6, float64)
        if model in [MODEL_NS_R1RHO_3SITE, MODEL_NS_R1RHO_3SITE_LINEAR]:
            self.M0 = zeros(9, float64)

        # Special storage matrices for the multi-quantum CPMG N-site numerical models.
        if model == MODEL_NS_MMQ_2SITE:
            self.m1 = zeros((2, 2), complex64)
            self.m2 = zeros((2, 2), complex64)
        elif model in [MODEL_NS_MMQ_3SITE, MODEL_NS_MMQ_3SITE_LINEAR]:
            self.m1 = zeros((3, 3), complex64)
            self.m2 = zeros((3, 3), complex64)
        elif model == MODEL_NS_R1RHO_2SITE:
            self.matrix = zeros((6, 6), float64)
        elif model in [MODEL_NS_R1RHO_3SITE, MODEL_NS_R1RHO_3SITE_LINEAR]:
            self.matrix = zeros((9, 9), float64)

        # Set up the model.
        if model == MODEL_NOREX:
            self.func = self.func_NOREX
        if model == MODEL_LM63:
            self.func = self.func_LM63
        if model == MODEL_LM63_3SITE:
            self.func = self.func_LM63_3site
        if model == MODEL_CR72_FULL:
            self.func = self.func_CR72_full
        if model == MODEL_CR72:
            self.func = self.func_CR72
        if model == MODEL_IT99:
            self.func = self.func_IT99
        if model == MODEL_TSMFK01:
            self.func = self.func_TSMFK01
        if model == MODEL_B14:
            self.func = self.func_B14
        if model == MODEL_B14_FULL:
            self.func = self.func_B14_full
        if model == MODEL_NS_CPMG_2SITE_3D_FULL:
            self.func = self.func_ns_cpmg_2site_3D_full
        if model == MODEL_NS_CPMG_2SITE_3D:
            self.func = self.func_ns_cpmg_2site_3D
        if model == MODEL_NS_CPMG_2SITE_EXPANDED:
            self.func = self.func_ns_cpmg_2site_expanded
        if model == MODEL_NS_CPMG_2SITE_STAR_FULL:
            self.func = self.func_ns_cpmg_2site_star_full
        if model == MODEL_NS_CPMG_2SITE_STAR:
            self.func = self.func_ns_cpmg_2site_star
        if model == MODEL_M61:
            self.func = self.func_M61
        if model == MODEL_M61B:
            self.func = self.func_M61b
        if model == MODEL_DPL94:
            self.func = self.func_DPL94
        if model == MODEL_TP02:
            self.func = self.func_TP02
        if model == MODEL_TAP03:
            self.func = self.func_TAP03
        if model == MODEL_MP05:
            self.func = self.func_MP05
        if model == MODEL_NS_R1RHO_2SITE:
            self.func = self.func_ns_r1rho_2site
        if model == MODEL_NS_R1RHO_3SITE:
            self.func = self.func_ns_r1rho_3site
        if model == MODEL_NS_R1RHO_3SITE_LINEAR:
            self.func = self.func_ns_r1rho_3site_linear
        if model == MODEL_MMQ_CR72:
            self.func = self.func_mmq_CR72
        if model == MODEL_NS_MMQ_2SITE:
            self.func = self.func_ns_mmq_2site
        if model == MODEL_NS_MMQ_3SITE:
            self.func = self.func_ns_mmq_3site
        if model == MODEL_NS_MMQ_3SITE_LINEAR:
            self.func = self.func_ns_mmq_3site_linear


        # Setup special numpy array structures, for higher dimensional computation.
        test_models = [MODEL_B14, MODEL_B14_FULL, MODEL_CR72, MODEL_CR72_FULL, MODEL_DPL94, MODEL_IT99, MODEL_LM63, MODEL_M61, MODEL_M61B, MODEL_MP05, MODEL_NS_CPMG_2SITE_EXPANDED, MODEL_TAP03, MODEL_TP02, MODEL_TSMFK01]

        if model in test_models + [MODEL_NOREX]:
            # Get the shape of back_calc structure.
            # If using just one field, or having the same number of dispersion points, the shape would extend to that number.
            # Shape has to be: [ei][si][mi][oi].
            back_calc_shape = list( asarray(self.back_calc).shape )[:4]

            # Find which frequency has the maximum number of disp points.
            # To let the numpy array operate well together, the broadcast size has to be equal for all shapes.
            self.max_num_disp_points = max(self.num_disp_points)

            # Define the shape of all the numpy arrays.
            self.numpy_array_shape = back_calc_shape + [self.max_num_disp_points]

            # Set the dimensions to paramater.
            # The total numbers of experiments, number of spins, number of magnetic field strength, number of offsets, maximum number of dispersion point.
            self.NE = self.numpy_array_shape[0]
            self.NS = self.numpy_array_shape[1]
            self.NM = self.numpy_array_shape[2]
            self.NO = self.numpy_array_shape[3]
            self.ND = self.numpy_array_shape[4]

            # Create zero and one numpy structure.
            zeros_a = zeros(self.numpy_array_shape, float64)
            ones_a = ones(self.numpy_array_shape, float64)

            # Create numpy arrays to pass to the lib function.
            # All numpy arrays have to have same shape to allow to multiply together.
            # The dimensions should be [ei][si][mi][oi][di]. [Experiment][spins][spec. frq][offset][disp points].
            # The number of disp point can change per spectrometer, so we make the maximum size.
            self.values_a = deepcopy(zeros_a)
            self.errors_a = deepcopy(ones_a)
            missing_a = zeros(self.numpy_array_shape)

            self.num_disp_points_a = deepcopy(zeros_a)
            self.disp_struct = deepcopy(zeros_a)
            self.has_missing = False

            # Create special numpy structures.
            self.no_nd_struct = ones([self.NO, self.ND], float64)
            self.nm_no_nd_struct = ones([self.NM, self.NO, self.ND], float64)

            # Structure of r20a and r20b. The full and outer dimensions structures.
            # Structure of dw. The full and the outer dimensions structures.
            self.r20_struct = deepcopy(zeros_a)
            self.r20a_struct = deepcopy(zeros_a)
            self.r20b_struct = deepcopy(zeros_a)
            self.dw_struct = deepcopy(zeros_a)

        # Setup special numpy array structures, for higher dimensional computation.
        if model in test_models + [MODEL_NOREX]:
            if model in test_models:
                # Extract the frequencies to numpy array.
                self.frqs_a = multiply.outer( asarray(self.frqs).reshape(self.NE, self.NS, self.NM), self.no_nd_struct )

            if model in MODEL_LIST_CPMG_FULL:
                self.cpmg_frqs_a = deepcopy(ones_a)
                self.phi_ex_struct = deepcopy(zeros_a)

            if model in [MODEL_B14, MODEL_B14_FULL, MODEL_MMQ_CR72, MODEL_NS_CPMG_2SITE_3D, MODEL_NS_CPMG_2SITE_3D_FULL, MODEL_NS_CPMG_2SITE_EXPANDED, MODEL_NS_CPMG_2SITE_STAR, MODEL_NS_CPMG_2SITE_STAR_FULL, MODEL_NS_MMQ_2SITE, MODEL_NS_MMQ_3SITE, MODEL_NS_MMQ_3SITE_LINEAR, MODEL_TSMFK01, MODEL_NS_R1RHO_2SITE, MODEL_NS_R1RHO_3SITE, MODEL_NS_R1RHO_3SITE_LINEAR]:
                self.relax_times_a = deepcopy(zeros_a)
                self.inv_relax_times_a = deepcopy(zeros_a)
                self.tau_cpmg_a = deepcopy(zeros_a)
                self.power_a = zeros(self.numpy_array_shape, int16)

            # For R1rho data.
            if model in MODEL_LIST_R1RHO_FULL:
                self.tilt_angles_a = deepcopy(zeros_a)
                self.spin_lock_omega1_squared_a = deepcopy(zeros_a)
                self.spin_lock_omega1_a = deepcopy(zeros_a)
                self.phi_ex_struct = deepcopy(zeros_a)
                self.offset_a = deepcopy(zeros_a)
                self.r1_a = multiply.outer( self.r1.reshape(self.NE, self.NS, self.NM), self.no_nd_struct )
                self.chemical_shifts_a = multiply.outer( self.chemical_shifts, self.no_nd_struct )

            # Loop over the experiment types.
            for ei in range(self.NE):
                # Loop over the spins.
                for si in range(self.NS):
                    # Loop over the spectrometer frequencies.
                    for mi in range(self.NM):
                        # Loop over the offsets.
                        for oi in range(self.num_offsets[ei][si][mi]):
                            # Extract number of dispersion points.
                            num_disp_points = self.num_disp_points[ei][si][mi][oi]

                            if model in MODEL_LIST_CPMG_FULL and model != MODEL_NOREX:
                                # Extract cpmg_frqs and num_disp_points from lists.
                                self.cpmg_frqs_a[ei][si][mi][oi][:num_disp_points] = self.cpmg_frqs[ei][mi][oi]
                                self.num_disp_points_a[ei][si][mi][oi][:num_disp_points] = self.num_disp_points[ei][si][mi][oi]

                                # Make a spin 1/0 file.
                                self.disp_struct[ei][si][mi][oi][:num_disp_points] = ones(num_disp_points)

                            # Extract the errors and values to numpy array.
                            self.errors_a[ei][si][mi][oi][:num_disp_points] = self.errors[ei][si][mi][oi]
                            self.values_a[ei][si][mi][oi][:num_disp_points] = self.values[ei][si][mi][oi]

                            # Loop over dispersion points.
                            for di in range(num_disp_points):
                                if self.missing[ei][si][mi][oi][di]:
                                    self.has_missing = True
                                    missing_a[ei][si][mi][oi][di] = 1.0
                                if model in [MODEL_B14, MODEL_B14_FULL, MODEL_MMQ_CR72, MODEL_NS_CPMG_2SITE_3D, MODEL_NS_CPMG_2SITE_3D_FULL, MODEL_NS_CPMG_2SITE_EXPANDED, MODEL_NS_CPMG_2SITE_STAR, MODEL_NS_CPMG_2SITE_STAR_FULL, MODEL_NS_MMQ_2SITE, MODEL_NS_MMQ_3SITE, MODEL_NS_MMQ_3SITE_LINEAR, MODEL_TSMFK01, MODEL_NS_R1RHO_2SITE, MODEL_NS_R1RHO_3SITE, MODEL_NS_R1RHO_3SITE_LINEAR]:
                                    self.relax_times_a[ei][si][mi][oi][di] = self.relax_times[ei][mi]
                                    self.tau_cpmg_a[ei][si][mi][oi][di] = self.tau_cpmg[ei][mi][di]
                                    self.power_a[ei][si][mi][oi][di] = self.power[ei][mi][di]

                                    if model != MODEL_TSMFK01:
                                        self.inv_relax_times_a[ei][si][mi][oi][di] = self.inv_relax_times[ei][mi]

                                # For R1rho data.
                                if model in MODEL_LIST_R1RHO_FULL and model != MODEL_NOREX:
                                    self.disp_struct[ei][si][mi][oi][di] = 1.0

                                    # Extract the frequencies to numpy array.
                                    self.tilt_angles_a[ei][si][mi][oi][di] = self.tilt_angles[ei][si][mi][oi][di]
                                    self.spin_lock_omega1_squared_a[ei][si][mi][oi][di] = self.spin_lock_omega1_squared[ei][mi][oi][di]
                                    self.spin_lock_omega1_a[ei][si][mi][oi][di] = self.spin_lock_omega1[ei][mi][oi][di]
                                    self.offset_a[ei][si][mi][oi] = self.offset[ei][si][mi][oi]

                                    if spin_lock_nu1 != None and len(spin_lock_nu1[ei][mi][oi]):
                                        self.num_disp_points_a[ei][si][mi][oi][di] = num_disp_points
                                    else:
                                        self.num_disp_points_a[ei][si][mi][oi][di] = 0

            # Make copy of values structure.
            self.back_calc_a = deepcopy(self.values_a)
            self.back_calc = self.back_calc_a

            # Find the numpy mask, which tells where values should be replaced.
            self.mask_replace_blank = masked_equal(missing_a, 1.0)


    def calc_B14_chi2(self, R20A=None, R20B=None, dw=None, pA=None, kex=None):
        """Calculate the chi-squared value of the Baldwin (2014) 2-site exact solution model for all time scales.


        @keyword R20A:  The R2 value for state A in the absence of exchange.
        @type R20A:     list of float
        @keyword R20B:  The R2 value for state B in the absence of exchange.
        @type R20B:     list of float
        @keyword dw:    The chemical shift differences in ppm for each spin.
        @type dw:       list of float
        @keyword pA:    The population of state A.
        @type pA:       float
        @keyword kex:   The rate of exchange.
        @type kex:      float
        @return:        The chi-squared value.
        @rtype:         float
        """

        # Convert dw from ppm to rad/s. Use the out argument, to pass directly to structure.
<<<<<<< HEAD
        multiply( multiply.outer( dw.reshape(self.NE, self.NS), self.nm_no_nd_struct ), self.frqs_a, out=self.dw_struct )

        # Reshape R20A and R20B to per experiment, spin and frequency.
        self.r20a_struct[:] = multiply.outer( R20A.reshape(self.NE, self.NS, self.NM), self.no_nd_struct )
        self.r20b_struct[:] = multiply.outer( R20B.reshape(self.NE, self.NS, self.NM), self.no_nd_struct )

        # Back calculate the R2eff values.
        r2eff_B14(r20a=self.r20a_struct, r20b=self.r20b_struct, pA=pA, dw=self.dw_struct, dw_orig=dw, kex=kex, ncyc=self.power_a, inv_tcpmg=self.inv_relax_times_a, tcp=self.tau_cpmg_a, back_calc=self.back_calc_a)

        # Clean the data for all values, which is left over at the end of arrays.
        self.back_calc_a = self.back_calc_a*self.disp_struct
=======
        multiply( multiply.outer( dw.reshape(1, self.NS), self.nm_no_nd_ones ), self.frqs, out=self.dw_struct )

        # Reshape R20A and R20B to per experiment, spin and frequency.
        self.r20a_struct[:] = multiply.outer( R20A.reshape(self.NE, self.NS, self.NM), self.no_nd_ones )
        self.r20b_struct[:] = multiply.outer( R20B.reshape(self.NE, self.NS, self.NM), self.no_nd_ones )

        # Back calculate the R2eff values.
        r2eff_B14(r20a=self.r20a_struct, r20b=self.r20b_struct, pA=pA, dw=self.dw_struct, dw_orig=dw, kex=kex, ncyc=self.power, inv_tcpmg=self.inv_relax_times, tcp=self.tau_cpmg, back_calc=self.back_calc)

        # Clean the data for all values, which is left over at the end of arrays.
        self.back_calc = self.back_calc*self.disp_struct
>>>>>>> 6c9f8336

        ## For all missing data points, set the back-calculated value to the measured values so that it has no effect on the chi-squared value.
        if self.has_missing:
            # Replace with values.
<<<<<<< HEAD
            self.back_calc_a[self.mask_replace_blank.mask] = self.values_a[self.mask_replace_blank.mask]

        # Return the total chi-squared value.
        return chi2_rankN(self.values_a, self.back_calc_a, self.errors_a)
=======
            self.back_calc[self.mask_replace_blank.mask] = self.values[self.mask_replace_blank.mask]

        # Return the total chi-squared value.
        return chi2_rankN(self.values, self.back_calc, self.errors)
>>>>>>> 6c9f8336


    def calc_CR72_chi2(self, R20A=None, R20B=None, dw=None, pA=None, kex=None):
        """Calculate the chi-squared value of the Carver and Richards (1972) 2-site exchange model on all time scales.

        @keyword R20A:  The R2 value for state A in the absence of exchange.
        @type R20A:     list of float
        @keyword R20B:  The R2 value for state B in the absence of exchange.
        @type R20B:     list of float
        @keyword dw:    The chemical shift differences in ppm for each spin.
        @type dw:       list of float
        @keyword pA:    The population of state A.
        @type pA:       float
        @keyword kex:   The rate of exchange.
        @type kex:      float
        @return:        The chi-squared value.
        @rtype:         float
        """

        # Convert dw from ppm to rad/s. Use the out argument, to pass directly to structure.
<<<<<<< HEAD
        multiply( multiply.outer( dw.reshape(self.NE, self.NS), self.nm_no_nd_struct ), self.frqs_a, out=self.dw_struct )

        # Reshape R20A and R20B to per experiment, spin and frequency.
        self.r20a_struct[:] = multiply.outer( R20A.reshape(self.NE, self.NS, self.NM), self.no_nd_struct )
        self.r20b_struct[:] = multiply.outer( R20B.reshape(self.NE, self.NS, self.NM), self.no_nd_struct )

        ## Back calculate the R2eff values.
        r2eff_CR72(r20a=self.r20a_struct, r20a_orig=R20A, r20b=self.r20b_struct, r20b_orig=R20B, pA=pA, dw=self.dw_struct, dw_orig=dw, kex=kex, cpmg_frqs=self.cpmg_frqs_a, back_calc=self.back_calc_a)

        # Clean the data for all values, which is left over at the end of arrays.
        self.back_calc_a = self.back_calc_a*self.disp_struct
=======
        multiply( multiply.outer( dw.reshape(1, self.NS), self.nm_no_nd_ones ), self.frqs, out=self.dw_struct )

        # Reshape R20A and R20B to per experiment, spin and frequency.
        self.r20a_struct[:] = multiply.outer( R20A.reshape(self.NE, self.NS, self.NM), self.no_nd_ones )
        self.r20b_struct[:] = multiply.outer( R20B.reshape(self.NE, self.NS, self.NM), self.no_nd_ones )

        ## Back calculate the R2eff values.
        r2eff_CR72(r20a=self.r20a_struct, r20a_orig=R20A, r20b=self.r20b_struct, r20b_orig=R20B, pA=pA, dw=self.dw_struct, dw_orig=dw, kex=kex, cpmg_frqs=self.cpmg_frqs, back_calc=self.back_calc)

        # Clean the data for all values, which is left over at the end of arrays.
        self.back_calc = self.back_calc*self.disp_struct
>>>>>>> 6c9f8336

        ## For all missing data points, set the back-calculated value to the measured values so that it has no effect on the chi-squared value.
        if self.has_missing:
            # Replace with values.
<<<<<<< HEAD
            self.back_calc_a[self.mask_replace_blank.mask] = self.values_a[self.mask_replace_blank.mask]

        ## Calculate the chi-squared statistic.
        return chi2_rankN(self.values_a, self.back_calc_a, self.errors_a)
=======
            self.back_calc[self.mask_replace_blank.mask] = self.values[self.mask_replace_blank.mask]

        ## Calculate the chi-squared statistic.
        return chi2_rankN(self.values, self.back_calc, self.errors)
>>>>>>> 6c9f8336


    def calc_ns_cpmg_2site_3D_chi2(self, R20A=None, R20B=None, dw=None, pA=None, kex=None):
        """Calculate the chi-squared value of the 'NS CPMG 2-site' models.

        @keyword R20A:  The R2 value for state A in the absence of exchange.
        @type R20A:     list of float
        @keyword R20B:  The R2 value for state B in the absence of exchange.
        @type R20B:     list of float
        @keyword dw:    The chemical shift differences in ppm for each spin.
        @type dw:       list of float
        @keyword pA:    The population of state A.
        @type pA:       float
        @keyword kex:   The rate of exchange.
        @type kex:      float
        @return:        The chi-squared value.
        @rtype:         float
        """

        # Convert dw from ppm to rad/s. Use the out argument, to pass directly to structure.
        multiply( multiply.outer( dw.reshape(1, self.NS), self.nm_no_nd_ones ), self.frqs, out=self.dw_struct )

        # Reshape R20A and R20B to per experiment, spin and frequency.
        self.r20a_struct[:] = multiply.outer( R20A.reshape(self.NE, self.NS, self.NM), self.no_nd_ones )
        self.r20b_struct[:] = multiply.outer( R20B.reshape(self.NE, self.NS, self.NM), self.no_nd_ones )

        # Back calculate the R2eff values.
        r2eff_ns_cpmg_2site_3D(r180x=self.r180x, M0=self.M0, r20a=self.r20a_struct, r20b=self.r20b_struct, pA=pA, dw=self.dw_struct, dw_orig=dw, kex=kex, inv_tcpmg=self.inv_relax_times, tcp=self.tau_cpmg, back_calc=self.back_calc, num_points=self.num_disp_points, power=self.power)

        # Clean the data for all values, which is left over at the end of arrays.
        self.back_calc = self.back_calc*self.disp_struct

        ## For all missing data points, set the back-calculated value to the measured values so that it has no effect on the chi-squared value.
        if self.has_missing:
            # Replace with values.
            self.back_calc[self.mask_replace_blank.mask] = self.values[self.mask_replace_blank.mask]

        ## Calculate the chi-squared statistic.
        return chi2_rankN(self.values, self.back_calc, self.errors)


    def calc_ns_cpmg_2site_star_chi2(self, R20A=None, R20B=None, dw=None, pA=None, kex=None):
        """Calculate the chi-squared value of the 'NS CPMG 2-site star' models.

        @keyword R20A:  The R2 value for state A in the absence of exchange.
        @type R20A:     list of float
        @keyword R20B:  The R2 value for state B in the absence of exchange.
        @type R20B:     list of float
        @keyword dw:    The chemical shift differences in ppm for each spin.
        @type dw:       list of float
        @keyword pA:    The population of state A.
        @type pA:       float
        @keyword kex:   The rate of exchange.
        @type kex:      float
        @return:        The chi-squared value.
        @rtype:         float
        """

        # Convert dw from ppm to rad/s. Use the out argument, to pass directly to structure.
        multiply( multiply.outer( dw.reshape(1, self.NS), self.nm_no_nd_ones ), self.frqs, out=self.dw_struct )

        # Reshape R20A and R20B to per experiment, spin and frequency.
        self.r20a_struct[:] = multiply.outer( R20A.reshape(self.NE, self.NS, self.NM), self.no_nd_ones )
        self.r20b_struct[:] = multiply.outer( R20B.reshape(self.NE, self.NS, self.NM), self.no_nd_ones )

        # Back calculate the R2eff values.
        r2eff_ns_cpmg_2site_star(Rr=self.Rr, Rex=self.Rex, RCS=self.RCS, R=self.R, M0=self.M0, r20a=self.r20a_struct, r20b=self.r20b_struct, pA=pA, dw=self.dw_struct, dw_orig=dw, kex=kex, inv_tcpmg=self.inv_relax_times, tcp=self.tau_cpmg, back_calc=self.back_calc, num_points=self.num_disp_points, power=self.power)

        # Clean the data for all values, which is left over at the end of arrays.
        self.back_calc = self.back_calc*self.disp_struct

        ## For all missing data points, set the back-calculated value to the measured values so that it has no effect on the chi-squared value.
        if self.has_missing:
            # Replace with values.
            self.back_calc[self.mask_replace_blank.mask] = self.values[self.mask_replace_blank.mask]

        ## Calculate the chi-squared statistic.
        return chi2_rankN(self.values, self.back_calc, self.errors)


    def calc_ns_mmq_3site_chi2(self, R20A=None, R20B=None, R20C=None, dw_AB=None, dw_BC=None, dwH_AB=None, dwH_BC=None, pA=None, pB=None, kex_AB=None, kex_BC=None, kex_AC=None):
        """Calculate the chi-squared value for the 'NS MMQ 3-site' models.

        @keyword R20A:      The R2 value for state A in the absence of exchange.
        @type R20A:         list of float
        @keyword R20B:      The R2 value for state B in the absence of exchange.
        @type R20B:         list of float
        @keyword R20C:      The R2 value for state C in the absence of exchange.
        @type R20C:         list of float
        @keyword dw_AB:     The chemical exchange difference between states A and B in rad/s.
        @type dw_AB:        float
        @keyword dw_BC:     The chemical exchange difference between states B and C in rad/s.
        @type dw_BC:        float
        @keyword dwH_AB:    The proton chemical exchange difference between states A and B in rad/s.
        @type dwH_AB:       float
        @keyword dwH_BC:    The proton chemical exchange difference between states B and C in rad/s.
        @type dwH_BC:       float
        @keyword pA:        The population of state A.
        @type pA:           float
        @keyword kex_AB:    The rate of exchange between states A and B.
        @type kex_AB:       float
        @keyword kex_BC:    The rate of exchange between states B and C.
        @type kex_BC:       float
        @keyword kex_AC:    The rate of exchange between states A and C.
        @type kex_AC:       float
        @return:            The chi-squared value.
        @rtype:             float
        """

        # Once off parameter conversions.
        pC = 1.0 - pA - pB
        pA_pB = pA + pB
        pA_pC = pA + pC
        pB_pC = pB + pC
        k_BA = pA * kex_AB / pA_pB
        k_AB = pB * kex_AB / pA_pB
        k_CB = pB * kex_BC / pB_pC
        k_BC = pC * kex_BC / pB_pC
        k_CA = pA * kex_AC / pA_pC
        k_AC = pC * kex_AC / pA_pC
        dw_AC = dw_AB + dw_BC
        dwH_AC = dwH_AB + dwH_BC

        # This is a vector that contains the initial magnetizations corresponding to the A and B state transverse magnetizations.
        self.M0[0] = pA
        self.M0[1] = pB
        self.M0[2] = pC

        # Initialise.
        chi2_sum = 0.0

        # Loop over the experiment types.
        for ei in range(self.num_exp):
            # Loop over the spins.
            for si in range(self.num_spins):
                # Loop over the spectrometer frequencies.
                for mi in range(self.num_frq):
                    # The R20 index.
                    r20_index = mi + ei*self.num_frq + si*self.num_frq*self.num_exp

                    # Convert dw from ppm to rad/s.
                    dw_AB_frq = dw_AB[si] * self.frqs[ei][si][mi][0][0]
                    dw_AC_frq = dw_AC[si] * self.frqs[ei][si][mi][0][0]
                    dwH_AB_frq = dwH_AB[si] * self.frqs_H[ei][si][mi][0][0]
                    dwH_AC_frq = dwH_AC[si] * self.frqs_H[ei][si][mi][0][0]

                    # Alias the dw frequency combinations.
                    aliased_dwH_AB = 0.0
                    aliased_dwH_AC = 0.0
                    if self.exp_types[ei] == EXP_TYPE_CPMG_SQ:
                        aliased_dw_AB = dw_AB_frq
                        aliased_dw_AC = dw_AC_frq
                    elif self.exp_types[ei] == EXP_TYPE_CPMG_PROTON_SQ:
                        aliased_dw_AB = dwH_AB_frq
                        aliased_dw_AC = dwH_AC_frq
                    elif self.exp_types[ei] == EXP_TYPE_CPMG_DQ:
                        aliased_dw_AB = dw_AB_frq + dwH_AB_frq
                        aliased_dw_AC = dw_AC_frq + dwH_AC_frq
                    elif self.exp_types[ei] == EXP_TYPE_CPMG_ZQ:
                        aliased_dw_AB = dw_AB_frq - dwH_AB_frq
                        aliased_dw_AC = dw_AC_frq - dwH_AC_frq
                    elif self.exp_types[ei] == EXP_TYPE_CPMG_MQ:
                        aliased_dw_AB = dw_AB_frq
                        aliased_dw_AC = dw_AC_frq
                        aliased_dwH_AB = dwH_AB_frq
                        aliased_dwH_AC = dwH_AC_frq
                    elif self.exp_types[ei] == EXP_TYPE_CPMG_PROTON_MQ:
                        aliased_dw_AB = dwH_AB_frq
                        aliased_dw_AC = dwH_AC_frq
                        aliased_dwH_AB = dw_AB_frq
                        aliased_dwH_AC = dw_AC_frq

                    # Back calculate the R2eff values for each experiment type.
                    self.r2eff_ns_mmq[ei](M0=self.M0, m1=self.m1, m2=self.m2, R20A=R20A[r20_index], R20B=R20B[r20_index], R20C=R20C[r20_index], pA=pA, pB=pB, pC=pC, dw_AB=aliased_dw_AB, dw_AC=aliased_dw_AC, dwH_AB=aliased_dwH_AB, dwH_AC=aliased_dwH_AC, k_AB=k_AB, k_BA=k_BA, k_BC=k_BC, k_CB=k_CB, k_AC=k_AC, k_CA=k_CA, inv_tcpmg=self.inv_relax_times[ei][si][mi][0], tcp=self.tau_cpmg[ei][si][mi][0], back_calc=self.back_calc[ei][si][mi][0], num_points=self.num_disp_points[ei][si][mi][0], power=self.power[ei][si][mi][0])

                    # For all missing data points, set the back-calculated value to the measured values so that it has no effect on the chi-squared value.
                    for di in range(self.num_disp_points[ei][si][mi][0]):
                        if self.missing[ei][si][mi][0][di]:
                            self.back_calc[ei][si][mi][0][di] = self.values[ei][si][mi][0][di]

                    # Calculate and return the chi-squared value.
                    chi2_sum += chi2(self.values[ei][si][mi][0], self.back_calc[ei][si][mi][0], self.errors[ei][si][mi][0])

        # Return the total chi-squared value.
        return chi2_sum


    def calc_ns_r1rho_3site_chi2(self, r1rho_prime=None, dw_AB=None, dw_BC=None, pA=None, pB=None, kex_AB=None, kex_BC=None, kex_AC=None):
        """Calculate the chi-squared value for the 'NS MMQ 3-site' models.

        @keyword r1rho_prime:   The R1rho value for all states in the absence of exchange.
        @type r1rho_prime:      list of float
        @keyword dw_AB:         The chemical exchange difference between states A and B in rad/s.
        @type dw_AB:            float
        @keyword dw_BC:         The chemical exchange difference between states B and C in rad/s.
        @type dw_BC:            float
        @keyword pA:            The population of state A.
        @type pA:               float
        @keyword kex_AB:        The rate of exchange between states A and B.
        @type kex_AB:           float
        @keyword kex_BC:        The rate of exchange between states B and C.
        @type kex_BC:           float
        @keyword kex_AC:        The rate of exchange between states A and C.
        @type kex_AC:           float
        @return:                The chi-squared value.
        @rtype:                 float
        """

        # Once off parameter conversions.
        pC = 1.0 - pA - pB
        pA_pB = pA + pB
        pA_pC = pA + pC
        pB_pC = pB + pC
        k_BA = pA * kex_AB / pA_pB
        k_AB = pB * kex_AB / pA_pB
        k_CB = pB * kex_BC / pB_pC
        k_BC = pC * kex_BC / pB_pC
        k_CA = pA * kex_AC / pA_pC
        k_AC = pC * kex_AC / pA_pC
        dw_AC = dw_AB + dw_BC

        # Initialise.
        chi2_sum = 0.0

        # Loop over the spins.
        for si in range(self.num_spins):
            # Loop over the spectrometer frequencies.
            for mi in range(self.num_frq):
                # The R20 index.
                r20_index = mi + si*self.num_frq

                # Convert dw from ppm to rad/s.
                dw_AB_frq = dw_AB[si] * self.frqs[0][si][mi][0][0]
                dw_AC_frq = dw_AC[si] * self.frqs[0][si][mi][0][0]

                # Loop over the offsets.
                for oi in range(self.num_offsets[0][si][mi]):
                    # Back calculate the R2eff values for each experiment type.
                    ns_r1rho_3site(M0=self.M0, matrix=self.matrix, r1rho_prime=r1rho_prime[r20_index], omega=self.chemical_shifts[0][si][mi][oi][0], offset=self.offset[0][si][mi][oi][0], r1=self.r1[0][si][mi][oi][0], pA=pA, pB=pB, pC=pC, dw_AB=dw_AB_frq, dw_AC=dw_AC_frq, k_AB=k_AB, k_BA=k_BA, k_BC=k_BC, k_CB=k_CB, k_AC=k_AC, k_CA=k_CA, spin_lock_fields=self.spin_lock_omega1[0][si][mi][oi], relax_time=self.relax_times[0][si][mi][oi], inv_relax_time=self.inv_relax_times[0][si][mi][oi], back_calc=self.back_calc[0][si][mi][oi], num_points=self.num_disp_points[0][si][mi][oi])

                    # For all missing data points, set the back-calculated value to the measured values so that it has no effect on the chi-squared value.
                    for di in range(self.num_disp_points[0][si][mi][oi]):
                        if self.missing[0][si][mi][oi][di]:
                            self.back_calc[0][si][mi][oi][di] = self.values[0][si][mi][oi][di]

                    # Calculate and return the chi-squared value.
                    chi2_sum += chi2(self.values[0][si][mi][oi], self.back_calc[0][si][mi][oi], self.errors[0][si][mi][oi])

        # Return the total chi-squared value.
        return chi2_sum


    def experiment_type_setup(self):
        """Check the experiment types and simplify data structures.

        For the single experiment type models, the first dimension of the values, errors, and missing data structures will be removed to simplify the target functions.
        """

        # The number of experiments.
        self.num_exp = len(self.exp_types)

        # The MMQ combined data type models.
        if self.model in MODEL_LIST_MMQ:
            # Alias the r2eff functions.
            self.r2eff_ns_mmq = []

            # Loop over the experiment types.
            for ei in range(self.num_exp):
                # SQ, DQ and ZQ data types.
                if self.exp_types[ei] in [EXP_TYPE_CPMG_SQ, EXP_TYPE_CPMG_PROTON_SQ, EXP_TYPE_CPMG_DQ, EXP_TYPE_CPMG_ZQ]:
                    if self.model == MODEL_NS_MMQ_2SITE:
                        self.r2eff_ns_mmq.append(r2eff_ns_mmq_2site_sq_dq_zq)
                    else:
                        self.r2eff_ns_mmq.append(r2eff_ns_mmq_3site_sq_dq_zq)

                # MQ data types.
                elif self.exp_types[ei] in [EXP_TYPE_CPMG_MQ, EXP_TYPE_CPMG_PROTON_MQ]:
                    if self.model == MODEL_NS_MMQ_2SITE:
                        self.r2eff_ns_mmq.append(r2eff_ns_mmq_2site_mq)
                    else:
                        self.r2eff_ns_mmq.append(r2eff_ns_mmq_3site_mq)

        # The single data type models.
        else:
            # Check that the data is correct.
            if self.model != MODEL_NOREX and self.model in MODEL_LIST_CPMG and self.exp_types[0] != EXP_TYPE_CPMG_SQ:
                raise RelaxError("The '%s' CPMG model is not compatible with the '%s' experiment type." % (self.model, self.exp_types[0]))
            if self.model != MODEL_NOREX and self.model in MODEL_LIST_R1RHO and self.exp_types[0] != EXP_TYPE_R1RHO:
                raise RelaxError("The '%s' R1rho model is not compatible with the '%s' experiment type." % (self.model, self.exp_types[0]))
            if self.model != MODEL_NOREX and self.model in MODEL_LIST_MQ_CPMG and self.exp_types[0] != EXP_TYPE_CPMG_MQ:
                raise RelaxError("The '%s' CPMG model is not compatible with the '%s' experiment type." % (self.model, self.exp_types[0]))


    def func_B14(self, params):
        """Target function for the Baldwin (2014) 2-site exact solution model for all time scales, whereby the simplification R20A = R20B is assumed.

        This assumes that pA > pB, and hence this must be implemented as a constraint.


        @param params:  The vector of parameter values.
        @type params:   numpy rank-1 float array
        @return:        The chi-squared value.
        @rtype:         float
        """

        # Scaling.
        if self.scaling_flag:
            params = dot(params, self.scaling_matrix)

        # Unpack the parameter values.
        R20 = params[:self.end_index[0]]
        dw = params[self.end_index[0]:self.end_index[1]]
        pA = params[self.end_index[1]]
        kex = params[self.end_index[1]+1]

        # Calculate and return the chi-squared value.
        return self.calc_B14_chi2(R20A=R20, R20B=R20, dw=dw, pA=pA, kex=kex)


    def func_B14_full(self, params):
        """Target function for the Baldwin (2014) 2-site exact solution model for all time scales.

        This assumes that pA > pB, and hence this must be implemented as a constraint.


        @param params:  The vector of parameter values.
        @type params:   numpy rank-1 float array
        @return:        The chi-squared value.
        @rtype:         float
        """

        # Scaling.
        if self.scaling_flag:
            params = dot(params, self.scaling_matrix)

        # Unpack the parameter values.
        R20 = params[:self.end_index[1]].reshape(self.num_spins*2, self.num_frq)
        R20A = R20[::2].flatten()
        R20B = R20[1::2].flatten()
        dw = params[self.end_index[1]:self.end_index[2]]
        pA = params[self.end_index[2]]
        kex = params[self.end_index[2]+1]

        # Calculate and return the chi-squared value.
        return self.calc_B14_chi2(R20A=R20A, R20B=R20B, dw=dw, pA=pA, kex=kex)


    def func_CR72(self, params):
        """Target function for the reduced Carver and Richards (1972) 2-site exchange model on all time scales.

        This assumes that pA > pB, and hence this must be implemented as a constraint.  For this model, the simplification R20A = R20B is assumed.


        @param params:  The vector of parameter values.
        @type params:   numpy rank-1 float array
        @return:        The chi-squared value.
        @rtype:         float
        """

        # Scaling.
        if self.scaling_flag:
            params = dot(params, self.scaling_matrix)

        # Unpack the parameter values.
        R20 = params[:self.end_index[0]]
        dw = params[self.end_index[0]:self.end_index[1]]
        pA = params[self.end_index[1]]
        kex = params[self.end_index[1]+1]

        # Calculate and return the chi-squared value.
        return self.calc_CR72_chi2(R20A=R20, R20B=R20, dw=dw, pA=pA, kex=kex)


    def func_CR72_full(self, params):
        """Target function for the full Carver and Richards (1972) 2-site exchange model on all time scales.

        This assumes that pA > pB, and hence this must be implemented as a constraint.


        @param params:  The vector of parameter values.
        @type params:   numpy rank-1 float array
        @return:        The chi-squared value.
        @rtype:         float
        """

        # Scaling.
        if self.scaling_flag:
            params = dot(params, self.scaling_matrix)

        # Unpack the parameter values.
        R20 = params[:self.end_index[1]].reshape(self.num_spins*2, self.num_frq)
        R20A = R20[::2].flatten()
        R20B = R20[1::2].flatten()
        dw = params[self.end_index[1]:self.end_index[2]]
        pA = params[self.end_index[2]]
        kex = params[self.end_index[2]+1]

        # Calculate and return the chi-squared value.
        return self.calc_CR72_chi2(R20A=R20A, R20B=R20B, dw=dw, pA=pA, kex=kex)


    def func_DPL94(self, params):
        """Target function for the Davis, Perlman and London (1994) fast 2-site off-resonance exchange model for R1rho-type experiments.

        @param params:  The vector of parameter values.
        @type params:   numpy rank-1 float array
        @return:        The chi-squared value.
        @rtype:         float
        """

        # Scaling.
        if self.scaling_flag:
            params = dot(params, self.scaling_matrix)

        # Unpack the parameter values.
        R20 = params[:self.end_index[0]]
        phi_ex = params[self.end_index[0]:self.end_index[1]]
        kex = params[self.end_index[1]]

        # Convert phi_ex from ppm^2 to (rad/s)^2. Use the out argument, to pass directly to structure.
<<<<<<< HEAD
        multiply( multiply.outer( phi_ex.reshape(self.NE, self.NS), self.nm_no_nd_struct ), self.frqs_a*self.frqs_a, out=self.phi_ex_struct )

        # Reshape R20 to per experiment, spin and frequency.
        self.r20_struct[:] = multiply.outer( R20.reshape(self.NE, self.NS, self.NM), self.no_nd_struct )

        # Back calculate the R2eff values.
        r1rho_DPL94(r1rho_prime=self.r20_struct, phi_ex=self.phi_ex_struct, kex=kex, theta=self.tilt_angles_a, R1=self.r1_a, spin_lock_fields2=self.spin_lock_omega1_squared_a, back_calc=self.back_calc_a)

        # Clean the data for all values, which is left over at the end of arrays.
        self.back_calc_a = self.back_calc_a*self.disp_struct

        ## For all missing data points, set the back-calculated value to the measured values so that it has no effect on the chi-squared value.
        if self.has_missing:
            # Replace with values.
            self.back_calc_a[self.mask_replace_blank.mask] = self.values_a[self.mask_replace_blank.mask]

        # Return the total chi-squared value.
        return chi2_rankN(self.values_a, self.back_calc_a, self.errors_a)
=======
        multiply( multiply.outer( phi_ex.reshape(1, self.NS), self.nm_no_nd_ones ), self.frqs_squared, out=self.phi_ex_struct )

        # Reshape R20 to per experiment, spin and frequency.
        self.r20_struct[:] = multiply.outer( R20.reshape(self.NE, self.NS, self.NM), self.no_nd_ones )

        # Back calculate the R2eff values.
        r1rho_DPL94(r1rho_prime=self.r20_struct, phi_ex=self.phi_ex_struct, kex=kex, theta=self.tilt_angles, R1=self.r1, spin_lock_fields2=self.spin_lock_omega1_squared, back_calc=self.back_calc)

        # Clean the data for all values, which is left over at the end of arrays.
        self.back_calc = self.back_calc*self.disp_struct

        ## For all missing data points, set the back-calculated value to the measured values so that it has no effect on the chi-squared value.
        if self.has_missing:
            # Replace with values.
            self.back_calc[self.mask_replace_blank.mask] = self.values[self.mask_replace_blank.mask]

        # Return the total chi-squared value.
        return chi2_rankN(self.values, self.back_calc, self.errors)
>>>>>>> 6c9f8336


    def func_IT99(self, params):
        """Target function for the Ishima and Torchia (1999) 2-site model for all timescales with pA >> pB.

        @param params:  The vector of parameter values.
        @type params:   numpy rank-1 float array
        @return:        The chi-squared value.
        @rtype:         float
        """

        # Scaling.
        if self.scaling_flag:
            params = dot(params, self.scaling_matrix)

        # Unpack the parameter values.
        R20 = params[:self.end_index[0]]
        dw = params[self.end_index[0]:self.end_index[1]]
        pA = params[self.end_index[1]]
        tex = params[self.end_index[1]+1]

        # Convert dw from ppm to rad/s. Use the out argument, to pass directly to structure.
<<<<<<< HEAD
        multiply( multiply.outer( dw.reshape(self.NE, self.NS), self.nm_no_nd_struct ), self.frqs_a, out=self.dw_struct )

        # Reshape R20 to per experiment, spin and frequency.
        self.r20_struct[:] = multiply.outer( R20.reshape(self.NE, self.NS, self.NM), self.no_nd_struct )

        # Back calculate the R2eff values.
        r2eff_IT99(r20=self.r20_struct, pA=pA, dw=self.dw_struct, dw_orig=dw, tex=tex, cpmg_frqs=self.cpmg_frqs_a, back_calc=self.back_calc_a)

        # Clean the data for all values, which is left over at the end of arrays.
        self.back_calc_a = self.back_calc_a*self.disp_struct
=======
        multiply( multiply.outer( dw.reshape(1, self.NS), self.nm_no_nd_ones ), self.frqs, out=self.dw_struct )

        # Reshape R20 to per experiment, spin and frequency.
        self.r20_struct[:] = multiply.outer( R20.reshape(self.NE, self.NS, self.NM), self.no_nd_ones )

        # Back calculate the R2eff values.
        r2eff_IT99(r20=self.r20_struct, pA=pA, dw=self.dw_struct, dw_orig=dw, tex=tex, cpmg_frqs=self.cpmg_frqs, back_calc=self.back_calc)

        # Clean the data for all values, which is left over at the end of arrays.
        self.back_calc = self.back_calc*self.disp_struct
>>>>>>> 6c9f8336

        ## For all missing data points, set the back-calculated value to the measured values so that it has no effect on the chi-squared value.
        if self.has_missing:
            # Replace with values.
<<<<<<< HEAD
            self.back_calc_a[self.mask_replace_blank.mask] = self.values_a[self.mask_replace_blank.mask]

        # Return the total chi-squared value.
        return chi2_rankN(self.values_a, self.back_calc_a, self.errors_a)
=======
            self.back_calc[self.mask_replace_blank.mask] = self.values[self.mask_replace_blank.mask]

        # Return the total chi-squared value.
        return chi2_rankN(self.values, self.back_calc, self.errors)
>>>>>>> 6c9f8336


    def func_LM63_3site(self, params):
        """Target function for the Luz and Meiboom (1963) fast 3-site exchange model.

        @param params:  The vector of parameter values.
        @type params:   numpy rank-1 float array
        @return:        The chi-squared value.
        @rtype:         float
        """

        # Scaling.
        if self.scaling_flag:
            params = dot(params, self.scaling_matrix)

        # Unpack the parameter values.
        R20 = params[:self.end_index[0]]
        phi_ex_B = params[self.end_index[0]:self.end_index[1]]
        phi_ex_C = params[self.end_index[1]:self.end_index[2]]
        kB = params[self.end_index[2]]
        kC = params[self.end_index[2]+1]

        # Once off parameter conversions.
        rex_B = phi_ex_B / kB
        rex_C = phi_ex_C / kC
        quart_kB = kB / 4.0
        quart_kC = kC / 4.0

        # Initialise.
        chi2_sum = 0.0

        # Loop over the spins.
        for si in range(self.num_spins):
            # Loop over the spectrometer frequencies.
            for mi in range(self.num_frq):
                # The R20 index.
                r20_index = mi + si*self.num_frq

                # Convert phi_ex (or rex) from ppm^2 to (rad/s)^2.
                rex_B_scaled = rex_B[si] * self.frqs_squared[0][si][mi][0][0]
                rex_C_scaled = rex_C[si] * self.frqs_squared[0][si][mi][0][0]

                # Back calculate the R2eff values.
                r2eff_LM63_3site(r20=R20[r20_index], rex_B=rex_B_scaled, rex_C=rex_C_scaled, quart_kB=quart_kB, quart_kC=quart_kC, cpmg_frqs=self.cpmg_frqs[0][si][mi][0], back_calc=self.back_calc[0][si][mi][0], num_points=self.num_disp_points[0][si][mi][0])

                # For all missing data points, set the back-calculated value to the measured values so that it has no effect on the chi-squared value.
                for di in range(self.num_disp_points[0][si][mi][0]):
                    if self.missing[0][si][mi][0][di]:
                        self.back_calc[0][si][mi][0][di] = self.values[0][si][mi][0][di]

                # Calculate and return the chi-squared value.
                chi2_sum += chi2(self.values[0][si][mi][0], self.back_calc[0][si][mi][0], self.errors[0][si][mi][0])

        # Return the total chi-squared value.
        return chi2_sum


    def func_LM63(self, params):
        """Target function for the Luz and Meiboom (1963) fast 2-site exchange model.

        @param params:  The vector of parameter values.
        @type params:   numpy rank-1 float array
        @return:        The chi-squared value.
        @rtype:         float
        """

        # Scaling.
        if self.scaling_flag:
            params = dot(params, self.scaling_matrix)

        # Unpack the parameter values.
        R20 = params[:self.end_index[0]]
        phi_ex = params[self.end_index[0]:self.end_index[1]]
        kex = params[self.end_index[1]]

        # Convert phi_ex from ppm^2 to (rad/s)^2. Use the out argument, to pass directly to structure.
<<<<<<< HEAD
        multiply( multiply.outer( phi_ex.reshape(self.NE, self.NS), self.nm_no_nd_struct ), self.frqs_a*self.frqs_a, out=self.phi_ex_struct )

        # Reshape R20 to per experiment, spin and frequency.
        self.r20_struct[:] = multiply.outer( R20.reshape(self.NE, self.NS, self.NM), self.no_nd_struct )

        # Back calculate the R2eff values.
        r2eff_LM63(r20=self.r20_struct, phi_ex=self.phi_ex_struct, kex=kex, cpmg_frqs=self.cpmg_frqs_a, back_calc=self.back_calc_a)

        # Clean the data for all values, which is left over at the end of arrays.
        self.back_calc_a = self.back_calc_a*self.disp_struct
=======
        multiply( multiply.outer( phi_ex.reshape(1, self.NS), self.nm_no_nd_ones ), self.frqs_squared, out=self.phi_ex_struct )

        # Reshape R20 to per experiment, spin and frequency.
        self.r20_struct[:] = multiply.outer( R20.reshape(self.NE, self.NS, self.NM), self.no_nd_ones )

        # Back calculate the R2eff values.
        r2eff_LM63(r20=self.r20_struct, phi_ex=self.phi_ex_struct, kex=kex, cpmg_frqs=self.cpmg_frqs, back_calc=self.back_calc)

        # Clean the data for all values, which is left over at the end of arrays.
        self.back_calc = self.back_calc*self.disp_struct
>>>>>>> 6c9f8336

        ## For all missing data points, set the back-calculated value to the measured values so that it has no effect on the chi-squared value.
        if self.has_missing:
            # Replace with values.
<<<<<<< HEAD
            self.back_calc_a[self.mask_replace_blank.mask] = self.values_a[self.mask_replace_blank.mask]

        # Return the total chi-squared value.
        return chi2_rankN(self.values_a, self.back_calc_a, self.errors_a)
=======
            self.back_calc[self.mask_replace_blank.mask] = self.values[self.mask_replace_blank.mask]

        # Return the total chi-squared value.
        return chi2_rankN(self.values, self.back_calc, self.errors)
>>>>>>> 6c9f8336


    def func_M61(self, params):
        """Target function for the Meiboom (1961) fast 2-site exchange model for R1rho-type experiments.

        @param params:  The vector of parameter values.
        @type params:   numpy rank-1 float array
        @return:        The chi-squared value.
        @rtype:         float
        """

        # Scaling.
        if self.scaling_flag:
            params = dot(params, self.scaling_matrix)

        # Unpack the parameter values.
        R20 = params[:self.end_index[0]]
        phi_ex = params[self.end_index[0]:self.end_index[1]]
        kex = params[self.end_index[1]]

        # Convert phi_ex from ppm^2 to (rad/s)^2. Use the out argument, to pass directly to structure.
<<<<<<< HEAD
        multiply( multiply.outer( phi_ex.reshape(self.NE, self.NS), self.nm_no_nd_struct ), self.frqs_a*self.frqs_a, out=self.phi_ex_struct )

        # Reshape R20 to per experiment, spin and frequency.
        self.r20_struct[:] = multiply.outer( R20.reshape(self.NE, self.NS, self.NM), self.no_nd_struct )

        # Back calculate the R2eff values.
        r1rho_M61(r1rho_prime=self.r20_struct, phi_ex=self.phi_ex_struct, kex=kex, spin_lock_fields2=self.spin_lock_omega1_squared_a, back_calc=self.back_calc_a)

        # Clean the data for all values, which is left over at the end of arrays.
        self.back_calc_a = self.back_calc_a*self.disp_struct

        ## For all missing data points, set the back-calculated value to the measured values so that it has no effect on the chi-squared value.
        if self.has_missing:
            # Replace with values.
            self.back_calc_a[self.mask_replace_blank.mask] = self.values_a[self.mask_replace_blank.mask]

        # Return the total chi-squared value.
        return chi2_rankN(self.values_a, self.back_calc_a, self.errors_a)
=======
        multiply( multiply.outer( phi_ex.reshape(1, self.NS), self.nm_no_nd_ones ), self.frqs_squared, out=self.phi_ex_struct )

        # Reshape R20 to per experiment, spin and frequency.
        self.r20_struct[:] = multiply.outer( R20.reshape(self.NE, self.NS, self.NM), self.no_nd_ones )

        # Back calculate the R2eff values.
        r1rho_M61(r1rho_prime=self.r20_struct, phi_ex=self.phi_ex_struct, kex=kex, spin_lock_fields2=self.spin_lock_omega1_squared, back_calc=self.back_calc)

        # Clean the data for all values, which is left over at the end of arrays.
        self.back_calc = self.back_calc*self.disp_struct

        ## For all missing data points, set the back-calculated value to the measured values so that it has no effect on the chi-squared value.
        if self.has_missing:
            # Replace with values.
            self.back_calc[self.mask_replace_blank.mask] = self.values[self.mask_replace_blank.mask]

        # Return the total chi-squared value.
        return chi2_rankN(self.values, self.back_calc, self.errors)
>>>>>>> 6c9f8336


    def func_M61b(self, params):
        """Target function for the Meiboom (1961) R1rho on-resonance 2-site model for skewed populations (pA >> pB).

        @param params:  The vector of parameter values.
        @type params:   numpy rank-1 float array
        @return:        The chi-squared value.
        @rtype:         float
        """

        # Scaling.
        if self.scaling_flag:
            params = dot(params, self.scaling_matrix)

        # Unpack the parameter values.
        R20 = params[:self.end_index[0]]
        dw = params[self.end_index[0]:self.end_index[1]]
        pA = params[self.end_index[1]]
        kex = params[self.end_index[1]+1]

        # Convert dw from ppm to rad/s. Use the out argument, to pass directly to structure.
<<<<<<< HEAD
        multiply( multiply.outer( dw.reshape(self.NE, self.NS), self.nm_no_nd_struct ), self.frqs_a, out=self.dw_struct )

        # Reshape R20 to per experiment, spin and frequency.
        self.r20_struct[:] = multiply.outer( R20.reshape(self.NE, self.NS, self.NM), self.no_nd_struct )

        # Back calculate the R1rho values.
        r1rho_M61b(r1rho_prime=self.r20_struct, pA=pA, dw=self.dw_struct, kex=kex, spin_lock_fields2=self.spin_lock_omega1_squared_a, back_calc=self.back_calc_a)

        # Clean the data for all values, which is left over at the end of arrays.
        self.back_calc_a = self.back_calc_a*self.disp_struct

        ## For all missing data points, set the back-calculated value to the measured values so that it has no effect on the chi-squared value.
        if self.has_missing:
            # Replace with values.
            self.back_calc_a[self.mask_replace_blank.mask] = self.values_a[self.mask_replace_blank.mask]

        # Return the total chi-squared value.
        return chi2_rankN(self.values_a, self.back_calc_a, self.errors_a)
=======
        multiply( multiply.outer( dw.reshape(1, self.NS), self.nm_no_nd_ones ), self.frqs, out=self.dw_struct )

        # Reshape R20 to per experiment, spin and frequency.
        self.r20_struct[:] = multiply.outer( R20.reshape(self.NE, self.NS, self.NM), self.no_nd_ones )

        # Back calculate the R1rho values.
        r1rho_M61b(r1rho_prime=self.r20_struct, pA=pA, dw=self.dw_struct, kex=kex, spin_lock_fields2=self.spin_lock_omega1_squared, back_calc=self.back_calc)

        # Clean the data for all values, which is left over at the end of arrays.
        self.back_calc = self.back_calc*self.disp_struct

        ## For all missing data points, set the back-calculated value to the measured values so that it has no effect on the chi-squared value.
        if self.has_missing:
            # Replace with values.
            self.back_calc[self.mask_replace_blank.mask] = self.values[self.mask_replace_blank.mask]

        # Return the total chi-squared value.
        return chi2_rankN(self.values, self.back_calc, self.errors)
>>>>>>> 6c9f8336


    def func_MP05(self, params):
        """Target function for the Miloushev and Palmer (2005) R1rho off-resonance 2-site model.

        @param params:  The vector of parameter values.
        @type params:   numpy rank-1 float array
        @return:        The chi-squared value.
        @rtype:         float
        """

        # Scaling.
        if self.scaling_flag:
            params = dot(params, self.scaling_matrix)

        # Unpack the parameter values.
        R20 = params[:self.end_index[0]]
        dw = params[self.end_index[0]:self.end_index[1]]
        pA = params[self.end_index[1]]
        kex = params[self.end_index[1]+1]

        # Convert dw from ppm to rad/s. Use the out argument, to pass directly to structure.
<<<<<<< HEAD
        multiply( multiply.outer( dw.reshape(self.NE, self.NS), self.nm_no_nd_struct ), self.frqs_a, out=self.dw_struct )

        # Reshape R20 to per experiment, spin and frequency.
        self.r20_struct[:] = multiply.outer( R20.reshape(self.NE, self.NS, self.NM), self.no_nd_struct )

        # Back calculate the R1rho values.
        r1rho_MP05(r1rho_prime=self.r20_struct, omega=self.chemical_shifts_a, offset=self.offset_a, pA=pA, dw=self.dw_struct, kex=kex, R1=self.r1_a, spin_lock_fields=self.spin_lock_omega1_a, spin_lock_fields2=self.spin_lock_omega1_squared_a, back_calc=self.back_calc_a)

        # Clean the data for all values, which is left over at the end of arrays.
        self.back_calc_a = self.back_calc_a*self.disp_struct
=======
        multiply( multiply.outer( dw.reshape(1, self.NS), self.nm_no_nd_ones ), self.frqs, out=self.dw_struct )

        # Reshape R20 to per experiment, spin and frequency.
        self.r20_struct[:] = multiply.outer( R20.reshape(self.NE, self.NS, self.NM), self.no_nd_ones )

        # Back calculate the R1rho values.
        r1rho_MP05(r1rho_prime=self.r20_struct, omega=self.chemical_shifts, offset=self.offset, pA=pA, dw=self.dw_struct, kex=kex, R1=self.r1, spin_lock_fields=self.spin_lock_omega1, spin_lock_fields2=self.spin_lock_omega1_squared, back_calc=self.back_calc)

        # Clean the data for all values, which is left over at the end of arrays.
        self.back_calc = self.back_calc*self.disp_struct
>>>>>>> 6c9f8336

        ## For all missing data points, set the back-calculated value to the measured values so that it has no effect on the chi-squared value.
        if self.has_missing:
            # Replace with values.
<<<<<<< HEAD
            self.back_calc_a[self.mask_replace_blank.mask] = self.values_a[self.mask_replace_blank.mask]

        # Return the total chi-squared value.
        return chi2_rankN(self.values_a, self.back_calc_a, self.errors_a)
=======
            self.back_calc[self.mask_replace_blank.mask] = self.values[self.mask_replace_blank.mask]

        # Return the total chi-squared value.
        return chi2_rankN(self.values, self.back_calc, self.errors)
>>>>>>> 6c9f8336


    def func_mmq_CR72(self, params):
        """Target function for the CR72 model extended for MQ CPMG data.

        @param params:  The vector of parameter values.
        @type params:   numpy rank-1 float array
        @return:        The chi-squared value.
        @rtype:         float
        """

        # Scaling.
        if self.scaling_flag:
            params = dot(params, self.scaling_matrix)

        # Unpack the parameter values.
        R20 = params[:self.end_index[0]]
        dw = params[self.end_index[0]:self.end_index[1]]
        dwH = params[self.end_index[1]:self.end_index[2]]
        pA = params[self.end_index[2]]
        kex = params[self.end_index[2]+1]

        # Once off parameter conversions.
        pB = 1.0 - pA
        k_BA = pA * kex
        k_AB = pB * kex

        # Convert dw and dwH from ppm to rad/s. Use the out argument, to pass directly to structure.
        multiply( multiply.outer( dw.reshape(1, self.NS), self.nm_no_nd_ones ), self.frqs, out=self.dw_struct )
        multiply( multiply.outer( dwH.reshape(1, self.NS), self.nm_no_nd_ones ), self.frqs_H, out=self.dwH_struct )

        # Reshape R20 to per experiment, spin and frequency.
        self.r20_struct[:] = multiply.outer( R20.reshape(self.NE, self.NS, self.NM), self.no_nd_ones )

        # Initialise.
        chi2_sum = 0.0

        # Loop over the experiment types.
        for ei in range(self.num_exp):

            r20 = self.r20_struct[ei]
            dw_frq = self.dw_struct[ei]
            dwH_frq = self.dwH_struct[ei]

            # Alias the dw frequency combinations.
            aliased_dwH = 0.0
            if self.exp_types[ei] == EXP_TYPE_CPMG_SQ:
                aliased_dw = dw_frq
            elif self.exp_types[ei] == EXP_TYPE_CPMG_PROTON_SQ:
                aliased_dw = dwH_frq
            elif self.exp_types[ei] == EXP_TYPE_CPMG_DQ:
                aliased_dw = dw_frq + dwH_frq
            elif self.exp_types[ei] == EXP_TYPE_CPMG_ZQ:
                aliased_dw = dw_frq - dwH_frq
            elif self.exp_types[ei] == EXP_TYPE_CPMG_MQ:
                aliased_dw = dw_frq
                aliased_dwH = dwH_frq
            elif self.exp_types[ei] == EXP_TYPE_CPMG_PROTON_MQ:
                aliased_dw = dwH_frq
                aliased_dwH = dw_frq

            # Back calculate the R2eff values.
            r2eff_mmq_cr72(r20=r20, pA=pA, pB=pB, dw=aliased_dw, dwH=aliased_dwH, kex=kex, k_AB=k_AB, k_BA=k_BA, cpmg_frqs=self.cpmg_frqs[ei], inv_tcpmg=self.inv_relax_times[ei], tcp=self.tau_cpmg[ei], back_calc=self.back_calc[ei])

            # Clean the data for all values, which is left over at the end of arrays.
            self.back_calc[ei] = self.back_calc[ei]*self.disp_struct[ei]

            # For all missing data points, set the back-calculated value to the measured values so that it has no effect on the chi-squared value.
            if self.has_missing:
                # Replace with values.
                mask_replace_blank_ei = masked_equal(self.missing[ei], 1.0)
                self.back_calc[ei][mask_replace_blank_ei.mask] = self.values[ei][mask_replace_blank_ei.mask]

            # Calculate and return the chi-squared value.
            chi2_sum += chi2_rankN(self.values[ei], self.back_calc[ei], self.errors[ei])

        # Return the total chi-squared value.
        return chi2_sum


    def func_NOREX(self, params):
        """Target function for no exchange.

        @param params:  The vector of parameter values.
        @type params:   numpy rank-1 float array
        @return:        The chi-squared value.
        @rtype:         float
        """

        # Scaling.
        if self.scaling_flag:
            params = dot(params, self.scaling_matrix)

        # Unpack the parameter values.
        R20 = params

        # Reshape R20 to per experiment, spin and frequency.
<<<<<<< HEAD
        self.back_calc_a[:] = multiply.outer( R20.reshape(self.NE, self.NS, self.NM), self.no_nd_struct )
=======
        self.back_calc[:] = multiply.outer( R20.reshape(self.NE, self.NS, self.NM), self.no_nd_ones )

        # Clean the data for all values, which is left over at the end of arrays.
        self.back_calc = self.back_calc*self.disp_struct
>>>>>>> 6c9f8336

        ## For all missing data points, set the back-calculated value to the measured values so that it has no effect on the chi-squared value.
        if self.has_missing:
            # Replace with values.
<<<<<<< HEAD
            self.back_calc_a[self.mask_replace_blank.mask] = self.values_a[self.mask_replace_blank.mask]

        # Return the total chi-squared value.
        return chi2_rankN(self.values_a, self.back_calc_a, self.errors_a)
=======
            self.back_calc[self.mask_replace_blank.mask] = self.values[self.mask_replace_blank.mask]

        # Return the total chi-squared value.
        return chi2_rankN(self.values, self.back_calc, self.errors)
>>>>>>> 6c9f8336


    def func_ns_cpmg_2site_3D(self, params):
        """Target function for the reduced numerical solution for the 2-site Bloch-McConnell equations.

        @param params:  The vector of parameter values.
        @type params:   numpy rank-1 float array
        @return:        The chi-squared value.
        @rtype:         float
        """

        # Scaling.
        if self.scaling_flag:
            params = dot(params, self.scaling_matrix)

        # Unpack the parameter values.
        R20 = params[:self.end_index[0]]
        dw = params[self.end_index[0]:self.end_index[1]]
        pA = params[self.end_index[1]]
        kex = params[self.end_index[1]+1]

        # Calculate and return the chi-squared value.
        return self.calc_ns_cpmg_2site_3D_chi2(R20A=R20, R20B=R20, dw=dw, pA=pA, kex=kex)


    def func_ns_cpmg_2site_3D_full(self, params):
        """Target function for the full numerical solution for the 2-site Bloch-McConnell equations.

        @param params:  The vector of parameter values.
        @type params:   numpy rank-1 float array
        @return:        The chi-squared value.
        @rtype:         float
        """

        # Scaling.
        if self.scaling_flag:
            params = dot(params, self.scaling_matrix)

        # Unpack the parameter values.
        R20 = params[:self.end_index[1]].reshape(self.num_spins*2, self.num_frq)
        R20A = R20[::2].flatten()
        R20B = R20[1::2].flatten()
        dw = params[self.end_index[1]:self.end_index[2]]
        pA = params[self.end_index[2]]
        kex = params[self.end_index[2]+1]

        # Calculate and return the chi-squared value.
        return self.calc_ns_cpmg_2site_3D_chi2(R20A=R20A, R20B=R20B, dw=dw, pA=pA, kex=kex)


    def func_ns_cpmg_2site_expanded(self, params):
        """Target function for the numerical solution for the 2-site Bloch-McConnell equations using the expanded notation.

        @param params:  The vector of parameter values.
        @type params:   numpy rank-1 float array
        @return:        The chi-squared value.
        @rtype:         float
        """

        # Scaling.
        if self.scaling_flag:
            params = dot(params, self.scaling_matrix)

        # Unpack the parameter values.
        R20 = params[:self.end_index[0]]
        dw = params[self.end_index[0]:self.end_index[1]]
        pA = params[self.end_index[1]]
        kex = params[self.end_index[1]+1]

        # Convert dw from ppm to rad/s. Use the out argument, to pass directly to structure.
<<<<<<< HEAD
        multiply( multiply.outer( dw.reshape(self.NE, self.NS), self.nm_no_nd_struct ), self.frqs_a, out=self.dw_struct )

        # Reshape R20A and R20B to per experiment, spin and frequency.
        self.r20_struct[:] = multiply.outer( R20.reshape(self.NE, self.NS, self.NM), self.no_nd_struct )

        # Back calculate the R2eff values.
        r2eff_ns_cpmg_2site_expanded(r20=self.r20_struct, pA=pA, dw=self.dw_struct, dw_orig=dw, kex=kex, relax_time=self.relax_times_a, inv_relax_time=self.inv_relax_times_a, tcp=self.tau_cpmg_a, back_calc=self.back_calc_a, num_cpmg=self.power_a)

        # Clean the data for all values, which is left over at the end of arrays.
        self.back_calc_a = self.back_calc_a*self.disp_struct
=======
        multiply( multiply.outer( dw.reshape(1, self.NS), self.nm_no_nd_ones ), self.frqs, out=self.dw_struct )

        # Reshape R20A and R20B to per experiment, spin and frequency.
        self.r20_struct[:] = multiply.outer( R20.reshape(self.NE, self.NS, self.NM), self.no_nd_ones )

        # Back calculate the R2eff values.
        r2eff_ns_cpmg_2site_expanded(r20=self.r20_struct, pA=pA, dw=self.dw_struct, dw_orig=dw, kex=kex, relax_time=self.relax_times, inv_relax_time=self.inv_relax_times, tcp=self.tau_cpmg, back_calc=self.back_calc, num_cpmg=self.power)

        # Clean the data for all values, which is left over at the end of arrays.
        self.back_calc = self.back_calc*self.disp_struct
>>>>>>> 6c9f8336

        ## For all missing data points, set the back-calculated value to the measured values so that it has no effect on the chi-squared value.
        if self.has_missing:
            # Replace with values.
<<<<<<< HEAD
            self.back_calc_a[self.mask_replace_blank.mask] = self.values_a[self.mask_replace_blank.mask]

        ## Calculate the chi-squared statistic.
        return chi2_rankN(self.values_a, self.back_calc_a, self.errors_a)
=======
            self.back_calc[self.mask_replace_blank.mask] = self.values[self.mask_replace_blank.mask]

        ## Calculate the chi-squared statistic.
        return chi2_rankN(self.values, self.back_calc, self.errors)
>>>>>>> 6c9f8336


    def func_ns_cpmg_2site_star(self, params):
        """Target function for the reduced numerical solution for the 2-site Bloch-McConnell equations using complex conjugate matrices.

        This is the model whereby the simplification R20A = R20B is assumed.


        @param params:  The vector of parameter values.
        @type params:   numpy rank-1 float array
        @return:        The chi-squared value.
        @rtype:         float
        """

        # Scaling.
        if self.scaling_flag:
            params = dot(params, self.scaling_matrix)

        # Unpack the parameter values.
        R20 = params[:self.end_index[0]]
        dw = params[self.end_index[0]:self.end_index[1]]
        pA = params[self.end_index[1]]
        kex = params[self.end_index[1]+1]

        # Calculate and return the chi-squared value.
        return self.calc_ns_cpmg_2site_star_chi2(R20A=R20, R20B=R20, dw=dw, pA=pA, kex=kex)


    def func_ns_cpmg_2site_star_full(self, params):
        """Target function for the full numerical solution for the 2-site Bloch-McConnell equations using complex conjugate matrices.

        @param params:  The vector of parameter values.
        @type params:   numpy rank-1 float array
        @return:        The chi-squared value.
        @rtype:         float
        """

        # Scaling.
        if self.scaling_flag:
            params = dot(params, self.scaling_matrix)

        # Unpack the parameter values.
        R20 = params[:self.end_index[1]].reshape(self.num_spins*2, self.num_frq)
        R20A = R20[::2].flatten()
        R20B = R20[1::2].flatten()
        dw = params[self.end_index[1]:self.end_index[2]]
        pA = params[self.end_index[2]]
        kex = params[self.end_index[2]+1]

        # Calculate and return the chi-squared value.
        return self.calc_ns_cpmg_2site_star_chi2(R20A=R20A, R20B=R20B, dw=dw, pA=pA, kex=kex)


    def func_ns_mmq_2site(self, params):
        """Target function for the combined SQ, ZQ, DQ and MQ CPMG numeric solution.

        @param params:  The vector of parameter values.
        @type params:   numpy rank-1 float array
        @return:        The chi-squared value.
        @rtype:         float
        """

        # Scaling.
        if self.scaling_flag:
            params = dot(params, self.scaling_matrix)

        # Unpack the parameter values.
        R20 = params[:self.end_index[0]]
        dw = params[self.end_index[0]:self.end_index[1]]
        dwH = params[self.end_index[1]:self.end_index[2]]
        pA = params[self.end_index[2]]
        kex = params[self.end_index[2]+1]

        # Once off parameter conversions.
        pB = 1.0 - pA
        k_BA = pA * kex
        k_AB = pB * kex

        multiply( multiply.outer( dw.reshape(1, self.NS), self.nm_no_nd_ones ), self.frqs, out=self.dw_struct )
        multiply( multiply.outer( dwH.reshape(1, self.NS), self.nm_no_nd_ones ), self.frqs_H, out=self.dwH_struct )

        # Reshape R20 to per experiment, spin and frequency.
        self.r20_struct[:] = multiply.outer( R20.reshape(self.NE, self.NS, self.NM), self.no_nd_ones )

        # This is a vector that contains the initial magnetizations corresponding to the A and B state transverse magnetizations.
        self.M0[0] = pA
        self.M0[1] = pB

        # Initialise.
        chi2_sum = 0.0

        # Loop over the experiment types.
        for ei in range(self.num_exp):

            r20 = self.r20_struct[ei]
            dw_frq = self.dw_struct[ei]
            dwH_frq = self.dwH_struct[ei]

            # Alias the dw frequency combinations.
            aliased_dwH = 0.0
            if self.exp_types[ei] == EXP_TYPE_CPMG_SQ:
                aliased_dw = dw_frq
            elif self.exp_types[ei] == EXP_TYPE_CPMG_PROTON_SQ:
                aliased_dw = dwH_frq
            elif self.exp_types[ei] == EXP_TYPE_CPMG_DQ:
                aliased_dw = dw_frq + dwH_frq
            elif self.exp_types[ei] == EXP_TYPE_CPMG_ZQ:
                aliased_dw = dw_frq - dwH_frq
            elif self.exp_types[ei] == EXP_TYPE_CPMG_MQ:
                aliased_dw = dw_frq
                aliased_dwH = dwH_frq
            elif self.exp_types[ei] == EXP_TYPE_CPMG_PROTON_MQ:
                aliased_dw = dwH_frq
                aliased_dwH = dw_frq

            # Back calculate the R2eff values for each experiment type.
            self.r2eff_ns_mmq[ei](M0=self.M0, m1=self.m1, m2=self.m2, R20A=r20, R20B=r20, pA=pA, pB=pB, dw=aliased_dw, dwH=aliased_dwH, k_AB=k_AB, k_BA=k_BA, inv_tcpmg=self.inv_relax_times[ei], tcp=self.tau_cpmg[ei], back_calc=self.back_calc[ei], num_points=self.num_disp_points[ei], power=self.power[ei])

            # Clean the data for all values, which is left over at the end of arrays.
            self.back_calc[ei] = self.back_calc[ei]*self.disp_struct[ei]

            # For all missing data points, set the back-calculated value to the measured values so that it has no effect on the chi-squared value.
            if self.has_missing:
                # Replace with values.
                mask_replace_blank_ei = masked_equal(self.missing[ei], 1.0)
                self.back_calc[ei][mask_replace_blank_ei.mask] = self.values[ei][mask_replace_blank_ei.mask]

            # Calculate and return the chi-squared value.
            chi2_sum += chi2_rankN(self.values[ei], self.back_calc[ei], self.errors[ei])

        # Return the total chi-squared value.
        return chi2_sum


    def func_ns_mmq_3site(self, params):
        """Target function for the combined SQ, ZQ, DQ and MQ 3-site MMQ CPMG numeric solution.

        @param params:  The vector of parameter values.
        @type params:   numpy rank-1 float array
        @return:        The chi-squared value.
        @rtype:         float
        """

        # Scaling.
        if self.scaling_flag:
            params = dot(params, self.scaling_matrix)

        # Unpack the parameter values.
        R20 = params[:self.end_index[0]]
        dw_AB = params[self.end_index[0]:self.end_index[1]]
        dw_BC = params[self.end_index[1]:self.end_index[2]]
        dwH_AB = params[self.end_index[2]:self.end_index[3]]
        dwH_BC = params[self.end_index[3]:self.end_index[4]]
        pA = params[self.end_index[4]]
        kex_AB = params[self.end_index[4]+1]
        pB = params[self.end_index[4]+2]
        kex_BC = params[self.end_index[4]+3]
        kex_AC = params[self.end_index[4]+4]

        # Calculate and return the chi-squared value.
        return self.calc_ns_mmq_3site_chi2(R20A=R20, R20B=R20, R20C=R20, dw_AB=dw_AB, dw_BC=dw_BC, dwH_AB=dwH_AB, dwH_BC=dwH_BC, pA=pA, pB=pB, kex_AB=kex_AB, kex_BC=kex_BC, kex_AC=kex_AC)


    def func_ns_mmq_3site_linear(self, params):
        """Target function for the combined SQ, ZQ, DQ and MQ 3-site linearised MMQ CPMG numeric solution.

        @param params:  The vector of parameter values.
        @type params:   numpy rank-1 float array
        @return:        The chi-squared value.
        @rtype:         float
        """

        # Scaling.
        if self.scaling_flag:
            params = dot(params, self.scaling_matrix)

        # Unpack the parameter values.
        R20 = params[:self.end_index[0]]
        dw_AB = params[self.end_index[0]:self.end_index[1]]
        dw_BC = params[self.end_index[1]:self.end_index[2]]
        dwH_AB = params[self.end_index[2]:self.end_index[3]]
        dwH_BC = params[self.end_index[3]:self.end_index[4]]
        pA = params[self.end_index[4]]
        kex_AB = params[self.end_index[4]+1]
        pB = params[self.end_index[4]+2]
        kex_BC = params[self.end_index[4]+3]

        # Calculate and return the chi-squared value.
        return self.calc_ns_mmq_3site_chi2(R20A=R20, R20B=R20, R20C=R20, dw_AB=dw_AB, dw_BC=dw_BC, dwH_AB=dwH_AB, dwH_BC=dwH_BC, pA=pA, pB=pB, kex_AB=kex_AB, kex_BC=kex_BC, kex_AC=0.0)


    def func_ns_r1rho_2site(self, params):
        """Target function for the reduced numerical solution for the 2-site Bloch-McConnell equations for R1rho data.

        @param params:  The vector of parameter values.
        @type params:   numpy rank-1 float array
        @return:        The chi-squared value.
        @rtype:         float
        """

        # Scaling.
        if self.scaling_flag:
            params = dot(params, self.scaling_matrix)

        # Unpack the parameter values.
        r1rho_prime = params[:self.end_index[0]]
        dw = params[self.end_index[0]:self.end_index[1]]
        pA = params[self.end_index[1]]
        kex = params[self.end_index[1]+1]

        # Once off parameter conversions.
        pB = 1.0 - pA
        k_BA = pA * kex
        k_AB = pB * kex

        # Chi-squared initialisation.
        chi2_sum = 0.0

        # Loop over the spins.
        for si in range(self.num_spins):
            # Loop over the spectrometer frequencies.
            for mi in range(self.num_frq):
                # The R20 index.
                r20_index = mi + si*self.num_frq

                # Convert dw from ppm to rad/s.
                dw_frq = dw[si] * self.frqs[0][si][mi][0][0]

                # Loop over the offsets.
                for oi in range(self.num_offsets[0][si][mi]):
                    # Back calculate the R2eff values.
                    ns_r1rho_2site(M0=self.M0, matrix=self.matrix, r1rho_prime=r1rho_prime[r20_index], omega=self.chemical_shifts[0][si][mi][oi][0], offset=self.offset[0][si][mi][oi][0], r1=self.r1[0][si][mi][oi][0], pA=pA, pB=pB, dw=dw_frq, k_AB=k_AB, k_BA=k_BA, spin_lock_fields=self.spin_lock_omega1[0][si][mi][oi], relax_time=self.relax_times[0][si][mi][oi], inv_relax_time=self.inv_relax_times[0][si][mi][oi], back_calc=self.back_calc[0][si][mi][oi], num_points=self.num_disp_points[0][si][mi][oi])

                    # For all missing data points, set the back-calculated value to the measured values so that it has no effect on the chi-squared value.
                    for di in range(self.num_disp_points[0][si][mi][oi]):
                        if self.missing[0][si][mi][oi][di]:
                            self.back_calc[0][si][mi][oi][di] = self.values[0][si][mi][oi][di]

                    # Calculate and return the chi-squared value.
                    chi2_sum += chi2(self.values[0][si][mi][oi], self.back_calc[0][si][mi][oi], self.errors[0][si][mi][oi])

        # Return the total chi-squared value.
        return chi2_sum


    def func_ns_r1rho_3site(self, params):
        """Target function for the R1rho 3-site numeric solution.

        @param params:  The vector of parameter values.
        @type params:   numpy rank-1 float array
        @return:        The chi-squared value.
        @rtype:         float
        """

        # Scaling.
        if self.scaling_flag:
            params = dot(params, self.scaling_matrix)

        # Unpack the parameter values.
        r1rho_prime = params[:self.end_index[0]]
        dw_AB = params[self.end_index[0]:self.end_index[1]]
        dw_BC = params[self.end_index[1]:self.end_index[2]]
        pA = params[self.end_index[2]]
        kex_AB = params[self.end_index[2]+1]
        pB = params[self.end_index[2]+2]
        kex_BC = params[self.end_index[2]+3]
        kex_AC = params[self.end_index[2]+4]

        # Calculate and return the chi-squared value.
        return self.calc_ns_r1rho_3site_chi2(r1rho_prime=r1rho_prime, dw_AB=dw_AB, dw_BC=dw_BC, pA=pA, pB=pB, kex_AB=kex_AB, kex_BC=kex_BC, kex_AC=kex_AC)


    def func_ns_r1rho_3site_linear(self, params):
        """Target function for the R1rho 3-site numeric solution linearised with kAC = kCA = 0.

        @param params:  The vector of parameter values.
        @type params:   numpy rank-1 float array
        @return:        The chi-squared value.
        @rtype:         float
        """

        # Scaling.
        if self.scaling_flag:
            params = dot(params, self.scaling_matrix)

        # Unpack the parameter values.
        r1rho_prime = params[:self.end_index[0]]
        dw_AB = params[self.end_index[0]:self.end_index[1]]
        dw_BC = params[self.end_index[1]:self.end_index[2]]
        pA = params[self.end_index[2]]
        kex_AB = params[self.end_index[2]+1]
        pB = params[self.end_index[2]+2]
        kex_BC = params[self.end_index[2]+3]

        # Calculate and return the chi-squared value.
        return self.calc_ns_r1rho_3site_chi2(r1rho_prime=r1rho_prime, dw_AB=dw_AB, dw_BC=dw_BC, pA=pA, pB=pB, kex_AB=kex_AB, kex_BC=kex_BC, kex_AC=0.0)


    def func_TAP03(self, params):
        """Target function for the Trott, Abergel and Palmer (2003) R1rho off-resonance 2-site model.

        @param params:  The vector of parameter values.
        @type params:   numpy rank-1 float array
        @return:        The chi-squared value.
        @rtype:         float
        """

        # Scaling.
        if self.scaling_flag:
            params = dot(params, self.scaling_matrix)

        # Unpack the parameter values.
        R20 = params[:self.end_index[0]]
        dw = params[self.end_index[0]:self.end_index[1]]
        pA = params[self.end_index[1]]
        kex = params[self.end_index[1]+1]

        # Convert dw from ppm to rad/s. Use the out argument, to pass directly to structure.
<<<<<<< HEAD
        multiply( multiply.outer( dw.reshape(self.NE, self.NS), self.nm_no_nd_struct ), self.frqs_a, out=self.dw_struct )

        # Reshape R20 to per experiment, spin and frequency.
        self.r20_struct[:] = multiply.outer( R20.reshape(self.NE, self.NS, self.NM), self.no_nd_struct )

        # Back calculate the R1rho values.
        r1rho_TAP03(r1rho_prime=self.r20_struct, omega=self.chemical_shifts_a, offset=self.offset_a, pA=pA, dw=self.dw_struct, kex=kex, R1=self.r1_a, spin_lock_fields=self.spin_lock_omega1_a, spin_lock_fields2=self.spin_lock_omega1_squared_a, back_calc=self.back_calc_a)

        # Clean the data for all values, which is left over at the end of arrays.
        self.back_calc_a = self.back_calc_a*self.disp_struct
=======
        multiply( multiply.outer( dw.reshape(1, self.NS), self.nm_no_nd_ones ), self.frqs, out=self.dw_struct )

        # Reshape R20 to per experiment, spin and frequency.
        self.r20_struct[:] = multiply.outer( R20.reshape(self.NE, self.NS, self.NM), self.no_nd_ones )

        # Back calculate the R1rho values.
        r1rho_TAP03(r1rho_prime=self.r20_struct, omega=self.chemical_shifts, offset=self.offset, pA=pA, dw=self.dw_struct, kex=kex, R1=self.r1, spin_lock_fields=self.spin_lock_omega1, spin_lock_fields2=self.spin_lock_omega1_squared, back_calc=self.back_calc)

        # Clean the data for all values, which is left over at the end of arrays.
        self.back_calc = self.back_calc*self.disp_struct
>>>>>>> 6c9f8336

        ## For all missing data points, set the back-calculated value to the measured values so that it has no effect on the chi-squared value.
        if self.has_missing:
            # Replace with values.
<<<<<<< HEAD
            self.back_calc_a[self.mask_replace_blank.mask] = self.values_a[self.mask_replace_blank.mask]

        # Return the total chi-squared value.
        return chi2_rankN(self.values_a, self.back_calc_a, self.errors_a)
=======
            self.back_calc[self.mask_replace_blank.mask] = self.values[self.mask_replace_blank.mask]

        # Return the total chi-squared value.
        return chi2_rankN(self.values, self.back_calc, self.errors)
>>>>>>> 6c9f8336


    def func_TP02(self, params):
        """Target function for the Trott and Palmer (2002) R1rho off-resonance 2-site model.

        @param params:  The vector of parameter values.
        @type params:   numpy rank-1 float array
        @return:        The chi-squared value.
        @rtype:         float
        """

        # Scaling.
        if self.scaling_flag:
            params = dot(params, self.scaling_matrix)

        # Unpack the parameter values.
        R20 = params[:self.end_index[0]]
        dw = params[self.end_index[0]:self.end_index[1]]
        pA = params[self.end_index[1]]
        kex = params[self.end_index[1]+1]

        # Convert dw from ppm to rad/s. Use the out argument, to pass directly to structure.
<<<<<<< HEAD
        multiply( multiply.outer( dw.reshape(self.NE, self.NS), self.nm_no_nd_struct ), self.frqs_a, out=self.dw_struct )

        # Reshape R20 to per experiment, spin and frequency.
        self.r20_struct[:] = multiply.outer( R20.reshape(self.NE, self.NS, self.NM), self.no_nd_struct )

        # Back calculate the R1rho values.
        r1rho_TP02(r1rho_prime=self.r20_struct, omega=self.chemical_shifts_a, offset=self.offset_a, pA=pA, dw=self.dw_struct, kex=kex, R1=self.r1_a, spin_lock_fields=self.spin_lock_omega1_a, spin_lock_fields2=self.spin_lock_omega1_squared_a, back_calc=self.back_calc_a)

        # Clean the data for all values, which is left over at the end of arrays.
        self.back_calc_a = self.back_calc_a*self.disp_struct
=======
        multiply( multiply.outer( dw.reshape(1, self.NS), self.nm_no_nd_ones ), self.frqs, out=self.dw_struct )

        # Reshape R20 to per experiment, spin and frequency.
        self.r20_struct[:] = multiply.outer( R20.reshape(self.NE, self.NS, self.NM), self.no_nd_ones )

        # Back calculate the R1rho values.
        r1rho_TP02(r1rho_prime=self.r20_struct, omega=self.chemical_shifts, offset=self.offset, pA=pA, dw=self.dw_struct, kex=kex, R1=self.r1, spin_lock_fields=self.spin_lock_omega1, spin_lock_fields2=self.spin_lock_omega1_squared, back_calc=self.back_calc)

        # Clean the data for all values, which is left over at the end of arrays.
        self.back_calc = self.back_calc*self.disp_struct
>>>>>>> 6c9f8336

        ## For all missing data points, set the back-calculated value to the measured values so that it has no effect on the chi-squared value.
        if self.has_missing:
            # Replace with values.
<<<<<<< HEAD
            self.back_calc_a[self.mask_replace_blank.mask] = self.values_a[self.mask_replace_blank.mask]

        # Return the total chi-squared value.
        return chi2_rankN(self.values_a, self.back_calc_a, self.errors_a)

=======
            self.back_calc[self.mask_replace_blank.mask] = self.values[self.mask_replace_blank.mask]

        # Return the total chi-squared value.
        return chi2_rankN(self.values, self.back_calc, self.errors)
>>>>>>> 6c9f8336


    def func_TSMFK01(self, params):
        """Target function for the the Tollinger et al. (2001) 2-site very-slow exchange model, range of microsecond to second time scale.

        @param params:  The vector of parameter values.
        @type params:   numpy rank-1 float array
        @return:        The chi-squared value.
        @rtype:         float
        """

        # Scaling.
        if self.scaling_flag:
            params = dot(params, self.scaling_matrix)

        # Unpack the parameter values.
        R20A = params[:self.end_index[0]]
        dw = params[self.end_index[0]:self.end_index[1]]
        k_AB = params[self.end_index[1]]

        # Convert dw from ppm to rad/s. Use the out argument, to pass directly to structure.
<<<<<<< HEAD
        multiply( multiply.outer( dw.reshape(self.NE, self.NS), self.nm_no_nd_struct ), self.frqs_a, out=self.dw_struct )

        # Reshape R20A and R20B to per experiment, spin and frequency.
        self.r20a_struct[:] = multiply.outer( R20A.reshape(self.NE, self.NS, self.NM), self.no_nd_struct )

        # Back calculate the R2eff values.
        r2eff_TSMFK01(r20a=self.r20a_struct, dw=self.dw_struct, dw_orig=dw, k_AB=k_AB, tcp=self.tau_cpmg_a, back_calc=self.back_calc_a)

        # Clean the data for all values, which is left over at the end of arrays.
        self.back_calc_a = self.back_calc_a*self.disp_struct
=======
        multiply( multiply.outer( dw.reshape(1, self.NS), self.nm_no_nd_ones ), self.frqs, out=self.dw_struct )

        # Reshape R20A and R20B to per experiment, spin and frequency.
        self.r20a_struct[:] = multiply.outer( R20A.reshape(self.NE, self.NS, self.NM), self.no_nd_ones )

        # Back calculate the R2eff values.
        r2eff_TSMFK01(r20a=self.r20a_struct, dw=self.dw_struct, dw_orig=dw, k_AB=k_AB, tcp=self.tau_cpmg, back_calc=self.back_calc)

        # Clean the data for all values, which is left over at the end of arrays.
        self.back_calc = self.back_calc*self.disp_struct
>>>>>>> 6c9f8336

        ## For all missing data points, set the back-calculated value to the measured values so that it has no effect on the chi-squared value.
        if self.has_missing:
            # Replace with values.
<<<<<<< HEAD
            self.back_calc_a[self.mask_replace_blank.mask] = self.values_a[self.mask_replace_blank.mask]

        # Return the total chi-squared value.
        return chi2_rankN(self.values_a, self.back_calc_a, self.errors_a)
=======
            self.back_calc[self.mask_replace_blank.mask] = self.values[self.mask_replace_blank.mask]

        # Return the total chi-squared value.
        return chi2_rankN(self.values, self.back_calc, self.errors)
>>>>>>> 6c9f8336
<|MERGE_RESOLUTION|>--- conflicted
+++ resolved
@@ -27,11 +27,7 @@
 # Python module imports.
 from copy import deepcopy
 from math import pi
-<<<<<<< HEAD
 from numpy import add, array, asarray, complex64, dot, float64, int16, max, multiply, ones, sum, tile, zeros
-=======
-from numpy import add, array, asarray, complex64, dot, float64, int16, max, multiply, ones, sqrt, sum, tile, zeros
->>>>>>> 6c9f8336
 from numpy.ma import masked_equal
 
 # relax module imports.
@@ -481,142 +477,6 @@
             self.func = self.func_ns_mmq_3site_linear
 
 
-        # Setup special numpy array structures, for higher dimensional computation.
-        test_models = [MODEL_B14, MODEL_B14_FULL, MODEL_CR72, MODEL_CR72_FULL, MODEL_DPL94, MODEL_IT99, MODEL_LM63, MODEL_M61, MODEL_M61B, MODEL_MP05, MODEL_NS_CPMG_2SITE_EXPANDED, MODEL_TAP03, MODEL_TP02, MODEL_TSMFK01]
-
-        if model in test_models + [MODEL_NOREX]:
-            # Get the shape of back_calc structure.
-            # If using just one field, or having the same number of dispersion points, the shape would extend to that number.
-            # Shape has to be: [ei][si][mi][oi].
-            back_calc_shape = list( asarray(self.back_calc).shape )[:4]
-
-            # Find which frequency has the maximum number of disp points.
-            # To let the numpy array operate well together, the broadcast size has to be equal for all shapes.
-            self.max_num_disp_points = max(self.num_disp_points)
-
-            # Define the shape of all the numpy arrays.
-            self.numpy_array_shape = back_calc_shape + [self.max_num_disp_points]
-
-            # Set the dimensions to paramater.
-            # The total numbers of experiments, number of spins, number of magnetic field strength, number of offsets, maximum number of dispersion point.
-            self.NE = self.numpy_array_shape[0]
-            self.NS = self.numpy_array_shape[1]
-            self.NM = self.numpy_array_shape[2]
-            self.NO = self.numpy_array_shape[3]
-            self.ND = self.numpy_array_shape[4]
-
-            # Create zero and one numpy structure.
-            zeros_a = zeros(self.numpy_array_shape, float64)
-            ones_a = ones(self.numpy_array_shape, float64)
-
-            # Create numpy arrays to pass to the lib function.
-            # All numpy arrays have to have same shape to allow to multiply together.
-            # The dimensions should be [ei][si][mi][oi][di]. [Experiment][spins][spec. frq][offset][disp points].
-            # The number of disp point can change per spectrometer, so we make the maximum size.
-            self.values_a = deepcopy(zeros_a)
-            self.errors_a = deepcopy(ones_a)
-            missing_a = zeros(self.numpy_array_shape)
-
-            self.num_disp_points_a = deepcopy(zeros_a)
-            self.disp_struct = deepcopy(zeros_a)
-            self.has_missing = False
-
-            # Create special numpy structures.
-            self.no_nd_struct = ones([self.NO, self.ND], float64)
-            self.nm_no_nd_struct = ones([self.NM, self.NO, self.ND], float64)
-
-            # Structure of r20a and r20b. The full and outer dimensions structures.
-            # Structure of dw. The full and the outer dimensions structures.
-            self.r20_struct = deepcopy(zeros_a)
-            self.r20a_struct = deepcopy(zeros_a)
-            self.r20b_struct = deepcopy(zeros_a)
-            self.dw_struct = deepcopy(zeros_a)
-
-        # Setup special numpy array structures, for higher dimensional computation.
-        if model in test_models + [MODEL_NOREX]:
-            if model in test_models:
-                # Extract the frequencies to numpy array.
-                self.frqs_a = multiply.outer( asarray(self.frqs).reshape(self.NE, self.NS, self.NM), self.no_nd_struct )
-
-            if model in MODEL_LIST_CPMG_FULL:
-                self.cpmg_frqs_a = deepcopy(ones_a)
-                self.phi_ex_struct = deepcopy(zeros_a)
-
-            if model in [MODEL_B14, MODEL_B14_FULL, MODEL_MMQ_CR72, MODEL_NS_CPMG_2SITE_3D, MODEL_NS_CPMG_2SITE_3D_FULL, MODEL_NS_CPMG_2SITE_EXPANDED, MODEL_NS_CPMG_2SITE_STAR, MODEL_NS_CPMG_2SITE_STAR_FULL, MODEL_NS_MMQ_2SITE, MODEL_NS_MMQ_3SITE, MODEL_NS_MMQ_3SITE_LINEAR, MODEL_TSMFK01, MODEL_NS_R1RHO_2SITE, MODEL_NS_R1RHO_3SITE, MODEL_NS_R1RHO_3SITE_LINEAR]:
-                self.relax_times_a = deepcopy(zeros_a)
-                self.inv_relax_times_a = deepcopy(zeros_a)
-                self.tau_cpmg_a = deepcopy(zeros_a)
-                self.power_a = zeros(self.numpy_array_shape, int16)
-
-            # For R1rho data.
-            if model in MODEL_LIST_R1RHO_FULL:
-                self.tilt_angles_a = deepcopy(zeros_a)
-                self.spin_lock_omega1_squared_a = deepcopy(zeros_a)
-                self.spin_lock_omega1_a = deepcopy(zeros_a)
-                self.phi_ex_struct = deepcopy(zeros_a)
-                self.offset_a = deepcopy(zeros_a)
-                self.r1_a = multiply.outer( self.r1.reshape(self.NE, self.NS, self.NM), self.no_nd_struct )
-                self.chemical_shifts_a = multiply.outer( self.chemical_shifts, self.no_nd_struct )
-
-            # Loop over the experiment types.
-            for ei in range(self.NE):
-                # Loop over the spins.
-                for si in range(self.NS):
-                    # Loop over the spectrometer frequencies.
-                    for mi in range(self.NM):
-                        # Loop over the offsets.
-                        for oi in range(self.num_offsets[ei][si][mi]):
-                            # Extract number of dispersion points.
-                            num_disp_points = self.num_disp_points[ei][si][mi][oi]
-
-                            if model in MODEL_LIST_CPMG_FULL and model != MODEL_NOREX:
-                                # Extract cpmg_frqs and num_disp_points from lists.
-                                self.cpmg_frqs_a[ei][si][mi][oi][:num_disp_points] = self.cpmg_frqs[ei][mi][oi]
-                                self.num_disp_points_a[ei][si][mi][oi][:num_disp_points] = self.num_disp_points[ei][si][mi][oi]
-
-                                # Make a spin 1/0 file.
-                                self.disp_struct[ei][si][mi][oi][:num_disp_points] = ones(num_disp_points)
-
-                            # Extract the errors and values to numpy array.
-                            self.errors_a[ei][si][mi][oi][:num_disp_points] = self.errors[ei][si][mi][oi]
-                            self.values_a[ei][si][mi][oi][:num_disp_points] = self.values[ei][si][mi][oi]
-
-                            # Loop over dispersion points.
-                            for di in range(num_disp_points):
-                                if self.missing[ei][si][mi][oi][di]:
-                                    self.has_missing = True
-                                    missing_a[ei][si][mi][oi][di] = 1.0
-                                if model in [MODEL_B14, MODEL_B14_FULL, MODEL_MMQ_CR72, MODEL_NS_CPMG_2SITE_3D, MODEL_NS_CPMG_2SITE_3D_FULL, MODEL_NS_CPMG_2SITE_EXPANDED, MODEL_NS_CPMG_2SITE_STAR, MODEL_NS_CPMG_2SITE_STAR_FULL, MODEL_NS_MMQ_2SITE, MODEL_NS_MMQ_3SITE, MODEL_NS_MMQ_3SITE_LINEAR, MODEL_TSMFK01, MODEL_NS_R1RHO_2SITE, MODEL_NS_R1RHO_3SITE, MODEL_NS_R1RHO_3SITE_LINEAR]:
-                                    self.relax_times_a[ei][si][mi][oi][di] = self.relax_times[ei][mi]
-                                    self.tau_cpmg_a[ei][si][mi][oi][di] = self.tau_cpmg[ei][mi][di]
-                                    self.power_a[ei][si][mi][oi][di] = self.power[ei][mi][di]
-
-                                    if model != MODEL_TSMFK01:
-                                        self.inv_relax_times_a[ei][si][mi][oi][di] = self.inv_relax_times[ei][mi]
-
-                                # For R1rho data.
-                                if model in MODEL_LIST_R1RHO_FULL and model != MODEL_NOREX:
-                                    self.disp_struct[ei][si][mi][oi][di] = 1.0
-
-                                    # Extract the frequencies to numpy array.
-                                    self.tilt_angles_a[ei][si][mi][oi][di] = self.tilt_angles[ei][si][mi][oi][di]
-                                    self.spin_lock_omega1_squared_a[ei][si][mi][oi][di] = self.spin_lock_omega1_squared[ei][mi][oi][di]
-                                    self.spin_lock_omega1_a[ei][si][mi][oi][di] = self.spin_lock_omega1[ei][mi][oi][di]
-                                    self.offset_a[ei][si][mi][oi] = self.offset[ei][si][mi][oi]
-
-                                    if spin_lock_nu1 != None and len(spin_lock_nu1[ei][mi][oi]):
-                                        self.num_disp_points_a[ei][si][mi][oi][di] = num_disp_points
-                                    else:
-                                        self.num_disp_points_a[ei][si][mi][oi][di] = 0
-
-            # Make copy of values structure.
-            self.back_calc_a = deepcopy(self.values_a)
-            self.back_calc = self.back_calc_a
-
-            # Find the numpy mask, which tells where values should be replaced.
-            self.mask_replace_blank = masked_equal(missing_a, 1.0)
-
-
     def calc_B14_chi2(self, R20A=None, R20B=None, dw=None, pA=None, kex=None):
         """Calculate the chi-squared value of the Baldwin (2014) 2-site exact solution model for all time scales.
 
@@ -636,19 +496,6 @@
         """
 
         # Convert dw from ppm to rad/s. Use the out argument, to pass directly to structure.
-<<<<<<< HEAD
-        multiply( multiply.outer( dw.reshape(self.NE, self.NS), self.nm_no_nd_struct ), self.frqs_a, out=self.dw_struct )
-
-        # Reshape R20A and R20B to per experiment, spin and frequency.
-        self.r20a_struct[:] = multiply.outer( R20A.reshape(self.NE, self.NS, self.NM), self.no_nd_struct )
-        self.r20b_struct[:] = multiply.outer( R20B.reshape(self.NE, self.NS, self.NM), self.no_nd_struct )
-
-        # Back calculate the R2eff values.
-        r2eff_B14(r20a=self.r20a_struct, r20b=self.r20b_struct, pA=pA, dw=self.dw_struct, dw_orig=dw, kex=kex, ncyc=self.power_a, inv_tcpmg=self.inv_relax_times_a, tcp=self.tau_cpmg_a, back_calc=self.back_calc_a)
-
-        # Clean the data for all values, which is left over at the end of arrays.
-        self.back_calc_a = self.back_calc_a*self.disp_struct
-=======
         multiply( multiply.outer( dw.reshape(1, self.NS), self.nm_no_nd_ones ), self.frqs, out=self.dw_struct )
 
         # Reshape R20A and R20B to per experiment, spin and frequency.
@@ -660,22 +507,14 @@
 
         # Clean the data for all values, which is left over at the end of arrays.
         self.back_calc = self.back_calc*self.disp_struct
->>>>>>> 6c9f8336
 
         ## For all missing data points, set the back-calculated value to the measured values so that it has no effect on the chi-squared value.
         if self.has_missing:
             # Replace with values.
-<<<<<<< HEAD
-            self.back_calc_a[self.mask_replace_blank.mask] = self.values_a[self.mask_replace_blank.mask]
-
-        # Return the total chi-squared value.
-        return chi2_rankN(self.values_a, self.back_calc_a, self.errors_a)
-=======
             self.back_calc[self.mask_replace_blank.mask] = self.values[self.mask_replace_blank.mask]
 
         # Return the total chi-squared value.
         return chi2_rankN(self.values, self.back_calc, self.errors)
->>>>>>> 6c9f8336
 
 
     def calc_CR72_chi2(self, R20A=None, R20B=None, dw=None, pA=None, kex=None):
@@ -696,19 +535,6 @@
         """
 
         # Convert dw from ppm to rad/s. Use the out argument, to pass directly to structure.
-<<<<<<< HEAD
-        multiply( multiply.outer( dw.reshape(self.NE, self.NS), self.nm_no_nd_struct ), self.frqs_a, out=self.dw_struct )
-
-        # Reshape R20A and R20B to per experiment, spin and frequency.
-        self.r20a_struct[:] = multiply.outer( R20A.reshape(self.NE, self.NS, self.NM), self.no_nd_struct )
-        self.r20b_struct[:] = multiply.outer( R20B.reshape(self.NE, self.NS, self.NM), self.no_nd_struct )
-
-        ## Back calculate the R2eff values.
-        r2eff_CR72(r20a=self.r20a_struct, r20a_orig=R20A, r20b=self.r20b_struct, r20b_orig=R20B, pA=pA, dw=self.dw_struct, dw_orig=dw, kex=kex, cpmg_frqs=self.cpmg_frqs_a, back_calc=self.back_calc_a)
-
-        # Clean the data for all values, which is left over at the end of arrays.
-        self.back_calc_a = self.back_calc_a*self.disp_struct
-=======
         multiply( multiply.outer( dw.reshape(1, self.NS), self.nm_no_nd_ones ), self.frqs, out=self.dw_struct )
 
         # Reshape R20A and R20B to per experiment, spin and frequency.
@@ -720,22 +546,14 @@
 
         # Clean the data for all values, which is left over at the end of arrays.
         self.back_calc = self.back_calc*self.disp_struct
->>>>>>> 6c9f8336
 
         ## For all missing data points, set the back-calculated value to the measured values so that it has no effect on the chi-squared value.
         if self.has_missing:
             # Replace with values.
-<<<<<<< HEAD
-            self.back_calc_a[self.mask_replace_blank.mask] = self.values_a[self.mask_replace_blank.mask]
-
-        ## Calculate the chi-squared statistic.
-        return chi2_rankN(self.values_a, self.back_calc_a, self.errors_a)
-=======
             self.back_calc[self.mask_replace_blank.mask] = self.values[self.mask_replace_blank.mask]
 
         ## Calculate the chi-squared statistic.
         return chi2_rankN(self.values, self.back_calc, self.errors)
->>>>>>> 6c9f8336
 
 
     def calc_ns_cpmg_2site_3D_chi2(self, R20A=None, R20B=None, dw=None, pA=None, kex=None):
@@ -1156,26 +974,6 @@
         kex = params[self.end_index[1]]
 
         # Convert phi_ex from ppm^2 to (rad/s)^2. Use the out argument, to pass directly to structure.
-<<<<<<< HEAD
-        multiply( multiply.outer( phi_ex.reshape(self.NE, self.NS), self.nm_no_nd_struct ), self.frqs_a*self.frqs_a, out=self.phi_ex_struct )
-
-        # Reshape R20 to per experiment, spin and frequency.
-        self.r20_struct[:] = multiply.outer( R20.reshape(self.NE, self.NS, self.NM), self.no_nd_struct )
-
-        # Back calculate the R2eff values.
-        r1rho_DPL94(r1rho_prime=self.r20_struct, phi_ex=self.phi_ex_struct, kex=kex, theta=self.tilt_angles_a, R1=self.r1_a, spin_lock_fields2=self.spin_lock_omega1_squared_a, back_calc=self.back_calc_a)
-
-        # Clean the data for all values, which is left over at the end of arrays.
-        self.back_calc_a = self.back_calc_a*self.disp_struct
-
-        ## For all missing data points, set the back-calculated value to the measured values so that it has no effect on the chi-squared value.
-        if self.has_missing:
-            # Replace with values.
-            self.back_calc_a[self.mask_replace_blank.mask] = self.values_a[self.mask_replace_blank.mask]
-
-        # Return the total chi-squared value.
-        return chi2_rankN(self.values_a, self.back_calc_a, self.errors_a)
-=======
         multiply( multiply.outer( phi_ex.reshape(1, self.NS), self.nm_no_nd_ones ), self.frqs_squared, out=self.phi_ex_struct )
 
         # Reshape R20 to per experiment, spin and frequency.
@@ -1194,7 +992,6 @@
 
         # Return the total chi-squared value.
         return chi2_rankN(self.values, self.back_calc, self.errors)
->>>>>>> 6c9f8336
 
 
     def func_IT99(self, params):
@@ -1217,18 +1014,6 @@
         tex = params[self.end_index[1]+1]
 
         # Convert dw from ppm to rad/s. Use the out argument, to pass directly to structure.
-<<<<<<< HEAD
-        multiply( multiply.outer( dw.reshape(self.NE, self.NS), self.nm_no_nd_struct ), self.frqs_a, out=self.dw_struct )
-
-        # Reshape R20 to per experiment, spin and frequency.
-        self.r20_struct[:] = multiply.outer( R20.reshape(self.NE, self.NS, self.NM), self.no_nd_struct )
-
-        # Back calculate the R2eff values.
-        r2eff_IT99(r20=self.r20_struct, pA=pA, dw=self.dw_struct, dw_orig=dw, tex=tex, cpmg_frqs=self.cpmg_frqs_a, back_calc=self.back_calc_a)
-
-        # Clean the data for all values, which is left over at the end of arrays.
-        self.back_calc_a = self.back_calc_a*self.disp_struct
-=======
         multiply( multiply.outer( dw.reshape(1, self.NS), self.nm_no_nd_ones ), self.frqs, out=self.dw_struct )
 
         # Reshape R20 to per experiment, spin and frequency.
@@ -1239,22 +1024,14 @@
 
         # Clean the data for all values, which is left over at the end of arrays.
         self.back_calc = self.back_calc*self.disp_struct
->>>>>>> 6c9f8336
 
         ## For all missing data points, set the back-calculated value to the measured values so that it has no effect on the chi-squared value.
         if self.has_missing:
             # Replace with values.
-<<<<<<< HEAD
-            self.back_calc_a[self.mask_replace_blank.mask] = self.values_a[self.mask_replace_blank.mask]
-
-        # Return the total chi-squared value.
-        return chi2_rankN(self.values_a, self.back_calc_a, self.errors_a)
-=======
             self.back_calc[self.mask_replace_blank.mask] = self.values[self.mask_replace_blank.mask]
 
         # Return the total chi-squared value.
         return chi2_rankN(self.values, self.back_calc, self.errors)
->>>>>>> 6c9f8336
 
 
     def func_LM63_3site(self, params):
@@ -1331,18 +1108,6 @@
         kex = params[self.end_index[1]]
 
         # Convert phi_ex from ppm^2 to (rad/s)^2. Use the out argument, to pass directly to structure.
-<<<<<<< HEAD
-        multiply( multiply.outer( phi_ex.reshape(self.NE, self.NS), self.nm_no_nd_struct ), self.frqs_a*self.frqs_a, out=self.phi_ex_struct )
-
-        # Reshape R20 to per experiment, spin and frequency.
-        self.r20_struct[:] = multiply.outer( R20.reshape(self.NE, self.NS, self.NM), self.no_nd_struct )
-
-        # Back calculate the R2eff values.
-        r2eff_LM63(r20=self.r20_struct, phi_ex=self.phi_ex_struct, kex=kex, cpmg_frqs=self.cpmg_frqs_a, back_calc=self.back_calc_a)
-
-        # Clean the data for all values, which is left over at the end of arrays.
-        self.back_calc_a = self.back_calc_a*self.disp_struct
-=======
         multiply( multiply.outer( phi_ex.reshape(1, self.NS), self.nm_no_nd_ones ), self.frqs_squared, out=self.phi_ex_struct )
 
         # Reshape R20 to per experiment, spin and frequency.
@@ -1350,73 +1115,6 @@
 
         # Back calculate the R2eff values.
         r2eff_LM63(r20=self.r20_struct, phi_ex=self.phi_ex_struct, kex=kex, cpmg_frqs=self.cpmg_frqs, back_calc=self.back_calc)
-
-        # Clean the data for all values, which is left over at the end of arrays.
-        self.back_calc = self.back_calc*self.disp_struct
->>>>>>> 6c9f8336
-
-        ## For all missing data points, set the back-calculated value to the measured values so that it has no effect on the chi-squared value.
-        if self.has_missing:
-            # Replace with values.
-<<<<<<< HEAD
-            self.back_calc_a[self.mask_replace_blank.mask] = self.values_a[self.mask_replace_blank.mask]
-
-        # Return the total chi-squared value.
-        return chi2_rankN(self.values_a, self.back_calc_a, self.errors_a)
-=======
-            self.back_calc[self.mask_replace_blank.mask] = self.values[self.mask_replace_blank.mask]
-
-        # Return the total chi-squared value.
-        return chi2_rankN(self.values, self.back_calc, self.errors)
->>>>>>> 6c9f8336
-
-
-    def func_M61(self, params):
-        """Target function for the Meiboom (1961) fast 2-site exchange model for R1rho-type experiments.
-
-        @param params:  The vector of parameter values.
-        @type params:   numpy rank-1 float array
-        @return:        The chi-squared value.
-        @rtype:         float
-        """
-
-        # Scaling.
-        if self.scaling_flag:
-            params = dot(params, self.scaling_matrix)
-
-        # Unpack the parameter values.
-        R20 = params[:self.end_index[0]]
-        phi_ex = params[self.end_index[0]:self.end_index[1]]
-        kex = params[self.end_index[1]]
-
-        # Convert phi_ex from ppm^2 to (rad/s)^2. Use the out argument, to pass directly to structure.
-<<<<<<< HEAD
-        multiply( multiply.outer( phi_ex.reshape(self.NE, self.NS), self.nm_no_nd_struct ), self.frqs_a*self.frqs_a, out=self.phi_ex_struct )
-
-        # Reshape R20 to per experiment, spin and frequency.
-        self.r20_struct[:] = multiply.outer( R20.reshape(self.NE, self.NS, self.NM), self.no_nd_struct )
-
-        # Back calculate the R2eff values.
-        r1rho_M61(r1rho_prime=self.r20_struct, phi_ex=self.phi_ex_struct, kex=kex, spin_lock_fields2=self.spin_lock_omega1_squared_a, back_calc=self.back_calc_a)
-
-        # Clean the data for all values, which is left over at the end of arrays.
-        self.back_calc_a = self.back_calc_a*self.disp_struct
-
-        ## For all missing data points, set the back-calculated value to the measured values so that it has no effect on the chi-squared value.
-        if self.has_missing:
-            # Replace with values.
-            self.back_calc_a[self.mask_replace_blank.mask] = self.values_a[self.mask_replace_blank.mask]
-
-        # Return the total chi-squared value.
-        return chi2_rankN(self.values_a, self.back_calc_a, self.errors_a)
-=======
-        multiply( multiply.outer( phi_ex.reshape(1, self.NS), self.nm_no_nd_ones ), self.frqs_squared, out=self.phi_ex_struct )
-
-        # Reshape R20 to per experiment, spin and frequency.
-        self.r20_struct[:] = multiply.outer( R20.reshape(self.NE, self.NS, self.NM), self.no_nd_ones )
-
-        # Back calculate the R2eff values.
-        r1rho_M61(r1rho_prime=self.r20_struct, phi_ex=self.phi_ex_struct, kex=kex, spin_lock_fields2=self.spin_lock_omega1_squared, back_calc=self.back_calc)
 
         # Clean the data for all values, which is left over at the end of arrays.
         self.back_calc = self.back_calc*self.disp_struct
@@ -1428,7 +1126,45 @@
 
         # Return the total chi-squared value.
         return chi2_rankN(self.values, self.back_calc, self.errors)
->>>>>>> 6c9f8336
+
+
+    def func_M61(self, params):
+        """Target function for the Meiboom (1961) fast 2-site exchange model for R1rho-type experiments.
+
+        @param params:  The vector of parameter values.
+        @type params:   numpy rank-1 float array
+        @return:        The chi-squared value.
+        @rtype:         float
+        """
+
+        # Scaling.
+        if self.scaling_flag:
+            params = dot(params, self.scaling_matrix)
+
+        # Unpack the parameter values.
+        R20 = params[:self.end_index[0]]
+        phi_ex = params[self.end_index[0]:self.end_index[1]]
+        kex = params[self.end_index[1]]
+
+        # Convert phi_ex from ppm^2 to (rad/s)^2. Use the out argument, to pass directly to structure.
+        multiply( multiply.outer( phi_ex.reshape(1, self.NS), self.nm_no_nd_ones ), self.frqs_squared, out=self.phi_ex_struct )
+
+        # Reshape R20 to per experiment, spin and frequency.
+        self.r20_struct[:] = multiply.outer( R20.reshape(self.NE, self.NS, self.NM), self.no_nd_ones )
+
+        # Back calculate the R2eff values.
+        r1rho_M61(r1rho_prime=self.r20_struct, phi_ex=self.phi_ex_struct, kex=kex, spin_lock_fields2=self.spin_lock_omega1_squared, back_calc=self.back_calc)
+
+        # Clean the data for all values, which is left over at the end of arrays.
+        self.back_calc = self.back_calc*self.disp_struct
+
+        ## For all missing data points, set the back-calculated value to the measured values so that it has no effect on the chi-squared value.
+        if self.has_missing:
+            # Replace with values.
+            self.back_calc[self.mask_replace_blank.mask] = self.values[self.mask_replace_blank.mask]
+
+        # Return the total chi-squared value.
+        return chi2_rankN(self.values, self.back_calc, self.errors)
 
 
     def func_M61b(self, params):
@@ -1451,26 +1187,6 @@
         kex = params[self.end_index[1]+1]
 
         # Convert dw from ppm to rad/s. Use the out argument, to pass directly to structure.
-<<<<<<< HEAD
-        multiply( multiply.outer( dw.reshape(self.NE, self.NS), self.nm_no_nd_struct ), self.frqs_a, out=self.dw_struct )
-
-        # Reshape R20 to per experiment, spin and frequency.
-        self.r20_struct[:] = multiply.outer( R20.reshape(self.NE, self.NS, self.NM), self.no_nd_struct )
-
-        # Back calculate the R1rho values.
-        r1rho_M61b(r1rho_prime=self.r20_struct, pA=pA, dw=self.dw_struct, kex=kex, spin_lock_fields2=self.spin_lock_omega1_squared_a, back_calc=self.back_calc_a)
-
-        # Clean the data for all values, which is left over at the end of arrays.
-        self.back_calc_a = self.back_calc_a*self.disp_struct
-
-        ## For all missing data points, set the back-calculated value to the measured values so that it has no effect on the chi-squared value.
-        if self.has_missing:
-            # Replace with values.
-            self.back_calc_a[self.mask_replace_blank.mask] = self.values_a[self.mask_replace_blank.mask]
-
-        # Return the total chi-squared value.
-        return chi2_rankN(self.values_a, self.back_calc_a, self.errors_a)
-=======
         multiply( multiply.outer( dw.reshape(1, self.NS), self.nm_no_nd_ones ), self.frqs, out=self.dw_struct )
 
         # Reshape R20 to per experiment, spin and frequency.
@@ -1489,7 +1205,6 @@
 
         # Return the total chi-squared value.
         return chi2_rankN(self.values, self.back_calc, self.errors)
->>>>>>> 6c9f8336
 
 
     def func_MP05(self, params):
@@ -1512,18 +1227,6 @@
         kex = params[self.end_index[1]+1]
 
         # Convert dw from ppm to rad/s. Use the out argument, to pass directly to structure.
-<<<<<<< HEAD
-        multiply( multiply.outer( dw.reshape(self.NE, self.NS), self.nm_no_nd_struct ), self.frqs_a, out=self.dw_struct )
-
-        # Reshape R20 to per experiment, spin and frequency.
-        self.r20_struct[:] = multiply.outer( R20.reshape(self.NE, self.NS, self.NM), self.no_nd_struct )
-
-        # Back calculate the R1rho values.
-        r1rho_MP05(r1rho_prime=self.r20_struct, omega=self.chemical_shifts_a, offset=self.offset_a, pA=pA, dw=self.dw_struct, kex=kex, R1=self.r1_a, spin_lock_fields=self.spin_lock_omega1_a, spin_lock_fields2=self.spin_lock_omega1_squared_a, back_calc=self.back_calc_a)
-
-        # Clean the data for all values, which is left over at the end of arrays.
-        self.back_calc_a = self.back_calc_a*self.disp_struct
-=======
         multiply( multiply.outer( dw.reshape(1, self.NS), self.nm_no_nd_ones ), self.frqs, out=self.dw_struct )
 
         # Reshape R20 to per experiment, spin and frequency.
@@ -1534,22 +1237,14 @@
 
         # Clean the data for all values, which is left over at the end of arrays.
         self.back_calc = self.back_calc*self.disp_struct
->>>>>>> 6c9f8336
 
         ## For all missing data points, set the back-calculated value to the measured values so that it has no effect on the chi-squared value.
         if self.has_missing:
             # Replace with values.
-<<<<<<< HEAD
-            self.back_calc_a[self.mask_replace_blank.mask] = self.values_a[self.mask_replace_blank.mask]
-
-        # Return the total chi-squared value.
-        return chi2_rankN(self.values_a, self.back_calc_a, self.errors_a)
-=======
             self.back_calc[self.mask_replace_blank.mask] = self.values[self.mask_replace_blank.mask]
 
         # Return the total chi-squared value.
         return chi2_rankN(self.values, self.back_calc, self.errors)
->>>>>>> 6c9f8336
 
 
     def func_mmq_CR72(self, params):
@@ -1647,29 +1342,18 @@
         R20 = params
 
         # Reshape R20 to per experiment, spin and frequency.
-<<<<<<< HEAD
-        self.back_calc_a[:] = multiply.outer( R20.reshape(self.NE, self.NS, self.NM), self.no_nd_struct )
-=======
         self.back_calc[:] = multiply.outer( R20.reshape(self.NE, self.NS, self.NM), self.no_nd_ones )
 
         # Clean the data for all values, which is left over at the end of arrays.
         self.back_calc = self.back_calc*self.disp_struct
->>>>>>> 6c9f8336
 
         ## For all missing data points, set the back-calculated value to the measured values so that it has no effect on the chi-squared value.
         if self.has_missing:
             # Replace with values.
-<<<<<<< HEAD
-            self.back_calc_a[self.mask_replace_blank.mask] = self.values_a[self.mask_replace_blank.mask]
-
-        # Return the total chi-squared value.
-        return chi2_rankN(self.values_a, self.back_calc_a, self.errors_a)
-=======
             self.back_calc[self.mask_replace_blank.mask] = self.values[self.mask_replace_blank.mask]
 
         # Return the total chi-squared value.
         return chi2_rankN(self.values, self.back_calc, self.errors)
->>>>>>> 6c9f8336
 
 
     def func_ns_cpmg_2site_3D(self, params):
@@ -1740,18 +1424,6 @@
         kex = params[self.end_index[1]+1]
 
         # Convert dw from ppm to rad/s. Use the out argument, to pass directly to structure.
-<<<<<<< HEAD
-        multiply( multiply.outer( dw.reshape(self.NE, self.NS), self.nm_no_nd_struct ), self.frqs_a, out=self.dw_struct )
-
-        # Reshape R20A and R20B to per experiment, spin and frequency.
-        self.r20_struct[:] = multiply.outer( R20.reshape(self.NE, self.NS, self.NM), self.no_nd_struct )
-
-        # Back calculate the R2eff values.
-        r2eff_ns_cpmg_2site_expanded(r20=self.r20_struct, pA=pA, dw=self.dw_struct, dw_orig=dw, kex=kex, relax_time=self.relax_times_a, inv_relax_time=self.inv_relax_times_a, tcp=self.tau_cpmg_a, back_calc=self.back_calc_a, num_cpmg=self.power_a)
-
-        # Clean the data for all values, which is left over at the end of arrays.
-        self.back_calc_a = self.back_calc_a*self.disp_struct
-=======
         multiply( multiply.outer( dw.reshape(1, self.NS), self.nm_no_nd_ones ), self.frqs, out=self.dw_struct )
 
         # Reshape R20A and R20B to per experiment, spin and frequency.
@@ -1762,22 +1434,14 @@
 
         # Clean the data for all values, which is left over at the end of arrays.
         self.back_calc = self.back_calc*self.disp_struct
->>>>>>> 6c9f8336
 
         ## For all missing data points, set the back-calculated value to the measured values so that it has no effect on the chi-squared value.
         if self.has_missing:
             # Replace with values.
-<<<<<<< HEAD
-            self.back_calc_a[self.mask_replace_blank.mask] = self.values_a[self.mask_replace_blank.mask]
-
-        ## Calculate the chi-squared statistic.
-        return chi2_rankN(self.values_a, self.back_calc_a, self.errors_a)
-=======
             self.back_calc[self.mask_replace_blank.mask] = self.values[self.mask_replace_blank.mask]
 
         ## Calculate the chi-squared statistic.
         return chi2_rankN(self.values, self.back_calc, self.errors)
->>>>>>> 6c9f8336
 
 
     def func_ns_cpmg_2site_star(self, params):
@@ -2096,18 +1760,6 @@
         kex = params[self.end_index[1]+1]
 
         # Convert dw from ppm to rad/s. Use the out argument, to pass directly to structure.
-<<<<<<< HEAD
-        multiply( multiply.outer( dw.reshape(self.NE, self.NS), self.nm_no_nd_struct ), self.frqs_a, out=self.dw_struct )
-
-        # Reshape R20 to per experiment, spin and frequency.
-        self.r20_struct[:] = multiply.outer( R20.reshape(self.NE, self.NS, self.NM), self.no_nd_struct )
-
-        # Back calculate the R1rho values.
-        r1rho_TAP03(r1rho_prime=self.r20_struct, omega=self.chemical_shifts_a, offset=self.offset_a, pA=pA, dw=self.dw_struct, kex=kex, R1=self.r1_a, spin_lock_fields=self.spin_lock_omega1_a, spin_lock_fields2=self.spin_lock_omega1_squared_a, back_calc=self.back_calc_a)
-
-        # Clean the data for all values, which is left over at the end of arrays.
-        self.back_calc_a = self.back_calc_a*self.disp_struct
-=======
         multiply( multiply.outer( dw.reshape(1, self.NS), self.nm_no_nd_ones ), self.frqs, out=self.dw_struct )
 
         # Reshape R20 to per experiment, spin and frequency.
@@ -2118,22 +1770,14 @@
 
         # Clean the data for all values, which is left over at the end of arrays.
         self.back_calc = self.back_calc*self.disp_struct
->>>>>>> 6c9f8336
 
         ## For all missing data points, set the back-calculated value to the measured values so that it has no effect on the chi-squared value.
         if self.has_missing:
             # Replace with values.
-<<<<<<< HEAD
-            self.back_calc_a[self.mask_replace_blank.mask] = self.values_a[self.mask_replace_blank.mask]
-
-        # Return the total chi-squared value.
-        return chi2_rankN(self.values_a, self.back_calc_a, self.errors_a)
-=======
             self.back_calc[self.mask_replace_blank.mask] = self.values[self.mask_replace_blank.mask]
 
         # Return the total chi-squared value.
         return chi2_rankN(self.values, self.back_calc, self.errors)
->>>>>>> 6c9f8336
 
 
     def func_TP02(self, params):
@@ -2156,18 +1800,6 @@
         kex = params[self.end_index[1]+1]
 
         # Convert dw from ppm to rad/s. Use the out argument, to pass directly to structure.
-<<<<<<< HEAD
-        multiply( multiply.outer( dw.reshape(self.NE, self.NS), self.nm_no_nd_struct ), self.frqs_a, out=self.dw_struct )
-
-        # Reshape R20 to per experiment, spin and frequency.
-        self.r20_struct[:] = multiply.outer( R20.reshape(self.NE, self.NS, self.NM), self.no_nd_struct )
-
-        # Back calculate the R1rho values.
-        r1rho_TP02(r1rho_prime=self.r20_struct, omega=self.chemical_shifts_a, offset=self.offset_a, pA=pA, dw=self.dw_struct, kex=kex, R1=self.r1_a, spin_lock_fields=self.spin_lock_omega1_a, spin_lock_fields2=self.spin_lock_omega1_squared_a, back_calc=self.back_calc_a)
-
-        # Clean the data for all values, which is left over at the end of arrays.
-        self.back_calc_a = self.back_calc_a*self.disp_struct
-=======
         multiply( multiply.outer( dw.reshape(1, self.NS), self.nm_no_nd_ones ), self.frqs, out=self.dw_struct )
 
         # Reshape R20 to per experiment, spin and frequency.
@@ -2178,23 +1810,14 @@
 
         # Clean the data for all values, which is left over at the end of arrays.
         self.back_calc = self.back_calc*self.disp_struct
->>>>>>> 6c9f8336
 
         ## For all missing data points, set the back-calculated value to the measured values so that it has no effect on the chi-squared value.
         if self.has_missing:
             # Replace with values.
-<<<<<<< HEAD
-            self.back_calc_a[self.mask_replace_blank.mask] = self.values_a[self.mask_replace_blank.mask]
-
-        # Return the total chi-squared value.
-        return chi2_rankN(self.values_a, self.back_calc_a, self.errors_a)
-
-=======
             self.back_calc[self.mask_replace_blank.mask] = self.values[self.mask_replace_blank.mask]
 
         # Return the total chi-squared value.
         return chi2_rankN(self.values, self.back_calc, self.errors)
->>>>>>> 6c9f8336
 
 
     def func_TSMFK01(self, params):
@@ -2216,18 +1839,6 @@
         k_AB = params[self.end_index[1]]
 
         # Convert dw from ppm to rad/s. Use the out argument, to pass directly to structure.
-<<<<<<< HEAD
-        multiply( multiply.outer( dw.reshape(self.NE, self.NS), self.nm_no_nd_struct ), self.frqs_a, out=self.dw_struct )
-
-        # Reshape R20A and R20B to per experiment, spin and frequency.
-        self.r20a_struct[:] = multiply.outer( R20A.reshape(self.NE, self.NS, self.NM), self.no_nd_struct )
-
-        # Back calculate the R2eff values.
-        r2eff_TSMFK01(r20a=self.r20a_struct, dw=self.dw_struct, dw_orig=dw, k_AB=k_AB, tcp=self.tau_cpmg_a, back_calc=self.back_calc_a)
-
-        # Clean the data for all values, which is left over at the end of arrays.
-        self.back_calc_a = self.back_calc_a*self.disp_struct
-=======
         multiply( multiply.outer( dw.reshape(1, self.NS), self.nm_no_nd_ones ), self.frqs, out=self.dw_struct )
 
         # Reshape R20A and R20B to per experiment, spin and frequency.
@@ -2238,19 +1849,11 @@
 
         # Clean the data for all values, which is left over at the end of arrays.
         self.back_calc = self.back_calc*self.disp_struct
->>>>>>> 6c9f8336
 
         ## For all missing data points, set the back-calculated value to the measured values so that it has no effect on the chi-squared value.
         if self.has_missing:
             # Replace with values.
-<<<<<<< HEAD
-            self.back_calc_a[self.mask_replace_blank.mask] = self.values_a[self.mask_replace_blank.mask]
+            self.back_calc[self.mask_replace_blank.mask] = self.values[self.mask_replace_blank.mask]
 
         # Return the total chi-squared value.
-        return chi2_rankN(self.values_a, self.back_calc_a, self.errors_a)
-=======
-            self.back_calc[self.mask_replace_blank.mask] = self.values[self.mask_replace_blank.mask]
-
-        # Return the total chi-squared value.
-        return chi2_rankN(self.values, self.back_calc, self.errors)
->>>>>>> 6c9f8336
+        return chi2_rankN(self.values, self.back_calc, self.errors)