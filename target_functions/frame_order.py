###############################################################################
#                                                                             #
# Copyright (C) 2009-2015 Edward d'Auvergne                                   #
#                                                                             #
# This file is part of the program relax (http://www.nmr-relax.com).          #
#                                                                             #
# This program is free software: you can redistribute it and/or modify        #
# it under the terms of the GNU General Public License as published by        #
# the Free Software Foundation, either version 3 of the License, or           #
# (at your option) any later version.                                         #
#                                                                             #
# This program is distributed in the hope that it will be useful,             #
# but WITHOUT ANY WARRANTY; without even the implied warranty of              #
# MERCHANTABILITY or FITNESS FOR A PARTICULAR PURPOSE.  See the               #
# GNU General Public License for more details.                                #
#                                                                             #
# You should have received a copy of the GNU General Public License           #
# along with this program.  If not, see <http://www.gnu.org/licenses/>.       #
#                                                                             #
###############################################################################

# Module docstring.
"""Module containing the target functions of the Frame Order theories."""

# Python module imports.
from copy import deepcopy
from math import acos, cos, pi, sin, sqrt
from numpy import add, array, dot, float32, float64, ones, outer, subtract, transpose, uint8, zeros

# relax module imports.
from extern.sobol.sobol_lib import i4_sobol_generate
from lib.alignment.alignment_tensor import to_5D, to_tensor
from lib.alignment.pcs import pcs_tensor
from lib.alignment.rdc import rdc_tensor
from lib.compat import norm
from lib.errors import RelaxError
from lib.float import isNaN
from lib.frame_order.conversions import create_rotor_axis_alpha
from lib.frame_order.double_rotor import compile_2nd_matrix_double_rotor, pcs_numeric_qr_int_double_rotor, pcs_numeric_quad_int_double_rotor
from lib.frame_order.free_rotor import compile_2nd_matrix_free_rotor
from lib.frame_order.iso_cone import compile_2nd_matrix_iso_cone, pcs_numeric_quad_int_iso_cone, pcs_numeric_qr_int_iso_cone
from lib.frame_order.iso_cone_free_rotor import compile_2nd_matrix_iso_cone_free_rotor
from lib.frame_order.iso_cone_torsionless import compile_2nd_matrix_iso_cone_torsionless, pcs_numeric_quad_int_iso_cone_torsionless, pcs_numeric_qr_int_iso_cone_torsionless
from lib.frame_order.matrix_ops import reduce_alignment_tensor
from lib.frame_order.pseudo_ellipse import compile_2nd_matrix_pseudo_ellipse, pcs_numeric_quad_int_pseudo_ellipse, pcs_numeric_qr_int_pseudo_ellipse
from lib.frame_order.pseudo_ellipse_free_rotor import compile_2nd_matrix_pseudo_ellipse_free_rotor
from lib.frame_order.pseudo_ellipse_torsionless import compile_2nd_matrix_pseudo_ellipse_torsionless, pcs_numeric_quad_int_pseudo_ellipse_torsionless, pcs_numeric_qr_int_pseudo_ellipse_torsionless
from lib.frame_order.rotor import compile_2nd_matrix_rotor, pcs_numeric_quad_int_rotor, pcs_numeric_qr_int_rotor
from lib.frame_order.variables import MODEL_DOUBLE_ROTOR, MODEL_FREE_ROTOR, MODEL_ISO_CONE, MODEL_ISO_CONE_FREE_ROTOR, MODEL_ISO_CONE_TORSIONLESS, MODEL_PSEUDO_ELLIPSE, MODEL_PSEUDO_ELLIPSE_FREE_ROTOR, MODEL_PSEUDO_ELLIPSE_TORSIONLESS, MODEL_RIGID, MODEL_ROTOR
from lib.geometry.coord_transform import spherical_to_cartesian
from lib.geometry.rotations import euler_to_R_zyz, tilt_torsion_to_R, two_vect_to_R
from lib.linear_algebra.kronecker_product import kron_prod
from lib.order import order_parameters
from lib.physical_constants import pcs_constant
from target_functions.chi2 import chi2


class Frame_order:
    """Class containing the target function of the optimisation of Frame Order matrix components."""

    def __init__(self, model=None, init_params=None, full_tensors=None, full_in_ref_frame=None, rdcs=None, rdc_errors=None, rdc_weights=None, rdc_vect=None, dip_const=None, pcs=None, pcs_errors=None, pcs_weights=None, atomic_pos=None, temp=None, frq=None, paramag_centre=zeros(3), scaling_matrix=None, sobol_max_points=200, sobol_oversample=100, com=None, ave_pos_pivot=zeros(3), pivot=None, pivot_opt=False, quad_int=False):
        """Set up the target functions for the Frame Order theories.

        @keyword model:             The name of the Frame Order model.
        @type model:                str
        @keyword init_params:       The initial parameter values.
        @type init_params:          numpy float64 array
        @keyword full_tensors:      An array of the {Axx, Ayy, Axy, Axz, Ayz} values for all full alignment tensors.  The format is [Axx1, Ayy1, Axy1, Axz1, Ayz1, Axx2, Ayy2, Axy2, Axz2, Ayz2, ..., Axxn, Ayyn, Axyn, Axzn, Ayzn].
        @type full_tensors:         numpy nx5D, rank-1 float64 array
        @keyword full_in_ref_frame: An array of flags specifying if the tensor in the reference frame is the full or reduced tensor.
        @type full_in_ref_frame:    numpy rank-1 array
        @keyword rdcs:              The RDC lists.  The first index must correspond to the different alignment media i and the second index to the spin systems j.
        @type rdcs:                 numpy rank-2 array
        @keyword rdc_errors:        The RDC error lists.  The dimensions of this argument are the same as for 'rdcs'.
        @type rdc_errors:           numpy rank-2 array
        @keyword rdc_weights:       The RDC weight lists.  The dimensions of this argument are the same as for 'rdcs'.
        @type rdc_weights:          numpy rank-2 array
        @keyword rdc_vect:          The unit XH vector lists corresponding to the RDC values.  The first index must correspond to the spin systems and the second index to the x, y, z elements.
        @type rdc_vect:             numpy rank-2 array
        @keyword dip_const:         The dipolar constants for each RDC.  The indices correspond to the spin systems j.
        @type dip_const:            numpy rank-1 array
        @keyword pcs:               The PCS lists.  The first index must correspond to the different alignment media i and the second index to the spin systems j.
        @type pcs:                  numpy rank-2 array
        @keyword pcs_errors:        The PCS error lists.  The dimensions of this argument are the same as for 'pcs'.
        @type pcs_errors:           numpy rank-2 array
        @keyword pcs_weights:       The PCS weight lists.  The dimensions of this argument are the same as for 'pcs'.
        @type pcs_weights:          numpy rank-2 array
        @keyword atomic_pos:        The atomic positions of all spins for the PCS and PRE data.  The first index is the spin systems j and the second is the structure or state c.
        @type atomic_pos:           numpy rank-3 array
        @keyword temp:              The temperature of each PCS data set.
        @type temp:                 numpy rank-1 array
        @keyword frq:               The frequency of each PCS data set.
        @type frq:                  numpy rank-1 array
        @keyword paramag_centre:    The paramagnetic centre position (or positions).
        @type paramag_centre:       numpy rank-1, 3D array or rank-2, Nx3 array
        @keyword scaling_matrix:    The square and diagonal scaling matrix.
        @type scaling_matrix:       numpy rank-2 array
        @keyword sobol_max_points:  The maximum number of Sobol' points to use for the numerical PCS integration technique.
        @type sobol_max_points:     int
        @keyword sobol_oversample:  The oversampling factor Ov used for the total number of points N * Ov * 10**M, where N is the maximum number of Sobol' points and M is the number of dimensions or torsion-tilt angles for the system.
        @type sobol_oversample:     int
        @keyword com:               The centre of mass of the system.  This is used for defining the rotor model systems.
        @type com:                  numpy 3D rank-1 array
        @keyword ave_pos_pivot:     The pivot point to rotate all atoms about to the average domain position.  In most cases this will be the centre of mass of the moving domain.  This pivot is shifted by the translation vector.
        @type ave_pos_pivot:        numpy 3D rank-1 array
        @keyword pivot:             The pivot point for the ball-and-socket joint motion.  This is needed if PCS or PRE values are used.
        @type pivot:                numpy rank-1, 3D array or None
        @keyword pivot_opt:         A flag which if True will allow the pivot point of the motion to be optimised.
        @type pivot_opt:            bool
        @keyword quad_int:          A flag which if True will perform high precision numerical integration via the scipy.integrate quad(), dblquad() and tplquad() integration methods rather than the rough quasi-random numerical integration.
        @type quad_int:             bool
        """

        # Model test.
        if not model:
            raise RelaxError("The type of Frame Order model must be specified.")

        # Store the initial parameter (as a copy).
        self.params = deepcopy(init_params)

        # Store the agrs.
        self.model = model
<<<<<<< HEAD
        self.full_tensors = full_tensors
        self.full_in_ref_frame = full_in_ref_frame
        self.rdc = rdcs
        self.rdc_weights = rdc_weights
        self.rdc_vect = rdc_vect
        self.dip_const = dip_const
        self.pcs = pcs
        self.pcs_weights = pcs_weights
        self.atomic_pos = atomic_pos
        self.temp = temp
        self.frq = frq
        self.total_num_params = len(init_params)
        self.sobol_max_points = sobol_max_points
        self.sobol_oversample = sobol_oversample
        self.com = com
=======
        self.full_tensors = deepcopy(full_tensors)
        self.full_in_ref_frame = deepcopy(full_in_ref_frame)
        self.rdc = deepcopy(rdcs)
        self.rdc_weights = deepcopy(rdc_weights)
        self.rdc_vect = deepcopy(rdc_vect)
        self.dip_const = deepcopy(dip_const)
        self.pcs = deepcopy(pcs)
        self.pcs_weights = deepcopy(pcs_weights)
        self.atomic_pos = deepcopy(atomic_pos)
        self.temp = deepcopy(temp)
        self.frq = deepcopy(frq)
        self.total_num_params = len(init_params)
        self.sobol_max_points = sobol_max_points
        self.sobol_oversample = sobol_oversample
        self.com = deepcopy(com)
>>>>>>> 2aad8d01
        self.pivot_opt = pivot_opt
        self.quad_int = quad_int

        # Tensor setup.
        self._init_tensors()

        # Scaling initialisation.
        self.scaling_matrix = scaling_matrix
        if self.scaling_matrix != None:
            self.scaling_flag = True
        else:
            self.scaling_flag = False

        # The total number of alignments.
        self.num_align = 0
        if rdcs != None:
            self.num_align = len(rdcs)
        elif pcs != None:
            self.num_align = len(pcs)

        # Set the RDC and PCS flags (indicating the presence of data).
        rdc_flag = [True] * self.num_align
        pcs_flag = [True] * self.num_align
        for align_index in range(self.num_align):
            if rdcs == None or len(rdcs[align_index]) == 0:
                rdc_flag[align_index] = False
            if pcs == None or len(pcs[align_index]) == 0:
                pcs_flag[align_index] = False
        self.rdc_flag = sum(rdc_flag)
        self.pcs_flag = sum(pcs_flag)

        # Default translation vector (if not optimised).
        self._translation_vector = zeros(3, float64)

        # Some checks.
        if self.rdc_flag and (rdc_vect == None or not len(rdc_vect)):
            raise RelaxError("The rdc_vect argument " + repr(rdc_vect) + " must be supplied.")
        if self.pcs_flag and (atomic_pos == None or not len(atomic_pos)):
            raise RelaxError("The atomic_pos argument " + repr(atomic_pos) + " must be supplied.")

        # The total number of spins.
        self.num_spins = 0
        if self.pcs_flag:
            self.num_spins = len(pcs[0])

        # The total number of interatomic connections.
        self.num_interatom = 0
        if self.rdc_flag:
            self.num_interatom = len(rdcs[0])

        # Create multi-dimensional versions of certain structures for faster calculations.
        if self.pcs_flag:
            self.spin_ones_struct = ones(self.num_spins, float64)
            self.pivot = outer(self.spin_ones_struct, pivot)
            self.paramag_centre = outer(self.spin_ones_struct, paramag_centre)
            self.ave_pos_pivot = outer(self.spin_ones_struct, ave_pos_pivot)
        else:
            self.pivot = array([pivot])

        # Set up the alignment data.
        for align_index in range(self.num_align):
            to_tensor(self.A_3D[align_index], self.full_tensors[5*align_index:5*align_index+5])

        # PCS errors.
        if self.pcs_flag:
            err = False
            for i in range(len(pcs_errors)):
                for j in range(len(pcs_errors[i])):
                    if not isNaN(pcs_errors[i, j]):
                        err = True
            if err:
                self.pcs_error = pcs_errors
            else:
                # Missing errors (default to 0.1 ppm errors).
                self.pcs_error = 0.1 * 1e-6 * ones((self.num_align, self.num_spins), float64)

        # RDC errors.
        if self.rdc_flag:
            err = False
            for i in range(len(rdc_errors)):
                for j in range(len(rdc_errors[i])):
                    if not isNaN(rdc_errors[i, j]):
                        err = True
            if err:
                self.rdc_error = rdc_errors
            else:
                # Missing errors (default to 1 Hz errors).
                self.rdc_error = ones((self.num_align, self.num_interatom), float64)

        # Missing data matrices (RDC).
        if self.rdc_flag:
            self.missing_rdc = zeros((self.num_align, self.num_interatom), uint8)

        # Missing data matrices (PCS).
        if self.pcs_flag:
            self.missing_pcs = zeros((self.num_align, self.num_spins), uint8)

        # Clean up problematic data and put the weights into the errors..
        if self.rdc_flag or self.pcs_flag:
            for align_index in range(self.num_align):
                # Loop over the RDCs.
                if self.rdc_flag:
                    for j in range(self.num_interatom):
                        if isNaN(self.rdc[align_index, j]):
                            # Set the flag.
                            self.missing_rdc[align_index, j] = 1

                            # Change the NaN to zero.
                            self.rdc[align_index, j] = 0.0

                            # Change the error to one (to avoid zero division).
                            self.rdc_error[align_index, j] = 1.0

                            # Change the weight to one.
                            rdc_weights[align_index, j] = 1.0

                    # The RDC weights.
                    if self.rdc_flag:
                        self.rdc_error[align_index, j] = self.rdc_error[align_index, j] / sqrt(rdc_weights[align_index, j])

                # Loop over the PCSs.
                if self.pcs_flag:
                    for j in range(self.num_spins):
                        if isNaN(self.pcs[align_index, j]):
                            # Set the flag.
                            self.missing_pcs[align_index, j] = 1

                            # Change the NaN to zero.
                            self.pcs[align_index, j] = 0.0

                            # Change the error to one (to avoid zero division).
                            self.pcs_error[align_index, j] = 1.0

                            # Change the weight to one.
                            pcs_weights[align_index, j] = 1.0

                    # The PCS weights.
                    if self.pcs_flag:
                        self.pcs_error[align_index, j] = self.pcs_error[align_index, j] / sqrt(pcs_weights[align_index, j])

        # The paramagnetic centre vectors and distances.
        if self.pcs_flag:
            # Initialise the data structures.
            self.paramag_unit_vect = zeros(atomic_pos.shape, float64)
            self.paramag_dist = zeros(self.num_spins, float64)
            self.pcs_const = zeros((self.num_align, self.num_spins), float64)
            self.r_pivot_atom = zeros((self.num_spins, 3), float32)
            self.r_pivot_atom_rev = zeros((self.num_spins, 3), float32)
            self.r_ln_pivot = self.pivot - self.paramag_centre

            # Set up the paramagnetic constant (without the interatomic distance and in Angstrom units).
            for align_index in range(self.num_align):
                self.pcs_const[align_index] = pcs_constant(self.temp[align_index], self.frq[align_index], 1.0) * 1e30

        # PCS function, gradient, and Hessian matrices.
        self.pcs_theta = None
        if self.pcs_flag:
            self.pcs_theta = zeros((self.num_align, self.num_spins), float64)
            self.pcs_theta_err = zeros((self.num_align, self.num_spins), float64)
            self.dpcs_theta = zeros((self.total_num_params, self.num_align, self.num_spins), float64)
            self.d2pcs_theta = zeros((self.total_num_params, self.total_num_params, self.num_align, self.num_spins), float64)

        # RDC function, gradient, and Hessian matrices.
        self.rdc_theta = None
        if self.rdc_flag:
            self.rdc_theta = zeros((self.num_align, self.num_interatom), float64)
            self.drdc_theta = zeros((self.total_num_params, self.num_align, self.num_interatom), float64)
            self.d2rdc_theta = zeros((self.total_num_params, self.total_num_params, self.num_align, self.num_interatom), float64)

        # The target function extension.
        ext = '_qr_int'
        if self.quad_int:
            ext = '_quad_int'

        # Non-numerical models.
        if model in [MODEL_RIGID]:
            if model == MODEL_RIGID:
                self.func = self.func_rigid

        # The Sobol' sequence data and target function aliases.
        else:
            if model == MODEL_PSEUDO_ELLIPSE:
                self.create_sobol_data(dims=['theta', 'phi', 'sigma'])
                self.func = getattr(self, 'func_pseudo_ellipse'+ext)
            elif model == MODEL_PSEUDO_ELLIPSE_TORSIONLESS:
                self.create_sobol_data(dims=['theta', 'phi'])
                self.func = getattr(self, 'func_pseudo_ellipse_torsionless'+ext)
            elif model == MODEL_PSEUDO_ELLIPSE_FREE_ROTOR:
                self.create_sobol_data(dims=['theta', 'phi', 'sigma'])
                self.func = getattr(self, 'func_pseudo_ellipse_free_rotor'+ext)
            elif model == MODEL_ISO_CONE:
                self.create_sobol_data(dims=['theta', 'phi', 'sigma'])
                self.func = getattr(self, 'func_iso_cone'+ext)
            elif model == MODEL_ISO_CONE_TORSIONLESS:
                self.create_sobol_data(dims=['theta', 'phi'])
                self.func = getattr(self, 'func_iso_cone_torsionless'+ext)
            elif model == MODEL_ISO_CONE_FREE_ROTOR:
                self.create_sobol_data(dims=['theta', 'phi', 'sigma'])
                self.func = getattr(self, 'func_iso_cone_free_rotor'+ext)
            elif model == MODEL_ROTOR:
                self.create_sobol_data(dims=['sigma'])
                self.func = getattr(self, 'func_rotor'+ext)
            elif model == MODEL_FREE_ROTOR:
                self.create_sobol_data(dims=['sigma'])
                self.func = getattr(self, 'func_free_rotor'+ext)
            elif model == MODEL_DOUBLE_ROTOR:
                self.create_sobol_data(dims=['sigma', 'sigma2'])
                self.func = getattr(self, 'func_double_rotor'+ext)


    def _init_tensors(self):
        """Set up isotropic cone optimisation against the alignment tensor data."""

        # Some checks.
        if self.full_tensors == None or not len(self.full_tensors):
            raise RelaxError("The full_tensors argument " + repr(self.full_tensors) + " must be supplied.")
        if self.full_in_ref_frame == None or not len(self.full_in_ref_frame):
            raise RelaxError("The full_in_ref_frame argument " + repr(self.full_in_ref_frame) + " must be supplied.")

        # Tensor set up.
        self.num_tensors = int(len(self.full_tensors) / 5)
        self.A_3D = zeros((self.num_tensors, 3, 3), float64)
        self.A_3D_bc = zeros((self.num_tensors, 3, 3), float64)
        self.A_5D_bc = zeros(self.num_tensors*5, float64)

        # The rotation to the Frame Order eigenframe.
        self.R_eigen = zeros((3, 3), float64)
        self.R_eigen_2 = zeros((3, 3), float64)
        self.R_ave = zeros((3, 3), float64)
        self.Ri_prime = zeros((3, 3), float64)
        self.Ri2_prime = zeros((3, 3), float64)
        self.tensor_3D = zeros((3, 3), float64)

        # The cone axis storage and molecular frame z-axis.
        self.cone_axis = zeros(3, float64)
        self.z_axis = array([0, 0, 1], float64)

        # The rotor axes.
        self.rotor_axis = zeros(3, float64)
        self.rotor_axis_2 = zeros(3, float64)

        # Initialise the Frame Order matrices.
        self.frame_order_2nd = zeros((9, 9), float64)

        # A rotation matrix for general use.
        self.R = zeros((3, 3), float64)


    def func_double_rotor_qr_int(self, params):
        """Quasi-random Sobol' integration target function for the double rotor model.

        This function optimises the model parameters using the RDC and PCS base data.  Quasi-random, Sobol' sequence based, numerical integration is used for the PCS.


        @param params:  The vector of parameter values.  These can include {pivot_x, pivot_y, pivot_z, pivot_disp, ave_pos_x, ave_pos_y, ave_pos_z, ave_pos_alpha, ave_pos_beta, ave_pos_gamma, eigen_alpha, eigen_beta, eigen_gamma, cone_sigma_max, cone_sigma_max_2}.
        @type params:   list of float
        @return:        The chi-squared or SSE value.
        @rtype:         float
        """

        # Scaling.
        if self.scaling_flag:
            params = dot(params, self.scaling_matrix)

        # Unpack the parameters.
        if self.pivot_opt:
            pivot2 = outer(self.spin_ones_struct, params[:3])
            param_disp = params[3]
            self._translation_vector = params[4:7]
            ave_pos_alpha, ave_pos_beta, ave_pos_gamma, eigen_alpha, eigen_beta, eigen_gamma, sigma_max, sigma_max_2 = params[7:]
        else:
            pivot2 = self.pivot
            param_disp = params[0]
            self._translation_vector = params[1:4]
            ave_pos_alpha, ave_pos_beta, ave_pos_gamma, eigen_alpha, eigen_beta, eigen_gamma, sigma_max, sigma_max_2 = params[4:]

        # Reconstruct the full eigenframe of the motion.
        euler_to_R_zyz(eigen_alpha, eigen_beta, eigen_gamma, self.R_eigen)

        # The Kronecker product of the eigenframe.
        Rx2_eigen = kron_prod(self.R_eigen, self.R_eigen)

        # Generate the 2nd degree Frame Order super matrix.
        frame_order_2nd = compile_2nd_matrix_double_rotor(self.frame_order_2nd, Rx2_eigen, sigma_max, sigma_max_2)

        # The average frame rotation matrix (and reduce and rotate the tensors).
        self.reduce_and_rot(ave_pos_alpha, ave_pos_beta, ave_pos_gamma, frame_order_2nd)

        # Pre-transpose matrices for faster calculations.
        RT_eigen = transpose(self.R_eigen)
        RT_ave = transpose(self.R_ave)

        # Pre-calculate all the necessary vectors.
        if self.pcs_flag:
            # The 1st pivot point (sum of the 2nd pivot and the displacement along the eigenframe z-axis).
            pivot = pivot2 + param_disp * self.R_eigen[:, 2]

            # Calculate the vectors.
            self.calc_vectors(pivot=pivot, pivot2=pivot2, R_ave=self.R_ave, RT_ave=RT_ave)

        # Initial chi-squared (or SSE) value.
        chi2_sum = 0.0

        # RDCs.
        if self.rdc_flag:
            # Loop over each alignment.
            for align_index in range(self.num_align):
                # Loop over the RDCs.
                for j in range(self.num_interatom):
                    # The back calculated RDC.
                    if not self.missing_rdc[align_index, j]:
                        self.rdc_theta[align_index, j] = rdc_tensor(self.dip_const[j], self.rdc_vect[j], self.A_3D_bc[align_index])

                # Calculate and sum the single alignment chi-squared value (for the RDC).
                chi2_sum = chi2_sum + chi2(self.rdc[align_index], self.rdc_theta[align_index], self.rdc_error[align_index])

        # PCS via numerical integration.
        if self.pcs_flag:
            # Numerical integration of the PCSs.
            pcs_numeric_qr_int_double_rotor(points=sobol_data.sobol_angles, max_points=self.sobol_max_points, sigma_max=sigma_max, sigma_max_2=sigma_max_2, c=self.pcs_const, full_in_ref_frame=self.full_in_ref_frame, r_pivot_atom=self.r_pivot_atom, r_pivot_atom_rev=self.r_pivot_atom_rev, r_ln_pivot=self.r_ln_pivot, r_inter_pivot=self.r_inter_pivot, A=self.A_3D, R_eigen=self.R_eigen, RT_eigen=RT_eigen, Ri_prime=sobol_data.Ri_prime, Ri2_prime=sobol_data.Ri2_prime, pcs_theta=self.pcs_theta, pcs_theta_err=self.pcs_theta_err, missing_pcs=self.missing_pcs)

            # Calculate and sum the single alignment chi-squared value (for the PCS).
            for align_index in range(self.num_align):
                chi2_sum = chi2_sum + chi2(self.pcs[align_index], self.pcs_theta[align_index], self.pcs_error[align_index])

        # Return the chi-squared value.
        return chi2_sum


    def func_double_rotor_quad_int(self, params):
        """SciPy quadratic integration target function for the double rotor model.

        This function optimises the model parameters using the RDC and PCS base data.  Quasi-random, Sobol' sequence based, numerical integration is used for the PCS.


        @param params:  The vector of parameter values.  These can include {pivot_x, pivot_y, pivot_z, pivot_disp, ave_pos_x, ave_pos_y, ave_pos_z, ave_pos_alpha, ave_pos_beta, ave_pos_gamma, eigen_alpha, eigen_beta, eigen_gamma, cone_sigma_max, cone_sigma_max_2}.
        @type params:   list of float
        @return:        The chi-squared or SSE value.
        @rtype:         float
        """

        # Scaling.
        if self.scaling_flag:
            params = dot(params, self.scaling_matrix)

        # Unpack the parameters.
        if self.pivot_opt:
            pivot2 = outer(self.spin_ones_struct, params[:3])
            param_disp = params[3]
            self._translation_vector = params[4:7]
            ave_pos_alpha, ave_pos_beta, ave_pos_gamma, eigen_alpha, eigen_beta, eigen_gamma, sigma_max, sigma_max_2 = params[7:]
        else:
            pivot2 = self.pivot
            param_disp = params[0]
            self._translation_vector = params[1:4]
            ave_pos_alpha, ave_pos_beta, ave_pos_gamma, eigen_alpha, eigen_beta, eigen_gamma, sigma_max, sigma_max_2 = params[4:]

        # Reconstruct the full eigenframe of the motion.
        euler_to_R_zyz(eigen_alpha, eigen_beta, eigen_gamma, self.R_eigen)

        # The Kronecker product of the eigenframe.
        Rx2_eigen = kron_prod(self.R_eigen, self.R_eigen)

        # Generate the 2nd degree Frame Order super matrix.
        frame_order_2nd = compile_2nd_matrix_double_rotor(self.frame_order_2nd, Rx2_eigen, sigma_max, sigma_max_2)

        # The average frame rotation matrix (and reduce and rotate the tensors).
        self.reduce_and_rot(ave_pos_alpha, ave_pos_beta, ave_pos_gamma, frame_order_2nd)

        # Pre-transpose matrices for faster calculations.
        RT_eigen = transpose(self.R_eigen)
        RT_ave = transpose(self.R_ave)

        # Pre-calculate all the necessary vectors.
        if self.pcs_flag:
            # The 1st pivot point (sum of the 2nd pivot and the displacement along the eigenframe z-axis).
            pivot = pivot2 + param_disp * self.R_eigen[:, 2]

            # Calculate the vectors.
            self.calc_vectors(pivot=pivot, pivot2=pivot2, R_ave=self.R_ave, RT_ave=RT_ave)

        # Initial chi-squared (or SSE) value.
        chi2_sum = 0.0

        # RDCs.
        if self.rdc_flag:
            # Loop over each alignment.
            for align_index in range(self.num_align):
                # Loop over the RDCs.
                for j in range(self.num_interatom):
                    # The back calculated RDC.
                    if not self.missing_rdc[align_index, j]:
                        self.rdc_theta[align_index, j] = rdc_tensor(self.dip_const[j], self.rdc_vect[j], self.A_3D_bc[align_index])

                # Calculate and sum the single alignment chi-squared value (for the RDC).
                chi2_sum = chi2_sum + chi2(self.rdc[align_index], self.rdc_theta[align_index], self.rdc_error[align_index])

        # PCS via numerical integration.
        if self.pcs_flag:
            # Loop over each alignment.
            for align_index in range(self.num_align):
                # Loop over the PCSs.
                for j in range(self.num_spins):
                    # The back calculated PCS.
                    if not self.missing_pcs[align_index, j]:
                        # Forwards and reverse rotations.
                        if self.full_in_ref_frame[align_index]:
                            r_pivot_atom = self.r_pivot_atom[j]
                        else:
                            r_pivot_atom = self.r_pivot_atom_rev[j]

                        # The numerical integration.
                        self.pcs_theta[align_index, j] = pcs_numeric_quad_int_double_rotor(sigma_max=sigma_max, sigma_max_2=sigma_max_2, c=self.pcs_const[align_index, j], r_pivot_atom=r_pivot_atom, r_ln_pivot=self.r_ln_pivot[0], r_inter_pivot=self.r_inter_pivot[j], A=self.A_3D[align_index], R_eigen=self.R_eigen, RT_eigen=RT_eigen, Ri_prime=self.Ri_prime, Ri2_prime=self.Ri2_prime)

                # Calculate and sum the single alignment chi-squared value (for the PCS).
                chi2_sum = chi2_sum + chi2(self.pcs[align_index], self.pcs_theta[align_index], self.pcs_error[align_index])

        # Return the chi-squared value.
        return chi2_sum


    def func_free_rotor_qr_int(self, params):
        """Quasi-random Sobol' integration target function for the free rotor model.

        This function optimises the isotropic cone model parameters using the RDC and PCS base data.  Simple numerical integration is used for the PCS.


        @param params:  The vector of parameter values.  These are the tensor rotation angles {alpha, beta, gamma, theta, phi}.
        @type params:   list of float
        @return:        The chi-squared or SSE value.
        @rtype:         float
        """

        # Scaling.
        if self.scaling_flag:
            params = dot(params, self.scaling_matrix)

        # Unpack the parameters.
        if self.pivot_opt:
            pivot = outer(self.spin_ones_struct, params[:3])
            self._translation_vector = params[3:6]
            ave_pos_beta, ave_pos_gamma, axis_alpha = params[6:]
        else:
            pivot = self.pivot
            self._translation_vector = params[:3]
            ave_pos_beta, ave_pos_gamma, axis_alpha = params[3:]

        # Generate the rotor axis.
        self.cone_axis = create_rotor_axis_alpha(alpha=axis_alpha, pivot=pivot[0], point=self.com)

        # Pre-calculate the eigenframe rotation matrix.
        two_vect_to_R(self.z_axis, self.cone_axis, self.R_eigen)

        # The Kronecker product of the eigenframe rotation.
        Rx2_eigen = kron_prod(self.R_eigen, self.R_eigen)

        # Generate the 2nd degree Frame Order super matrix.
        frame_order_2nd = compile_2nd_matrix_free_rotor(self.frame_order_2nd, Rx2_eigen)

        # Reduce and rotate the tensors.
        self.reduce_and_rot(0.0, ave_pos_beta, ave_pos_gamma, frame_order_2nd)

        # Pre-transpose matrices for faster calculations.
        RT_eigen = transpose(self.R_eigen)
        RT_ave = transpose(self.R_ave)

        # Pre-calculate all the necessary vectors.
        if self.pcs_flag:
            self.calc_vectors(pivot=pivot, R_ave=self.R_ave, RT_ave=RT_ave)

        # Initial chi-squared (or SSE) value.
        chi2_sum = 0.0

        # RDCs.
        if self.rdc_flag:
            # Loop over each alignment.
            for align_index in range(self.num_align):
                # Loop over the RDCs.
                for j in range(self.num_interatom):
                    # The back calculated RDC.
                    if not self.missing_rdc[align_index, j]:
                        self.rdc_theta[align_index, j] = rdc_tensor(self.dip_const[j], self.rdc_vect[j], self.A_3D_bc[align_index])

                # Calculate and sum the single alignment chi-squared value (for the RDC).
                chi2_sum = chi2_sum + chi2(self.rdc[align_index], self.rdc_theta[align_index], self.rdc_error[align_index])

        # PCS via numerical integration.
        if self.pcs_flag:
            # Numerical integration of the PCSs.
            pcs_numeric_qr_int_rotor(points=sobol_data.sobol_angles, max_points=self.sobol_max_points, sigma_max=pi, c=self.pcs_const, full_in_ref_frame=self.full_in_ref_frame, r_pivot_atom=self.r_pivot_atom, r_pivot_atom_rev=self.r_pivot_atom_rev, r_ln_pivot=self.r_ln_pivot, A=self.A_3D, R_eigen=self.R_eigen, RT_eigen=RT_eigen, Ri_prime=sobol_data.Ri_prime, pcs_theta=self.pcs_theta, pcs_theta_err=self.pcs_theta_err, missing_pcs=self.missing_pcs)

            # Calculate and sum the single alignment chi-squared value (for the PCS).
            for align_index in range(self.num_align):
                chi2_sum = chi2_sum + chi2(self.pcs[align_index], self.pcs_theta[align_index], self.pcs_error[align_index])


        # Return the chi-squared value.
        return chi2_sum


    def func_free_rotor_quad_int(self, params):
        """SciPy quadratic integration target function for the free rotor model.

        This function optimises the isotropic cone model parameters using the RDC and PCS base data.  Scipy quadratic integration is used for the PCS.


        @param params:  The vector of parameter values.  These are the tensor rotation angles {alpha, beta, gamma, theta, phi}.
        @type params:   list of float
        @return:        The chi-squared or SSE value.
        @rtype:         float
        """

        # Scaling.
        if self.scaling_flag:
            params = dot(params, self.scaling_matrix)

        # Unpack the parameters.
        if self.pivot_opt:
            pivot = outer(self.spin_ones_struct, params[:3])
            self._translation_vector = params[3:6]
            ave_pos_beta, ave_pos_gamma, axis_alpha = params[6:]
        else:
            pivot = self.pivot
            self._translation_vector = params[:3]
            ave_pos_beta, ave_pos_gamma, axis_alpha = params[3:]

        # Generate the rotor axis.
        self.cone_axis = create_rotor_axis_alpha(alpha=axis_alpha, pivot=pivot[0], point=self.com)

        # Pre-calculate the eigenframe rotation matrix.
        two_vect_to_R(self.z_axis, self.cone_axis, self.R_eigen)

        # The Kronecker product of the eigenframe rotation.
        Rx2_eigen = kron_prod(self.R_eigen, self.R_eigen)

        # Generate the 2nd degree Frame Order super matrix.
        frame_order_2nd = compile_2nd_matrix_free_rotor(self.frame_order_2nd, Rx2_eigen)

        # Reduce and rotate the tensors.
        self.reduce_and_rot(0.0, ave_pos_beta, ave_pos_gamma, frame_order_2nd)

        # Pre-transpose matrices for faster calculations.
        RT_eigen = transpose(self.R_eigen)
        RT_ave = transpose(self.R_ave)

        # Pre-calculate all the necessary vectors.
        if self.pcs_flag:
            self.calc_vectors(pivot=pivot, R_ave=self.R_ave, RT_ave=RT_ave)

        # Initial chi-squared (or SSE) value.
        chi2_sum = 0.0

        # RDCs.
        if self.rdc_flag:
            # Loop over each alignment.
            for align_index in range(self.num_align):
                # Loop over the RDCs.
                for j in range(self.num_interatom):
                    # The back calculated RDC.
                    if not self.missing_rdc[align_index, j]:
                        self.rdc_theta[align_index, j] = rdc_tensor(self.dip_const[j], self.rdc_vect[j], self.A_3D_bc[align_index])

                # Calculate and sum the single alignment chi-squared value (for the RDC).
                chi2_sum = chi2_sum + chi2(self.rdc[align_index], self.rdc_theta[align_index], self.rdc_error[align_index])

        # PCS via numerical integration.
        if self.pcs_flag:
            # Loop over each alignment.
            for align_index in range(self.num_align):
                # Loop over the PCSs.
                for j in range(self.num_spins):
                    # The back calculated PCS.
                    if not self.missing_pcs[align_index, j]:
                        # Forwards and reverse rotations.
                        if self.full_in_ref_frame[align_index]:
                            r_pivot_atom = self.r_pivot_atom[j]
                        else:
                            r_pivot_atom = self.r_pivot_atom_rev[j]

                        # The numerical integration.
                        self.pcs_theta[align_index, j] = pcs_numeric_quad_int_rotor(sigma_max=pi, c=self.pcs_const[align_index, j], r_pivot_atom=r_pivot_atom, r_ln_pivot=self.r_ln_pivot[0], A=self.A_3D[align_index], R_eigen=self.R_eigen, RT_eigen=RT_eigen, Ri_prime=self.Ri_prime)

                # Calculate and sum the single alignment chi-squared value (for the PCS).
                chi2_sum = chi2_sum + chi2(self.pcs[align_index], self.pcs_theta[align_index], self.pcs_error[align_index])

        # Return the chi-squared value.
        return chi2_sum


    def func_iso_cone_qr_int(self, params):
        """Quasi-random Sobol' integration target function for the isotropic cone model.

        This function optimises the isotropic cone model parameters using the RDC and PCS base data.  Simple numerical integration is used for the PCS.


        @param params:  The vector of parameter values {alpha, beta, gamma, theta, phi, cone_theta, sigma_max} where the first 3 are the tensor rotation Euler angles, the next two are the polar and azimuthal angles of the cone axis, cone_theta is the cone opening half angle, and sigma_max is the torsion angle.
        @type params:   list of float
        @return:        The chi-squared or SSE value.
        @rtype:         float
        """

        # Scaling.
        if self.scaling_flag:
            params = dot(params, self.scaling_matrix)

        # Unpack the parameters.
        if self.pivot_opt:
            pivot = outer(self.spin_ones_struct, params[:3])
            self._translation_vector = params[3:6]
            ave_pos_alpha, ave_pos_beta, ave_pos_gamma, axis_theta, axis_phi, cone_theta, sigma_max = params[6:]
        else:
            pivot = self.pivot
            self._translation_vector = params[:3]
            ave_pos_alpha, ave_pos_beta, ave_pos_gamma, axis_theta, axis_phi, cone_theta, sigma_max = params[3:]

        # Generate the cone axis from the spherical angles.
        spherical_to_cartesian([1.0, axis_theta, axis_phi], self.cone_axis)

        # Pre-calculate the eigenframe rotation matrix.
        two_vect_to_R(self.z_axis, self.cone_axis, self.R_eigen)

        # The Kronecker product of the eigenframe rotation.
        Rx2_eigen = kron_prod(self.R_eigen, self.R_eigen)

        # Generate the 2nd degree Frame Order super matrix.
        frame_order_2nd = compile_2nd_matrix_iso_cone(self.frame_order_2nd, Rx2_eigen, cone_theta, sigma_max)

        # Reduce and rotate the tensors.
        self.reduce_and_rot(ave_pos_alpha, ave_pos_beta, ave_pos_gamma, frame_order_2nd)

        # Pre-transpose matrices for faster calculations.
        RT_eigen = transpose(self.R_eigen)
        RT_ave = transpose(self.R_ave)

        # Pre-calculate all the necessary vectors.
        if self.pcs_flag:
            self.calc_vectors(pivot=pivot, R_ave=self.R_ave, RT_ave=RT_ave)

        # Initial chi-squared (or SSE) value.
        chi2_sum = 0.0

        # RDCs.
        if self.rdc_flag:
            # Loop over each alignment.
            for align_index in range(self.num_align):
                # Loop over the RDCs.
                for j in range(self.num_interatom):
                    # The back calculated RDC.
                    if not self.missing_rdc[align_index, j]:
                        self.rdc_theta[align_index, j] = rdc_tensor(self.dip_const[j], self.rdc_vect[j], self.A_3D_bc[align_index])

                # Calculate and sum the single alignment chi-squared value (for the RDC).
                chi2_sum = chi2_sum + chi2(self.rdc[align_index], self.rdc_theta[align_index], self.rdc_error[align_index])

        # PCS via numerical integration.
        if self.pcs_flag:
            # Numerical integration of the PCSs.
            pcs_numeric_qr_int_iso_cone(points=sobol_data.sobol_angles, max_points=self.sobol_max_points, theta_max=cone_theta, sigma_max=sigma_max, c=self.pcs_const, full_in_ref_frame=self.full_in_ref_frame, r_pivot_atom=self.r_pivot_atom, r_pivot_atom_rev=self.r_pivot_atom_rev, r_ln_pivot=self.r_ln_pivot, A=self.A_3D, R_eigen=self.R_eigen, RT_eigen=RT_eigen, Ri_prime=sobol_data.Ri_prime, pcs_theta=self.pcs_theta, pcs_theta_err=self.pcs_theta_err, missing_pcs=self.missing_pcs)

            # Calculate and sum the single alignment chi-squared value (for the PCS).
            for align_index in range(self.num_align):
                chi2_sum = chi2_sum + chi2(self.pcs[align_index], self.pcs_theta[align_index], self.pcs_error[align_index])

        # Return the chi-squared value.
        return chi2_sum


    def func_iso_cone_quad_int(self, params):
        """SciPy quadratic integration target function for the isotropic cone model.

        This function optimises the isotropic cone model parameters using the RDC and PCS base data.  Scipy quadratic integration is used for the PCS.


        @param params:  The vector of parameter values {beta, gamma, theta, phi, s1} where the first 2 are the tensor rotation Euler angles, the next two are the polar and azimuthal angles of the cone axis, and s1 is the isotropic cone order parameter.
        @type params:   list of float
        @return:        The chi-squared or SSE value.
        @rtype:         float
        """

        # Scaling.
        if self.scaling_flag:
            params = dot(params, self.scaling_matrix)

        # Unpack the parameters.
        if self.pivot_opt:
            pivot = outer(self.spin_ones_struct, params[:3])
            self._translation_vector = params[3:6]
            ave_pos_alpha, ave_pos_beta, ave_pos_gamma, axis_theta, axis_phi, cone_theta, sigma_max = params[6:]
        else:
            pivot = self.pivot
            self._translation_vector = params[:3]
            ave_pos_alpha, ave_pos_beta, ave_pos_gamma, axis_theta, axis_phi, cone_theta, sigma_max = params[3:]

        # Generate the cone axis from the spherical angles.
        spherical_to_cartesian([1.0, axis_theta, axis_phi], self.cone_axis)

        # Pre-calculate the eigenframe rotation matrix.
        two_vect_to_R(self.z_axis, self.cone_axis, self.R_eigen)

        # The Kronecker product of the eigenframe rotation.
        Rx2_eigen = kron_prod(self.R_eigen, self.R_eigen)

        # Generate the 2nd degree Frame Order super matrix.
        frame_order_2nd = compile_2nd_matrix_iso_cone(self.frame_order_2nd, Rx2_eigen, cone_theta, sigma_max)

        # Reduce and rotate the tensors.
        self.reduce_and_rot(ave_pos_alpha, ave_pos_beta, ave_pos_gamma, frame_order_2nd)

        # Pre-transpose matrices for faster calculations.
        RT_eigen = transpose(self.R_eigen)
        RT_ave = transpose(self.R_ave)

        # Pre-calculate all the necessary vectors.
        if self.pcs_flag:
            self.calc_vectors(pivot=pivot, R_ave=self.R_ave, RT_ave=RT_ave)

        # Initial chi-squared (or SSE) value.
        chi2_sum = 0.0

        # RDCs.
        if self.rdc_flag:
            # Loop over each alignment.
            for align_index in range(self.num_align):
                # Loop over the RDCs.
                for j in range(self.num_interatom):
                    # The back calculated RDC.
                    if not self.missing_rdc[align_index, j]:
                        self.rdc_theta[align_index, j] = rdc_tensor(self.dip_const[j], self.rdc_vect[j], self.A_3D_bc[align_index])

                # Calculate and sum the single alignment chi-squared value (for the RDC).
                chi2_sum = chi2_sum + chi2(self.rdc[align_index], self.rdc_theta[align_index], self.rdc_error[align_index])

        # PCS via numerical integration.
        if self.pcs_flag:
            # Loop over each alignment.
            for align_index in range(self.num_align):
                # Loop over the PCSs.
                for j in range(self.num_spins):
                    # The back calculated PCS.
                    if not self.missing_pcs[align_index, j]:
                        # Forwards and reverse rotations.
                        if self.full_in_ref_frame[align_index]:
                            r_pivot_atom = self.r_pivot_atom[j]
                        else:
                            r_pivot_atom = self.r_pivot_atom_rev[j]

                        # The numerical integration.
                        self.pcs_theta[align_index, j] = pcs_numeric_quad_int_iso_cone(theta_max=cone_theta, sigma_max=sigma_max, c=self.pcs_const[align_index, j], r_pivot_atom=r_pivot_atom, r_ln_pivot=self.r_ln_pivot[0], A=self.A_3D[align_index], R_eigen=self.R_eigen, RT_eigen=RT_eigen, Ri_prime=self.Ri_prime)

                # Calculate and sum the single alignment chi-squared value (for the PCS).
                chi2_sum = chi2_sum + chi2(self.pcs[align_index], self.pcs_theta[align_index], self.pcs_error[align_index])

        # Return the chi-squared value.
        return chi2_sum


    def func_iso_cone_free_rotor_qr_int(self, params):
        """Quasi-random Sobol' integration target function for the free rotor isotropic cone model.

        This function optimises the isotropic cone model parameters using the RDC and PCS base data.  Simple numerical integration is used for the PCS.


        @param params:  The vector of parameter values {beta, gamma, theta, phi, s1} where the first 2 are the tensor rotation Euler angles, the next two are the polar and azimuthal angles of the cone axis, and s1 is the isotropic cone order parameter.
        @type params:   list of float
        @return:        The chi-squared or SSE value.
        @rtype:         float
        """

        # Scaling.
        if self.scaling_flag:
            params = dot(params, self.scaling_matrix)

        # Unpack the parameters.
        if self.pivot_opt:
            pivot = outer(self.spin_ones_struct, params[:3])
            self._translation_vector = params[3:6]
            ave_pos_beta, ave_pos_gamma, axis_theta, axis_phi, theta_max = params[6:]
        else:
            pivot = self.pivot
            self._translation_vector = params[:3]
            ave_pos_beta, ave_pos_gamma, axis_theta, axis_phi, theta_max = params[3:]

        # Generate the cone axis from the spherical angles.
        spherical_to_cartesian([1.0, axis_theta, axis_phi], self.cone_axis)

        # Pre-calculate the eigenframe rotation matrix.
        two_vect_to_R(self.z_axis, self.cone_axis, self.R_eigen)

        # The Kronecker product of the eigenframe rotation.
        Rx2_eigen = kron_prod(self.R_eigen, self.R_eigen)

        # Generate the 2nd degree Frame Order super matrix.
        frame_order_2nd = compile_2nd_matrix_iso_cone_free_rotor(self.frame_order_2nd, Rx2_eigen, theta_max)

        # Reduce and rotate the tensors.
        self.reduce_and_rot(0.0, ave_pos_beta, ave_pos_gamma, frame_order_2nd)

        # Pre-transpose matrices for faster calculations.
        RT_eigen = transpose(self.R_eigen)
        RT_ave = transpose(self.R_ave)

        # Pre-calculate all the necessary vectors.
        if self.pcs_flag:
            self.calc_vectors(pivot=pivot, R_ave=self.R_ave, RT_ave=RT_ave)

        # Initial chi-squared (or SSE) value.
        chi2_sum = 0.0

        # RDCs.
        if self.rdc_flag:
            # Loop over each alignment.
            for align_index in range(self.num_align):
                # Loop over the RDCs.
                for j in range(self.num_interatom):
                    # The back calculated RDC.
                    if not self.missing_rdc[align_index, j]:
                        self.rdc_theta[align_index, j] = rdc_tensor(self.dip_const[j], self.rdc_vect[j], self.A_3D_bc[align_index])

                # Calculate and sum the single alignment chi-squared value (for the RDC).
                chi2_sum = chi2_sum + chi2(self.rdc[align_index], self.rdc_theta[align_index], self.rdc_error[align_index])

        # PCS via numerical integration.
        if self.pcs_flag:
            # Numerical integration of the PCSs.
            pcs_numeric_qr_int_iso_cone(points=sobol_data.sobol_angles, max_points=self.sobol_max_points, theta_max=theta_max, sigma_max=pi, c=self.pcs_const, full_in_ref_frame=self.full_in_ref_frame, r_pivot_atom=self.r_pivot_atom, r_pivot_atom_rev=self.r_pivot_atom_rev, r_ln_pivot=self.r_ln_pivot, A=self.A_3D, R_eigen=self.R_eigen, RT_eigen=RT_eigen, Ri_prime=sobol_data.Ri_prime, pcs_theta=self.pcs_theta, pcs_theta_err=self.pcs_theta_err, missing_pcs=self.missing_pcs)

            # Calculate and sum the single alignment chi-squared value (for the PCS).
            for align_index in range(self.num_align):
                chi2_sum = chi2_sum + chi2(self.pcs[align_index], self.pcs_theta[align_index], self.pcs_error[align_index])

        # Return the chi-squared value.
        return chi2_sum


    def func_iso_cone_free_rotor_quad_int(self, params):
        """SciPy quadratic integration target function for the free rotor isotropic cone model.

        This function optimises the isotropic cone model parameters using the RDC and PCS base data.  Scipy quadratic integration is used for the PCS.


        @param params:  The vector of parameter values {beta, gamma, theta, phi, s1} where the first 2 are the tensor rotation Euler angles, the next two are the polar and azimuthal angles of the cone axis, and s1 is the isotropic cone order parameter.
        @type params:   list of float
        @return:        The chi-squared or SSE value.
        @rtype:         float
        """

        # Scaling.
        if self.scaling_flag:
            params = dot(params, self.scaling_matrix)

        # Unpack the parameters.
        if self.pivot_opt:
            pivot = outer(self.spin_ones_struct, params[:3])
            self._translation_vector = params[3:6]
            ave_pos_beta, ave_pos_gamma, axis_theta, axis_phi, theta_max = params[6:]
        else:
            pivot = self.pivot
            self._translation_vector = params[:3]
            ave_pos_beta, ave_pos_gamma, axis_theta, axis_phi, theta_max = params[3:]

        # Generate the cone axis from the spherical angles.
        spherical_to_cartesian([1.0, axis_theta, axis_phi], self.cone_axis)

        # Pre-calculate the eigenframe rotation matrix.
        two_vect_to_R(self.z_axis, self.cone_axis, self.R_eigen)

        # The Kronecker product of the eigenframe rotation.
        Rx2_eigen = kron_prod(self.R_eigen, self.R_eigen)

        # Generate the 2nd degree Frame Order super matrix.
        frame_order_2nd = compile_2nd_matrix_iso_cone_free_rotor(self.frame_order_2nd, Rx2_eigen, theta_max)

        # Reduce and rotate the tensors.
        self.reduce_and_rot(0.0, ave_pos_beta, ave_pos_gamma, frame_order_2nd)

        # Pre-transpose matrices for faster calculations.
        RT_eigen = transpose(self.R_eigen)
        RT_ave = transpose(self.R_ave)

        # Pre-calculate all the necessary vectors.
        if self.pcs_flag:
            self.calc_vectors(pivot=pivot, R_ave=self.R_ave, RT_ave=RT_ave)

        # Initial chi-squared (or SSE) value.
        chi2_sum = 0.0

        # RDCs.
        if self.rdc_flag:
            # Loop over each alignment.
            for align_index in range(self.num_align):
                # Loop over the RDCs.
                for j in range(self.num_interatom):
                    # The back calculated RDC.
                    if not self.missing_rdc[align_index, j]:
                        self.rdc_theta[align_index, j] = rdc_tensor(self.dip_const[j], self.rdc_vect[j], self.A_3D_bc[align_index])

                # Calculate and sum the single alignment chi-squared value (for the RDC).
                chi2_sum = chi2_sum + chi2(self.rdc[align_index], self.rdc_theta[align_index], self.rdc_error[align_index])

        # PCS via numerical integration.
        if self.pcs_flag:
            # Loop over each alignment.
            for align_index in range(self.num_align):
                # Loop over the PCSs.
                for j in range(self.num_spins):
                    # The back calculated PCS.
                    if not self.missing_pcs[align_index, j]:
                        # Forwards and reverse rotations.
                        if self.full_in_ref_frame[align_index]:
                            r_pivot_atom = self.r_pivot_atom[j]
                        else:
                            r_pivot_atom = self.r_pivot_atom_rev[j]

                        # The numerical integration.
                        self.pcs_theta[align_index, j] = pcs_numeric_quad_int_iso_cone(theta_max=theta_max, sigma_max=pi, c=self.pcs_const[align_index, j], r_pivot_atom=r_pivot_atom, r_ln_pivot=self.r_ln_pivot[0], A=self.A_3D[align_index], R_eigen=self.R_eigen, RT_eigen=RT_eigen, Ri_prime=self.Ri_prime)

                # Calculate and sum the single alignment chi-squared value (for the PCS).
                chi2_sum = chi2_sum + chi2(self.pcs[align_index], self.pcs_theta[align_index], self.pcs_error[align_index])

        # Return the chi-squared value.
        return chi2_sum


    def func_iso_cone_torsionless_qr_int(self, params):
        """Quasi-random Sobol' integration target function for the torsionless isotropic cone model.

        This function optimises the isotropic cone model parameters using the RDC and PCS base data.  Simple numerical integration is used for the PCS.


        @param params:  The vector of parameter values {beta, gamma, theta, phi, cone_theta} where the first 2 are the tensor rotation Euler angles, the next two are the polar and azimuthal angles of the cone axis, and cone_theta is cone opening angle.
        @type params:   list of float
        @return:        The chi-squared or SSE value.
        @rtype:         float
        """

        # Scaling.
        if self.scaling_flag:
            params = dot(params, self.scaling_matrix)

        # Unpack the parameters.
        if self.pivot_opt:
            pivot = outer(self.spin_ones_struct, params[:3])
            self._translation_vector = params[3:6]
            ave_pos_alpha, ave_pos_beta, ave_pos_gamma, axis_theta, axis_phi, cone_theta = params[6:]
        else:
            pivot = self.pivot
            self._translation_vector = params[:3]
            ave_pos_alpha, ave_pos_beta, ave_pos_gamma, axis_theta, axis_phi, cone_theta = params[3:]

        # Generate the cone axis from the spherical angles.
        spherical_to_cartesian([1.0, axis_theta, axis_phi], self.cone_axis)

        # Pre-calculate the eigenframe rotation matrix.
        two_vect_to_R(self.z_axis, self.cone_axis, self.R_eigen)

        # The Kronecker product of the eigenframe rotation.
        Rx2_eigen = kron_prod(self.R_eigen, self.R_eigen)

        # Generate the 2nd degree Frame Order super matrix.
        frame_order_2nd = compile_2nd_matrix_iso_cone_torsionless(self.frame_order_2nd, Rx2_eigen, cone_theta)

        # Reduce and rotate the tensors.
        self.reduce_and_rot(ave_pos_alpha, ave_pos_beta, ave_pos_gamma, frame_order_2nd)

        # Pre-transpose matrices for faster calculations.
        RT_eigen = transpose(self.R_eigen)
        RT_ave = transpose(self.R_ave)

        # Pre-calculate all the necessary vectors.
        if self.pcs_flag:
            self.calc_vectors(pivot=pivot, R_ave=self.R_ave, RT_ave=RT_ave)

        # Initial chi-squared (or SSE) value.
        chi2_sum = 0.0

        # RDCs.
        if self.rdc_flag:
            # Loop over each alignment.
            for align_index in range(self.num_align):
                # Loop over the RDCs.
                for j in range(self.num_interatom):
                    # The back calculated RDC.
                    if not self.missing_rdc[align_index, j]:
                        self.rdc_theta[align_index, j] = rdc_tensor(self.dip_const[j], self.rdc_vect[j], self.A_3D_bc[align_index])

                # Calculate and sum the single alignment chi-squared value (for the RDC).
                chi2_sum = chi2_sum + chi2(self.rdc[align_index], self.rdc_theta[align_index], self.rdc_error[align_index])

        # PCS via numerical integration.
        if self.pcs_flag:
            # Numerical integration of the PCSs.
            pcs_numeric_qr_int_iso_cone_torsionless(points=sobol_data.sobol_angles, max_points=self.sobol_max_points, theta_max=cone_theta, c=self.pcs_const, full_in_ref_frame=self.full_in_ref_frame, r_pivot_atom=self.r_pivot_atom, r_pivot_atom_rev=self.r_pivot_atom_rev, r_ln_pivot=self.r_ln_pivot, A=self.A_3D, R_eigen=self.R_eigen, RT_eigen=RT_eigen, Ri_prime=sobol_data.Ri_prime, pcs_theta=self.pcs_theta, pcs_theta_err=self.pcs_theta_err, missing_pcs=self.missing_pcs)

            # Calculate and sum the single alignment chi-squared value (for the PCS).
            for align_index in range(self.num_align):
                chi2_sum = chi2_sum + chi2(self.pcs[align_index], self.pcs_theta[align_index], self.pcs_error[align_index])

        # Return the chi-squared value.
        return chi2_sum


    def func_iso_cone_torsionless_quad_int(self, params):
        """SciPy quadratic integration target function for the torsionless isotropic cone model.

        This function optimises the isotropic cone model parameters using the RDC and PCS base data.  Scipy quadratic integration is used for the PCS.


        @param params:  The vector of parameter values {beta, gamma, theta, phi, cone_theta} where the first 2 are the tensor rotation Euler angles, the next two are the polar and azimuthal angles of the cone axis, and cone_theta is cone opening angle.
        @type params:   list of float
        @return:        The chi-squared or SSE value.
        @rtype:         float
        """

        # Scaling.
        if self.scaling_flag:
            params = dot(params, self.scaling_matrix)

        # Unpack the parameters.
        if self.pivot_opt:
            pivot = outer(self.spin_ones_struct, params[:3])
            self._translation_vector = params[3:6]
            ave_pos_alpha, ave_pos_beta, ave_pos_gamma, axis_theta, axis_phi, cone_theta = params[6:]
        else:
            pivot = self.pivot
            self._translation_vector = params[:3]
            ave_pos_alpha, ave_pos_beta, ave_pos_gamma, axis_theta, axis_phi, cone_theta = params[3:]

        # Generate the cone axis from the spherical angles.
        spherical_to_cartesian([1.0, axis_theta, axis_phi], self.cone_axis)

        # Pre-calculate the eigenframe rotation matrix.
        two_vect_to_R(self.z_axis, self.cone_axis, self.R_eigen)

        # The Kronecker product of the eigenframe rotation.
        Rx2_eigen = kron_prod(self.R_eigen, self.R_eigen)

        # Generate the 2nd degree Frame Order super matrix.
        frame_order_2nd = compile_2nd_matrix_iso_cone_torsionless(self.frame_order_2nd, Rx2_eigen, cone_theta)

        # Reduce and rotate the tensors.
        self.reduce_and_rot(ave_pos_alpha, ave_pos_beta, ave_pos_gamma, frame_order_2nd)

        # Pre-transpose matrices for faster calculations.
        RT_eigen = transpose(self.R_eigen)
        RT_ave = transpose(self.R_ave)

        # Pre-calculate all the necessary vectors.
        if self.pcs_flag:
            self.calc_vectors(pivot=pivot, R_ave=self.R_ave, RT_ave=RT_ave)

        # Initial chi-squared (or SSE) value.
        chi2_sum = 0.0

        # RDCs.
        if self.rdc_flag:
            # Loop over each alignment.
            for align_index in range(self.num_align):
                # Loop over the RDCs.
                for j in range(self.num_interatom):
                    # The back calculated RDC.
                    if not self.missing_rdc[align_index, j]:
                        self.rdc_theta[align_index, j] = rdc_tensor(self.dip_const[j], self.rdc_vect[j], self.A_3D_bc[align_index])

                # Calculate and sum the single alignment chi-squared value (for the RDC).
                chi2_sum = chi2_sum + chi2(self.rdc[align_index], self.rdc_theta[align_index], self.rdc_error[align_index])

        # PCS via numerical integration.
        if self.pcs_flag:
            # Loop over each alignment.
            for align_index in range(self.num_align):
                # Loop over the PCSs.
                for j in range(self.num_spins):
                    # The back calculated PCS.
                    if not self.missing_pcs[align_index, j]:
                        # Forwards and reverse rotations.
                        if self.full_in_ref_frame[align_index]:
                            r_pivot_atom = self.r_pivot_atom[j]
                        else:
                            r_pivot_atom = self.r_pivot_atom_rev[j]

                        # The numerical integration.
                        self.pcs_theta[align_index, j] = pcs_numeric_quad_int_iso_cone_torsionless(theta_max=cone_theta, c=self.pcs_const[align_index, j], r_pivot_atom=r_pivot_atom, r_ln_pivot=self.r_ln_pivot[0], A=self.A_3D[align_index], R_eigen=self.R_eigen, RT_eigen=RT_eigen, Ri_prime=self.Ri_prime)

                # Calculate and sum the single alignment chi-squared value (for the PCS).
                chi2_sum = chi2_sum + chi2(self.pcs[align_index], self.pcs_theta[align_index], self.pcs_error[align_index])

        # Return the chi-squared value.
        return chi2_sum


    def func_pseudo_ellipse_qr_int(self, params):
        """Quasi-random Sobol' integration target function for the pseudo-ellipse model.

        This function optimises the model parameters using the RDC and PCS base data.  Quasi-random, Sobol' sequence based, numerical integration is used for the PCS.


        @param params:  The vector of parameter values {alpha, beta, gamma, eigen_alpha, eigen_beta, eigen_gamma, cone_theta_x, cone_theta_y, cone_sigma_max} where the first 3 are the average position rotation Euler angles, the next 3 are the Euler angles defining the eigenframe, and the last 3 are the pseudo-elliptic cone geometric parameters.
        @type params:   list of float
        @return:        The chi-squared or SSE value.
        @rtype:         float
        """

        # Scaling.
        if self.scaling_flag:
            params = dot(params, self.scaling_matrix)

        # Unpack the parameters.
        if self.pivot_opt:
            pivot = outer(self.spin_ones_struct, params[:3])
            self._translation_vector = params[3:6]
            ave_pos_alpha, ave_pos_beta, ave_pos_gamma, eigen_alpha, eigen_beta, eigen_gamma, cone_theta_x, cone_theta_y, cone_sigma_max = params[6:]
        else:
            pivot = self.pivot
            self._translation_vector = params[:3]
            ave_pos_alpha, ave_pos_beta, ave_pos_gamma, eigen_alpha, eigen_beta, eigen_gamma, cone_theta_x, cone_theta_y, cone_sigma_max = params[3:]

        # Reconstruct the full eigenframe of the motion.
        euler_to_R_zyz(eigen_alpha, eigen_beta, eigen_gamma, self.R_eigen)

        # The Kronecker product of the eigenframe.
        Rx2_eigen = kron_prod(self.R_eigen, self.R_eigen)

        # Generate the 2nd degree Frame Order super matrix.
        frame_order_2nd = compile_2nd_matrix_pseudo_ellipse(self.frame_order_2nd, Rx2_eigen, cone_theta_x, cone_theta_y, cone_sigma_max)

        # Reduce and rotate the tensors.
        self.reduce_and_rot(ave_pos_alpha, ave_pos_beta, ave_pos_gamma, frame_order_2nd)

        # Pre-transpose matrices for faster calculations.
        RT_eigen = transpose(self.R_eigen)
        RT_ave = transpose(self.R_ave)

        # Pre-calculate all the necessary vectors.
        if self.pcs_flag:
            self.calc_vectors(pivot=pivot, R_ave=self.R_ave, RT_ave=RT_ave)

        # Initial chi-squared (or SSE) value.
        chi2_sum = 0.0

        # RDCs.
        if self.rdc_flag:
            # Loop over each alignment.
            for align_index in range(self.num_align):
                # Loop over the RDCs.
                for j in range(self.num_interatom):
                    # The back calculated RDC.
                    if not self.missing_rdc[align_index, j]:
                        self.rdc_theta[align_index, j] = rdc_tensor(self.dip_const[j], self.rdc_vect[j], self.A_3D_bc[align_index])

                # Calculate and sum the single alignment chi-squared value (for the RDC).
                chi2_sum = chi2_sum + chi2(self.rdc[align_index], self.rdc_theta[align_index], self.rdc_error[align_index])

        # PCS via numerical integration.
        if self.pcs_flag:
            # Numerical integration of the PCSs.
            pcs_numeric_qr_int_pseudo_ellipse(points=sobol_data.sobol_angles, max_points=self.sobol_max_points, theta_x=cone_theta_x, theta_y=cone_theta_y, sigma_max=cone_sigma_max, c=self.pcs_const, full_in_ref_frame=self.full_in_ref_frame, r_pivot_atom=self.r_pivot_atom, r_pivot_atom_rev=self.r_pivot_atom_rev, r_ln_pivot=self.r_ln_pivot, A=self.A_3D, R_eigen=self.R_eigen, RT_eigen=RT_eigen, Ri_prime=sobol_data.Ri_prime, pcs_theta=self.pcs_theta, pcs_theta_err=self.pcs_theta_err, missing_pcs=self.missing_pcs)

            # Calculate and sum the single alignment chi-squared value (for the PCS).
            for align_index in range(self.num_align):
                chi2_sum = chi2_sum + chi2(self.pcs[align_index], self.pcs_theta[align_index], self.pcs_error[align_index])

        # Return the chi-squared value.
        return chi2_sum


    def func_pseudo_ellipse_quad_int(self, params):
        """SciPy quadratic integration target function for the pseudo-ellipse model.

        This function optimises the isotropic cone model parameters using the RDC and PCS base data.  Scipy quadratic integration is used for the PCS.


        @param params:  The vector of parameter values {alpha, beta, gamma, eigen_alpha, eigen_beta, eigen_gamma, cone_theta_x, cone_theta_y, cone_sigma_max} where the first 3 are the average position rotation Euler angles, the next 3 are the Euler angles defining the eigenframe, and the last 3 are the pseudo-elliptic cone geometric parameters.
        @type params:   list of float
        @return:        The chi-squared or SSE value.
        @rtype:         float
        """

        # Scaling.
        if self.scaling_flag:
            params = dot(params, self.scaling_matrix)

        # Unpack the parameters.
        if self.pivot_opt:
            pivot = outer(self.spin_ones_struct, params[:3])
            self._translation_vector = params[3:6]
            ave_pos_alpha, ave_pos_beta, ave_pos_gamma, eigen_alpha, eigen_beta, eigen_gamma, cone_theta_x, cone_theta_y, cone_sigma_max = params[6:]
        else:
            pivot = self.pivot
            self._translation_vector = params[:3]
            ave_pos_alpha, ave_pos_beta, ave_pos_gamma, eigen_alpha, eigen_beta, eigen_gamma, cone_theta_x, cone_theta_y, cone_sigma_max = params[3:]

        # Average position rotation.
        euler_to_R_zyz(eigen_alpha, eigen_beta, eigen_gamma, self.R_eigen)

        # The Kronecker product of the eigenframe rotation.
        Rx2_eigen = kron_prod(self.R_eigen, self.R_eigen)

        # Generate the 2nd degree Frame Order super matrix.
        frame_order_2nd = compile_2nd_matrix_pseudo_ellipse(self.frame_order_2nd, Rx2_eigen, cone_theta_x, cone_theta_y, cone_sigma_max)

        # Reduce and rotate the tensors.
        self.reduce_and_rot(ave_pos_alpha, ave_pos_beta, ave_pos_gamma, frame_order_2nd)

        # Pre-transpose matrices for faster calculations.
        RT_eigen = transpose(self.R_eigen)
        RT_ave = transpose(self.R_ave)

        # Pre-calculate all the necessary vectors.
        if self.pcs_flag:
            self.calc_vectors(pivot=pivot, R_ave=self.R_ave, RT_ave=RT_ave)

        # Initial chi-squared (or SSE) value.
        chi2_sum = 0.0

        # RDCs.
        if self.rdc_flag:
            # Loop over each alignment.
            for align_index in range(self.num_align):
                # Loop over the RDCs.
                for j in range(self.num_interatom):
                    # The back calculated RDC.
                    if not self.missing_rdc[align_index, j]:
                        self.rdc_theta[align_index, j] = rdc_tensor(self.dip_const[j], self.rdc_vect[j], self.A_3D_bc[align_index])

                # Calculate and sum the single alignment chi-squared value (for the RDC).
                chi2_sum = chi2_sum + chi2(self.rdc[align_index], self.rdc_theta[align_index], self.rdc_error[align_index])

        # PCS via numerical integration.
        if self.pcs_flag:
            # Loop over each alignment.
            for align_index in range(self.num_align):
                # Loop over the PCSs.
                for j in range(self.num_spins):
                    # The back calculated PCS.
                    if not self.missing_pcs[align_index, j]:
                        # Forwards and reverse rotations.
                        if self.full_in_ref_frame[align_index]:
                            r_pivot_atom = self.r_pivot_atom[j]
                        else:
                            r_pivot_atom = self.r_pivot_atom_rev[j]

                        # The numerical integration.
                        self.pcs_theta[align_index, j] = pcs_numeric_quad_int_pseudo_ellipse(theta_x=cone_theta_x, theta_y=cone_theta_y, sigma_max=cone_sigma_max, c=self.pcs_const[align_index, j], r_pivot_atom=r_pivot_atom, r_ln_pivot=self.r_ln_pivot[0], A=self.A_3D[align_index], R_eigen=self.R_eigen, RT_eigen=RT_eigen, Ri_prime=self.Ri_prime)

                # Calculate and sum the single alignment chi-squared value (for the PCS).
                chi2_sum = chi2_sum + chi2(self.pcs[align_index], self.pcs_theta[align_index], self.pcs_error[align_index])

        # Return the chi-squared value.
        return chi2_sum


    def func_pseudo_ellipse_free_rotor_qr_int(self, params):
        """Quasi-random Sobol' integration target function for the free-rotor pseudo-ellipse model.

        This function optimises the isotropic cone model parameters using the RDC and PCS base data.  Simple numerical integration is used for the PCS.


        @param params:  The vector of parameter values {alpha, beta, gamma, eigen_alpha, eigen_beta, eigen_gamma, cone_theta_x, cone_theta_y} where the first 3 are the average position rotation Euler angles, the next 3 are the Euler angles defining the eigenframe, and the last 2 are the free_rotor pseudo-elliptic cone geometric parameters.
        @type params:   list of float
        @return:        The chi-squared or SSE value.
        @rtype:         float
        """

        # Scaling.
        if self.scaling_flag:
            params = dot(params, self.scaling_matrix)

        # Unpack the parameters.
        if self.pivot_opt:
            pivot = outer(self.spin_ones_struct, params[:3])
            self._translation_vector = params[3:6]
            ave_pos_beta, ave_pos_gamma, eigen_alpha, eigen_beta, eigen_gamma, cone_theta_x, cone_theta_y = params[6:]
        else:
            pivot = self.pivot
            self._translation_vector = params[:3]
            ave_pos_beta, ave_pos_gamma, eigen_alpha, eigen_beta, eigen_gamma, cone_theta_x, cone_theta_y = params[3:]

        # Reconstruct the full eigenframe of the motion.
        euler_to_R_zyz(eigen_alpha, eigen_beta, eigen_gamma, self.R_eigen)

        # The Kronecker product of the eigenframe.
        Rx2_eigen = kron_prod(self.R_eigen, self.R_eigen)

        # Generate the 2nd degree Frame Order super matrix.
        frame_order_2nd = compile_2nd_matrix_pseudo_ellipse_free_rotor(self.frame_order_2nd, Rx2_eigen, cone_theta_x, cone_theta_y)

        # Reduce and rotate the tensors.
        self.reduce_and_rot(0.0, ave_pos_beta, ave_pos_gamma, frame_order_2nd)

        # Pre-transpose matrices for faster calculations.
        RT_eigen = transpose(self.R_eigen)
        RT_ave = transpose(self.R_ave)

        # Pre-calculate all the necessary vectors.
        if self.pcs_flag:
            self.calc_vectors(pivot=pivot, R_ave=self.R_ave, RT_ave=RT_ave)

        # Initial chi-squared (or SSE) value.
        chi2_sum = 0.0

        # RDCs.
        if self.rdc_flag:
            # Loop over each alignment.
            for align_index in range(self.num_align):
                # Loop over the RDCs.
                for j in range(self.num_interatom):
                    # The back calculated RDC.
                    if not self.missing_rdc[align_index, j]:
                        self.rdc_theta[align_index, j] = rdc_tensor(self.dip_const[j], self.rdc_vect[j], self.A_3D_bc[align_index])

                # Calculate and sum the single alignment chi-squared value (for the RDC).
                chi2_sum = chi2_sum + chi2(self.rdc[align_index], self.rdc_theta[align_index], self.rdc_error[align_index])

        # PCS via numerical integration.
        if self.pcs_flag:
            # Numerical integration of the PCSs.
            pcs_numeric_qr_int_pseudo_ellipse(points=sobol_data.sobol_angles, max_points=self.sobol_max_points, theta_x=cone_theta_x, theta_y=cone_theta_y, sigma_max=pi, c=self.pcs_const, full_in_ref_frame=self.full_in_ref_frame, r_pivot_atom=self.r_pivot_atom, r_pivot_atom_rev=self.r_pivot_atom_rev, r_ln_pivot=self.r_ln_pivot, A=self.A_3D, R_eigen=self.R_eigen, RT_eigen=RT_eigen, Ri_prime=sobol_data.Ri_prime, pcs_theta=self.pcs_theta, pcs_theta_err=self.pcs_theta_err, missing_pcs=self.missing_pcs)

            # Calculate and sum the single alignment chi-squared value (for the PCS).
            for align_index in range(self.num_align):
                chi2_sum = chi2_sum + chi2(self.pcs[align_index], self.pcs_theta[align_index], self.pcs_error[align_index])

        # Return the chi-squared value.
        return chi2_sum


    def func_pseudo_ellipse_free_rotor_quad_int(self, params):
        """SciPy quadratic integration target function for the free-rotor pseudo-ellipse model.

        This function optimises the isotropic cone model parameters using the RDC and PCS base data.  Scipy quadratic integration is used for the PCS.


        @param params:  The vector of parameter values {alpha, beta, gamma, eigen_alpha, eigen_beta, eigen_gamma, cone_theta_x, cone_theta_y} where the first 3 are the average position rotation Euler angles, the next 3 are the Euler angles defining the eigenframe, and the last 2 are the free_rotor pseudo-elliptic cone geometric parameters.
        @type params:   list of float
        @return:        The chi-squared or SSE value.
        @rtype:         float
        """

        # Scaling.
        if self.scaling_flag:
            params = dot(params, self.scaling_matrix)

        # Unpack the parameters.
        if self.pivot_opt:
            pivot = outer(self.spin_ones_struct, params[:3])
            self._translation_vector = params[3:6]
            ave_pos_beta, ave_pos_gamma, eigen_alpha, eigen_beta, eigen_gamma, cone_theta_x, cone_theta_y = params[6:]
        else:
            pivot = self.pivot
            self._translation_vector = params[:3]
            ave_pos_beta, ave_pos_gamma, eigen_alpha, eigen_beta, eigen_gamma, cone_theta_x, cone_theta_y = params[3:]

        # Average position rotation.
        euler_to_R_zyz(eigen_alpha, eigen_beta, eigen_gamma, self.R_eigen)

        # The Kronecker product of the eigenframe rotation.
        Rx2_eigen = kron_prod(self.R_eigen, self.R_eigen)

        # Generate the 2nd degree Frame Order super matrix.
        frame_order_2nd = compile_2nd_matrix_pseudo_ellipse_free_rotor(self.frame_order_2nd, Rx2_eigen, cone_theta_x, cone_theta_y)

        # Reduce and rotate the tensors.
        self.reduce_and_rot(0.0, ave_pos_beta, ave_pos_gamma, frame_order_2nd)

        # Pre-transpose matrices for faster calculations.
        RT_eigen = transpose(self.R_eigen)
        RT_ave = transpose(self.R_ave)

        # Pre-calculate all the necessary vectors.
        if self.pcs_flag:
            self.calc_vectors(pivot=pivot, R_ave=self.R_ave, RT_ave=RT_ave)

        # Initial chi-squared (or SSE) value.
        chi2_sum = 0.0

        # RDCs.
        if self.rdc_flag:
            # Loop over each alignment.
            for align_index in range(self.num_align):
                # Loop over the RDCs.
                for j in range(self.num_interatom):
                    # The back calculated RDC.
                    if not self.missing_rdc[align_index, j]:
                        self.rdc_theta[align_index, j] = rdc_tensor(self.dip_const[j], self.rdc_vect[j], self.A_3D_bc[align_index])

                # Calculate and sum the single alignment chi-squared value (for the RDC).
                chi2_sum = chi2_sum + chi2(self.rdc[align_index], self.rdc_theta[align_index], self.rdc_error[align_index])

        # PCS via numerical integration.
        if self.pcs_flag:
            # Loop over each alignment.
            for align_index in range(self.num_align):
                # Loop over the PCSs.
                for j in range(self.num_spins):
                    # The back calculated PCS.
                    if not self.missing_pcs[align_index, j]:
                        # Forwards and reverse rotations.
                        if self.full_in_ref_frame[align_index]:
                            r_pivot_atom = self.r_pivot_atom[j]
                        else:
                            r_pivot_atom = self.r_pivot_atom_rev[j]

                        # The numerical integration.
                        self.pcs_theta[align_index, j] = pcs_numeric_quad_int_pseudo_ellipse(theta_x=cone_theta_x, theta_y=cone_theta_y, sigma_max=pi, c=self.pcs_const[align_index, j], r_pivot_atom=r_pivot_atom, r_ln_pivot=self.r_ln_pivot[0], A=self.A_3D[align_index], R_eigen=self.R_eigen, RT_eigen=RT_eigen, Ri_prime=self.Ri_prime)

                # Calculate and sum the single alignment chi-squared value (for the PCS).
                chi2_sum = chi2_sum + chi2(self.pcs[align_index], self.pcs_theta[align_index], self.pcs_error[align_index])

        # Return the chi-squared value.
        return chi2_sum


    def func_pseudo_ellipse_torsionless_qr_int(self, params):
        """Quasi-random Sobol' integration target function for the torsionless pseudo-ellipse model.

        This function optimises the isotropic cone model parameters using the RDC and PCS base data.  Simple numerical integration is used for the PCS.


        @param params:  The vector of parameter values {alpha, beta, gamma, eigen_alpha, eigen_beta, eigen_gamma, cone_theta_x, cone_theta_y} where the first 3 are the average position rotation Euler angles, the next 3 are the Euler angles defining the eigenframe, and the last 2 are the torsionless pseudo-elliptic cone geometric parameters.
        @type params:   list of float
        @return:        The chi-squared or SSE value.
        @rtype:         float
        """

        # Scaling.
        if self.scaling_flag:
            params = dot(params, self.scaling_matrix)

        # Unpack the parameters.
        if self.pivot_opt:
            pivot = outer(self.spin_ones_struct, params[:3])
            self._translation_vector = params[3:6]
            ave_pos_alpha, ave_pos_beta, ave_pos_gamma, eigen_alpha, eigen_beta, eigen_gamma, cone_theta_x, cone_theta_y = params[6:]
        else:
            pivot = self.pivot
            self._translation_vector = params[:3]
            ave_pos_alpha, ave_pos_beta, ave_pos_gamma, eigen_alpha, eigen_beta, eigen_gamma, cone_theta_x, cone_theta_y = params[3:]

        # Reconstruct the full eigenframe of the motion.
        euler_to_R_zyz(eigen_alpha, eigen_beta, eigen_gamma, self.R_eigen)

        # The Kronecker product of the eigenframe.
        Rx2_eigen = kron_prod(self.R_eigen, self.R_eigen)

        # Generate the 2nd degree Frame Order super matrix.
        frame_order_2nd = compile_2nd_matrix_pseudo_ellipse_torsionless(self.frame_order_2nd, Rx2_eigen, cone_theta_x, cone_theta_y)

        # Reduce and rotate the tensors.
        self.reduce_and_rot(ave_pos_alpha, ave_pos_beta, ave_pos_gamma, frame_order_2nd)

        # Pre-transpose matrices for faster calculations.
        RT_eigen = transpose(self.R_eigen)
        RT_ave = transpose(self.R_ave)

        # Pre-calculate all the necessary vectors.
        if self.pcs_flag:
            self.calc_vectors(pivot=pivot, R_ave=self.R_ave, RT_ave=RT_ave)

        # Initial chi-squared (or SSE) value.
        chi2_sum = 0.0

        # RDCs.
        if self.rdc_flag:
            # Loop over each alignment.
            for align_index in range(self.num_align):
                # Loop over the RDCs.
                for j in range(self.num_interatom):
                    # The back calculated RDC.
                    if not self.missing_rdc[align_index, j]:
                        self.rdc_theta[align_index, j] = rdc_tensor(self.dip_const[j], self.rdc_vect[j], self.A_3D_bc[align_index])

                # Calculate and sum the single alignment chi-squared value (for the RDC).
                chi2_sum = chi2_sum + chi2(self.rdc[align_index], self.rdc_theta[align_index], self.rdc_error[align_index])

        # PCS via numerical integration.
        if self.pcs_flag:
            # Numerical integration of the PCSs.
            pcs_numeric_qr_int_pseudo_ellipse_torsionless(points=sobol_data.sobol_angles, max_points=self.sobol_max_points, theta_x=cone_theta_x, theta_y=cone_theta_y, c=self.pcs_const, full_in_ref_frame=self.full_in_ref_frame, r_pivot_atom=self.r_pivot_atom, r_pivot_atom_rev=self.r_pivot_atom_rev, r_ln_pivot=self.r_ln_pivot, A=self.A_3D, R_eigen=self.R_eigen, RT_eigen=RT_eigen, Ri_prime=sobol_data.Ri_prime, pcs_theta=self.pcs_theta, pcs_theta_err=self.pcs_theta_err, missing_pcs=self.missing_pcs)

            # Calculate and sum the single alignment chi-squared value (for the PCS).
            for align_index in range(self.num_align):
                chi2_sum = chi2_sum + chi2(self.pcs[align_index], self.pcs_theta[align_index], self.pcs_error[align_index])

        # Return the chi-squared value.
        return chi2_sum


    def func_pseudo_ellipse_torsionless_quad_int(self, params):
        """SciPy quadratic integration target function for the torsionless pseudo-ellipse model.

        This function optimises the isotropic cone model parameters using the RDC and PCS base data.  Scipy quadratic integration is used for the PCS.


        @param params:  The vector of parameter values {alpha, beta, gamma, eigen_alpha, eigen_beta, eigen_gamma, cone_theta_x, cone_theta_y} where the first 3 are the average position rotation Euler angles, the next 3 are the Euler angles defining the eigenframe, and the last 2 are the torsionless pseudo-elliptic cone geometric parameters.
        @type params:   list of float
        @return:        The chi-squared or SSE value.
        @rtype:         float
        """

        # Scaling.
        if self.scaling_flag:
            params = dot(params, self.scaling_matrix)

        # Unpack the parameters.
        if self.pivot_opt:
            pivot = outer(self.spin_ones_struct, params[:3])
            self._translation_vector = params[3:6]
            ave_pos_alpha, ave_pos_beta, ave_pos_gamma, eigen_alpha, eigen_beta, eigen_gamma, cone_theta_x, cone_theta_y = params[6:]
        else:
            pivot = self.pivot
            self._translation_vector = params[:3]
            ave_pos_alpha, ave_pos_beta, ave_pos_gamma, eigen_alpha, eigen_beta, eigen_gamma, cone_theta_x, cone_theta_y = params[3:]

        # Average position rotation.
        euler_to_R_zyz(eigen_alpha, eigen_beta, eigen_gamma, self.R_eigen)

        # The Kronecker product of the eigenframe rotation.
        Rx2_eigen = kron_prod(self.R_eigen, self.R_eigen)

        # Generate the 2nd degree Frame Order super matrix.
        frame_order_2nd = compile_2nd_matrix_pseudo_ellipse_torsionless(self.frame_order_2nd, Rx2_eigen, cone_theta_x, cone_theta_y)

        # Reduce and rotate the tensors.
        self.reduce_and_rot(ave_pos_alpha, ave_pos_beta, ave_pos_gamma, frame_order_2nd)

        # Pre-transpose matrices for faster calculations.
        RT_eigen = transpose(self.R_eigen)
        RT_ave = transpose(self.R_ave)

        # Pre-calculate all the necessary vectors.
        if self.pcs_flag:
            self.calc_vectors(pivot=pivot, R_ave=self.R_ave, RT_ave=RT_ave)

        # Initial chi-squared (or SSE) value.
        chi2_sum = 0.0

        # RDCs.
        if self.rdc_flag:
            # Loop over each alignment.
            for align_index in range(self.num_align):
                # Loop over the RDCs.
                for j in range(self.num_interatom):
                    # The back calculated RDC.
                    if not self.missing_rdc[align_index, j]:
                        self.rdc_theta[align_index, j] = rdc_tensor(self.dip_const[j], self.rdc_vect[j], self.A_3D_bc[align_index])

                # Calculate and sum the single alignment chi-squared value (for the RDC).
                chi2_sum = chi2_sum + chi2(self.rdc[align_index], self.rdc_theta[align_index], self.rdc_error[align_index])

        # PCS via numerical integration.
        if self.pcs_flag:
            # Loop over each alignment.
            for align_index in range(self.num_align):
                # Loop over the PCSs.
                for j in range(self.num_spins):
                    # The back calculated PCS.
                    if not self.missing_pcs[align_index, j]:
                        # Forwards and reverse rotations.
                        if self.full_in_ref_frame[align_index]:
                            r_pivot_atom = self.r_pivot_atom[j]
                        else:
                            r_pivot_atom = self.r_pivot_atom_rev[j]

                        # The numerical integration.
                        self.pcs_theta[align_index, j] = pcs_numeric_quad_int_pseudo_ellipse_torsionless(theta_x=cone_theta_x, theta_y=cone_theta_y, c=self.pcs_const[align_index, j], r_pivot_atom=r_pivot_atom, r_ln_pivot=self.r_ln_pivot[0], A=self.A_3D[align_index], R_eigen=self.R_eigen, RT_eigen=RT_eigen, Ri_prime=self.Ri_prime)

                # Calculate and sum the single alignment chi-squared value (for the PCS).
                chi2_sum = chi2_sum + chi2(self.pcs[align_index], self.pcs_theta[align_index], self.pcs_error[align_index])

        # Return the chi-squared value.
        return chi2_sum


    def func_rigid(self, params):
        """Target function for rigid model optimisation.

        This function optimises the isotropic cone model parameters using the RDC and PCS base data.


        @param params:  The vector of parameter values.  These are the tensor rotation angles {alpha, beta, gamma}.
        @type params:   list of float
        @return:        The chi-squared or SSE value.
        @rtype:         float
        """

        # Scaling.
        if self.scaling_flag:
            params = dot(params, self.scaling_matrix)

        # Unpack the parameters.
        self._translation_vector = params[:3]
        ave_pos_alpha, ave_pos_beta, ave_pos_gamma = params[3:6]

        # The average frame rotation matrix (and reduce and rotate the tensors).
        self.reduce_and_rot(ave_pos_alpha, ave_pos_beta, ave_pos_gamma)

        # Pre-transpose matrices for faster calculations.
        RT_ave = transpose(self.R_ave)

        # Initial chi-squared (or SSE) value.
        chi2_sum = 0.0

        # RDCs.
        if self.rdc_flag:
            # Loop over each alignment.
            for align_index in range(self.num_align):
                # Loop over the RDCs.
                for j in range(self.num_interatom):
                    # The back calculated RDC.
                    if not self.missing_rdc[align_index, j]:
                        self.rdc_theta[align_index, j] = rdc_tensor(self.dip_const[j], self.rdc_vect[j], self.A_3D_bc[align_index])

                # Calculate and sum the single alignment chi-squared value (for the RDC).
                chi2_sum = chi2_sum + chi2(self.rdc[align_index], self.rdc_theta[align_index], self.rdc_error[align_index])

        # PCS.
        if self.pcs_flag:
            # Pre-calculate all the necessary vectors.
            self.calc_vectors(pivot=self.pivot, R_ave=self.R_ave, RT_ave=RT_ave)
            r_ln_atom = self.r_ln_pivot + self.r_pivot_atom
            if min(self.full_in_ref_frame) == 0:
                r_ln_atom_rev = self.r_ln_pivot + self.r_pivot_atom_rev

            # The vector length (to the inverse 5th power).
            length = 1.0 / norm(r_ln_atom, axis=1)**5
            if min(self.full_in_ref_frame) == 0:
                length_rev = 1.0 / norm(r_ln_atom, axis=1)**5

            # Loop over each alignment.
            for align_index in range(self.num_align):
                # Loop over the PCSs.
                for j in range(self.num_spins):
                    # The back calculated PCS.
                    if not self.missing_pcs[align_index, j]:
                        # Forwards and reverse rotations.
                        if self.full_in_ref_frame[align_index]:
                            r_ln_atom_i = r_ln_atom[j]
                            length_i = length[j]
                        else:
                            r_ln_atom_i = r_ln_atom_rev[j]
                            length_i = length_rev[j]

                        # The PCS calculation.
                        self.pcs_theta[align_index, j] = pcs_tensor(self.pcs_const[align_index, j] * length_i, r_ln_atom_i, self.A_3D[align_index])

                # Calculate and sum the single alignment chi-squared value (for the PCS).
                chi2_sum = chi2_sum + chi2(self.pcs[align_index], self.pcs_theta[align_index], self.pcs_error[align_index])

        # Return the chi-squared value.
        return chi2_sum


    def func_rotor_qr_int(self, params):
        """Quasi-random Sobol' integration target function for the rotor model.

        This function optimises the isotropic cone model parameters using the RDC and PCS base data.  Quasi-random, Sobol' sequence based, numerical integration is used for the PCS.


        @param params:  The vector of parameter values.  These are the tensor rotation angles {alpha, beta, gamma, theta, phi, sigma_max}.
        @type params:   list of float
        @return:        The chi-squared or SSE value.
        @rtype:         float
        """

        # Scaling.
        if self.scaling_flag:
            params = dot(params, self.scaling_matrix)

        # Unpack the parameters.
        if self.pivot_opt:
            pivot = outer(self.spin_ones_struct, params[:3])
            self._translation_vector = params[3:6]
            ave_pos_alpha, ave_pos_beta, ave_pos_gamma, axis_alpha, sigma_max = params[6:]
        else:
            pivot = self.pivot
            self._translation_vector = params[:3]
            ave_pos_alpha, ave_pos_beta, ave_pos_gamma, axis_alpha, sigma_max = params[3:]

        # Generate the rotor axis.
        self.cone_axis = create_rotor_axis_alpha(alpha=axis_alpha, pivot=pivot[0], point=self.com)

        # Pre-calculate the eigenframe rotation matrix.
        two_vect_to_R(self.z_axis, self.cone_axis, self.R_eigen)

        # The Kronecker product of the eigenframe rotation.
        Rx2_eigen = kron_prod(self.R_eigen, self.R_eigen)

        # Generate the 2nd degree Frame Order super matrix.
        frame_order_2nd = compile_2nd_matrix_rotor(self.frame_order_2nd, Rx2_eigen, sigma_max)

        # The average frame rotation matrix (and reduce and rotate the tensors).
        self.reduce_and_rot(ave_pos_alpha, ave_pos_beta, ave_pos_gamma, frame_order_2nd)

        # Pre-transpose matrices for faster calculations.
        RT_eigen = transpose(self.R_eigen)
        RT_ave = transpose(self.R_ave)

        # Pre-calculate all the necessary vectors.
        if self.pcs_flag:
            self.calc_vectors(pivot=pivot, R_ave=self.R_ave, RT_ave=RT_ave)

        # Initial chi-squared (or SSE) value.
        chi2_sum = 0.0

        # RDCs.
        if self.rdc_flag:
            # Loop over each alignment.
            for align_index in range(self.num_align):
                # Loop over the RDCs.
                for j in range(self.num_interatom):
                    # The back calculated RDC.
                    if not self.missing_rdc[align_index, j]:
                        self.rdc_theta[align_index, j] = rdc_tensor(self.dip_const[j], self.rdc_vect[j], self.A_3D_bc[align_index])

                # Calculate and sum the single alignment chi-squared value (for the RDC).
                chi2_sum = chi2_sum + chi2(self.rdc[align_index], self.rdc_theta[align_index], self.rdc_error[align_index])

        # PCS via numerical integration.
        if self.pcs_flag:
            # Numerical integration of the PCSs.
            pcs_numeric_qr_int_rotor(points=sobol_data.sobol_angles, max_points=self.sobol_max_points, sigma_max=sigma_max, c=self.pcs_const, full_in_ref_frame=self.full_in_ref_frame, r_pivot_atom=self.r_pivot_atom, r_pivot_atom_rev=self.r_pivot_atom_rev, r_ln_pivot=self.r_ln_pivot, A=self.A_3D, R_eigen=self.R_eigen, RT_eigen=RT_eigen, Ri_prime=sobol_data.Ri_prime, pcs_theta=self.pcs_theta, pcs_theta_err=self.pcs_theta_err, missing_pcs=self.missing_pcs)

            # Calculate and sum the single alignment chi-squared value (for the PCS).
            for align_index in range(self.num_align):
                chi2_sum = chi2_sum + chi2(self.pcs[align_index], self.pcs_theta[align_index], self.pcs_error[align_index])

        # Return the chi-squared value.
        return chi2_sum


    def func_rotor_quad_int(self, params):
        """SciPy quadratic integration target function for rotor model.

        This function optimises the isotropic cone model parameters using the RDC and PCS base data.  Scipy quadratic integration is used for the PCS.


        @param params:  The vector of parameter values.  These are the tensor rotation angles {alpha, beta, gamma, theta, phi, sigma_max}.
        @type params:   list of float
        @return:        The chi-squared or SSE value.
        @rtype:         float
        """

        # Scaling.
        if self.scaling_flag:
            params = dot(params, self.scaling_matrix)

        # Unpack the parameters.
        if self.pivot_opt:
            pivot = outer(self.spin_ones_struct, params[:3])
            self._translation_vector = params[3:6]
            ave_pos_alpha, ave_pos_beta, ave_pos_gamma, axis_alpha, sigma_max = params[6:]
        else:
            pivot = self.pivot
            self._translation_vector = params[:3]
            ave_pos_alpha, ave_pos_beta, ave_pos_gamma, axis_alpha, sigma_max = params[3:]

        # Generate the rotor axis.
        self.cone_axis = create_rotor_axis_alpha(alpha=axis_alpha, pivot=pivot[0], point=self.com)

        # Pre-calculate the eigenframe rotation matrix.
        two_vect_to_R(self.z_axis, self.cone_axis, self.R_eigen)

        # The Kronecker product of the eigenframe rotation.
        Rx2_eigen = kron_prod(self.R_eigen, self.R_eigen)

        # Generate the 2nd degree Frame Order super matrix.
        frame_order_2nd = compile_2nd_matrix_rotor(self.frame_order_2nd, Rx2_eigen, sigma_max)

        # The average frame rotation matrix (and reduce and rotate the tensors).
        self.reduce_and_rot(ave_pos_alpha, ave_pos_beta, ave_pos_gamma, frame_order_2nd)

        # Pre-transpose matrices for faster calculations.
        RT_eigen = transpose(self.R_eigen)
        RT_ave = transpose(self.R_ave)

        # Pre-calculate all the necessary vectors.
        if self.pcs_flag:
            self.calc_vectors(pivot=pivot, R_ave=self.R_ave, RT_ave=RT_ave)

        # Initial chi-squared (or SSE) value.
        chi2_sum = 0.0

        # RDCs.
        if self.rdc_flag:
            # Loop over each alignment.
            for align_index in range(self.num_align):
                # Loop over the RDCs.
                for j in range(self.num_interatom):
                    # The back calculated RDC.
                    if not self.missing_rdc[align_index, j]:
                        self.rdc_theta[align_index, j] = rdc_tensor(self.dip_const[j], self.rdc_vect[j], self.A_3D_bc[align_index])

                # Calculate and sum the single alignment chi-squared value (for the RDC).
                chi2_sum = chi2_sum + chi2(self.rdc[align_index], self.rdc_theta[align_index], self.rdc_error[align_index])

        # PCS via numerical integration.
        if self.pcs_flag:
            # Loop over each alignment.
            for align_index in range(self.num_align):
                # Loop over the PCSs.
                for j in range(self.num_spins):
                    # The back calculated PCS.
                    if not self.missing_pcs[align_index, j]:
                        # Forwards and reverse rotations.
                        if self.full_in_ref_frame[align_index]:
                            r_pivot_atom = self.r_pivot_atom[j]
                        else:
                            r_pivot_atom = self.r_pivot_atom_rev[j]

                        # The numerical integration.
                        self.pcs_theta[align_index, j] = pcs_numeric_quad_int_rotor(sigma_max=sigma_max, c=self.pcs_const[align_index, j], r_pivot_atom=r_pivot_atom, r_ln_pivot=self.r_ln_pivot[0], A=self.A_3D[align_index], R_eigen=self.R_eigen, RT_eigen=RT_eigen, Ri_prime=self.Ri_prime)

                # Calculate and sum the single alignment chi-squared value (for the PCS).
                chi2_sum = chi2_sum + chi2(self.pcs[align_index], self.pcs_theta[align_index], self.pcs_error[align_index])

        # Return the chi-squared value.
        return chi2_sum


    def calc_vectors(self, pivot=None, pivot2=None, R_ave=None, RT_ave=None):
        """Calculate the pivot to atom and lanthanide to pivot vectors for the target functions.

        @keyword pivot:     The pivot point.
        @type pivot:        numpy rank-1, 3D array
        @keyword pivot2:    The 2nd pivot point.
        @type pivot2:       numpy rank-1, 3D array
        @keyword R_ave:     The rotation matrix for rotating from the reference frame to the average position.
        @type R_ave:        numpy rank-2, 3D array
        @keyword RT_ave:    The transpose of R_ave.
        @type RT_ave:       numpy rank-2, 3D array
        """

        # The lanthanide to pivot vector.
        if self.pivot_opt:
            subtract(pivot, self.paramag_centre, self.r_ln_pivot)
        if pivot2 != None:
            subtract(pivot2, self.paramag_centre, self.r_ln_pivot)

        # Calculate the average position pivot point to atomic positions vectors once.
        vect = self.atomic_pos - self.ave_pos_pivot

        # Rotate then translate the atomic positions, then calculate the pivot to atom vector.
        self.r_pivot_atom[:] = dot(vect, RT_ave)
        add(self.r_pivot_atom, self.ave_pos_pivot, self.r_pivot_atom)
        add(self.r_pivot_atom, self._translation_vector, self.r_pivot_atom)
        subtract(self.r_pivot_atom, pivot, self.r_pivot_atom)

        # And the reverse vectors.
        if min(self.full_in_ref_frame) == 0:
            self.r_pivot_atom_rev[:] = dot(vect, R_ave)
            add(self.r_pivot_atom_rev, self.ave_pos_pivot, self.r_pivot_atom_rev)
            add(self.r_pivot_atom_rev, self._translation_vector, self.r_pivot_atom_rev)
            subtract(self.r_pivot_atom_rev, pivot, self.r_pivot_atom_rev)

        # Calculate the inter-pivot vector for the double motion models.
        if pivot2 != None:
            self.r_inter_pivot = pivot - pivot2


    def create_sobol_data(self, dims=None):
        """Create the Sobol' quasi-random data for numerical integration.

        This uses the external sobol_lib module to create the data.  The algorithm is that modified by Antonov and Saleev.


        @keyword dims:      The list of parameters.
        @type dims:         list of str
        """

        # Quadratic integration active, so nothing to do here!
        if self.quad_int:
            return

        # The number of dimensions.
        m = len(dims)

        # The total number of points.
        total_num = int(self.sobol_max_points * self.sobol_oversample * 10**m)

        # Reuse pre-created data if available.
        if total_num == sobol_data.total_num and self.model == sobol_data.model:
            return

        # Printout (useful to see how long this takes!).
        print("Generating the torsion-tilt angle sampling via the Sobol' sequence for numerical PCS integration.")

        # Initialise.
        sobol_data.model = self.model
        sobol_data.total_num = total_num
        sobol_data.sobol_angles = zeros((m, total_num), float32)
        sobol_data.Ri_prime = zeros((total_num, 3, 3), float32)
        sobol_data.Ri2_prime = zeros((total_num, 3, 3), float32)

        # The Sobol' points.
        points = i4_sobol_generate(m, total_num, 1000)

        # Loop over the points.
        for i in range(total_num):
            # Loop over the dimensions, converting the points to angles.
            theta = None
            phi = None
            sigma = None
            for j in range(m):
                # The tilt angle - the angle of rotation about the x-y plane rotation axis.
                if dims[j] in ['theta']:
                    theta = acos(2.0*points[j, i] - 1.0)
                    sobol_data.sobol_angles[j, i] = theta

                # The angle defining the x-y plane rotation axis.
                if dims[j] in ['phi']:
                    phi = 2.0 * pi * points[j, i]
                    sobol_data.sobol_angles[j, i] = phi

                # The 1st torsion angle - the angle of rotation about the z' axis (or y' for the double motion models).
                if dims[j] in ['sigma']:
                    sigma = 2.0 * pi * (points[j, i] - 0.5)
                    sobol_data.sobol_angles[j, i] = sigma

                # The 2nd torsion angle - the angle of rotation about the x' axis.
                if dims[j] in ['sigma2']:
                    sigma2 = 2.0 * pi * (points[j, i] - 0.5)
                    sobol_data.sobol_angles[j, i] = sigma2

            # Pre-calculate the rotation matrices for the double motion models.
            if 'sigma2' in dims:
                # The 1st rotation about the y-axis.
                c_sigma = cos(sigma)
                s_sigma = sin(sigma)
                sobol_data.Ri_prime[i, 0, 0] =  c_sigma
                sobol_data.Ri_prime[i, 0, 2] =  s_sigma
                sobol_data.Ri_prime[i, 1, 1] = 1.0
                sobol_data.Ri_prime[i, 2, 0] = -s_sigma
                sobol_data.Ri_prime[i, 2, 2] =  c_sigma

                # The 2nd rotation about the x-axis.
                c_sigma2 = cos(sigma2)
                s_sigma2 = sin(sigma2)
                sobol_data.Ri2_prime[i, 0, 0] = 1.0
                sobol_data.Ri2_prime[i, 1, 1] =  c_sigma2
                sobol_data.Ri2_prime[i, 1, 2] = -s_sigma2
                sobol_data.Ri2_prime[i, 2, 1] =  s_sigma2
                sobol_data.Ri2_prime[i, 2, 2] =  c_sigma2

            # Pre-calculate the rotation matrix for the full tilt-torsion.
            elif theta != None and phi != None and sigma != None:
                tilt_torsion_to_R(phi, theta, sigma, sobol_data.Ri_prime[i])

            # Pre-calculate the rotation matrix for the torsionless models.
            elif sigma == None:
                c_theta = cos(theta)
                s_theta = sin(theta)
                c_phi = cos(phi)
                s_phi = sin(phi)
                c_phi_c_theta = c_phi * c_theta
                s_phi_c_theta = s_phi * c_theta
                sobol_data.Ri_prime[i, 0, 0] =  c_phi_c_theta*c_phi + s_phi**2
                sobol_data.Ri_prime[i, 0, 1] =  c_phi_c_theta*s_phi - c_phi*s_phi
                sobol_data.Ri_prime[i, 0, 2] =  c_phi*s_theta
                sobol_data.Ri_prime[i, 1, 0] =  s_phi_c_theta*c_phi - c_phi*s_phi
                sobol_data.Ri_prime[i, 1, 1] =  s_phi_c_theta*s_phi + c_phi**2
                sobol_data.Ri_prime[i, 1, 2] =  s_phi*s_theta
                sobol_data.Ri_prime[i, 2, 0] = -s_theta*c_phi
                sobol_data.Ri_prime[i, 2, 1] = -s_theta*s_phi
                sobol_data.Ri_prime[i, 2, 2] =  c_theta

            # Pre-calculate the rotation matrix for the rotor models.
            else:
                c_sigma = cos(sigma)
                s_sigma = sin(sigma)
                sobol_data.Ri_prime[i, 0, 0] =  c_sigma
                sobol_data.Ri_prime[i, 0, 1] = -s_sigma
                sobol_data.Ri_prime[i, 1, 0] =  s_sigma
                sobol_data.Ri_prime[i, 1, 1] =  c_sigma
                sobol_data.Ri_prime[i, 2, 2] = 1.0

        # Printout (useful to see how long this takes!).
        print("   Oversampled to %s points." % total_num)


    def reduce_and_rot(self, ave_pos_alpha=None, ave_pos_beta=None, ave_pos_gamma=None, daeg=None):
        """Reduce and rotate the alignments tensors using the frame order matrix and Euler angles.

        @keyword ave_pos_alpha: The alpha Euler angle describing the average domain position, the tensor rotation.
        @type ave_pos_alpha:    float
        @keyword ave_pos_beta:  The beta Euler angle describing the average domain position, the tensor rotation.
        @type ave_pos_beta:     float
        @keyword ave_pos_gamma: The gamma Euler angle describing the average domain position, the tensor rotation.
        @type ave_pos_gamma:    float
        @keyword daeg:          The 2nd degree frame order matrix.
        @type daeg:             rank-2, 9D array
        """

        # Alignment tensor rotation.
        euler_to_R_zyz(ave_pos_alpha, ave_pos_beta, ave_pos_gamma, self.R_ave)

        # Back calculate the rotated tensors.
        for align_index in range(self.num_tensors):
            # Tensor indices.
            index1 = align_index*5
            index2 = align_index*5+5

            # Reduction.
            if daeg != None:
                # Reduce the tensor.
                reduce_alignment_tensor(daeg, self.full_tensors[index1:index2], self.A_5D_bc[index1:index2])

                # Convert the reduced tensor to 3D, rank-2 form.
                to_tensor(self.tensor_3D, self.A_5D_bc[index1:index2])

            # No reduction:
            else:
                # Convert the original tensor to 3D, rank-2 form.
                to_tensor(self.tensor_3D, self.full_tensors[index1:index2])

            # Rotate the tensor (normal R.X.RT rotation).
            if self.full_in_ref_frame[align_index]:
                self.A_3D_bc[align_index] = dot(transpose(self.R_ave), dot(self.tensor_3D, self.R_ave))

            # Rotate the tensor (inverse RT.X.R rotation).
            else:
                self.A_3D_bc[align_index] = dot(self.R_ave, dot(self.tensor_3D, transpose(self.R_ave)))

            # Convert the tensor back to 5D, rank-1 form, as the back-calculated reduced tensor.
            to_5D(self.A_5D_bc[index1:index2], self.A_3D_bc[align_index])



class Sobol_data:
    """Temporary storage of the Sobol' data for speed."""

    def __init__(self):
        """Set up the object."""

        # Initialise some variables.
        self.model = None
        self.Ri_prime = None
        self.Ri2_prime = None
        self.sobol_angles = None
        self.total_num = None


# Instantiate the Sobol' data container.
sobol_data = Sobol_data()<|MERGE_RESOLUTION|>--- conflicted
+++ resolved
@@ -120,23 +120,6 @@
 
         # Store the agrs.
         self.model = model
-<<<<<<< HEAD
-        self.full_tensors = full_tensors
-        self.full_in_ref_frame = full_in_ref_frame
-        self.rdc = rdcs
-        self.rdc_weights = rdc_weights
-        self.rdc_vect = rdc_vect
-        self.dip_const = dip_const
-        self.pcs = pcs
-        self.pcs_weights = pcs_weights
-        self.atomic_pos = atomic_pos
-        self.temp = temp
-        self.frq = frq
-        self.total_num_params = len(init_params)
-        self.sobol_max_points = sobol_max_points
-        self.sobol_oversample = sobol_oversample
-        self.com = com
-=======
         self.full_tensors = deepcopy(full_tensors)
         self.full_in_ref_frame = deepcopy(full_in_ref_frame)
         self.rdc = deepcopy(rdcs)
@@ -152,7 +135,6 @@
         self.sobol_max_points = sobol_max_points
         self.sobol_oversample = sobol_oversample
         self.com = deepcopy(com)
->>>>>>> 2aad8d01
         self.pivot_opt = pivot_opt
         self.quad_int = quad_int
 
