###############################################################################
#                                                                             #
# Copyright (C) 2009-2014 Edward d'Auvergne                                   #
#                                                                             #
# This file is part of the program relax (http://www.nmr-relax.com).          #
#                                                                             #
# This program is free software: you can redistribute it and/or modify        #
# it under the terms of the GNU General Public License as published by        #
# the Free Software Foundation, either version 3 of the License, or           #
# (at your option) any later version.                                         #
#                                                                             #
# This program is distributed in the hope that it will be useful,             #
# but WITHOUT ANY WARRANTY; without even the implied warranty of              #
# MERCHANTABILITY or FITNESS FOR A PARTICULAR PURPOSE.  See the               #
# GNU General Public License for more details.                                #
#                                                                             #
# You should have received a copy of the GNU General Public License           #
# along with this program.  If not, see <http://www.gnu.org/licenses/>.       #
#                                                                             #
###############################################################################

# Module docstring.
"""Module containing the target functions of the Frame Order theories."""

# Python module imports.
from copy import deepcopy
from math import acos, cos, pi, sin, sqrt
from numpy import add, array, dot, float32, float64, ones, outer, subtract, transpose, uint8, zeros
from numpy.linalg import norm

# relax module imports.
from extern.sobol.sobol_lib import i4_sobol_generate
from lib.alignment.alignment_tensor import to_5D, to_tensor
from lib.alignment.pcs import pcs_tensor
from lib.alignment.rdc import rdc_tensor
from lib.errors import RelaxError
from lib.float import isNaN
from lib.frame_order.double_rotor import compile_2nd_matrix_double_rotor, pcs_numeric_int_double_rotor
from lib.frame_order.free_rotor import compile_2nd_matrix_free_rotor
from lib.frame_order.iso_cone import compile_2nd_matrix_iso_cone, pcs_numeric_int_iso_cone_qrint
from lib.frame_order.iso_cone_free_rotor import compile_2nd_matrix_iso_cone_free_rotor
from lib.frame_order.iso_cone_torsionless import compile_2nd_matrix_iso_cone_torsionless, pcs_numeric_int_iso_cone_torsionless_qrint
from lib.frame_order.matrix_ops import reduce_alignment_tensor
from lib.frame_order.pseudo_ellipse import compile_2nd_matrix_pseudo_ellipse, pcs_numeric_int_pseudo_ellipse_qrint
from lib.frame_order.pseudo_ellipse_free_rotor import compile_2nd_matrix_pseudo_ellipse_free_rotor
from lib.frame_order.pseudo_ellipse_torsionless import compile_2nd_matrix_pseudo_ellipse_torsionless, pcs_numeric_int_pseudo_ellipse_torsionless_qrint
from lib.frame_order.rotor import compile_2nd_matrix_rotor, pcs_numeric_int_rotor_qrint
from lib.frame_order.rotor_axis import create_rotor_axis_alpha
from lib.geometry.coord_transform import spherical_to_cartesian
from lib.geometry.rotations import euler_to_R_zyz, tilt_torsion_to_R, two_vect_to_R
from lib.linear_algebra.kronecker_product import kron_prod
from lib.order import order_parameters
from lib.physical_constants import pcs_constant
from target_functions.chi2 import chi2


class Frame_order:
    """Class containing the target function of the optimisation of Frame Order matrix components."""

    def __init__(self, model=None, init_params=None, full_tensors=None, full_in_ref_frame=None, rdcs=None, rdc_errors=None, rdc_weights=None, rdc_vect=None, dip_const=None, pcs=None, pcs_errors=None, pcs_weights=None, atomic_pos=None, temp=None, frq=None, paramag_centre=zeros(3), scaling_matrix=None, num_int_pts=500, com=None, ave_pos_pivot=zeros(3), pivot=None, pivot_opt=False):
        """Set up the target functions for the Frame Order theories.

        @keyword model:             The name of the Frame Order model.
        @type model:                str
        @keyword init_params:       The initial parameter values.
        @type init_params:          numpy float64 array
        @keyword full_tensors:      An array of the {Axx, Ayy, Axy, Axz, Ayz} values for all full alignment tensors.  The format is [Axx1, Ayy1, Axy1, Axz1, Ayz1, Axx2, Ayy2, Axy2, Axz2, Ayz2, ..., Axxn, Ayyn, Axyn, Axzn, Ayzn].
        @type full_tensors:         numpy nx5D, rank-1 float64 array
        @keyword full_in_ref_frame: An array of flags specifying if the tensor in the reference frame is the full or reduced tensor.
        @type full_in_ref_frame:    numpy rank-1 array
        @keyword rdcs:              The RDC lists.  The first index must correspond to the different alignment media i and the second index to the spin systems j.
        @type rdcs:                 numpy rank-2 array
        @keyword rdc_errors:        The RDC error lists.  The dimensions of this argument are the same as for 'rdcs'.
        @type rdc_errors:           numpy rank-2 array
        @keyword rdc_weights:       The RDC weight lists.  The dimensions of this argument are the same as for 'rdcs'.
        @type rdc_weights:          numpy rank-2 array
        @keyword rdc_vect:          The unit XH vector lists corresponding to the RDC values.  The first index must correspond to the spin systems and the second index to the x, y, z elements.
        @type rdc_vect:             numpy rank-2 array
        @keyword dip_const:         The dipolar constants for each RDC.  The indices correspond to the spin systems j.
        @type dip_const:            numpy rank-1 array
        @keyword pcs:               The PCS lists.  The first index must correspond to the different alignment media i and the second index to the spin systems j.
        @type pcs:                  numpy rank-2 array
        @keyword pcs_errors:        The PCS error lists.  The dimensions of this argument are the same as for 'pcs'.
        @type pcs_errors:           numpy rank-2 array
        @keyword pcs_weights:       The PCS weight lists.  The dimensions of this argument are the same as for 'pcs'.
        @type pcs_weights:          numpy rank-2 array
        @keyword atomic_pos:        The atomic positions of all spins for the PCS and PRE data.  The first index is the spin systems j and the second is the structure or state c.
        @type atomic_pos:           numpy rank-3 array
        @keyword temp:              The temperature of each PCS data set.
        @type temp:                 numpy rank-1 array
        @keyword frq:               The frequency of each PCS data set.
        @type frq:                  numpy rank-1 array
        @keyword paramag_centre:    The paramagnetic centre position (or positions).
        @type paramag_centre:       numpy rank-1, 3D array or rank-2, Nx3 array
        @keyword scaling_matrix:    The square and diagonal scaling matrix.
        @type scaling_matrix:       numpy rank-2 array
        @keyword num_int_pts:       The number of points to use for the numerical integration technique.
        @type num_int_pts:          int
        @keyword com:               The centre of mass of the system.  This is used for defining the rotor model systems.
        @type com:                  numpy 3D rank-1 array
        @keyword ave_pos_pivot:     The pivot point to rotate all atoms about to the average domain position.  In most cases this will be the centre of mass of the moving domain.  This pivot is shifted by the translation vector.
        @type ave_pos_pivot:        numpy 3D rank-1 array
        @keyword pivot:             The pivot point for the ball-and-socket joint motion.  This is needed if PCS or PRE values are used.
        @type pivot:                numpy rank-1, 3D array or None
        @keyword pivot_opt:         A flag which if True will allow the pivot point of the motion to be optimised.
        @type pivot_opt:            bool
        """

        # Model test.
        if not model:
            raise RelaxError("The type of Frame Order model must be specified.")

        # Store the initial parameter (as a copy).
        self.params = deepcopy(init_params)

        # Store the agrs.
        self.model = model
        self.full_tensors = full_tensors
        self.full_in_ref_frame = full_in_ref_frame
        self.rdc = rdcs
        self.rdc_weights = rdc_weights
        self.rdc_vect = rdc_vect
        self.dip_const = dip_const
        self.pcs = pcs
        self.pcs_weights = pcs_weights
        self.atomic_pos = atomic_pos
        self.temp = temp
        self.frq = frq
        self.total_num_params = len(init_params)
        self.num_int_pts = num_int_pts
        self.com = com
        self.pivot_opt = pivot_opt

        # Tensor setup.
        self._init_tensors()

        # Scaling initialisation.
        self.scaling_matrix = scaling_matrix
        if self.scaling_matrix != None:
            self.scaling_flag = True
        else:
            self.scaling_flag = False

        # The total number of alignments.
        self.num_align = 0
        if rdcs != None:
            self.num_align = len(rdcs)
        elif pcs != None:
            self.num_align = len(pcs)

        # Set the RDC and PCS flags (indicating the presence of data).
        rdc_flag = [True] * self.num_align
        pcs_flag = [True] * self.num_align
        for align_index in range(self.num_align):
            if rdcs == None or len(rdcs[align_index]) == 0:
                rdc_flag[align_index] = False
            if pcs == None or len(pcs[align_index]) == 0:
                pcs_flag[align_index] = False
        self.rdc_flag = sum(rdc_flag)
        self.pcs_flag = sum(pcs_flag)

        # Default translation vector (if not optimised).
        self._translation_vector = zeros(3, float64)

        # Some checks.
        if self.rdc_flag and (rdc_vect == None or not len(rdc_vect)):
            raise RelaxError("The rdc_vect argument " + repr(rdc_vect) + " must be supplied.")
        if self.pcs_flag and (atomic_pos == None or not len(atomic_pos)):
            raise RelaxError("The atomic_pos argument " + repr(atomic_pos) + " must be supplied.")

        # The total number of spins.
        self.num_spins = 0
        if self.pcs_flag:
            self.num_spins = len(pcs[0])

        # The total number of interatomic connections.
        self.num_interatom = 0
        if self.rdc_flag:
            self.num_interatom = len(rdcs[0])

        # Create multi-dimensional versions of certain structures for faster calculations.
        if self.pcs_flag:
            self.spin_ones_struct = ones(self.num_spins, float64)
            self.pivot = outer(self.spin_ones_struct, pivot)
            self.paramag_centre = outer(self.spin_ones_struct, paramag_centre)
            self.ave_pos_pivot = outer(self.spin_ones_struct, ave_pos_pivot)
        else:
            self.pivot = array([pivot])

        # Set up the alignment data.
        for align_index in range(self.num_align):
            to_tensor(self.A_3D[align_index], self.full_tensors[5*align_index:5*align_index+5])

        # PCS errors.
        if self.pcs_flag:
            err = False
            for i in range(len(pcs_errors)):
                for j in range(len(pcs_errors[i])):
                    if not isNaN(pcs_errors[i, j]):
                        err = True
            if err:
                self.pcs_error = pcs_errors
            else:
                # Missing errors (default to 0.1 ppm errors).
                self.pcs_error = 0.1 * 1e-6 * ones((self.num_align, self.num_spins), float64)

        # RDC errors.
        if self.rdc_flag:
            err = False
            for i in range(len(rdc_errors)):
                for j in range(len(rdc_errors[i])):
                    if not isNaN(rdc_errors[i, j]):
                        err = True
            if err:
                self.rdc_error = rdc_errors
            else:
                # Missing errors (default to 1 Hz errors).
                self.rdc_error = ones((self.num_align, self.num_interatom), float64)

        # Missing data matrices (RDC).
        if self.rdc_flag:
            self.missing_rdc = zeros((self.num_align, self.num_interatom), uint8)

        # Missing data matrices (PCS).
        if self.pcs_flag:
            self.missing_pcs = zeros((self.num_align, self.num_spins), uint8)

        # Clean up problematic data and put the weights into the errors..
        if self.rdc_flag or self.pcs_flag:
            for align_index in range(self.num_align):
                # Loop over the RDCs.
                if self.rdc_flag:
                    for j in range(self.num_interatom):
                        if isNaN(self.rdc[align_index, j]):
                            # Set the flag.
                            self.missing_rdc[align_index, j] = 1

                            # Change the NaN to zero.
                            self.rdc[align_index, j] = 0.0

                            # Change the error to one (to avoid zero division).
                            self.rdc_error[align_index, j] = 1.0

                            # Change the weight to one.
                            rdc_weights[align_index, j] = 1.0

                    # The RDC weights.
                    if self.rdc_flag:
                        self.rdc_error[align_index, j] = self.rdc_error[align_index, j] / sqrt(rdc_weights[align_index, j])

                # Loop over the PCSs.
                if self.pcs_flag:
                    for j in range(self.num_spins):
                        if isNaN(self.pcs[align_index, j]):
                            # Set the flag.
                            self.missing_pcs[align_index, j] = 1

                            # Change the NaN to zero.
                            self.pcs[align_index, j] = 0.0

                            # Change the error to one (to avoid zero division).
                            self.pcs_error[align_index, j] = 1.0

                            # Change the weight to one.
                            pcs_weights[align_index, j] = 1.0

                    # The PCS weights.
                    if self.pcs_flag:
                        self.pcs_error[align_index, j] = self.pcs_error[align_index, j] / sqrt(pcs_weights[align_index, j])

        # The paramagnetic centre vectors and distances.
        if self.pcs_flag:
            # Initialise the data structures.
            self.paramag_unit_vect = zeros(atomic_pos.shape, float64)
            self.paramag_dist = zeros(self.num_spins, float64)
            self.pcs_const = zeros((self.num_align, self.num_spins), float64)
            self.r_pivot_atom = zeros((self.num_spins, 3), float32)
            self.r_pivot_atom_rev = zeros((self.num_spins, 3), float32)
            self.r_ln_pivot = self.pivot - self.paramag_centre

            # Set up the paramagnetic constant (without the interatomic distance and in Angstrom units).
            for align_index in range(self.num_align):
                self.pcs_const[align_index] = pcs_constant(self.temp[align_index], self.frq[align_index], 1.0) * 1e30

        # PCS function, gradient, and Hessian matrices.
        if self.pcs_flag:
            self.pcs_theta = zeros((self.num_align, self.num_spins), float64)
            self.pcs_theta_err = zeros((self.num_align, self.num_spins), float64)
            self.dpcs_theta = zeros((self.total_num_params, self.num_align, self.num_spins), float64)
            self.d2pcs_theta = zeros((self.total_num_params, self.total_num_params, self.num_align, self.num_spins), float64)

        # RDC function, gradient, and Hessian matrices.
        if self.rdc_flag:
            self.rdc_theta = zeros((self.num_align, self.num_interatom), float64)
            self.drdc_theta = zeros((self.total_num_params, self.num_align, self.num_interatom), float64)
            self.d2rdc_theta = zeros((self.total_num_params, self.total_num_params, self.num_align, self.num_interatom), float64)

        # The Sobol' sequence data and target function aliases (quasi-random integration).
        if model == 'pseudo-ellipse':
            self.create_sobol_data(n=self.num_int_pts, dims=['theta', 'phi', 'sigma'])
            self.func = self.func_pseudo_ellipse
        elif model == 'pseudo-ellipse, torsionless':
            self.create_sobol_data(n=self.num_int_pts, dims=['theta', 'phi'])
            self.func = self.func_pseudo_ellipse_torsionless
        elif model == 'pseudo-ellipse, free rotor':
            self.create_sobol_data(n=self.num_int_pts, dims=['theta', 'phi', 'sigma'])
            self.func = self.func_pseudo_ellipse_free_rotor
        elif model == 'iso cone':
            self.create_sobol_data(n=self.num_int_pts, dims=['theta', 'phi', 'sigma'])
            self.func = self.func_iso_cone
        elif model == 'iso cone, torsionless':
            self.create_sobol_data(n=self.num_int_pts, dims=['theta', 'phi'])
            self.func = self.func_iso_cone_torsionless
        elif model == 'iso cone, free rotor':
            self.create_sobol_data(n=self.num_int_pts, dims=['theta', 'phi', 'sigma'])
            self.func = self.func_iso_cone_free_rotor
        elif model == 'rotor':
            self.create_sobol_data(n=self.num_int_pts, dims=['sigma'])
            self.func = self.func_rotor
        elif model == 'rigid':
            self.func = self.func_rigid
        elif model == 'free rotor':
            self.create_sobol_data(n=self.num_int_pts, dims=['sigma'])
            self.func = self.func_free_rotor
        elif model == 'double rotor':
            self.create_sobol_data(n=self.num_int_pts, dims=['sigma', 'sigma2'])
            self.func = self.func_double_rotor


    def _init_tensors(self):
        """Set up isotropic cone optimisation against the alignment tensor data."""

        # Some checks.
        if self.full_tensors == None or not len(self.full_tensors):
            raise RelaxError("The full_tensors argument " + repr(self.full_tensors) + " must be supplied.")
        if self.full_in_ref_frame == None or not len(self.full_in_ref_frame):
            raise RelaxError("The full_in_ref_frame argument " + repr(self.full_in_ref_frame) + " must be supplied.")

        # Tensor set up.
        self.num_tensors = int(len(self.full_tensors) / 5)
        self.A_3D = zeros((self.num_tensors, 3, 3), float64)
        self.A_3D_bc = zeros((self.num_tensors, 3, 3), float64)
        self.A_5D_bc = zeros(self.num_tensors*5, float64)

        # The rotation to the Frame Order eigenframe.
        self.R_eigen = zeros((3, 3), float64)
        self.R_eigen_2 = zeros((3, 3), float64)
        self.R_ave = zeros((3, 3), float64)
        self.tensor_3D = zeros((3, 3), float64)

        # The cone axis storage and molecular frame z-axis.
        self.cone_axis = zeros(3, float64)
        self.z_axis = array([0, 0, 1], float64)

        # The rotor axes.
        self.rotor_axis = zeros(3, float64)
        self.rotor_axis_2 = zeros(3, float64)

        # Initialise the Frame Order matrices.
        self.frame_order_2nd = zeros((9, 9), float64)

        # A rotation matrix for general use.
        self.R = zeros((3, 3), float64)


    def func_double_rotor(self, params):
        """Target function for the optimisation of the double rotor frame order model.

        This function optimises the model parameters using the RDC and PCS base data.  Quasi-random, Sobol' sequence based, numerical integration is used for the PCS.


        @param params:  The vector of parameter values.  These can include {pivot_x, pivot_y, pivot_z, pivot_disp, ave_pos_x, ave_pos_y, ave_pos_z, ave_pos_alpha, ave_pos_beta, ave_pos_gamma, eigen_alpha, eigen_beta, eigen_gamma, cone_sigma_max, cone_sigma_max_2}.
        @type params:   list of float
        @return:        The chi-squared or SSE value.
        @rtype:         float
        """

        # Scaling.
        if self.scaling_flag:
            params = dot(params, self.scaling_matrix)

        # Unpack the parameters.
        if self.pivot_opt:
            pivot2 = outer(self.spin_ones_struct, params[:3])
            param_disp = params[3]
            self._translation_vector = params[4:7]
            ave_pos_alpha, ave_pos_beta, ave_pos_gamma, eigen_alpha, eigen_beta, eigen_gamma, sigma_max, sigma_max_2 = params[7:]
        else:
            pivot2 = self.pivot
            param_disp = params[0]
            self._translation_vector = params[1:4]
            ave_pos_alpha, ave_pos_beta, ave_pos_gamma, eigen_alpha, eigen_beta, eigen_gamma, sigma_max, sigma_max_2 = params[4:]

        # Reconstruct the full eigenframe of the motion.
        euler_to_R_zyz(eigen_alpha, eigen_beta, eigen_gamma, self.R_eigen)

        # The Kronecker product of the eigenframe.
        Rx2_eigen = kron_prod(self.R_eigen, self.R_eigen)

        # Generate the 2nd degree Frame Order super matrix.
        frame_order_2nd = compile_2nd_matrix_double_rotor(self.frame_order_2nd, Rx2_eigen, sigma_max, sigma_max_2)

        # The average frame rotation matrix (and reduce and rotate the tensors).
        self.reduce_and_rot(ave_pos_alpha, ave_pos_beta, ave_pos_gamma, frame_order_2nd)

        # Pre-transpose matrices for faster calculations.
        RT_eigen = transpose(self.R_eigen)
        RT_ave = transpose(self.R_ave)

        # Pre-calculate all the necessary vectors.
        if self.pcs_flag:
            # The 1st pivot point (sum of the 2nd pivot and the displacement along the eigenframe z-axis).
<<<<<<< HEAD
            pivot = pivot2 + param_disp * self.R_eigen[:,2]
=======
            pivot = pivot2 + param_disp * self.R_eigen[:, 2]
>>>>>>> 2c81ab1d

            # Calculate the vectors.
            self.calc_vectors(pivot=pivot, pivot2=pivot2, R_ave=self.R_ave, RT_ave=RT_ave)

        # Initial chi-squared (or SSE) value.
        chi2_sum = 0.0

        # RDCs.
        if self.rdc_flag:
            # Loop over each alignment.
            for align_index in range(self.num_align):
                # Loop over the RDCs.
                for j in range(self.num_interatom):
                    # The back calculated RDC.
                    if not self.missing_rdc[align_index, j]:
                        self.rdc_theta[align_index, j] = rdc_tensor(self.dip_const[j], self.rdc_vect[j], self.A_3D_bc[align_index])

                # Calculate and sum the single alignment chi-squared value (for the RDC).
                chi2_sum = chi2_sum + chi2(self.rdc[align_index], self.rdc_theta[align_index], self.rdc_error[align_index])

        # PCS via numerical integration.
        if self.pcs_flag:
            # Numerical integration of the PCSs.
            pcs_numeric_int_double_rotor(points=self.sobol_angles, sigma_max=sigma_max, sigma_max_2=sigma_max_2, c=self.pcs_const, full_in_ref_frame=self.full_in_ref_frame, r_pivot_atom=self.r_pivot_atom, r_pivot_atom_rev=self.r_pivot_atom_rev, r_ln_pivot=self.r_ln_pivot, r_inter_pivot=self.r_inter_pivot, A=self.A_3D, R_eigen=self.R_eigen, RT_eigen=RT_eigen, Ri_prime=self.Ri_prime, Ri2_prime=self.Ri2_prime, pcs_theta=self.pcs_theta, pcs_theta_err=self.pcs_theta_err, missing_pcs=self.missing_pcs)

            # Calculate and sum the single alignment chi-squared value (for the PCS).
            for align_index in range(self.num_align):
                chi2_sum = chi2_sum + chi2(self.pcs[align_index], self.pcs_theta[align_index], self.pcs_error[align_index])

        # Return the chi-squared value.
        return chi2_sum


    def func_free_rotor(self, params):
        """Target function for free rotor model optimisation.

        This function optimises the isotropic cone model parameters using the RDC and PCS base data.  Simple numerical integration is used for the PCS.


        @param params:  The vector of parameter values.  These are the tensor rotation angles {alpha, beta, gamma, theta, phi}.
        @type params:   list of float
        @return:        The chi-squared or SSE value.
        @rtype:         float
        """

        # Scaling.
        if self.scaling_flag:
            params = dot(params, self.scaling_matrix)

        # Unpack the parameters.
        if self.pivot_opt:
            pivot = outer(self.spin_ones_struct, params[:3])
            self._translation_vector = params[3:6]
            ave_pos_beta, ave_pos_gamma, axis_alpha = params[6:]
        else:
            pivot = self.pivot
            self._translation_vector = params[:3]
            ave_pos_beta, ave_pos_gamma, axis_alpha = params[3:]

        # Generate the rotor axis.
        self.cone_axis = create_rotor_axis_alpha(alpha=axis_alpha, pivot=pivot[0], point=self.com)

        # Pre-calculate the eigenframe rotation matrix.
        two_vect_to_R(self.z_axis, self.cone_axis, self.R_eigen)

        # The Kronecker product of the eigenframe rotation.
        Rx2_eigen = kron_prod(self.R_eigen, self.R_eigen)

        # Generate the 2nd degree Frame Order super matrix.
        frame_order_2nd = compile_2nd_matrix_free_rotor(self.frame_order_2nd, Rx2_eigen)

        # Reduce and rotate the tensors.
        self.reduce_and_rot(0.0, ave_pos_beta, ave_pos_gamma, frame_order_2nd)

        # Pre-transpose matrices for faster calculations.
        RT_eigen = transpose(self.R_eigen)
        RT_ave = transpose(self.R_ave)

        # Pre-calculate all the necessary vectors.
        if self.pcs_flag:
            self.calc_vectors(pivot=pivot, R_ave=self.R_ave, RT_ave=RT_ave)

        # Initial chi-squared (or SSE) value.
        chi2_sum = 0.0

        # RDCs.
        if self.rdc_flag:
            # Loop over each alignment.
            for align_index in range(self.num_align):
                # Loop over the RDCs.
                for j in range(self.num_interatom):
                    # The back calculated RDC.
                    if not self.missing_rdc[align_index, j]:
                        self.rdc_theta[align_index, j] = rdc_tensor(self.dip_const[j], self.rdc_vect[j], self.A_3D_bc[align_index])

                # Calculate and sum the single alignment chi-squared value (for the RDC).
                chi2_sum = chi2_sum + chi2(self.rdc[align_index], self.rdc_theta[align_index], self.rdc_error[align_index])

        # PCS via numerical integration.
        if self.pcs_flag:
            # Numerical integration of the PCSs.
            pcs_numeric_int_rotor_qrint(points=self.sobol_angles, sigma_max=pi, c=self.pcs_const, full_in_ref_frame=self.full_in_ref_frame, r_pivot_atom=self.r_pivot_atom, r_pivot_atom_rev=self.r_pivot_atom_rev, r_ln_pivot=self.r_ln_pivot, A=self.A_3D, R_eigen=self.R_eigen, RT_eigen=RT_eigen, Ri_prime=self.Ri_prime, pcs_theta=self.pcs_theta, pcs_theta_err=self.pcs_theta_err, missing_pcs=self.missing_pcs)

            # Calculate and sum the single alignment chi-squared value (for the PCS).
            for align_index in range(self.num_align):
                chi2_sum = chi2_sum + chi2(self.pcs[align_index], self.pcs_theta[align_index], self.pcs_error[align_index])


        # Return the chi-squared value.
        return chi2_sum


    def func_iso_cone(self, params):
        """Target function for isotropic cone model optimisation.

        This function optimises the isotropic cone model parameters using the RDC and PCS base data.  Simple numerical integration is used for the PCS.


        @param params:  The vector of parameter values {alpha, beta, gamma, theta, phi, cone_theta, sigma_max} where the first 3 are the tensor rotation Euler angles, the next two are the polar and azimuthal angles of the cone axis, cone_theta is the cone opening half angle, and sigma_max is the torsion angle.
        @type params:   list of float
        @return:        The chi-squared or SSE value.
        @rtype:         float
        """

        # Scaling.
        if self.scaling_flag:
            params = dot(params, self.scaling_matrix)

        # Unpack the parameters.
        if self.pivot_opt:
            pivot = outer(self.spin_ones_struct, params[:3])
            self._translation_vector = params[3:6]
            ave_pos_alpha, ave_pos_beta, ave_pos_gamma, axis_theta, axis_phi, cone_theta, sigma_max = params[6:]
        else:
            pivot = self.pivot
            self._translation_vector = params[:3]
            ave_pos_alpha, ave_pos_beta, ave_pos_gamma, axis_theta, axis_phi, cone_theta, sigma_max = params[3:]

        # Generate the cone axis from the spherical angles.
        spherical_to_cartesian([1.0, axis_theta, axis_phi], self.cone_axis)

        # Pre-calculate the eigenframe rotation matrix.
        two_vect_to_R(self.z_axis, self.cone_axis, self.R_eigen)

        # The Kronecker product of the eigenframe rotation.
        Rx2_eigen = kron_prod(self.R_eigen, self.R_eigen)

        # Generate the 2nd degree Frame Order super matrix.
        frame_order_2nd = compile_2nd_matrix_iso_cone(self.frame_order_2nd, Rx2_eigen, cone_theta, sigma_max)

        # Reduce and rotate the tensors.
        self.reduce_and_rot(ave_pos_alpha, ave_pos_beta, ave_pos_gamma, frame_order_2nd)

        # Pre-transpose matrices for faster calculations.
        RT_eigen = transpose(self.R_eigen)
        RT_ave = transpose(self.R_ave)

        # Pre-calculate all the necessary vectors.
        if self.pcs_flag:
            self.calc_vectors(pivot=pivot, R_ave=self.R_ave, RT_ave=RT_ave)

        # Initial chi-squared (or SSE) value.
        chi2_sum = 0.0

        # RDCs.
        if self.rdc_flag:
            # Loop over each alignment.
            for align_index in range(self.num_align):
                # Loop over the RDCs.
                for j in range(self.num_interatom):
                    # The back calculated RDC.
                    if not self.missing_rdc[align_index, j]:
                        self.rdc_theta[align_index, j] = rdc_tensor(self.dip_const[j], self.rdc_vect[j], self.A_3D_bc[align_index])

                # Calculate and sum the single alignment chi-squared value (for the RDC).
                chi2_sum = chi2_sum + chi2(self.rdc[align_index], self.rdc_theta[align_index], self.rdc_error[align_index])

        # PCS via numerical integration.
        if self.pcs_flag:
            # Numerical integration of the PCSs.
            pcs_numeric_int_iso_cone_qrint(points=self.sobol_angles, theta_max=cone_theta, sigma_max=sigma_max, c=self.pcs_const, full_in_ref_frame=self.full_in_ref_frame, r_pivot_atom=self.r_pivot_atom, r_pivot_atom_rev=self.r_pivot_atom_rev, r_ln_pivot=self.r_ln_pivot, A=self.A_3D, R_eigen=self.R_eigen, RT_eigen=RT_eigen, Ri_prime=self.Ri_prime, pcs_theta=self.pcs_theta, pcs_theta_err=self.pcs_theta_err, missing_pcs=self.missing_pcs)

            # Calculate and sum the single alignment chi-squared value (for the PCS).
            for align_index in range(self.num_align):
                chi2_sum = chi2_sum + chi2(self.pcs[align_index], self.pcs_theta[align_index], self.pcs_error[align_index])

        # Return the chi-squared value.
        return chi2_sum


    def func_iso_cone_free_rotor(self, params):
        """Target function for free rotor isotropic cone model optimisation.

        This function optimises the isotropic cone model parameters using the RDC and PCS base data.  Simple numerical integration is used for the PCS.


        @param params:  The vector of parameter values {beta, gamma, theta, phi, s1} where the first 2 are the tensor rotation Euler angles, the next two are the polar and azimuthal angles of the cone axis, and s1 is the isotropic cone order parameter.
        @type params:   list of float
        @return:        The chi-squared or SSE value.
        @rtype:         float
        """

        # Scaling.
        if self.scaling_flag:
            params = dot(params, self.scaling_matrix)

        # Unpack the parameters.
        if self.pivot_opt:
            pivot = outer(self.spin_ones_struct, params[:3])
            self._translation_vector = params[3:6]
            ave_pos_beta, ave_pos_gamma, axis_theta, axis_phi, cone_s1 = params[6:]
        else:
            pivot = self.pivot
            self._translation_vector = params[:3]
            ave_pos_beta, ave_pos_gamma, axis_theta, axis_phi, cone_s1 = params[3:]

        # Generate the cone axis from the spherical angles.
        spherical_to_cartesian([1.0, axis_theta, axis_phi], self.cone_axis)

        # Pre-calculate the eigenframe rotation matrix.
        two_vect_to_R(self.z_axis, self.cone_axis, self.R_eigen)

        # The Kronecker product of the eigenframe rotation.
        Rx2_eigen = kron_prod(self.R_eigen, self.R_eigen)

        # Calculate the cone angle.
        theta_max = order_parameters.iso_cone_S_to_theta(cone_s1)

        # Generate the 2nd degree Frame Order super matrix.
        frame_order_2nd = compile_2nd_matrix_iso_cone_free_rotor(self.frame_order_2nd, Rx2_eigen, cone_s1)

        # Reduce and rotate the tensors.
        self.reduce_and_rot(0.0, ave_pos_beta, ave_pos_gamma, frame_order_2nd)

        # Pre-transpose matrices for faster calculations.
        RT_eigen = transpose(self.R_eigen)
        RT_ave = transpose(self.R_ave)

        # Pre-calculate all the necessary vectors.
        if self.pcs_flag:
            self.calc_vectors(pivot=pivot, R_ave=self.R_ave, RT_ave=RT_ave)

        # Initial chi-squared (or SSE) value.
        chi2_sum = 0.0

        # RDCs.
        if self.rdc_flag:
            # Loop over each alignment.
            for align_index in range(self.num_align):
                # Loop over the RDCs.
                for j in range(self.num_interatom):
                    # The back calculated RDC.
                    if not self.missing_rdc[align_index, j]:
                        self.rdc_theta[align_index, j] = rdc_tensor(self.dip_const[j], self.rdc_vect[j], self.A_3D_bc[align_index])

                # Calculate and sum the single alignment chi-squared value (for the RDC).
                chi2_sum = chi2_sum + chi2(self.rdc[align_index], self.rdc_theta[align_index], self.rdc_error[align_index])

        # PCS via numerical integration.
        if self.pcs_flag:
            # Numerical integration of the PCSs.
            pcs_numeric_int_iso_cone_qrint(points=self.sobol_angles, theta_max=theta_max, sigma_max=pi, c=self.pcs_const, full_in_ref_frame=self.full_in_ref_frame, r_pivot_atom=self.r_pivot_atom, r_pivot_atom_rev=self.r_pivot_atom_rev, r_ln_pivot=self.r_ln_pivot, A=self.A_3D, R_eigen=self.R_eigen, RT_eigen=RT_eigen, Ri_prime=self.Ri_prime, pcs_theta=self.pcs_theta, pcs_theta_err=self.pcs_theta_err, missing_pcs=self.missing_pcs)

            # Calculate and sum the single alignment chi-squared value (for the PCS).
            for align_index in range(self.num_align):
                chi2_sum = chi2_sum + chi2(self.pcs[align_index], self.pcs_theta[align_index], self.pcs_error[align_index])

        # Return the chi-squared value.
        return chi2_sum


    def func_iso_cone_torsionless(self, params):
        """Target function for torsionless isotropic cone model optimisation.

        This function optimises the isotropic cone model parameters using the RDC and PCS base data.  Simple numerical integration is used for the PCS.


        @param params:  The vector of parameter values {beta, gamma, theta, phi, cone_theta} where the first 2 are the tensor rotation Euler angles, the next two are the polar and azimuthal angles of the cone axis, and cone_theta is cone opening angle.
        @type params:   list of float
        @return:        The chi-squared or SSE value.
        @rtype:         float
        """

        # Scaling.
        if self.scaling_flag:
            params = dot(params, self.scaling_matrix)

        # Unpack the parameters.
        if self.pivot_opt:
            pivot = outer(self.spin_ones_struct, params[:3])
            self._translation_vector = params[3:6]
            ave_pos_alpha, ave_pos_beta, ave_pos_gamma, axis_theta, axis_phi, cone_theta = params[6:]
        else:
            pivot = self.pivot
            self._translation_vector = params[:3]
            ave_pos_alpha, ave_pos_beta, ave_pos_gamma, axis_theta, axis_phi, cone_theta = params[3:]

        # Generate the cone axis from the spherical angles.
        spherical_to_cartesian([1.0, axis_theta, axis_phi], self.cone_axis)

        # Pre-calculate the eigenframe rotation matrix.
        two_vect_to_R(self.z_axis, self.cone_axis, self.R_eigen)

        # The Kronecker product of the eigenframe rotation.
        Rx2_eigen = kron_prod(self.R_eigen, self.R_eigen)

        # Generate the 2nd degree Frame Order super matrix.
        frame_order_2nd = compile_2nd_matrix_iso_cone_torsionless(self.frame_order_2nd, Rx2_eigen, cone_theta)

        # Reduce and rotate the tensors.
        self.reduce_and_rot(ave_pos_alpha, ave_pos_beta, ave_pos_gamma, frame_order_2nd)

        # Pre-transpose matrices for faster calculations.
        RT_eigen = transpose(self.R_eigen)
        RT_ave = transpose(self.R_ave)

        # Pre-calculate all the necessary vectors.
        if self.pcs_flag:
            self.calc_vectors(pivot=pivot, R_ave=self.R_ave, RT_ave=RT_ave)

        # Initial chi-squared (or SSE) value.
        chi2_sum = 0.0

        # RDCs.
        if self.rdc_flag:
            # Loop over each alignment.
            for align_index in range(self.num_align):
                # Loop over the RDCs.
                for j in range(self.num_interatom):
                    # The back calculated RDC.
                    if not self.missing_rdc[align_index, j]:
                        self.rdc_theta[align_index, j] = rdc_tensor(self.dip_const[j], self.rdc_vect[j], self.A_3D_bc[align_index])

                # Calculate and sum the single alignment chi-squared value (for the RDC).
                chi2_sum = chi2_sum + chi2(self.rdc[align_index], self.rdc_theta[align_index], self.rdc_error[align_index])

        # PCS via numerical integration.
        if self.pcs_flag:
            # Numerical integration of the PCSs.
            pcs_numeric_int_iso_cone_torsionless_qrint(points=self.sobol_angles, theta_max=cone_theta, c=self.pcs_const, full_in_ref_frame=self.full_in_ref_frame, r_pivot_atom=self.r_pivot_atom, r_pivot_atom_rev=self.r_pivot_atom_rev, r_ln_pivot=self.r_ln_pivot, A=self.A_3D, R_eigen=self.R_eigen, RT_eigen=RT_eigen, Ri_prime=self.Ri_prime, pcs_theta=self.pcs_theta, pcs_theta_err=self.pcs_theta_err, missing_pcs=self.missing_pcs)

            # Calculate and sum the single alignment chi-squared value (for the PCS).
            for align_index in range(self.num_align):
                chi2_sum = chi2_sum + chi2(self.pcs[align_index], self.pcs_theta[align_index], self.pcs_error[align_index])

        # Return the chi-squared value.
        return chi2_sum


    def func_pseudo_ellipse(self, params):
        """Target function for pseudo-elliptic cone model optimisation.

        This function optimises the model parameters using the RDC and PCS base data.  Quasi-random, Sobol' sequence based, numerical integration is used for the PCS.


        @param params:  The vector of parameter values {alpha, beta, gamma, eigen_alpha, eigen_beta, eigen_gamma, cone_theta_x, cone_theta_y, cone_sigma_max} where the first 3 are the average position rotation Euler angles, the next 3 are the Euler angles defining the eigenframe, and the last 3 are the pseudo-elliptic cone geometric parameters.
        @type params:   list of float
        @return:        The chi-squared or SSE value.
        @rtype:         float
        """

        # Scaling.
        if self.scaling_flag:
            params = dot(params, self.scaling_matrix)

        # Unpack the parameters.
        if self.pivot_opt:
            pivot = outer(self.spin_ones_struct, params[:3])
            self._translation_vector = params[3:6]
            ave_pos_alpha, ave_pos_beta, ave_pos_gamma, eigen_alpha, eigen_beta, eigen_gamma, cone_theta_x, cone_theta_y, cone_sigma_max = params[6:]
        else:
            pivot = self.pivot
            self._translation_vector = params[:3]
            ave_pos_alpha, ave_pos_beta, ave_pos_gamma, eigen_alpha, eigen_beta, eigen_gamma, cone_theta_x, cone_theta_y, cone_sigma_max = params[3:]

        # Reconstruct the full eigenframe of the motion.
        euler_to_R_zyz(eigen_alpha, eigen_beta, eigen_gamma, self.R_eigen)

        # The Kronecker product of the eigenframe.
        Rx2_eigen = kron_prod(self.R_eigen, self.R_eigen)

        # Generate the 2nd degree Frame Order super matrix.
        frame_order_2nd = compile_2nd_matrix_pseudo_ellipse(self.frame_order_2nd, Rx2_eigen, cone_theta_x, cone_theta_y, cone_sigma_max)

        # Reduce and rotate the tensors.
        self.reduce_and_rot(ave_pos_alpha, ave_pos_beta, ave_pos_gamma, frame_order_2nd)

        # Pre-transpose matrices for faster calculations.
        RT_eigen = transpose(self.R_eigen)
        RT_ave = transpose(self.R_ave)

        # Pre-calculate all the necessary vectors.
        if self.pcs_flag:
            self.calc_vectors(pivot=pivot, R_ave=self.R_ave, RT_ave=RT_ave)

        # Initial chi-squared (or SSE) value.
        chi2_sum = 0.0

        # RDCs.
        if self.rdc_flag:
            # Loop over each alignment.
            for align_index in range(self.num_align):
                # Loop over the RDCs.
                for j in range(self.num_interatom):
                    # The back calculated RDC.
                    if not self.missing_rdc[align_index, j]:
                        self.rdc_theta[align_index, j] = rdc_tensor(self.dip_const[j], self.rdc_vect[j], self.A_3D_bc[align_index])

                # Calculate and sum the single alignment chi-squared value (for the RDC).
                chi2_sum = chi2_sum + chi2(self.rdc[align_index], self.rdc_theta[align_index], self.rdc_error[align_index])

        # PCS via numerical integration.
        if self.pcs_flag:
            # Numerical integration of the PCSs.
            pcs_numeric_int_pseudo_ellipse_qrint(points=self.sobol_angles, theta_x=cone_theta_x, theta_y=cone_theta_y, sigma_max=cone_sigma_max, c=self.pcs_const, full_in_ref_frame=self.full_in_ref_frame, r_pivot_atom=self.r_pivot_atom, r_pivot_atom_rev=self.r_pivot_atom_rev, r_ln_pivot=self.r_ln_pivot, A=self.A_3D, R_eigen=self.R_eigen, RT_eigen=RT_eigen, Ri_prime=self.Ri_prime, pcs_theta=self.pcs_theta, pcs_theta_err=self.pcs_theta_err, missing_pcs=self.missing_pcs)

            # Calculate and sum the single alignment chi-squared value (for the PCS).
            for align_index in range(self.num_align):
                chi2_sum = chi2_sum + chi2(self.pcs[align_index], self.pcs_theta[align_index], self.pcs_error[align_index])

        # Return the chi-squared value.
        return chi2_sum


    def func_pseudo_ellipse_free_rotor(self, params):
        """Target function for free_rotor pseudo-elliptic cone model optimisation.

        This function optimises the isotropic cone model parameters using the RDC and PCS base data.  Simple numerical integration is used for the PCS.


        @param params:  The vector of parameter values {alpha, beta, gamma, eigen_alpha, eigen_beta, eigen_gamma, cone_theta_x, cone_theta_y} where the first 3 are the average position rotation Euler angles, the next 3 are the Euler angles defining the eigenframe, and the last 2 are the free_rotor pseudo-elliptic cone geometric parameters.
        @type params:   list of float
        @return:        The chi-squared or SSE value.
        @rtype:         float
        """

        # Scaling.
        if self.scaling_flag:
            params = dot(params, self.scaling_matrix)

        # Unpack the parameters.
        if self.pivot_opt:
            pivot = outer(self.spin_ones_struct, params[:3])
            self._translation_vector = params[3:6]
            ave_pos_beta, ave_pos_gamma, eigen_alpha, eigen_beta, eigen_gamma, cone_theta_x, cone_theta_y = params[6:]
        else:
            pivot = self.pivot
            self._translation_vector = params[:3]
            ave_pos_beta, ave_pos_gamma, eigen_alpha, eigen_beta, eigen_gamma, cone_theta_x, cone_theta_y = params[3:]

        # Reconstruct the full eigenframe of the motion.
        euler_to_R_zyz(eigen_alpha, eigen_beta, eigen_gamma, self.R_eigen)

        # The Kronecker product of the eigenframe.
        Rx2_eigen = kron_prod(self.R_eigen, self.R_eigen)

        # Generate the 2nd degree Frame Order super matrix.
        frame_order_2nd = compile_2nd_matrix_pseudo_ellipse_free_rotor(self.frame_order_2nd, Rx2_eigen, cone_theta_x, cone_theta_y)

        # Reduce and rotate the tensors.
        self.reduce_and_rot(0.0, ave_pos_beta, ave_pos_gamma, frame_order_2nd)

        # Pre-transpose matrices for faster calculations.
        RT_eigen = transpose(self.R_eigen)
        RT_ave = transpose(self.R_ave)

        # Pre-calculate all the necessary vectors.
        if self.pcs_flag:
            self.calc_vectors(pivot=pivot, R_ave=self.R_ave, RT_ave=RT_ave)

        # Initial chi-squared (or SSE) value.
        chi2_sum = 0.0

        # RDCs.
        if self.rdc_flag:
            # Loop over each alignment.
            for align_index in range(self.num_align):
                # Loop over the RDCs.
                for j in range(self.num_interatom):
                    # The back calculated RDC.
                    if not self.missing_rdc[align_index, j]:
                        self.rdc_theta[align_index, j] = rdc_tensor(self.dip_const[j], self.rdc_vect[j], self.A_3D_bc[align_index])

                # Calculate and sum the single alignment chi-squared value (for the RDC).
                chi2_sum = chi2_sum + chi2(self.rdc[align_index], self.rdc_theta[align_index], self.rdc_error[align_index])

        # PCS via numerical integration.
        if self.pcs_flag:
            # Numerical integration of the PCSs.
            pcs_numeric_int_pseudo_ellipse_qrint(points=self.sobol_angles, theta_x=cone_theta_x, theta_y=cone_theta_y, sigma_max=pi, c=self.pcs_const, full_in_ref_frame=self.full_in_ref_frame, r_pivot_atom=self.r_pivot_atom, r_pivot_atom_rev=self.r_pivot_atom_rev, r_ln_pivot=self.r_ln_pivot, A=self.A_3D, R_eigen=self.R_eigen, RT_eigen=RT_eigen, Ri_prime=self.Ri_prime, pcs_theta=self.pcs_theta, pcs_theta_err=self.pcs_theta_err, missing_pcs=self.missing_pcs)

            # Calculate and sum the single alignment chi-squared value (for the PCS).
            for align_index in range(self.num_align):
                chi2_sum = chi2_sum + chi2(self.pcs[align_index], self.pcs_theta[align_index], self.pcs_error[align_index])

        # Return the chi-squared value.
        return chi2_sum


    def func_pseudo_ellipse_torsionless(self, params):
        """Target function for torsionless pseudo-elliptic cone model optimisation.

        This function optimises the isotropic cone model parameters using the RDC and PCS base data.  Simple numerical integration is used for the PCS.


        @param params:  The vector of parameter values {alpha, beta, gamma, eigen_alpha, eigen_beta, eigen_gamma, cone_theta_x, cone_theta_y} where the first 3 are the average position rotation Euler angles, the next 3 are the Euler angles defining the eigenframe, and the last 2 are the torsionless pseudo-elliptic cone geometric parameters.
        @type params:   list of float
        @return:        The chi-squared or SSE value.
        @rtype:         float
        """

        # Scaling.
        if self.scaling_flag:
            params = dot(params, self.scaling_matrix)

        # Unpack the parameters.
        if self.pivot_opt:
            pivot = outer(self.spin_ones_struct, params[:3])
            self._translation_vector = params[3:6]
            ave_pos_alpha, ave_pos_beta, ave_pos_gamma, eigen_alpha, eigen_beta, eigen_gamma, cone_theta_x, cone_theta_y = params[6:]
        else:
            pivot = self.pivot
            self._translation_vector = params[:3]
            ave_pos_alpha, ave_pos_beta, ave_pos_gamma, eigen_alpha, eigen_beta, eigen_gamma, cone_theta_x, cone_theta_y = params[3:]

        # Reconstruct the full eigenframe of the motion.
        euler_to_R_zyz(eigen_alpha, eigen_beta, eigen_gamma, self.R_eigen)

        # The Kronecker product of the eigenframe.
        Rx2_eigen = kron_prod(self.R_eigen, self.R_eigen)

        # Generate the 2nd degree Frame Order super matrix.
        frame_order_2nd = compile_2nd_matrix_pseudo_ellipse_torsionless(self.frame_order_2nd, Rx2_eigen, cone_theta_x, cone_theta_y)

        # Reduce and rotate the tensors.
        self.reduce_and_rot(ave_pos_alpha, ave_pos_beta, ave_pos_gamma, frame_order_2nd)

        # Pre-transpose matrices for faster calculations.
        RT_eigen = transpose(self.R_eigen)
        RT_ave = transpose(self.R_ave)

        # Pre-calculate all the necessary vectors.
        if self.pcs_flag:
            self.calc_vectors(pivot=pivot, R_ave=self.R_ave, RT_ave=RT_ave)

        # Initial chi-squared (or SSE) value.
        chi2_sum = 0.0

        # RDCs.
        if self.rdc_flag:
            # Loop over each alignment.
            for align_index in range(self.num_align):
                # Loop over the RDCs.
                for j in range(self.num_interatom):
                    # The back calculated RDC.
                    if not self.missing_rdc[align_index, j]:
                        self.rdc_theta[align_index, j] = rdc_tensor(self.dip_const[j], self.rdc_vect[j], self.A_3D_bc[align_index])

                # Calculate and sum the single alignment chi-squared value (for the RDC).
                chi2_sum = chi2_sum + chi2(self.rdc[align_index], self.rdc_theta[align_index], self.rdc_error[align_index])

        # PCS via numerical integration.
        if self.pcs_flag:
            # Numerical integration of the PCSs.
            pcs_numeric_int_pseudo_ellipse_torsionless_qrint(points=self.sobol_angles, theta_x=cone_theta_x, theta_y=cone_theta_y, c=self.pcs_const, full_in_ref_frame=self.full_in_ref_frame, r_pivot_atom=self.r_pivot_atom, r_pivot_atom_rev=self.r_pivot_atom_rev, r_ln_pivot=self.r_ln_pivot, A=self.A_3D, R_eigen=self.R_eigen, RT_eigen=RT_eigen, Ri_prime=self.Ri_prime, pcs_theta=self.pcs_theta, pcs_theta_err=self.pcs_theta_err, missing_pcs=self.missing_pcs)

            # Calculate and sum the single alignment chi-squared value (for the PCS).
            for align_index in range(self.num_align):
                chi2_sum = chi2_sum + chi2(self.pcs[align_index], self.pcs_theta[align_index], self.pcs_error[align_index])

        # Return the chi-squared value.
        return chi2_sum


    def func_rigid(self, params):
        """Target function for rigid model optimisation.

        This function optimises the isotropic cone model parameters using the RDC and PCS base data.


        @param params:  The vector of parameter values.  These are the tensor rotation angles {alpha, beta, gamma}.
        @type params:   list of float
        @return:        The chi-squared or SSE value.
        @rtype:         float
        """

        # Scaling.
        if self.scaling_flag:
            params = dot(params, self.scaling_matrix)

        # Unpack the parameters.
        self._translation_vector = params[:3]
        ave_pos_alpha, ave_pos_beta, ave_pos_gamma = params[3:6]

        # The average frame rotation matrix (and reduce and rotate the tensors).
        self.reduce_and_rot(ave_pos_alpha, ave_pos_beta, ave_pos_gamma)

        # Pre-transpose matrices for faster calculations.
        RT_ave = transpose(self.R_ave)

        # Pre-calculate all the necessary vectors.
        if self.pcs_flag:
            self.calc_vectors(pivot=self.pivot, R_ave=self.R_ave, RT_ave=RT_ave)

        # Initial chi-squared (or SSE) value.
        chi2_sum = 0.0

        # RDCs.
        if self.rdc_flag:
            # Loop over each alignment.
            for align_index in range(self.num_align):
                # Loop over the RDCs.
                for j in range(self.num_interatom):
                    # The back calculated RDC.
                    if not self.missing_rdc[align_index, j]:
                        self.rdc_theta[align_index, j] = rdc_tensor(self.dip_const[j], self.rdc_vect[j], self.A_3D_bc[align_index])

                # Calculate and sum the single alignment chi-squared value (for the RDC).
                chi2_sum = chi2_sum + chi2(self.rdc[align_index], self.rdc_theta[align_index], self.rdc_error[align_index])

        # PCS.
        if self.pcs_flag:
            # Loop over each alignment.
            for align_index in range(self.num_align):
                # Loop over the PCSs.
                for j in range(self.num_spins):
                    # The back calculated PCS.
                    if not self.missing_pcs[align_index, j]:
                        # Forwards and reverse rotations.
                        if self.full_in_ref_frame[align_index]:
                            r_pivot_atom = self.r_pivot_atom[j]
                        else:
                            r_pivot_atom = self.r_pivot_atom_rev[j]

                        # The PCS calculation.
                        vect = self.r_ln_pivot[0] + r_pivot_atom
                        length = norm(vect)
                        self.pcs_theta[align_index, j] = pcs_tensor(self.pcs_const[align_index, j] / length**5, vect, self.A_3D[align_index])

                # Calculate and sum the single alignment chi-squared value (for the PCS).
                chi2_sum = chi2_sum + chi2(self.pcs[align_index], self.pcs_theta[align_index], self.pcs_error[align_index])

        # Return the chi-squared value.
        return chi2_sum


    def func_rotor(self, params):
        """Target function for rotor model optimisation.

        This function optimises the isotropic cone model parameters using the RDC and PCS base data.  Quasi-random, Sobol' sequence based, numerical integration is used for the PCS.


        @param params:  The vector of parameter values.  These are the tensor rotation angles {alpha, beta, gamma, theta, phi, sigma_max}.
        @type params:   list of float
        @return:        The chi-squared or SSE value.
        @rtype:         float
        """

        # Scaling.
        if self.scaling_flag:
            params = dot(params, self.scaling_matrix)

        # Unpack the parameters.
        if self.pivot_opt:
            pivot = outer(self.spin_ones_struct, params[:3])
            self._translation_vector = params[3:6]
            ave_pos_alpha, ave_pos_beta, ave_pos_gamma, axis_alpha, sigma_max = params[6:]
        else:
            pivot = self.pivot
            self._translation_vector = params[:3]
            ave_pos_alpha, ave_pos_beta, ave_pos_gamma, axis_alpha, sigma_max = params[3:]

        # Generate the rotor axis.
        self.cone_axis = create_rotor_axis_alpha(alpha=axis_alpha, pivot=pivot[0], point=self.com)

        # Pre-calculate the eigenframe rotation matrix.
        two_vect_to_R(self.z_axis, self.cone_axis, self.R_eigen)

        # The Kronecker product of the eigenframe rotation.
        Rx2_eigen = kron_prod(self.R_eigen, self.R_eigen)

        # Generate the 2nd degree Frame Order super matrix.
        frame_order_2nd = compile_2nd_matrix_rotor(self.frame_order_2nd, Rx2_eigen, sigma_max)

        # The average frame rotation matrix (and reduce and rotate the tensors).
        self.reduce_and_rot(ave_pos_alpha, ave_pos_beta, ave_pos_gamma, frame_order_2nd)

        # Pre-transpose matrices for faster calculations.
        RT_eigen = transpose(self.R_eigen)
        RT_ave = transpose(self.R_ave)

        # Pre-calculate all the necessary vectors.
        if self.pcs_flag:
            self.calc_vectors(pivot=pivot, R_ave=self.R_ave, RT_ave=RT_ave)

        # Initial chi-squared (or SSE) value.
        chi2_sum = 0.0

        # RDCs.
        if self.rdc_flag:
            # Loop over each alignment.
            for align_index in range(self.num_align):
                # Loop over the RDCs.
                for j in range(self.num_interatom):
                    # The back calculated RDC.
                    if not self.missing_rdc[align_index, j]:
                        self.rdc_theta[align_index, j] = rdc_tensor(self.dip_const[j], self.rdc_vect[j], self.A_3D_bc[align_index])

                # Calculate and sum the single alignment chi-squared value (for the RDC).
                chi2_sum = chi2_sum + chi2(self.rdc[align_index], self.rdc_theta[align_index], self.rdc_error[align_index])

        # PCS via numerical integration.
        if self.pcs_flag:
            # Numerical integration of the PCSs.
            pcs_numeric_int_rotor_qrint(points=self.sobol_angles, sigma_max=sigma_max, c=self.pcs_const, full_in_ref_frame=self.full_in_ref_frame, r_pivot_atom=self.r_pivot_atom, r_pivot_atom_rev=self.r_pivot_atom_rev, r_ln_pivot=self.r_ln_pivot, A=self.A_3D, R_eigen=self.R_eigen, RT_eigen=RT_eigen, Ri_prime=self.Ri_prime, pcs_theta=self.pcs_theta, pcs_theta_err=self.pcs_theta_err, missing_pcs=self.missing_pcs)

            # Calculate and sum the single alignment chi-squared value (for the PCS).
            for align_index in range(self.num_align):
                chi2_sum = chi2_sum + chi2(self.pcs[align_index], self.pcs_theta[align_index], self.pcs_error[align_index])

        # Return the chi-squared value.
        return chi2_sum


    def calc_vectors(self, pivot=None, pivot2=None, R_ave=None, RT_ave=None):
        """Calculate the pivot to atom and lanthanide to pivot vectors for the target functions.

        @keyword pivot:     The pivot point.
        @type pivot:        numpy rank-1, 3D array
        @keyword pivot2:    The 2nd pivot point.
        @type pivot2:       numpy rank-1, 3D array
        @keyword R_ave:     The rotation matrix for rotating from the reference frame to the average position.
        @type R_ave:        numpy rank-2, 3D array
        @keyword RT_ave:    The transpose of R_ave.
        @type RT_ave:       numpy rank-2, 3D array
        """

        # The lanthanide to pivot vector.
        if self.pivot_opt:
            subtract(pivot, self.paramag_centre, self.r_ln_pivot)
        if pivot2 != None:
            subtract(pivot2, self.paramag_centre, self.r_ln_pivot)

        # Calculate the average position pivot point to atomic positions vectors once.
        vect = self.atomic_pos - self.ave_pos_pivot

        # Rotate then translate the atomic positions, then calculate the pivot to atom vector.
        self.r_pivot_atom[:] = dot(vect, RT_ave)
        add(self.r_pivot_atom, self.ave_pos_pivot, self.r_pivot_atom)
        add(self.r_pivot_atom, self._translation_vector, self.r_pivot_atom)
        subtract(self.r_pivot_atom, pivot, self.r_pivot_atom)

        # And the reverse vectors.
        if min(self.full_in_ref_frame) == 0:
            self.r_pivot_atom_rev[:] = dot(vect, R_ave)
            add(self.r_pivot_atom_rev, self.ave_pos_pivot, self.r_pivot_atom_rev)
            add(self.r_pivot_atom_rev, self._translation_vector, self.r_pivot_atom_rev)
            subtract(self.r_pivot_atom_rev, pivot, self.r_pivot_atom_rev)

        # Calculate the inter-pivot vector for the double motion models.
        if pivot2 != None:
            self.r_inter_pivot = pivot - pivot2


    def create_sobol_data(self, n=10000, dims=None):
        """Create the Sobol' quasi-random data for numerical integration.

        This uses the external sobol_lib module to create the data.  The algorithm is that modified by Antonov and Saleev.


        @keyword n:         The number of points to generate.
        @type n:            int
        @keyword dims:      The list of parameters.
        @type dims:         list of str
        """

        # The number of dimensions.
        m = len(dims)

        # Initialise.
        self.sobol_angles = zeros((n, m), float32)
        self.Ri_prime = zeros((n, 3, 3), float64)
        self.Ri2_prime = zeros((n, 3, 3), float64)

        # The Sobol' points.
        points = i4_sobol_generate(m, n, 0)

        # Loop over the points.
        for i in range(n):
            # Loop over the dimensions, converting the points to angles.
            theta = None
            phi = None
            sigma = None
            for j in range(m):
                # The tilt angle - the angle of rotation about the x-y plane rotation axis.
                if dims[j] in ['theta']:
                    theta = acos(2.0*points[j, i] - 1.0)
                    self.sobol_angles[i, j] = theta

                # The angle defining the x-y plane rotation axis.
                if dims[j] in ['phi']:
                    phi = 2.0 * pi * points[j, i]
                    self.sobol_angles[i, j] = phi

                # The 1st torsion angle - the angle of rotation about the z' axis (or y' for the double motion models).
                if dims[j] in ['sigma']:
                    sigma = 2.0 * pi * (points[j, i] - 0.5)
                    self.sobol_angles[i, j] = sigma

                # The 2nd torsion angle - the angle of rotation about the x' axis.
                if dims[j] in ['sigma2']:
                    sigma2 = 2.0 * pi * (points[j, i] - 0.5)
                    self.sobol_angles[i, j] = sigma2

            # Pre-calculate the rotation matrices for the double motion models.
            if 'sigma2' in dims:
                # The 1st rotation about the y-axis.
                c_sigma = cos(sigma)
                s_sigma = sin(sigma)
                self.Ri_prime[i, 0, 0] =  c_sigma
                self.Ri_prime[i, 0, 2] = -s_sigma
                self.Ri_prime[i, 1, 1] = 1.0
                self.Ri_prime[i, 2, 0] =  s_sigma
                self.Ri_prime[i, 2, 2] =  c_sigma

                # The 2nd rotation about the x-axis.
                c_sigma2 = cos(sigma2)
                s_sigma2 = sin(sigma2)
                self.Ri2_prime[i, 0, 0] = 1.0
                self.Ri2_prime[i, 1, 1] =  c_sigma2
                self.Ri2_prime[i, 1, 2] = -s_sigma2
                self.Ri2_prime[i, 2, 1] =  s_sigma2
                self.Ri2_prime[i, 2, 2] =  c_sigma2

            # Pre-calculate the rotation matrix for the full tilt-torsion.
            elif theta != None and phi != None and sigma != None:
                tilt_torsion_to_R(phi, theta, sigma, self.Ri_prime[i])

            # Pre-calculate the rotation matrix for the torsionless models.
            elif sigma == None:
                c_theta = cos(theta)
                s_theta = sin(theta)
                c_phi = cos(phi)
                s_phi = sin(phi)
                c_phi_c_theta = c_phi * c_theta
                s_phi_c_theta = s_phi * c_theta
                self.Ri_prime[i, 0, 0] =  c_phi_c_theta*c_phi + s_phi**2
                self.Ri_prime[i, 0, 1] =  c_phi_c_theta*s_phi - c_phi*s_phi
                self.Ri_prime[i, 0, 2] =  c_phi*s_theta
                self.Ri_prime[i, 1, 0] =  s_phi_c_theta*c_phi - c_phi*s_phi
                self.Ri_prime[i, 1, 1] =  s_phi_c_theta*s_phi + c_phi**2
                self.Ri_prime[i, 1, 2] =  s_phi*s_theta
                self.Ri_prime[i, 2, 0] = -s_theta*c_phi
                self.Ri_prime[i, 2, 1] = -s_theta*s_phi
                self.Ri_prime[i, 2, 2] =  c_theta

            # Pre-calculate the rotation matrix for the rotor models.
            else:
                c_sigma = cos(sigma)
                s_sigma = sin(sigma)
                self.Ri_prime[i, 0, 0] =  c_sigma
                self.Ri_prime[i, 0, 1] = -s_sigma
                self.Ri_prime[i, 1, 0] =  s_sigma
                self.Ri_prime[i, 1, 1] =  c_sigma
                self.Ri_prime[i, 2, 2] = 1.0


    def reduce_and_rot(self, ave_pos_alpha=None, ave_pos_beta=None, ave_pos_gamma=None, daeg=None):
        """Reduce and rotate the alignments tensors using the frame order matrix and Euler angles.

        @keyword ave_pos_alpha: The alpha Euler angle describing the average domain position, the tensor rotation.
        @type ave_pos_alpha:    float
        @keyword ave_pos_beta:  The beta Euler angle describing the average domain position, the tensor rotation.
        @type ave_pos_beta:     float
        @keyword ave_pos_gamma: The gamma Euler angle describing the average domain position, the tensor rotation.
        @type ave_pos_gamma:    float
        @keyword daeg:          The 2nd degree frame order matrix.
        @type daeg:             rank-2, 9D array
        """

        # Alignment tensor rotation.
        euler_to_R_zyz(ave_pos_alpha, ave_pos_beta, ave_pos_gamma, self.R_ave)

        # Back calculate the rotated tensors.
        for align_index in range(self.num_tensors):
            # Tensor indices.
            index1 = align_index*5
            index2 = align_index*5+5

            # Reduction.
            if daeg != None:
                # Reduce the tensor.
                reduce_alignment_tensor(daeg, self.full_tensors[index1:index2], self.A_5D_bc[index1:index2])

                # Convert the reduced tensor to 3D, rank-2 form.
                to_tensor(self.tensor_3D, self.A_5D_bc[index1:index2])

            # No reduction:
            else:
                # Convert the original tensor to 3D, rank-2 form.
                to_tensor(self.tensor_3D, self.full_tensors[index1:index2])

            # Rotate the tensor (normal R.X.RT rotation).
            if self.full_in_ref_frame[align_index]:
                self.A_3D_bc[align_index] = dot(transpose(self.R_ave), dot(self.tensor_3D, self.R_ave))

            # Rotate the tensor (inverse RT.X.R rotation).
            else:
                self.A_3D_bc[align_index] = dot(self.R_ave, dot(self.tensor_3D, transpose(self.R_ave)))

            # Convert the tensor back to 5D, rank-1 form, as the back-calculated reduced tensor.
            to_5D(self.A_5D_bc[index1:index2], self.A_3D_bc[align_index])<|MERGE_RESOLUTION|>--- conflicted
+++ resolved
@@ -410,11 +410,7 @@
         # Pre-calculate all the necessary vectors.
         if self.pcs_flag:
             # The 1st pivot point (sum of the 2nd pivot and the displacement along the eigenframe z-axis).
-<<<<<<< HEAD
-            pivot = pivot2 + param_disp * self.R_eigen[:,2]
-=======
             pivot = pivot2 + param_disp * self.R_eigen[:, 2]
->>>>>>> 2c81ab1d
 
             # Calculate the vectors.
             self.calc_vectors(pivot=pivot, pivot2=pivot2, R_ave=self.R_ave, RT_ave=RT_ave)
