###############################################################################
#                                                                             #
# Copyright (C) 2009-2014 Edward d'Auvergne                                   #
#                                                                             #
# This file is part of the program relax (http://www.nmr-relax.com).          #
#                                                                             #
# This program is free software: you can redistribute it and/or modify        #
# it under the terms of the GNU General Public License as published by        #
# the Free Software Foundation, either version 3 of the License, or           #
# (at your option) any later version.                                         #
#                                                                             #
# This program is distributed in the hope that it will be useful,             #
# but WITHOUT ANY WARRANTY; without even the implied warranty of              #
# MERCHANTABILITY or FITNESS FOR A PARTICULAR PURPOSE.  See the               #
# GNU General Public License for more details.                                #
#                                                                             #
# You should have received a copy of the GNU General Public License           #
# along with this program.  If not, see <http://www.gnu.org/licenses/>.       #
#                                                                             #
###############################################################################

# Module docstring.
"""Module containing the target functions of the Frame Order theories."""

# Python module imports.
from copy import deepcopy
from math import acos, cos, pi, sin, sqrt
from numpy import add, array, dot, float64, ones, outer, subtract, transpose, uint8, zeros

# relax module imports.
from extern.sobol.sobol_lib import i4_sobol_generate
from lib.alignment.alignment_tensor import to_5D, to_tensor
from lib.alignment.pcs import pcs_tensor
from lib.alignment.rdc import rdc_tensor
from lib.compat import norm
from lib.errors import RelaxError
from lib.float import isNaN
from lib.frame_order.double_rotor import compile_2nd_matrix_double_rotor, pcs_numeric_int_double_rotor
from lib.frame_order.free_rotor import compile_2nd_matrix_free_rotor
from lib.frame_order.iso_cone import compile_2nd_matrix_iso_cone, pcs_numeric_int_iso_cone_qrint
from lib.frame_order.iso_cone_free_rotor import compile_2nd_matrix_iso_cone_free_rotor
from lib.frame_order.iso_cone_torsionless import compile_2nd_matrix_iso_cone_torsionless, pcs_numeric_int_iso_cone_torsionless_qrint
from lib.frame_order.matrix_ops import reduce_alignment_tensor
from lib.frame_order.pseudo_ellipse import compile_2nd_matrix_pseudo_ellipse, pcs_numeric_int_pseudo_ellipse_qrint
from lib.frame_order.pseudo_ellipse_free_rotor import compile_2nd_matrix_pseudo_ellipse_free_rotor
from lib.frame_order.pseudo_ellipse_torsionless import compile_2nd_matrix_pseudo_ellipse_torsionless, pcs_numeric_int_pseudo_ellipse_torsionless_qrint
from lib.frame_order.rotor import compile_2nd_matrix_rotor, pcs_numeric_int_rotor_qrint
from lib.frame_order.rotor_axis import create_rotor_axis_alpha
from lib.geometry.coord_transform import spherical_to_cartesian
from lib.geometry.rotations import euler_to_R_zyz, tilt_torsion_to_R, two_vect_to_R
from lib.linear_algebra.kronecker_product import kron_prod
from lib.order import order_parameters
from lib.physical_constants import pcs_constant
from specific_analyses.frame_order.variables import MODEL_DOUBLE_ROTOR, MODEL_FREE_ROTOR, MODEL_ISO_CONE, MODEL_ISO_CONE_FREE_ROTOR, MODEL_ISO_CONE_TORSIONLESS, MODEL_PSEUDO_ELLIPSE, MODEL_PSEUDO_ELLIPSE_FREE_ROTOR, MODEL_PSEUDO_ELLIPSE_TORSIONLESS, MODEL_RIGID, MODEL_ROTOR
from target_functions.chi2 import chi2


class Frame_order:
    """Class containing the target function of the optimisation of Frame Order matrix components."""

    def __init__(self, model=None, init_params=None, full_tensors=None, full_in_ref_frame=None, rdcs=None, rdc_errors=None, rdc_weights=None, rdc_vect=None, dip_const=None, pcs=None, pcs_errors=None, pcs_weights=None, atomic_pos=None, temp=None, frq=None, paramag_centre=zeros(3), scaling_matrix=None, num_int_pts=500, com=None, ave_pos_pivot=zeros(3), pivot=None, pivot_opt=False):
        """Set up the target functions for the Frame Order theories.

        @keyword model:             The name of the Frame Order model.
        @type model:                str
        @keyword init_params:       The initial parameter values.
        @type init_params:          numpy float64 array
        @keyword full_tensors:      An array of the {Axx, Ayy, Axy, Axz, Ayz} values for all full alignment tensors.  The format is [Axx1, Ayy1, Axy1, Axz1, Ayz1, Axx2, Ayy2, Axy2, Axz2, Ayz2, ..., Axxn, Ayyn, Axyn, Axzn, Ayzn].
        @type full_tensors:         numpy nx5D, rank-1 float64 array
        @keyword full_in_ref_frame: An array of flags specifying if the tensor in the reference frame is the full or reduced tensor.
        @type full_in_ref_frame:    numpy rank-1 array
        @keyword rdcs:              The RDC lists.  The first index must correspond to the different alignment media i and the second index to the spin systems j.
        @type rdcs:                 numpy rank-2 array
        @keyword rdc_errors:        The RDC error lists.  The dimensions of this argument are the same as for 'rdcs'.
        @type rdc_errors:           numpy rank-2 array
        @keyword rdc_weights:       The RDC weight lists.  The dimensions of this argument are the same as for 'rdcs'.
        @type rdc_weights:          numpy rank-2 array
        @keyword rdc_vect:          The unit XH vector lists corresponding to the RDC values.  The first index must correspond to the spin systems and the second index to the x, y, z elements.
        @type rdc_vect:             numpy rank-2 array
        @keyword dip_const:         The dipolar constants for each RDC.  The indices correspond to the spin systems j.
        @type dip_const:            numpy rank-1 array
        @keyword pcs:               The PCS lists.  The first index must correspond to the different alignment media i and the second index to the spin systems j.
        @type pcs:                  numpy rank-2 array
        @keyword pcs_errors:        The PCS error lists.  The dimensions of this argument are the same as for 'pcs'.
        @type pcs_errors:           numpy rank-2 array
        @keyword pcs_weights:       The PCS weight lists.  The dimensions of this argument are the same as for 'pcs'.
        @type pcs_weights:          numpy rank-2 array
        @keyword atomic_pos:        The atomic positions of all spins for the PCS and PRE data.  The first index is the spin systems j and the second is the structure or state c.
        @type atomic_pos:           numpy rank-3 array
        @keyword temp:              The temperature of each PCS data set.
        @type temp:                 numpy rank-1 array
        @keyword frq:               The frequency of each PCS data set.
        @type frq:                  numpy rank-1 array
        @keyword paramag_centre:    The paramagnetic centre position (or positions).
        @type paramag_centre:       numpy rank-1, 3D array or rank-2, Nx3 array
        @keyword scaling_matrix:    The square and diagonal scaling matrix.
        @type scaling_matrix:       numpy rank-2 array
        @keyword num_int_pts:       The number of points to use for the numerical integration technique.
        @type num_int_pts:          int
        @keyword com:               The centre of mass of the system.  This is used for defining the rotor model systems.
        @type com:                  numpy 3D rank-1 array
        @keyword ave_pos_pivot:     The pivot point to rotate all atoms about to the average domain position.  In most cases this will be the centre of mass of the moving domain.  This pivot is shifted by the translation vector.
        @type ave_pos_pivot:        numpy 3D rank-1 array
        @keyword pivot:             The pivot point for the ball-and-socket joint motion.  This is needed if PCS or PRE values are used.
        @type pivot:                numpy rank-1, 3D array or None
        @keyword pivot_opt:         A flag which if True will allow the pivot point of the motion to be optimised.
        @type pivot_opt:            bool
        """

        # Model test.
        if not model:
            raise RelaxError("The type of Frame Order model must be specified.")

        # Store the initial parameter (as a copy).
        self.params = deepcopy(init_params)

        # Store the agrs.
        self.model = model
        self.full_tensors = full_tensors
        self.full_in_ref_frame = full_in_ref_frame
        self.rdc = rdcs
        self.rdc_weights = rdc_weights
        self.rdc_vect = rdc_vect
        self.dip_const = dip_const
        self.pcs = pcs
        self.pcs_weights = pcs_weights
        self.atomic_pos = atomic_pos
        self.temp = temp
        self.frq = frq
        self.total_num_params = len(init_params)
        self.num_int_pts = num_int_pts
        self.com = com
        self.pivot_opt = pivot_opt

        # Tensor setup.
        self._init_tensors()

        # Scaling initialisation.
        self.scaling_matrix = scaling_matrix
        if self.scaling_matrix != None:
            self.scaling_flag = True
        else:
            self.scaling_flag = False

        # The total number of alignments.
        self.num_align = 0
        if rdcs != None:
            self.num_align = len(rdcs)
        elif pcs != None:
            self.num_align = len(pcs)

        # Set the RDC and PCS flags (indicating the presence of data).
        rdc_flag = [True] * self.num_align
        pcs_flag = [True] * self.num_align
        for align_index in range(self.num_align):
            if rdcs == None or len(rdcs[align_index]) == 0:
                rdc_flag[align_index] = False
            if pcs == None or len(pcs[align_index]) == 0:
                pcs_flag[align_index] = False
        self.rdc_flag = sum(rdc_flag)
        self.pcs_flag = sum(pcs_flag)

        # Default translation vector (if not optimised).
        self._translation_vector = zeros(3, float64)

        # Some checks.
        if self.rdc_flag and (rdc_vect == None or not len(rdc_vect)):
            raise RelaxError("The rdc_vect argument " + repr(rdc_vect) + " must be supplied.")
        if self.pcs_flag and (atomic_pos == None or not len(atomic_pos)):
            raise RelaxError("The atomic_pos argument " + repr(atomic_pos) + " must be supplied.")

        # The total number of spins.
        self.num_spins = 0
        if self.pcs_flag:
            self.num_spins = len(pcs[0])

        # The total number of interatomic connections.
        self.num_interatom = 0
        if self.rdc_flag:
            self.num_interatom = len(rdcs[0])

        # Create multi-dimensional versions of certain structures for faster calculations.
        if self.pcs_flag:
            self.spin_ones_struct = ones(self.num_spins, float64)
            self.pivot = outer(self.spin_ones_struct, pivot)
            self.paramag_centre = outer(self.spin_ones_struct, paramag_centre)
            self.ave_pos_pivot = outer(self.spin_ones_struct, ave_pos_pivot)
        else:
            self.pivot = array([pivot])

        # Set up the alignment data.
        for align_index in range(self.num_align):
            to_tensor(self.A_3D[align_index], self.full_tensors[5*align_index:5*align_index+5])

        # PCS errors.
        if self.pcs_flag:
            err = False
            for i in range(len(pcs_errors)):
                for j in range(len(pcs_errors[i])):
                    if not isNaN(pcs_errors[i, j]):
                        err = True
            if err:
                self.pcs_error = pcs_errors
            else:
                # Missing errors (default to 0.1 ppm errors).
                self.pcs_error = 0.1 * 1e-6 * ones((self.num_align, self.num_spins), float64)

        # RDC errors.
        if self.rdc_flag:
            err = False
            for i in range(len(rdc_errors)):
                for j in range(len(rdc_errors[i])):
                    if not isNaN(rdc_errors[i, j]):
                        err = True
            if err:
                self.rdc_error = rdc_errors
            else:
                # Missing errors (default to 1 Hz errors).
                self.rdc_error = ones((self.num_align, self.num_interatom), float64)

        # Missing data matrices (RDC).
        if self.rdc_flag:
            self.missing_rdc = zeros((self.num_align, self.num_interatom), uint8)

        # Missing data matrices (PCS).
        if self.pcs_flag:
            self.missing_pcs = zeros((self.num_align, self.num_spins), uint8)

        # Clean up problematic data and put the weights into the errors..
        if self.rdc_flag or self.pcs_flag:
            for align_index in range(self.num_align):
                # Loop over the RDCs.
                if self.rdc_flag:
                    for j in range(self.num_interatom):
                        if isNaN(self.rdc[align_index, j]):
                            # Set the flag.
                            self.missing_rdc[align_index, j] = 1

                            # Change the NaN to zero.
                            self.rdc[align_index, j] = 0.0

                            # Change the error to one (to avoid zero division).
                            self.rdc_error[align_index, j] = 1.0

                            # Change the weight to one.
                            rdc_weights[align_index, j] = 1.0

                    # The RDC weights.
                    if self.rdc_flag:
                        self.rdc_error[align_index, j] = self.rdc_error[align_index, j] / sqrt(rdc_weights[align_index, j])

                # Loop over the PCSs.
                if self.pcs_flag:
                    for j in range(self.num_spins):
                        if isNaN(self.pcs[align_index, j]):
                            # Set the flag.
                            self.missing_pcs[align_index, j] = 1

                            # Change the NaN to zero.
                            self.pcs[align_index, j] = 0.0

                            # Change the error to one (to avoid zero division).
                            self.pcs_error[align_index, j] = 1.0

                            # Change the weight to one.
                            pcs_weights[align_index, j] = 1.0

                    # The PCS weights.
                    if self.pcs_flag:
                        self.pcs_error[align_index, j] = self.pcs_error[align_index, j] / sqrt(pcs_weights[align_index, j])

        # The paramagnetic centre vectors and distances.
        if self.pcs_flag:
            # Initialise the data structures.
            self.paramag_unit_vect = zeros(atomic_pos.shape, float64)
            self.paramag_dist = zeros(self.num_spins, float64)
            self.pcs_const = zeros((self.num_align, self.num_spins), float64)
            self.r_pivot_atom = zeros((self.num_spins, 3), float64)
            self.r_pivot_atom_rev = zeros((self.num_spins, 3), float64)
            self.r_ln_pivot = self.pivot - self.paramag_centre

            # Set up the paramagnetic constant (without the interatomic distance and in Angstrom units).
            for align_index in range(self.num_align):
                self.pcs_const[align_index] = pcs_constant(self.temp[align_index], self.frq[align_index], 1.0) * 1e30

        # PCS function, gradient, and Hessian matrices.
<<<<<<< HEAD
=======
        self.pcs_theta = None
>>>>>>> 496c960b
        if self.pcs_flag:
            self.pcs_theta = zeros((self.num_align, self.num_spins), float64)
            self.pcs_theta_err = zeros((self.num_align, self.num_spins), float64)
            self.dpcs_theta = zeros((self.total_num_params, self.num_align, self.num_spins), float64)
            self.d2pcs_theta = zeros((self.total_num_params, self.total_num_params, self.num_align, self.num_spins), float64)

        # RDC function, gradient, and Hessian matrices.
<<<<<<< HEAD
=======
        self.rdc_theta = None
>>>>>>> 496c960b
        if self.rdc_flag:
            self.rdc_theta = zeros((self.num_align, self.num_interatom), float64)
            self.drdc_theta = zeros((self.total_num_params, self.num_align, self.num_interatom), float64)
            self.d2rdc_theta = zeros((self.total_num_params, self.total_num_params, self.num_align, self.num_interatom), float64)

        # The Sobol' sequence data and target function aliases (quasi-random integration).
        if model == MODEL_PSEUDO_ELLIPSE:
            self.create_sobol_data(n=self.num_int_pts, dims=['theta', 'phi', 'sigma'])
            self.func = self.func_pseudo_ellipse
        elif model == MODEL_PSEUDO_ELLIPSE_TORSIONLESS:
            self.create_sobol_data(n=self.num_int_pts, dims=['theta', 'phi'])
            self.func = self.func_pseudo_ellipse_torsionless
        elif model == MODEL_PSEUDO_ELLIPSE_FREE_ROTOR:
            self.create_sobol_data(n=self.num_int_pts, dims=['theta', 'phi', 'sigma'])
            self.func = self.func_pseudo_ellipse_free_rotor
        elif model == MODEL_ISO_CONE:
            self.create_sobol_data(n=self.num_int_pts, dims=['theta', 'phi', 'sigma'])
            self.func = self.func_iso_cone
        elif model == MODEL_ISO_CONE_TORSIONLESS:
            self.create_sobol_data(n=self.num_int_pts, dims=['theta', 'phi'])
            self.func = self.func_iso_cone_torsionless
        elif model == MODEL_ISO_CONE_FREE_ROTOR:
            self.create_sobol_data(n=self.num_int_pts, dims=['theta', 'phi', 'sigma'])
            self.func = self.func_iso_cone_free_rotor
        elif model == MODEL_ROTOR:
            self.create_sobol_data(n=self.num_int_pts, dims=['sigma'])
            self.func = self.func_rotor
        elif model == MODEL_RIGID:
            self.func = self.func_rigid
        elif model == MODEL_FREE_ROTOR:
            self.create_sobol_data(n=self.num_int_pts, dims=['sigma'])
            self.func = self.func_free_rotor
        elif model == MODEL_DOUBLE_ROTOR:
            self.create_sobol_data(n=self.num_int_pts, dims=['sigma', 'sigma2'])
            self.func = self.func_double_rotor


    def _init_tensors(self):
        """Set up isotropic cone optimisation against the alignment tensor data."""

        # Some checks.
        if self.full_tensors == None or not len(self.full_tensors):
            raise RelaxError("The full_tensors argument " + repr(self.full_tensors) + " must be supplied.")
        if self.full_in_ref_frame == None or not len(self.full_in_ref_frame):
            raise RelaxError("The full_in_ref_frame argument " + repr(self.full_in_ref_frame) + " must be supplied.")

        # Tensor set up.
        self.num_tensors = int(len(self.full_tensors) / 5)
        self.A_3D = zeros((self.num_tensors, 3, 3), float64)
        self.A_3D_bc = zeros((self.num_tensors, 3, 3), float64)
        self.A_5D_bc = zeros(self.num_tensors*5, float64)

        # The rotation to the Frame Order eigenframe.
        self.R_eigen = zeros((3, 3), float64)
        self.R_eigen_2 = zeros((3, 3), float64)
        self.R_ave = zeros((3, 3), float64)
        self.tensor_3D = zeros((3, 3), float64)

        # The cone axis storage and molecular frame z-axis.
        self.cone_axis = zeros(3, float64)
        self.z_axis = array([0, 0, 1], float64)

        # The rotor axes.
        self.rotor_axis = zeros(3, float64)
        self.rotor_axis_2 = zeros(3, float64)

        # Initialise the Frame Order matrices.
        self.frame_order_2nd = zeros((9, 9), float64)

        # A rotation matrix for general use.
        self.R = zeros((3, 3), float64)


    def func_double_rotor(self, params):
        """Target function for the optimisation of the double rotor frame order model.

        This function optimises the model parameters using the RDC and PCS base data.  Quasi-random, Sobol' sequence based, numerical integration is used for the PCS.


        @param params:  The vector of parameter values.  These can include {pivot_x, pivot_y, pivot_z, pivot_disp, ave_pos_x, ave_pos_y, ave_pos_z, ave_pos_alpha, ave_pos_beta, ave_pos_gamma, eigen_alpha, eigen_beta, eigen_gamma, cone_sigma_max, cone_sigma_max_2}.
        @type params:   list of float
        @return:        The chi-squared or SSE value.
        @rtype:         float
        """

        # Scaling.
        if self.scaling_flag:
            params = dot(params, self.scaling_matrix)

        # Unpack the parameters.
        if self.pivot_opt:
            pivot2 = outer(self.spin_ones_struct, params[:3])
            param_disp = params[3]
            self._translation_vector = params[4:7]
            ave_pos_alpha, ave_pos_beta, ave_pos_gamma, eigen_alpha, eigen_beta, eigen_gamma, sigma_max, sigma_max_2 = params[7:]
        else:
            pivot2 = self.pivot
            param_disp = params[0]
            self._translation_vector = params[1:4]
            ave_pos_alpha, ave_pos_beta, ave_pos_gamma, eigen_alpha, eigen_beta, eigen_gamma, sigma_max, sigma_max_2 = params[4:]

        # Reconstruct the full eigenframe of the motion.
        euler_to_R_zyz(eigen_alpha, eigen_beta, eigen_gamma, self.R_eigen)

        # The Kronecker product of the eigenframe.
        Rx2_eigen = kron_prod(self.R_eigen, self.R_eigen)

        # Generate the 2nd degree Frame Order super matrix.
        frame_order_2nd = compile_2nd_matrix_double_rotor(self.frame_order_2nd, Rx2_eigen, sigma_max, sigma_max_2)

        # The average frame rotation matrix (and reduce and rotate the tensors).
        self.reduce_and_rot(ave_pos_alpha, ave_pos_beta, ave_pos_gamma, frame_order_2nd)

        # Pre-transpose matrices for faster calculations.
        RT_eigen = transpose(self.R_eigen)
        RT_ave = transpose(self.R_ave)

        # Pre-calculate all the necessary vectors.
        if self.pcs_flag:
            # The 1st pivot point (sum of the 2nd pivot and the displacement along the eigenframe z-axis).
            pivot = pivot2 + param_disp * self.R_eigen[:, 2]

            # Calculate the vectors.
            self.calc_vectors(pivot=pivot, pivot2=pivot2, R_ave=self.R_ave, RT_ave=RT_ave)

        # Initial chi-squared (or SSE) value.
        chi2_sum = 0.0

        # RDCs.
        if self.rdc_flag:
            # Loop over each alignment.
            for align_index in range(self.num_align):
                # Loop over the RDCs.
                for j in range(self.num_interatom):
                    # The back calculated RDC.
                    if not self.missing_rdc[align_index, j]:
                        self.rdc_theta[align_index, j] = rdc_tensor(self.dip_const[j], self.rdc_vect[j], self.A_3D_bc[align_index])

                # Calculate and sum the single alignment chi-squared value (for the RDC).
                chi2_sum = chi2_sum + chi2(self.rdc[align_index], self.rdc_theta[align_index], self.rdc_error[align_index])

        # PCS via numerical integration.
        if self.pcs_flag:
            # Numerical integration of the PCSs.
            pcs_numeric_int_double_rotor(points=self.sobol_angles, sigma_max=sigma_max, sigma_max_2=sigma_max_2, c=self.pcs_const, full_in_ref_frame=self.full_in_ref_frame, r_pivot_atom=self.r_pivot_atom, r_pivot_atom_rev=self.r_pivot_atom_rev, r_ln_pivot=self.r_ln_pivot, r_inter_pivot=self.r_inter_pivot, A=self.A_3D, R_eigen=self.R_eigen, RT_eigen=RT_eigen, Ri_prime=self.Ri_prime, Ri2_prime=self.Ri2_prime, pcs_theta=self.pcs_theta, pcs_theta_err=self.pcs_theta_err, missing_pcs=self.missing_pcs)

            # Calculate and sum the single alignment chi-squared value (for the PCS).
            for align_index in range(self.num_align):
                chi2_sum = chi2_sum + chi2(self.pcs[align_index], self.pcs_theta[align_index], self.pcs_error[align_index])

        # Return the chi-squared value.
        return chi2_sum


    def func_free_rotor(self, params):
        """Target function for free rotor model optimisation.

        This function optimises the isotropic cone model parameters using the RDC and PCS base data.  Simple numerical integration is used for the PCS.


        @param params:  The vector of parameter values.  These are the tensor rotation angles {alpha, beta, gamma, theta, phi}.
        @type params:   list of float
        @return:        The chi-squared or SSE value.
        @rtype:         float
        """

        # Scaling.
        if self.scaling_flag:
            params = dot(params, self.scaling_matrix)

        # Unpack the parameters.
        if self.pivot_opt:
            pivot = outer(self.spin_ones_struct, params[:3])
            self._translation_vector = params[3:6]
            ave_pos_beta, ave_pos_gamma, axis_alpha = params[6:]
        else:
            pivot = self.pivot
            self._translation_vector = params[:3]
            ave_pos_beta, ave_pos_gamma, axis_alpha = params[3:]

        # Generate the rotor axis.
        self.cone_axis = create_rotor_axis_alpha(alpha=axis_alpha, pivot=pivot[0], point=self.com)

        # Pre-calculate the eigenframe rotation matrix.
        two_vect_to_R(self.z_axis, self.cone_axis, self.R_eigen)

        # The Kronecker product of the eigenframe rotation.
        Rx2_eigen = kron_prod(self.R_eigen, self.R_eigen)

        # Generate the 2nd degree Frame Order super matrix.
        frame_order_2nd = compile_2nd_matrix_free_rotor(self.frame_order_2nd, Rx2_eigen)

        # Reduce and rotate the tensors.
        self.reduce_and_rot(0.0, ave_pos_beta, ave_pos_gamma, frame_order_2nd)

        # Pre-transpose matrices for faster calculations.
        RT_eigen = transpose(self.R_eigen)
        RT_ave = transpose(self.R_ave)

        # Pre-calculate all the necessary vectors.
        if self.pcs_flag:
            self.calc_vectors(pivot=pivot, R_ave=self.R_ave, RT_ave=RT_ave)

        # Initial chi-squared (or SSE) value.
        chi2_sum = 0.0

        # RDCs.
        if self.rdc_flag:
            # Loop over each alignment.
            for align_index in range(self.num_align):
                # Loop over the RDCs.
                for j in range(self.num_interatom):
                    # The back calculated RDC.
                    if not self.missing_rdc[align_index, j]:
                        self.rdc_theta[align_index, j] = rdc_tensor(self.dip_const[j], self.rdc_vect[j], self.A_3D_bc[align_index])

                # Calculate and sum the single alignment chi-squared value (for the RDC).
                chi2_sum = chi2_sum + chi2(self.rdc[align_index], self.rdc_theta[align_index], self.rdc_error[align_index])

        # PCS via numerical integration.
        if self.pcs_flag:
            # Numerical integration of the PCSs.
            pcs_numeric_int_rotor_qrint(points=self.sobol_angles, sigma_max=pi, c=self.pcs_const, full_in_ref_frame=self.full_in_ref_frame, r_pivot_atom=self.r_pivot_atom, r_pivot_atom_rev=self.r_pivot_atom_rev, r_ln_pivot=self.r_ln_pivot, A=self.A_3D, R_eigen=self.R_eigen, RT_eigen=RT_eigen, Ri_prime=self.Ri_prime, pcs_theta=self.pcs_theta, pcs_theta_err=self.pcs_theta_err, missing_pcs=self.missing_pcs)

            # Calculate and sum the single alignment chi-squared value (for the PCS).
            for align_index in range(self.num_align):
                chi2_sum = chi2_sum + chi2(self.pcs[align_index], self.pcs_theta[align_index], self.pcs_error[align_index])


        # Return the chi-squared value.
        return chi2_sum


    def func_iso_cone(self, params):
        """Target function for isotropic cone model optimisation.

        This function optimises the isotropic cone model parameters using the RDC and PCS base data.  Simple numerical integration is used for the PCS.


        @param params:  The vector of parameter values {alpha, beta, gamma, theta, phi, cone_theta, sigma_max} where the first 3 are the tensor rotation Euler angles, the next two are the polar and azimuthal angles of the cone axis, cone_theta is the cone opening half angle, and sigma_max is the torsion angle.
        @type params:   list of float
        @return:        The chi-squared or SSE value.
        @rtype:         float
        """

        # Scaling.
        if self.scaling_flag:
            params = dot(params, self.scaling_matrix)

        # Unpack the parameters.
        if self.pivot_opt:
            pivot = outer(self.spin_ones_struct, params[:3])
            self._translation_vector = params[3:6]
            ave_pos_alpha, ave_pos_beta, ave_pos_gamma, axis_theta, axis_phi, cone_theta, sigma_max = params[6:]
        else:
            pivot = self.pivot
            self._translation_vector = params[:3]
            ave_pos_alpha, ave_pos_beta, ave_pos_gamma, axis_theta, axis_phi, cone_theta, sigma_max = params[3:]

        # Generate the cone axis from the spherical angles.
        spherical_to_cartesian([1.0, axis_theta, axis_phi], self.cone_axis)

        # Pre-calculate the eigenframe rotation matrix.
        two_vect_to_R(self.z_axis, self.cone_axis, self.R_eigen)

        # The Kronecker product of the eigenframe rotation.
        Rx2_eigen = kron_prod(self.R_eigen, self.R_eigen)

        # Generate the 2nd degree Frame Order super matrix.
        frame_order_2nd = compile_2nd_matrix_iso_cone(self.frame_order_2nd, Rx2_eigen, cone_theta, sigma_max)

        # Reduce and rotate the tensors.
        self.reduce_and_rot(ave_pos_alpha, ave_pos_beta, ave_pos_gamma, frame_order_2nd)

        # Pre-transpose matrices for faster calculations.
        RT_eigen = transpose(self.R_eigen)
        RT_ave = transpose(self.R_ave)

        # Pre-calculate all the necessary vectors.
        if self.pcs_flag:
            self.calc_vectors(pivot=pivot, R_ave=self.R_ave, RT_ave=RT_ave)

        # Initial chi-squared (or SSE) value.
        chi2_sum = 0.0

        # RDCs.
        if self.rdc_flag:
            # Loop over each alignment.
            for align_index in range(self.num_align):
                # Loop over the RDCs.
                for j in range(self.num_interatom):
                    # The back calculated RDC.
                    if not self.missing_rdc[align_index, j]:
                        self.rdc_theta[align_index, j] = rdc_tensor(self.dip_const[j], self.rdc_vect[j], self.A_3D_bc[align_index])

                # Calculate and sum the single alignment chi-squared value (for the RDC).
                chi2_sum = chi2_sum + chi2(self.rdc[align_index], self.rdc_theta[align_index], self.rdc_error[align_index])

        # PCS via numerical integration.
        if self.pcs_flag:
            # Numerical integration of the PCSs.
            pcs_numeric_int_iso_cone_qrint(points=self.sobol_angles, theta_max=cone_theta, sigma_max=sigma_max, c=self.pcs_const, full_in_ref_frame=self.full_in_ref_frame, r_pivot_atom=self.r_pivot_atom, r_pivot_atom_rev=self.r_pivot_atom_rev, r_ln_pivot=self.r_ln_pivot, A=self.A_3D, R_eigen=self.R_eigen, RT_eigen=RT_eigen, Ri_prime=self.Ri_prime, pcs_theta=self.pcs_theta, pcs_theta_err=self.pcs_theta_err, missing_pcs=self.missing_pcs)

            # Calculate and sum the single alignment chi-squared value (for the PCS).
            for align_index in range(self.num_align):
                chi2_sum = chi2_sum + chi2(self.pcs[align_index], self.pcs_theta[align_index], self.pcs_error[align_index])

        # Return the chi-squared value.
        return chi2_sum


    def func_iso_cone_free_rotor(self, params):
        """Target function for free rotor isotropic cone model optimisation.

        This function optimises the isotropic cone model parameters using the RDC and PCS base data.  Simple numerical integration is used for the PCS.


        @param params:  The vector of parameter values {beta, gamma, theta, phi, s1} where the first 2 are the tensor rotation Euler angles, the next two are the polar and azimuthal angles of the cone axis, and s1 is the isotropic cone order parameter.
        @type params:   list of float
        @return:        The chi-squared or SSE value.
        @rtype:         float
        """

        # Scaling.
        if self.scaling_flag:
            params = dot(params, self.scaling_matrix)

        # Unpack the parameters.
        if self.pivot_opt:
            pivot = outer(self.spin_ones_struct, params[:3])
            self._translation_vector = params[3:6]
            ave_pos_beta, ave_pos_gamma, axis_theta, axis_phi, cone_s1 = params[6:]
        else:
            pivot = self.pivot
            self._translation_vector = params[:3]
            ave_pos_beta, ave_pos_gamma, axis_theta, axis_phi, cone_s1 = params[3:]

        # Generate the cone axis from the spherical angles.
        spherical_to_cartesian([1.0, axis_theta, axis_phi], self.cone_axis)

        # Pre-calculate the eigenframe rotation matrix.
        two_vect_to_R(self.z_axis, self.cone_axis, self.R_eigen)

        # The Kronecker product of the eigenframe rotation.
        Rx2_eigen = kron_prod(self.R_eigen, self.R_eigen)

        # Calculate the cone angle.
        theta_max = order_parameters.iso_cone_S_to_theta(cone_s1)

        # Generate the 2nd degree Frame Order super matrix.
        frame_order_2nd = compile_2nd_matrix_iso_cone_free_rotor(self.frame_order_2nd, Rx2_eigen, cone_s1)

        # Reduce and rotate the tensors.
        self.reduce_and_rot(0.0, ave_pos_beta, ave_pos_gamma, frame_order_2nd)

        # Pre-transpose matrices for faster calculations.
        RT_eigen = transpose(self.R_eigen)
        RT_ave = transpose(self.R_ave)

        # Pre-calculate all the necessary vectors.
        if self.pcs_flag:
            self.calc_vectors(pivot=pivot, R_ave=self.R_ave, RT_ave=RT_ave)

        # Initial chi-squared (or SSE) value.
        chi2_sum = 0.0

        # RDCs.
        if self.rdc_flag:
            # Loop over each alignment.
            for align_index in range(self.num_align):
                # Loop over the RDCs.
                for j in range(self.num_interatom):
                    # The back calculated RDC.
                    if not self.missing_rdc[align_index, j]:
                        self.rdc_theta[align_index, j] = rdc_tensor(self.dip_const[j], self.rdc_vect[j], self.A_3D_bc[align_index])

                # Calculate and sum the single alignment chi-squared value (for the RDC).
                chi2_sum = chi2_sum + chi2(self.rdc[align_index], self.rdc_theta[align_index], self.rdc_error[align_index])

        # PCS via numerical integration.
        if self.pcs_flag:
            # Numerical integration of the PCSs.
            pcs_numeric_int_iso_cone_qrint(points=self.sobol_angles, theta_max=theta_max, sigma_max=pi, c=self.pcs_const, full_in_ref_frame=self.full_in_ref_frame, r_pivot_atom=self.r_pivot_atom, r_pivot_atom_rev=self.r_pivot_atom_rev, r_ln_pivot=self.r_ln_pivot, A=self.A_3D, R_eigen=self.R_eigen, RT_eigen=RT_eigen, Ri_prime=self.Ri_prime, pcs_theta=self.pcs_theta, pcs_theta_err=self.pcs_theta_err, missing_pcs=self.missing_pcs)

            # Calculate and sum the single alignment chi-squared value (for the PCS).
            for align_index in range(self.num_align):
                chi2_sum = chi2_sum + chi2(self.pcs[align_index], self.pcs_theta[align_index], self.pcs_error[align_index])

        # Return the chi-squared value.
        return chi2_sum


    def func_iso_cone_torsionless(self, params):
        """Target function for torsionless isotropic cone model optimisation.

        This function optimises the isotropic cone model parameters using the RDC and PCS base data.  Simple numerical integration is used for the PCS.


        @param params:  The vector of parameter values {beta, gamma, theta, phi, cone_theta} where the first 2 are the tensor rotation Euler angles, the next two are the polar and azimuthal angles of the cone axis, and cone_theta is cone opening angle.
        @type params:   list of float
        @return:        The chi-squared or SSE value.
        @rtype:         float
        """

        # Scaling.
        if self.scaling_flag:
            params = dot(params, self.scaling_matrix)

        # Unpack the parameters.
        if self.pivot_opt:
            pivot = outer(self.spin_ones_struct, params[:3])
            self._translation_vector = params[3:6]
            ave_pos_alpha, ave_pos_beta, ave_pos_gamma, axis_theta, axis_phi, cone_theta = params[6:]
        else:
            pivot = self.pivot
            self._translation_vector = params[:3]
            ave_pos_alpha, ave_pos_beta, ave_pos_gamma, axis_theta, axis_phi, cone_theta = params[3:]

        # Generate the cone axis from the spherical angles.
        spherical_to_cartesian([1.0, axis_theta, axis_phi], self.cone_axis)

        # Pre-calculate the eigenframe rotation matrix.
        two_vect_to_R(self.z_axis, self.cone_axis, self.R_eigen)

        # The Kronecker product of the eigenframe rotation.
        Rx2_eigen = kron_prod(self.R_eigen, self.R_eigen)

        # Generate the 2nd degree Frame Order super matrix.
        frame_order_2nd = compile_2nd_matrix_iso_cone_torsionless(self.frame_order_2nd, Rx2_eigen, cone_theta)

        # Reduce and rotate the tensors.
        self.reduce_and_rot(ave_pos_alpha, ave_pos_beta, ave_pos_gamma, frame_order_2nd)

        # Pre-transpose matrices for faster calculations.
        RT_eigen = transpose(self.R_eigen)
        RT_ave = transpose(self.R_ave)

        # Pre-calculate all the necessary vectors.
        if self.pcs_flag:
            self.calc_vectors(pivot=pivot, R_ave=self.R_ave, RT_ave=RT_ave)

        # Initial chi-squared (or SSE) value.
        chi2_sum = 0.0

        # RDCs.
        if self.rdc_flag:
            # Loop over each alignment.
            for align_index in range(self.num_align):
                # Loop over the RDCs.
                for j in range(self.num_interatom):
                    # The back calculated RDC.
                    if not self.missing_rdc[align_index, j]:
                        self.rdc_theta[align_index, j] = rdc_tensor(self.dip_const[j], self.rdc_vect[j], self.A_3D_bc[align_index])

                # Calculate and sum the single alignment chi-squared value (for the RDC).
                chi2_sum = chi2_sum + chi2(self.rdc[align_index], self.rdc_theta[align_index], self.rdc_error[align_index])

        # PCS via numerical integration.
        if self.pcs_flag:
            # Numerical integration of the PCSs.
            pcs_numeric_int_iso_cone_torsionless_qrint(points=self.sobol_angles, theta_max=cone_theta, c=self.pcs_const, full_in_ref_frame=self.full_in_ref_frame, r_pivot_atom=self.r_pivot_atom, r_pivot_atom_rev=self.r_pivot_atom_rev, r_ln_pivot=self.r_ln_pivot, A=self.A_3D, R_eigen=self.R_eigen, RT_eigen=RT_eigen, Ri_prime=self.Ri_prime, pcs_theta=self.pcs_theta, pcs_theta_err=self.pcs_theta_err, missing_pcs=self.missing_pcs)

            # Calculate and sum the single alignment chi-squared value (for the PCS).
            for align_index in range(self.num_align):
                chi2_sum = chi2_sum + chi2(self.pcs[align_index], self.pcs_theta[align_index], self.pcs_error[align_index])

        # Return the chi-squared value.
        return chi2_sum


    def func_pseudo_ellipse(self, params):
        """Target function for pseudo-elliptic cone model optimisation.

        This function optimises the model parameters using the RDC and PCS base data.  Quasi-random, Sobol' sequence based, numerical integration is used for the PCS.


        @param params:  The vector of parameter values {alpha, beta, gamma, eigen_alpha, eigen_beta, eigen_gamma, cone_theta_x, cone_theta_y, cone_sigma_max} where the first 3 are the average position rotation Euler angles, the next 3 are the Euler angles defining the eigenframe, and the last 3 are the pseudo-elliptic cone geometric parameters.
        @type params:   list of float
        @return:        The chi-squared or SSE value.
        @rtype:         float
        """

        # Scaling.
        if self.scaling_flag:
            params = dot(params, self.scaling_matrix)

        # Unpack the parameters.
        if self.pivot_opt:
            pivot = outer(self.spin_ones_struct, params[:3])
            self._translation_vector = params[3:6]
            ave_pos_alpha, ave_pos_beta, ave_pos_gamma, eigen_alpha, eigen_beta, eigen_gamma, cone_theta_x, cone_theta_y, cone_sigma_max = params[6:]
        else:
            pivot = self.pivot
            self._translation_vector = params[:3]
            ave_pos_alpha, ave_pos_beta, ave_pos_gamma, eigen_alpha, eigen_beta, eigen_gamma, cone_theta_x, cone_theta_y, cone_sigma_max = params[3:]

        # Reconstruct the full eigenframe of the motion.
        euler_to_R_zyz(eigen_alpha, eigen_beta, eigen_gamma, self.R_eigen)

        # The Kronecker product of the eigenframe.
        Rx2_eigen = kron_prod(self.R_eigen, self.R_eigen)

        # Generate the 2nd degree Frame Order super matrix.
        frame_order_2nd = compile_2nd_matrix_pseudo_ellipse(self.frame_order_2nd, Rx2_eigen, cone_theta_x, cone_theta_y, cone_sigma_max)

        # Reduce and rotate the tensors.
        self.reduce_and_rot(ave_pos_alpha, ave_pos_beta, ave_pos_gamma, frame_order_2nd)

        # Pre-transpose matrices for faster calculations.
        RT_eigen = transpose(self.R_eigen)
        RT_ave = transpose(self.R_ave)

        # Pre-calculate all the necessary vectors.
        if self.pcs_flag:
            self.calc_vectors(pivot=pivot, R_ave=self.R_ave, RT_ave=RT_ave)

        # Initial chi-squared (or SSE) value.
        chi2_sum = 0.0

        # RDCs.
        if self.rdc_flag:
            # Loop over each alignment.
            for align_index in range(self.num_align):
                # Loop over the RDCs.
                for j in range(self.num_interatom):
                    # The back calculated RDC.
                    if not self.missing_rdc[align_index, j]:
                        self.rdc_theta[align_index, j] = rdc_tensor(self.dip_const[j], self.rdc_vect[j], self.A_3D_bc[align_index])

                # Calculate and sum the single alignment chi-squared value (for the RDC).
                chi2_sum = chi2_sum + chi2(self.rdc[align_index], self.rdc_theta[align_index], self.rdc_error[align_index])

        # PCS via numerical integration.
        if self.pcs_flag:
            # Numerical integration of the PCSs.
            pcs_numeric_int_pseudo_ellipse_qrint(points=self.sobol_angles, theta_x=cone_theta_x, theta_y=cone_theta_y, sigma_max=cone_sigma_max, c=self.pcs_const, full_in_ref_frame=self.full_in_ref_frame, r_pivot_atom=self.r_pivot_atom, r_pivot_atom_rev=self.r_pivot_atom_rev, r_ln_pivot=self.r_ln_pivot, A=self.A_3D, R_eigen=self.R_eigen, RT_eigen=RT_eigen, Ri_prime=self.Ri_prime, pcs_theta=self.pcs_theta, pcs_theta_err=self.pcs_theta_err, missing_pcs=self.missing_pcs)

            # Calculate and sum the single alignment chi-squared value (for the PCS).
            for align_index in range(self.num_align):
                chi2_sum = chi2_sum + chi2(self.pcs[align_index], self.pcs_theta[align_index], self.pcs_error[align_index])

        # Return the chi-squared value.
        return chi2_sum


    def func_pseudo_ellipse_free_rotor(self, params):
        """Target function for free_rotor pseudo-elliptic cone model optimisation.

        This function optimises the isotropic cone model parameters using the RDC and PCS base data.  Simple numerical integration is used for the PCS.


        @param params:  The vector of parameter values {alpha, beta, gamma, eigen_alpha, eigen_beta, eigen_gamma, cone_theta_x, cone_theta_y} where the first 3 are the average position rotation Euler angles, the next 3 are the Euler angles defining the eigenframe, and the last 2 are the free_rotor pseudo-elliptic cone geometric parameters.
        @type params:   list of float
        @return:        The chi-squared or SSE value.
        @rtype:         float
        """

        # Scaling.
        if self.scaling_flag:
            params = dot(params, self.scaling_matrix)

        # Unpack the parameters.
        if self.pivot_opt:
            pivot = outer(self.spin_ones_struct, params[:3])
            self._translation_vector = params[3:6]
            ave_pos_beta, ave_pos_gamma, eigen_alpha, eigen_beta, eigen_gamma, cone_theta_x, cone_theta_y = params[6:]
        else:
            pivot = self.pivot
            self._translation_vector = params[:3]
            ave_pos_beta, ave_pos_gamma, eigen_alpha, eigen_beta, eigen_gamma, cone_theta_x, cone_theta_y = params[3:]

        # Reconstruct the full eigenframe of the motion.
        euler_to_R_zyz(eigen_alpha, eigen_beta, eigen_gamma, self.R_eigen)

        # The Kronecker product of the eigenframe.
        Rx2_eigen = kron_prod(self.R_eigen, self.R_eigen)

        # Generate the 2nd degree Frame Order super matrix.
        frame_order_2nd = compile_2nd_matrix_pseudo_ellipse_free_rotor(self.frame_order_2nd, Rx2_eigen, cone_theta_x, cone_theta_y)

        # Reduce and rotate the tensors.
        self.reduce_and_rot(0.0, ave_pos_beta, ave_pos_gamma, frame_order_2nd)

        # Pre-transpose matrices for faster calculations.
        RT_eigen = transpose(self.R_eigen)
        RT_ave = transpose(self.R_ave)

        # Pre-calculate all the necessary vectors.
        if self.pcs_flag:
            self.calc_vectors(pivot=pivot, R_ave=self.R_ave, RT_ave=RT_ave)

        # Initial chi-squared (or SSE) value.
        chi2_sum = 0.0

        # RDCs.
        if self.rdc_flag:
            # Loop over each alignment.
            for align_index in range(self.num_align):
                # Loop over the RDCs.
                for j in range(self.num_interatom):
                    # The back calculated RDC.
                    if not self.missing_rdc[align_index, j]:
                        self.rdc_theta[align_index, j] = rdc_tensor(self.dip_const[j], self.rdc_vect[j], self.A_3D_bc[align_index])

                # Calculate and sum the single alignment chi-squared value (for the RDC).
                chi2_sum = chi2_sum + chi2(self.rdc[align_index], self.rdc_theta[align_index], self.rdc_error[align_index])

        # PCS via numerical integration.
        if self.pcs_flag:
            # Numerical integration of the PCSs.
            pcs_numeric_int_pseudo_ellipse_qrint(points=self.sobol_angles, theta_x=cone_theta_x, theta_y=cone_theta_y, sigma_max=pi, c=self.pcs_const, full_in_ref_frame=self.full_in_ref_frame, r_pivot_atom=self.r_pivot_atom, r_pivot_atom_rev=self.r_pivot_atom_rev, r_ln_pivot=self.r_ln_pivot, A=self.A_3D, R_eigen=self.R_eigen, RT_eigen=RT_eigen, Ri_prime=self.Ri_prime, pcs_theta=self.pcs_theta, pcs_theta_err=self.pcs_theta_err, missing_pcs=self.missing_pcs)

            # Calculate and sum the single alignment chi-squared value (for the PCS).
            for align_index in range(self.num_align):
                chi2_sum = chi2_sum + chi2(self.pcs[align_index], self.pcs_theta[align_index], self.pcs_error[align_index])

        # Return the chi-squared value.
        return chi2_sum


    def func_pseudo_ellipse_torsionless(self, params):
        """Target function for torsionless pseudo-elliptic cone model optimisation.

        This function optimises the isotropic cone model parameters using the RDC and PCS base data.  Simple numerical integration is used for the PCS.


        @param params:  The vector of parameter values {alpha, beta, gamma, eigen_alpha, eigen_beta, eigen_gamma, cone_theta_x, cone_theta_y} where the first 3 are the average position rotation Euler angles, the next 3 are the Euler angles defining the eigenframe, and the last 2 are the torsionless pseudo-elliptic cone geometric parameters.
        @type params:   list of float
        @return:        The chi-squared or SSE value.
        @rtype:         float
        """

        # Scaling.
        if self.scaling_flag:
            params = dot(params, self.scaling_matrix)

        # Unpack the parameters.
        if self.pivot_opt:
            pivot = outer(self.spin_ones_struct, params[:3])
            self._translation_vector = params[3:6]
            ave_pos_alpha, ave_pos_beta, ave_pos_gamma, eigen_alpha, eigen_beta, eigen_gamma, cone_theta_x, cone_theta_y = params[6:]
        else:
            pivot = self.pivot
            self._translation_vector = params[:3]
            ave_pos_alpha, ave_pos_beta, ave_pos_gamma, eigen_alpha, eigen_beta, eigen_gamma, cone_theta_x, cone_theta_y = params[3:]

        # Reconstruct the full eigenframe of the motion.
        euler_to_R_zyz(eigen_alpha, eigen_beta, eigen_gamma, self.R_eigen)

        # The Kronecker product of the eigenframe.
        Rx2_eigen = kron_prod(self.R_eigen, self.R_eigen)

        # Generate the 2nd degree Frame Order super matrix.
        frame_order_2nd = compile_2nd_matrix_pseudo_ellipse_torsionless(self.frame_order_2nd, Rx2_eigen, cone_theta_x, cone_theta_y)

        # Reduce and rotate the tensors.
        self.reduce_and_rot(ave_pos_alpha, ave_pos_beta, ave_pos_gamma, frame_order_2nd)

        # Pre-transpose matrices for faster calculations.
        RT_eigen = transpose(self.R_eigen)
        RT_ave = transpose(self.R_ave)

        # Pre-calculate all the necessary vectors.
        if self.pcs_flag:
            self.calc_vectors(pivot=pivot, R_ave=self.R_ave, RT_ave=RT_ave)

        # Initial chi-squared (or SSE) value.
        chi2_sum = 0.0

        # RDCs.
        if self.rdc_flag:
            # Loop over each alignment.
            for align_index in range(self.num_align):
                # Loop over the RDCs.
                for j in range(self.num_interatom):
                    # The back calculated RDC.
                    if not self.missing_rdc[align_index, j]:
                        self.rdc_theta[align_index, j] = rdc_tensor(self.dip_const[j], self.rdc_vect[j], self.A_3D_bc[align_index])

                # Calculate and sum the single alignment chi-squared value (for the RDC).
                chi2_sum = chi2_sum + chi2(self.rdc[align_index], self.rdc_theta[align_index], self.rdc_error[align_index])

        # PCS via numerical integration.
        if self.pcs_flag:
            # Numerical integration of the PCSs.
            pcs_numeric_int_pseudo_ellipse_torsionless_qrint(points=self.sobol_angles, theta_x=cone_theta_x, theta_y=cone_theta_y, c=self.pcs_const, full_in_ref_frame=self.full_in_ref_frame, r_pivot_atom=self.r_pivot_atom, r_pivot_atom_rev=self.r_pivot_atom_rev, r_ln_pivot=self.r_ln_pivot, A=self.A_3D, R_eigen=self.R_eigen, RT_eigen=RT_eigen, Ri_prime=self.Ri_prime, pcs_theta=self.pcs_theta, pcs_theta_err=self.pcs_theta_err, missing_pcs=self.missing_pcs)

            # Calculate and sum the single alignment chi-squared value (for the PCS).
            for align_index in range(self.num_align):
                chi2_sum = chi2_sum + chi2(self.pcs[align_index], self.pcs_theta[align_index], self.pcs_error[align_index])

        # Return the chi-squared value.
        return chi2_sum


    def func_rigid(self, params):
        """Target function for rigid model optimisation.

        This function optimises the isotropic cone model parameters using the RDC and PCS base data.


        @param params:  The vector of parameter values.  These are the tensor rotation angles {alpha, beta, gamma}.
        @type params:   list of float
        @return:        The chi-squared or SSE value.
        @rtype:         float
        """

        # Scaling.
        if self.scaling_flag:
            params = dot(params, self.scaling_matrix)

        # Unpack the parameters.
        self._translation_vector = params[:3]
        ave_pos_alpha, ave_pos_beta, ave_pos_gamma = params[3:6]

        # The average frame rotation matrix (and reduce and rotate the tensors).
        self.reduce_and_rot(ave_pos_alpha, ave_pos_beta, ave_pos_gamma)

        # Pre-transpose matrices for faster calculations.
        RT_ave = transpose(self.R_ave)

        # Initial chi-squared (or SSE) value.
        chi2_sum = 0.0

        # RDCs.
        if self.rdc_flag:
            # Loop over each alignment.
            for align_index in range(self.num_align):
                # Loop over the RDCs.
                for j in range(self.num_interatom):
                    # The back calculated RDC.
                    if not self.missing_rdc[align_index, j]:
                        self.rdc_theta[align_index, j] = rdc_tensor(self.dip_const[j], self.rdc_vect[j], self.A_3D_bc[align_index])

                # Calculate and sum the single alignment chi-squared value (for the RDC).
                chi2_sum = chi2_sum + chi2(self.rdc[align_index], self.rdc_theta[align_index], self.rdc_error[align_index])

        # PCS.
        if self.pcs_flag:
            # Pre-calculate all the necessary vectors.
            self.calc_vectors(pivot=self.pivot, R_ave=self.R_ave, RT_ave=RT_ave)
            r_ln_atom = self.r_ln_pivot + self.r_pivot_atom
            if min(self.full_in_ref_frame) == 0:
                r_ln_atom_rev = self.r_ln_pivot + self.r_pivot_atom_rev

            # The vector length (to the inverse 5th power).
            length = 1.0 / norm(r_ln_atom, axis=1)**5
            if min(self.full_in_ref_frame) == 0:
                length_rev = 1.0 / norm(r_ln_atom, axis=1)**5

            # Loop over each alignment.
            for align_index in range(self.num_align):
                # Loop over the PCSs.
                for j in range(self.num_spins):
                    # The back calculated PCS.
                    if not self.missing_pcs[align_index, j]:
                        # Forwards and reverse rotations.
                        if self.full_in_ref_frame[align_index]:
                            r_ln_atom_i = r_ln_atom[j]
                            length_i = length[j]
                        else:
                            r_ln_atom_i = r_ln_atom_rev[j]
                            length_i = length_rev[j]

                        # The PCS calculation.
                        self.pcs_theta[align_index, j] = pcs_tensor(self.pcs_const[align_index, j] * length_i, r_ln_atom_i, self.A_3D[align_index])

                # Calculate and sum the single alignment chi-squared value (for the PCS).
                chi2_sum = chi2_sum + chi2(self.pcs[align_index], self.pcs_theta[align_index], self.pcs_error[align_index])

        # Return the chi-squared value.
        return chi2_sum


    def func_rotor(self, params):
        """Target function for rotor model optimisation.

        This function optimises the isotropic cone model parameters using the RDC and PCS base data.  Quasi-random, Sobol' sequence based, numerical integration is used for the PCS.


        @param params:  The vector of parameter values.  These are the tensor rotation angles {alpha, beta, gamma, theta, phi, sigma_max}.
        @type params:   list of float
        @return:        The chi-squared or SSE value.
        @rtype:         float
        """

        # Scaling.
        if self.scaling_flag:
            params = dot(params, self.scaling_matrix)

        # Unpack the parameters.
        if self.pivot_opt:
            pivot = outer(self.spin_ones_struct, params[:3])
            self._translation_vector = params[3:6]
            ave_pos_alpha, ave_pos_beta, ave_pos_gamma, axis_alpha, sigma_max = params[6:]
        else:
            pivot = self.pivot
            self._translation_vector = params[:3]
            ave_pos_alpha, ave_pos_beta, ave_pos_gamma, axis_alpha, sigma_max = params[3:]

        # Generate the rotor axis.
        self.cone_axis = create_rotor_axis_alpha(alpha=axis_alpha, pivot=pivot[0], point=self.com)

        # Pre-calculate the eigenframe rotation matrix.
        two_vect_to_R(self.z_axis, self.cone_axis, self.R_eigen)

        # The Kronecker product of the eigenframe rotation.
        Rx2_eigen = kron_prod(self.R_eigen, self.R_eigen)

        # Generate the 2nd degree Frame Order super matrix.
        frame_order_2nd = compile_2nd_matrix_rotor(self.frame_order_2nd, Rx2_eigen, sigma_max)

        # The average frame rotation matrix (and reduce and rotate the tensors).
        self.reduce_and_rot(ave_pos_alpha, ave_pos_beta, ave_pos_gamma, frame_order_2nd)

        # Pre-transpose matrices for faster calculations.
        RT_eigen = transpose(self.R_eigen)
        RT_ave = transpose(self.R_ave)

        # Pre-calculate all the necessary vectors.
        if self.pcs_flag:
            self.calc_vectors(pivot=pivot, R_ave=self.R_ave, RT_ave=RT_ave)

        # Initial chi-squared (or SSE) value.
        chi2_sum = 0.0

        # RDCs.
        if self.rdc_flag:
            # Loop over each alignment.
            for align_index in range(self.num_align):
                # Loop over the RDCs.
                for j in range(self.num_interatom):
                    # The back calculated RDC.
                    if not self.missing_rdc[align_index, j]:
                        self.rdc_theta[align_index, j] = rdc_tensor(self.dip_const[j], self.rdc_vect[j], self.A_3D_bc[align_index])

                # Calculate and sum the single alignment chi-squared value (for the RDC).
                chi2_sum = chi2_sum + chi2(self.rdc[align_index], self.rdc_theta[align_index], self.rdc_error[align_index])

        # PCS via numerical integration.
        if self.pcs_flag:
            # Numerical integration of the PCSs.
            pcs_numeric_int_rotor_qrint(points=self.sobol_angles, sigma_max=sigma_max, c=self.pcs_const, full_in_ref_frame=self.full_in_ref_frame, r_pivot_atom=self.r_pivot_atom, r_pivot_atom_rev=self.r_pivot_atom_rev, r_ln_pivot=self.r_ln_pivot, A=self.A_3D, R_eigen=self.R_eigen, RT_eigen=RT_eigen, Ri_prime=self.Ri_prime, pcs_theta=self.pcs_theta, pcs_theta_err=self.pcs_theta_err, missing_pcs=self.missing_pcs)

            # Calculate and sum the single alignment chi-squared value (for the PCS).
            for align_index in range(self.num_align):
                chi2_sum = chi2_sum + chi2(self.pcs[align_index], self.pcs_theta[align_index], self.pcs_error[align_index])

        # Return the chi-squared value.
        return chi2_sum


    def calc_vectors(self, pivot=None, pivot2=None, R_ave=None, RT_ave=None):
        """Calculate the pivot to atom and lanthanide to pivot vectors for the target functions.

        @keyword pivot:     The pivot point.
        @type pivot:        numpy rank-1, 3D array
        @keyword pivot2:    The 2nd pivot point.
        @type pivot2:       numpy rank-1, 3D array
        @keyword R_ave:     The rotation matrix for rotating from the reference frame to the average position.
        @type R_ave:        numpy rank-2, 3D array
        @keyword RT_ave:    The transpose of R_ave.
        @type RT_ave:       numpy rank-2, 3D array
        """

        # The lanthanide to pivot vector.
        if self.pivot_opt:
            subtract(pivot, self.paramag_centre, self.r_ln_pivot)
        if pivot2 != None:
            subtract(pivot2, self.paramag_centre, self.r_ln_pivot)

        # Calculate the average position pivot point to atomic positions vectors once.
        vect = self.atomic_pos - self.ave_pos_pivot

        # Rotate then translate the atomic positions, then calculate the pivot to atom vector.
        self.r_pivot_atom[:] = dot(vect, RT_ave)
        add(self.r_pivot_atom, self.ave_pos_pivot, self.r_pivot_atom)
        add(self.r_pivot_atom, self._translation_vector, self.r_pivot_atom)
        subtract(self.r_pivot_atom, pivot, self.r_pivot_atom)

        # And the reverse vectors.
        if min(self.full_in_ref_frame) == 0:
            self.r_pivot_atom_rev[:] = dot(vect, R_ave)
            add(self.r_pivot_atom_rev, self.ave_pos_pivot, self.r_pivot_atom_rev)
            add(self.r_pivot_atom_rev, self._translation_vector, self.r_pivot_atom_rev)
            subtract(self.r_pivot_atom_rev, pivot, self.r_pivot_atom_rev)

        # Calculate the inter-pivot vector for the double motion models.
        if pivot2 != None:
            self.r_inter_pivot = pivot - pivot2


    def create_sobol_data(self, n=10000, dims=None):
        """Create the Sobol' quasi-random data for numerical integration.

        This uses the external sobol_lib module to create the data.  The algorithm is that modified by Antonov and Saleev.


        @keyword n:         The number of points to generate.
        @type n:            int
        @keyword dims:      The list of parameters.
        @type dims:         list of str
        """

        # The number of dimensions.
        m = len(dims)

        # Initialise.
        self.sobol_angles = zeros((n, m), float64)
        self.Ri_prime = zeros((n, 3, 3), float64)
        self.Ri2_prime = zeros((n, 3, 3), float64)

        # The Sobol' points.
        points = i4_sobol_generate(m, n, 0)

        # Loop over the points.
        for i in range(n):
            # Loop over the dimensions, converting the points to angles.
            theta = None
            phi = None
            sigma = None
            for j in range(m):
                # The tilt angle - the angle of rotation about the x-y plane rotation axis.
                if dims[j] in ['theta']:
                    theta = acos(2.0*points[j, i] - 1.0)
                    self.sobol_angles[i, j] = theta

                # The angle defining the x-y plane rotation axis.
                if dims[j] in ['phi']:
                    phi = 2.0 * pi * points[j, i]
                    self.sobol_angles[i, j] = phi

                # The 1st torsion angle - the angle of rotation about the z' axis (or y' for the double motion models).
                if dims[j] in ['sigma']:
                    sigma = 2.0 * pi * (points[j, i] - 0.5)
                    self.sobol_angles[i, j] = sigma

                # The 2nd torsion angle - the angle of rotation about the x' axis.
                if dims[j] in ['sigma2']:
                    sigma2 = 2.0 * pi * (points[j, i] - 0.5)
                    self.sobol_angles[i, j] = sigma2

            # Pre-calculate the rotation matrices for the double motion models.
            if 'sigma2' in dims:
                # The 1st rotation about the y-axis.
                c_sigma = cos(sigma)
                s_sigma = sin(sigma)
                self.Ri_prime[i, 0, 0] =  c_sigma
                self.Ri_prime[i, 0, 2] =  s_sigma
                self.Ri_prime[i, 1, 1] = 1.0
                self.Ri_prime[i, 2, 0] = -s_sigma
                self.Ri_prime[i, 2, 2] =  c_sigma

                # The 2nd rotation about the x-axis.
                c_sigma2 = cos(sigma2)
                s_sigma2 = sin(sigma2)
                self.Ri2_prime[i, 0, 0] = 1.0
                self.Ri2_prime[i, 1, 1] =  c_sigma2
                self.Ri2_prime[i, 1, 2] = -s_sigma2
                self.Ri2_prime[i, 2, 1] =  s_sigma2
                self.Ri2_prime[i, 2, 2] =  c_sigma2

            # Pre-calculate the rotation matrix for the full tilt-torsion.
            elif theta != None and phi != None and sigma != None:
                tilt_torsion_to_R(phi, theta, sigma, self.Ri_prime[i])

            # Pre-calculate the rotation matrix for the torsionless models.
            elif sigma == None:
                c_theta = cos(theta)
                s_theta = sin(theta)
                c_phi = cos(phi)
                s_phi = sin(phi)
                c_phi_c_theta = c_phi * c_theta
                s_phi_c_theta = s_phi * c_theta
                self.Ri_prime[i, 0, 0] =  c_phi_c_theta*c_phi + s_phi**2
                self.Ri_prime[i, 0, 1] =  c_phi_c_theta*s_phi - c_phi*s_phi
                self.Ri_prime[i, 0, 2] =  c_phi*s_theta
                self.Ri_prime[i, 1, 0] =  s_phi_c_theta*c_phi - c_phi*s_phi
                self.Ri_prime[i, 1, 1] =  s_phi_c_theta*s_phi + c_phi**2
                self.Ri_prime[i, 1, 2] =  s_phi*s_theta
                self.Ri_prime[i, 2, 0] = -s_theta*c_phi
                self.Ri_prime[i, 2, 1] = -s_theta*s_phi
                self.Ri_prime[i, 2, 2] =  c_theta

            # Pre-calculate the rotation matrix for the rotor models.
            else:
                c_sigma = cos(sigma)
                s_sigma = sin(sigma)
                self.Ri_prime[i, 0, 0] =  c_sigma
                self.Ri_prime[i, 0, 1] = -s_sigma
                self.Ri_prime[i, 1, 0] =  s_sigma
                self.Ri_prime[i, 1, 1] =  c_sigma
                self.Ri_prime[i, 2, 2] = 1.0


    def reduce_and_rot(self, ave_pos_alpha=None, ave_pos_beta=None, ave_pos_gamma=None, daeg=None):
        """Reduce and rotate the alignments tensors using the frame order matrix and Euler angles.

        @keyword ave_pos_alpha: The alpha Euler angle describing the average domain position, the tensor rotation.
        @type ave_pos_alpha:    float
        @keyword ave_pos_beta:  The beta Euler angle describing the average domain position, the tensor rotation.
        @type ave_pos_beta:     float
        @keyword ave_pos_gamma: The gamma Euler angle describing the average domain position, the tensor rotation.
        @type ave_pos_gamma:    float
        @keyword daeg:          The 2nd degree frame order matrix.
        @type daeg:             rank-2, 9D array
        """

        # Alignment tensor rotation.
        euler_to_R_zyz(ave_pos_alpha, ave_pos_beta, ave_pos_gamma, self.R_ave)

        # Back calculate the rotated tensors.
        for align_index in range(self.num_tensors):
            # Tensor indices.
            index1 = align_index*5
            index2 = align_index*5+5

            # Reduction.
            if daeg != None:
                # Reduce the tensor.
                reduce_alignment_tensor(daeg, self.full_tensors[index1:index2], self.A_5D_bc[index1:index2])

                # Convert the reduced tensor to 3D, rank-2 form.
                to_tensor(self.tensor_3D, self.A_5D_bc[index1:index2])

            # No reduction:
            else:
                # Convert the original tensor to 3D, rank-2 form.
                to_tensor(self.tensor_3D, self.full_tensors[index1:index2])

            # Rotate the tensor (normal R.X.RT rotation).
            if self.full_in_ref_frame[align_index]:
                self.A_3D_bc[align_index] = dot(transpose(self.R_ave), dot(self.tensor_3D, self.R_ave))

            # Rotate the tensor (inverse RT.X.R rotation).
            else:
                self.A_3D_bc[align_index] = dot(self.R_ave, dot(self.tensor_3D, transpose(self.R_ave)))

            # Convert the tensor back to 5D, rank-1 form, as the back-calculated reduced tensor.
            to_5D(self.A_5D_bc[index1:index2], self.A_3D_bc[align_index])<|MERGE_RESOLUTION|>--- conflicted
+++ resolved
@@ -284,10 +284,7 @@
                 self.pcs_const[align_index] = pcs_constant(self.temp[align_index], self.frq[align_index], 1.0) * 1e30
 
         # PCS function, gradient, and Hessian matrices.
-<<<<<<< HEAD
-=======
         self.pcs_theta = None
->>>>>>> 496c960b
         if self.pcs_flag:
             self.pcs_theta = zeros((self.num_align, self.num_spins), float64)
             self.pcs_theta_err = zeros((self.num_align, self.num_spins), float64)
@@ -295,10 +292,7 @@
             self.d2pcs_theta = zeros((self.total_num_params, self.total_num_params, self.num_align, self.num_spins), float64)
 
         # RDC function, gradient, and Hessian matrices.
-<<<<<<< HEAD
-=======
         self.rdc_theta = None
->>>>>>> 496c960b
         if self.rdc_flag:
             self.rdc_theta = zeros((self.num_align, self.num_interatom), float64)
             self.drdc_theta = zeros((self.total_num_params, self.num_align, self.num_interatom), float64)
