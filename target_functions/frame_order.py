###############################################################################
#                                                                             #
# Copyright (C) 2009-2014 Edward d'Auvergne                                   #
#                                                                             #
# This file is part of the program relax (http://www.nmr-relax.com).          #
#                                                                             #
# This program is free software: you can redistribute it and/or modify        #
# it under the terms of the GNU General Public License as published by        #
# the Free Software Foundation, either version 3 of the License, or           #
# (at your option) any later version.                                         #
#                                                                             #
# This program is distributed in the hope that it will be useful,             #
# but WITHOUT ANY WARRANTY; without even the implied warranty of              #
# MERCHANTABILITY or FITNESS FOR A PARTICULAR PURPOSE.  See the               #
# GNU General Public License for more details.                                #
#                                                                             #
# You should have received a copy of the GNU General Public License           #
# along with this program.  If not, see <http://www.gnu.org/licenses/>.       #
#                                                                             #
###############################################################################

# Module docstring.
"""Module containing the target functions of the Frame Order theories."""

# Python module imports.
from copy import deepcopy
from math import acos, cos, pi, sin, sqrt
<<<<<<< HEAD
from numpy import add, array, dot, float32, float64, ones, outer, subtract, transpose, uint8, zeros
from numpy.linalg import norm
=======
from numpy import add, array, dot, float64, ones, outer, subtract, transpose, uint8, zeros
>>>>>>> a3eff97e

# relax module imports.
from extern.sobol.sobol_lib import i4_sobol_generate
from lib.alignment.alignment_tensor import to_5D, to_tensor
from lib.alignment.pcs import pcs_tensor
from lib.alignment.rdc import rdc_tensor
from lib.compat import norm
from lib.errors import RelaxError
from lib.float import isNaN
from lib.frame_order.double_rotor import compile_2nd_matrix_double_rotor, pcs_numeric_int_double_rotor
from lib.frame_order.free_rotor import compile_2nd_matrix_free_rotor
from lib.frame_order.iso_cone import compile_2nd_matrix_iso_cone, pcs_numeric_int_iso_cone_qrint
from lib.frame_order.iso_cone_free_rotor import compile_2nd_matrix_iso_cone_free_rotor
from lib.frame_order.iso_cone_torsionless import compile_2nd_matrix_iso_cone_torsionless, pcs_numeric_int_iso_cone_torsionless_qrint
from lib.frame_order.matrix_ops import reduce_alignment_tensor
from lib.frame_order.pseudo_ellipse import compile_2nd_matrix_pseudo_ellipse, pcs_numeric_int_pseudo_ellipse_qrint
from lib.frame_order.pseudo_ellipse_free_rotor import compile_2nd_matrix_pseudo_ellipse_free_rotor
from lib.frame_order.pseudo_ellipse_torsionless import compile_2nd_matrix_pseudo_ellipse_torsionless, pcs_numeric_int_pseudo_ellipse_torsionless_qrint
from lib.frame_order.rotor import compile_2nd_matrix_rotor, pcs_numeric_int_rotor_qrint
from lib.frame_order.rotor_axis import create_rotor_axis_alpha
from lib.geometry.coord_transform import spherical_to_cartesian
from lib.geometry.rotations import euler_to_R_zyz, tilt_torsion_to_R, two_vect_to_R
from lib.linear_algebra.kronecker_product import kron_prod
from lib.order import order_parameters
from lib.physical_constants import pcs_constant
from specific_analyses.frame_order.variables import MODEL_DOUBLE_ROTOR, MODEL_FREE_ROTOR, MODEL_ISO_CONE, MODEL_ISO_CONE_FREE_ROTOR, MODEL_ISO_CONE_TORSIONLESS, MODEL_PSEUDO_ELLIPSE, MODEL_PSEUDO_ELLIPSE_FREE_ROTOR, MODEL_PSEUDO_ELLIPSE_TORSIONLESS, MODEL_RIGID, MODEL_ROTOR
from target_functions.chi2 import chi2


class Frame_order:
    """Class containing the target function of the optimisation of Frame Order matrix components."""

    def __init__(self, model=None, init_params=None, full_tensors=None, full_in_ref_frame=None, rdcs=None, rdc_errors=None, rdc_weights=None, rdc_vect=None, dip_const=None, pcs=None, pcs_errors=None, pcs_weights=None, atomic_pos=None, temp=None, frq=None, paramag_centre=zeros(3), scaling_matrix=None, num_int_pts=500, com=None, ave_pos_pivot=zeros(3), pivot=None, pivot_opt=False):
        """Set up the target functions for the Frame Order theories.

        @keyword model:             The name of the Frame Order model.
        @type model:                str
        @keyword init_params:       The initial parameter values.
        @type init_params:          numpy float64 array
        @keyword full_tensors:      An array of the {Axx, Ayy, Axy, Axz, Ayz} values for all full alignment tensors.  The format is [Axx1, Ayy1, Axy1, Axz1, Ayz1, Axx2, Ayy2, Axy2, Axz2, Ayz2, ..., Axxn, Ayyn, Axyn, Axzn, Ayzn].
        @type full_tensors:         numpy nx5D, rank-1 float64 array
        @keyword full_in_ref_frame: An array of flags specifying if the tensor in the reference frame is the full or reduced tensor.
        @type full_in_ref_frame:    numpy rank-1 array
        @keyword rdcs:              The RDC lists.  The first index must correspond to the different alignment media i and the second index to the spin systems j.
        @type rdcs:                 numpy rank-2 array
        @keyword rdc_errors:        The RDC error lists.  The dimensions of this argument are the same as for 'rdcs'.
        @type rdc_errors:           numpy rank-2 array
        @keyword rdc_weights:       The RDC weight lists.  The dimensions of this argument are the same as for 'rdcs'.
        @type rdc_weights:          numpy rank-2 array
        @keyword rdc_vect:          The unit XH vector lists corresponding to the RDC values.  The first index must correspond to the spin systems and the second index to the x, y, z elements.
        @type rdc_vect:             numpy rank-2 array
        @keyword dip_const:         The dipolar constants for each RDC.  The indices correspond to the spin systems j.
        @type dip_const:            numpy rank-1 array
        @keyword pcs:               The PCS lists.  The first index must correspond to the different alignment media i and the second index to the spin systems j.
        @type pcs:                  numpy rank-2 array
        @keyword pcs_errors:        The PCS error lists.  The dimensions of this argument are the same as for 'pcs'.
        @type pcs_errors:           numpy rank-2 array
        @keyword pcs_weights:       The PCS weight lists.  The dimensions of this argument are the same as for 'pcs'.
        @type pcs_weights:          numpy rank-2 array
        @keyword atomic_pos:        The atomic positions of all spins for the PCS and PRE data.  The first index is the spin systems j and the second is the structure or state c.
        @type atomic_pos:           numpy rank-3 array
        @keyword temp:              The temperature of each PCS data set.
        @type temp:                 numpy rank-1 array
        @keyword frq:               The frequency of each PCS data set.
        @type frq:                  numpy rank-1 array
        @keyword paramag_centre:    The paramagnetic centre position (or positions).
        @type paramag_centre:       numpy rank-1, 3D array or rank-2, Nx3 array
        @keyword scaling_matrix:    The square and diagonal scaling matrix.
        @type scaling_matrix:       numpy rank-2 array
        @keyword num_int_pts:       The number of points to use for the numerical integration technique.
        @type num_int_pts:          int
        @keyword com:               The centre of mass of the system.  This is used for defining the rotor model systems.
        @type com:                  numpy 3D rank-1 array
        @keyword ave_pos_pivot:     The pivot point to rotate all atoms about to the average domain position.  In most cases this will be the centre of mass of the moving domain.  This pivot is shifted by the translation vector.
        @type ave_pos_pivot:        numpy 3D rank-1 array
        @keyword pivot:             The pivot point for the ball-and-socket joint motion.  This is needed if PCS or PRE values are used.
        @type pivot:                numpy rank-1, 3D array or None
        @keyword pivot_opt:         A flag which if True will allow the pivot point of the motion to be optimised.
        @type pivot_opt:            bool
        """

        # Model test.
        if not model:
            raise RelaxError("The type of Frame Order model must be specified.")

        # Store the initial parameter (as a copy).
        self.params = deepcopy(init_params)

        # Store the agrs.
        self.model = model
        self.full_tensors = full_tensors
        self.full_in_ref_frame = full_in_ref_frame
        self.rdc = rdcs
        self.rdc_weights = rdc_weights
        self.rdc_vect = rdc_vect
        self.dip_const = dip_const
        self.pcs = pcs
        self.pcs_weights = pcs_weights
        self.atomic_pos = atomic_pos
        self.temp = temp
        self.frq = frq
        self.total_num_params = len(init_params)
        self.num_int_pts = num_int_pts
        self.com = com
        self.pivot_opt = pivot_opt

        # Tensor setup.
        self._init_tensors()

        # Scaling initialisation.
        self.scaling_matrix = scaling_matrix
        if self.scaling_matrix != None:
            self.scaling_flag = True
        else:
            self.scaling_flag = False

        # The total number of alignments.
        self.num_align = 0
        if rdcs != None:
            self.num_align = len(rdcs)
        elif pcs != None:
            self.num_align = len(pcs)

        # Set the RDC and PCS flags (indicating the presence of data).
        rdc_flag = [True] * self.num_align
        pcs_flag = [True] * self.num_align
        for align_index in range(self.num_align):
            if rdcs == None or len(rdcs[align_index]) == 0:
                rdc_flag[align_index] = False
            if pcs == None or len(pcs[align_index]) == 0:
                pcs_flag[align_index] = False
        self.rdc_flag = sum(rdc_flag)
        self.pcs_flag = sum(pcs_flag)

        # Default translation vector (if not optimised).
        self._translation_vector = zeros(3, float64)

        # Some checks.
        if self.rdc_flag and (rdc_vect == None or not len(rdc_vect)):
            raise RelaxError("The rdc_vect argument " + repr(rdc_vect) + " must be supplied.")
        if self.pcs_flag and (atomic_pos == None or not len(atomic_pos)):
            raise RelaxError("The atomic_pos argument " + repr(atomic_pos) + " must be supplied.")

        # The total number of spins.
        self.num_spins = 0
        if self.pcs_flag:
            self.num_spins = len(pcs[0])

        # The total number of interatomic connections.
        self.num_interatom = 0
        if self.rdc_flag:
            self.num_interatom = len(rdcs[0])

        # Create multi-dimensional versions of certain structures for faster calculations.
        if self.pcs_flag:
            self.spin_ones_struct = ones(self.num_spins, float64)
            self.pivot = outer(self.spin_ones_struct, pivot)
            self.paramag_centre = outer(self.spin_ones_struct, paramag_centre)
            self.ave_pos_pivot = outer(self.spin_ones_struct, ave_pos_pivot)
        else:
            self.pivot = array([pivot])

        # Set up the alignment data.
        for align_index in range(self.num_align):
            to_tensor(self.A_3D[align_index], self.full_tensors[5*align_index:5*align_index+5])

        # PCS errors.
        if self.pcs_flag:
            err = False
            for i in range(len(pcs_errors)):
                for j in range(len(pcs_errors[i])):
                    if not isNaN(pcs_errors[i, j]):
                        err = True
            if err:
                self.pcs_error = pcs_errors
            else:
                # Missing errors (default to 0.1 ppm errors).
                self.pcs_error = 0.1 * 1e-6 * ones((self.num_align, self.num_spins), float64)

        # RDC errors.
        if self.rdc_flag:
            err = False
            for i in range(len(rdc_errors)):
                for j in range(len(rdc_errors[i])):
                    if not isNaN(rdc_errors[i, j]):
                        err = True
            if err:
                self.rdc_error = rdc_errors
            else:
                # Missing errors (default to 1 Hz errors).
                self.rdc_error = ones((self.num_align, self.num_interatom), float64)

        # Missing data matrices (RDC).
        if self.rdc_flag:
            self.missing_rdc = zeros((self.num_align, self.num_interatom), uint8)

        # Missing data matrices (PCS).
        if self.pcs_flag:
            self.missing_pcs = zeros((self.num_align, self.num_spins), uint8)

        # Clean up problematic data and put the weights into the errors..
        if self.rdc_flag or self.pcs_flag:
            for align_index in range(self.num_align):
                # Loop over the RDCs.
                if self.rdc_flag:
                    for j in range(self.num_interatom):
                        if isNaN(self.rdc[align_index, j]):
                            # Set the flag.
                            self.missing_rdc[align_index, j] = 1

                            # Change the NaN to zero.
                            self.rdc[align_index, j] = 0.0

                            # Change the error to one (to avoid zero division).
                            self.rdc_error[align_index, j] = 1.0

                            # Change the weight to one.
                            rdc_weights[align_index, j] = 1.0

                    # The RDC weights.
                    if self.rdc_flag:
                        self.rdc_error[align_index, j] = self.rdc_error[align_index, j] / sqrt(rdc_weights[align_index, j])

                # Loop over the PCSs.
                if self.pcs_flag:
                    for j in range(self.num_spins):
                        if isNaN(self.pcs[align_index, j]):
                            # Set the flag.
                            self.missing_pcs[align_index, j] = 1

                            # Change the NaN to zero.
                            self.pcs[align_index, j] = 0.0

                            # Change the error to one (to avoid zero division).
                            self.pcs_error[align_index, j] = 1.0

                            # Change the weight to one.
                            pcs_weights[align_index, j] = 1.0

                    # The PCS weights.
                    if self.pcs_flag:
                        self.pcs_error[align_index, j] = self.pcs_error[align_index, j] / sqrt(pcs_weights[align_index, j])

        # The paramagnetic centre vectors and distances.
        if self.pcs_flag:
            # Initialise the data structures.
            self.paramag_unit_vect = zeros(atomic_pos.shape, float64)
            self.paramag_dist = zeros(self.num_spins, float64)
            self.pcs_const = zeros((self.num_align, self.num_spins), float64)
<<<<<<< HEAD
            self.r_pivot_atom = zeros((self.num_spins, 3), float32)
            self.r_pivot_atom_rev = zeros((self.num_spins, 3), float32)
=======
            self.r_pivot_atom = zeros((self.num_spins, 3), float64)
            self.r_pivot_atom_rev = zeros((self.num_spins, 3), float64)
>>>>>>> a3eff97e
            self.r_ln_pivot = self.pivot - self.paramag_centre

            # Set up the paramagnetic constant (without the interatomic distance and in Angstrom units).
            for align_index in range(self.num_align):
                self.pcs_const[align_index] = pcs_constant(self.temp[align_index], self.frq[align_index], 1.0) * 1e30

        # PCS function, gradient, and Hessian matrices.
        if self.pcs_flag:
            self.pcs_theta = zeros((self.num_align, self.num_spins), float64)
            self.pcs_theta_err = zeros((self.num_align, self.num_spins), float64)
            self.dpcs_theta = zeros((self.total_num_params, self.num_align, self.num_spins), float64)
            self.d2pcs_theta = zeros((self.total_num_params, self.total_num_params, self.num_align, self.num_spins), float64)

        # RDC function, gradient, and Hessian matrices.
        if self.rdc_flag:
            self.rdc_theta = zeros((self.num_align, self.num_interatom), float64)
            self.drdc_theta = zeros((self.total_num_params, self.num_align, self.num_interatom), float64)
            self.d2rdc_theta = zeros((self.total_num_params, self.total_num_params, self.num_align, self.num_interatom), float64)

        # The Sobol' sequence data and target function aliases (quasi-random integration).
<<<<<<< HEAD
        if model == 'pseudo-ellipse':
            self.create_sobol_data(n=self.num_int_pts, dims=['theta', 'phi', 'sigma'])
            self.func = self.func_pseudo_ellipse
        elif model == 'pseudo-ellipse, torsionless':
            self.create_sobol_data(n=self.num_int_pts, dims=['theta', 'phi'])
            self.func = self.func_pseudo_ellipse_torsionless
        elif model == 'pseudo-ellipse, free rotor':
            self.create_sobol_data(n=self.num_int_pts, dims=['theta', 'phi', 'sigma'])
            self.func = self.func_pseudo_ellipse_free_rotor
        elif model == 'iso cone':
            self.create_sobol_data(n=self.num_int_pts, dims=['theta', 'phi', 'sigma'])
            self.func = self.func_iso_cone
        elif model == 'iso cone, torsionless':
            self.create_sobol_data(n=self.num_int_pts, dims=['theta', 'phi'])
            self.func = self.func_iso_cone_torsionless
        elif model == 'iso cone, free rotor':
            self.create_sobol_data(n=self.num_int_pts, dims=['theta', 'phi', 'sigma'])
            self.func = self.func_iso_cone_free_rotor
        elif model == 'rotor':
            self.create_sobol_data(n=self.num_int_pts, dims=['sigma'])
            self.func = self.func_rotor
        elif model == 'rigid':
            self.func = self.func_rigid
        elif model == 'free rotor':
            self.create_sobol_data(n=self.num_int_pts, dims=['sigma'])
            self.func = self.func_free_rotor
        elif model == 'double rotor':
=======
        if model == MODEL_PSEUDO_ELLIPSE:
            self.create_sobol_data(n=self.num_int_pts, dims=['theta', 'phi', 'sigma'])
            self.func = self.func_pseudo_ellipse
        elif model == MODEL_PSEUDO_ELLIPSE_TORSIONLESS:
            self.create_sobol_data(n=self.num_int_pts, dims=['theta', 'phi'])
            self.func = self.func_pseudo_ellipse_torsionless
        elif model == MODEL_PSEUDO_ELLIPSE_FREE_ROTOR:
            self.create_sobol_data(n=self.num_int_pts, dims=['theta', 'phi', 'sigma'])
            self.func = self.func_pseudo_ellipse_free_rotor
        elif model == MODEL_ISO_CONE:
            self.create_sobol_data(n=self.num_int_pts, dims=['theta', 'phi', 'sigma'])
            self.func = self.func_iso_cone
        elif model == MODEL_ISO_CONE_TORSIONLESS:
            self.create_sobol_data(n=self.num_int_pts, dims=['theta', 'phi'])
            self.func = self.func_iso_cone_torsionless
        elif model == MODEL_ISO_CONE_FREE_ROTOR:
            self.create_sobol_data(n=self.num_int_pts, dims=['theta', 'phi', 'sigma'])
            self.func = self.func_iso_cone_free_rotor
        elif model == MODEL_ROTOR:
            self.create_sobol_data(n=self.num_int_pts, dims=['sigma'])
            self.func = self.func_rotor
        elif model == MODEL_RIGID:
            self.func = self.func_rigid
        elif model == MODEL_FREE_ROTOR:
            self.create_sobol_data(n=self.num_int_pts, dims=['sigma'])
            self.func = self.func_free_rotor
        elif model == MODEL_DOUBLE_ROTOR:
>>>>>>> a3eff97e
            self.create_sobol_data(n=self.num_int_pts, dims=['sigma', 'sigma2'])
            self.func = self.func_double_rotor


    def _init_tensors(self):
        """Set up isotropic cone optimisation against the alignment tensor data."""

        # Some checks.
        if self.full_tensors == None or not len(self.full_tensors):
            raise RelaxError("The full_tensors argument " + repr(self.full_tensors) + " must be supplied.")
        if self.full_in_ref_frame == None or not len(self.full_in_ref_frame):
            raise RelaxError("The full_in_ref_frame argument " + repr(self.full_in_ref_frame) + " must be supplied.")

        # Tensor set up.
        self.num_tensors = int(len(self.full_tensors) / 5)
        self.A_3D = zeros((self.num_tensors, 3, 3), float64)
        self.A_3D_bc = zeros((self.num_tensors, 3, 3), float64)
        self.A_5D_bc = zeros(self.num_tensors*5, float64)

        # The rotation to the Frame Order eigenframe.
        self.R_eigen = zeros((3, 3), float64)
        self.R_eigen_2 = zeros((3, 3), float64)
        self.R_ave = zeros((3, 3), float64)
        self.tensor_3D = zeros((3, 3), float64)

        # The cone axis storage and molecular frame z-axis.
        self.cone_axis = zeros(3, float64)
        self.z_axis = array([0, 0, 1], float64)

        # The rotor axes.
        self.rotor_axis = zeros(3, float64)
        self.rotor_axis_2 = zeros(3, float64)

        # Initialise the Frame Order matrices.
        self.frame_order_2nd = zeros((9, 9), float64)

        # A rotation matrix for general use.
        self.R = zeros((3, 3), float64)


    def func_double_rotor(self, params):
        """Target function for the optimisation of the double rotor frame order model.

        This function optimises the model parameters using the RDC and PCS base data.  Quasi-random, Sobol' sequence based, numerical integration is used for the PCS.


        @param params:  The vector of parameter values.  These can include {pivot_x, pivot_y, pivot_z, pivot_disp, ave_pos_x, ave_pos_y, ave_pos_z, ave_pos_alpha, ave_pos_beta, ave_pos_gamma, eigen_alpha, eigen_beta, eigen_gamma, cone_sigma_max, cone_sigma_max_2}.
        @type params:   list of float
        @return:        The chi-squared or SSE value.
        @rtype:         float
        """

        # Scaling.
        if self.scaling_flag:
            params = dot(params, self.scaling_matrix)

        # Unpack the parameters.
        if self.pivot_opt:
            pivot2 = outer(self.spin_ones_struct, params[:3])
            param_disp = params[3]
            self._translation_vector = params[4:7]
            ave_pos_alpha, ave_pos_beta, ave_pos_gamma, eigen_alpha, eigen_beta, eigen_gamma, sigma_max, sigma_max_2 = params[7:]
        else:
            pivot2 = self.pivot
            param_disp = params[0]
            self._translation_vector = params[1:4]
            ave_pos_alpha, ave_pos_beta, ave_pos_gamma, eigen_alpha, eigen_beta, eigen_gamma, sigma_max, sigma_max_2 = params[4:]

        # Reconstruct the full eigenframe of the motion.
        euler_to_R_zyz(eigen_alpha, eigen_beta, eigen_gamma, self.R_eigen)

        # The Kronecker product of the eigenframe.
        Rx2_eigen = kron_prod(self.R_eigen, self.R_eigen)

        # Generate the 2nd degree Frame Order super matrix.
        frame_order_2nd = compile_2nd_matrix_double_rotor(self.frame_order_2nd, Rx2_eigen, sigma_max, sigma_max_2)

        # The average frame rotation matrix (and reduce and rotate the tensors).
        self.reduce_and_rot(ave_pos_alpha, ave_pos_beta, ave_pos_gamma, frame_order_2nd)

        # Pre-transpose matrices for faster calculations.
        RT_eigen = transpose(self.R_eigen)
        RT_ave = transpose(self.R_ave)

        # Pre-calculate all the necessary vectors.
        if self.pcs_flag:
            # The 1st pivot point (sum of the 2nd pivot and the displacement along the eigenframe z-axis).
            pivot = pivot2 + param_disp * self.R_eigen[:, 2]

            # Calculate the vectors.
            self.calc_vectors(pivot=pivot, pivot2=pivot2, R_ave=self.R_ave, RT_ave=RT_ave)

        # Initial chi-squared (or SSE) value.
        chi2_sum = 0.0

        # RDCs.
        if self.rdc_flag:
            # Loop over each alignment.
            for align_index in range(self.num_align):
                # Loop over the RDCs.
                for j in range(self.num_interatom):
                    # The back calculated RDC.
                    if not self.missing_rdc[align_index, j]:
                        self.rdc_theta[align_index, j] = rdc_tensor(self.dip_const[j], self.rdc_vect[j], self.A_3D_bc[align_index])

                # Calculate and sum the single alignment chi-squared value (for the RDC).
                chi2_sum = chi2_sum + chi2(self.rdc[align_index], self.rdc_theta[align_index], self.rdc_error[align_index])

        # PCS via numerical integration.
        if self.pcs_flag:
            # Numerical integration of the PCSs.
            pcs_numeric_int_double_rotor(points=self.sobol_angles, sigma_max=sigma_max, sigma_max_2=sigma_max_2, c=self.pcs_const, full_in_ref_frame=self.full_in_ref_frame, r_pivot_atom=self.r_pivot_atom, r_pivot_atom_rev=self.r_pivot_atom_rev, r_ln_pivot=self.r_ln_pivot, r_inter_pivot=self.r_inter_pivot, A=self.A_3D, R_eigen=self.R_eigen, RT_eigen=RT_eigen, Ri_prime=self.Ri_prime, Ri2_prime=self.Ri2_prime, pcs_theta=self.pcs_theta, pcs_theta_err=self.pcs_theta_err, missing_pcs=self.missing_pcs)

            # Calculate and sum the single alignment chi-squared value (for the PCS).
            for align_index in range(self.num_align):
                chi2_sum = chi2_sum + chi2(self.pcs[align_index], self.pcs_theta[align_index], self.pcs_error[align_index])

        # Return the chi-squared value.
        return chi2_sum


    def func_free_rotor(self, params):
        """Target function for free rotor model optimisation.

        This function optimises the isotropic cone model parameters using the RDC and PCS base data.  Simple numerical integration is used for the PCS.


        @param params:  The vector of parameter values.  These are the tensor rotation angles {alpha, beta, gamma, theta, phi}.
        @type params:   list of float
        @return:        The chi-squared or SSE value.
        @rtype:         float
        """

        # Scaling.
        if self.scaling_flag:
            params = dot(params, self.scaling_matrix)

        # Unpack the parameters.
        if self.pivot_opt:
            pivot = outer(self.spin_ones_struct, params[:3])
            self._translation_vector = params[3:6]
            ave_pos_beta, ave_pos_gamma, axis_alpha = params[6:]
        else:
            pivot = self.pivot
            self._translation_vector = params[:3]
            ave_pos_beta, ave_pos_gamma, axis_alpha = params[3:]

        # Generate the rotor axis.
        self.cone_axis = create_rotor_axis_alpha(alpha=axis_alpha, pivot=pivot[0], point=self.com)

        # Pre-calculate the eigenframe rotation matrix.
        two_vect_to_R(self.z_axis, self.cone_axis, self.R_eigen)

        # The Kronecker product of the eigenframe rotation.
        Rx2_eigen = kron_prod(self.R_eigen, self.R_eigen)

        # Generate the 2nd degree Frame Order super matrix.
        frame_order_2nd = compile_2nd_matrix_free_rotor(self.frame_order_2nd, Rx2_eigen)

        # Reduce and rotate the tensors.
        self.reduce_and_rot(0.0, ave_pos_beta, ave_pos_gamma, frame_order_2nd)

        # Pre-transpose matrices for faster calculations.
        RT_eigen = transpose(self.R_eigen)
        RT_ave = transpose(self.R_ave)

        # Pre-calculate all the necessary vectors.
        if self.pcs_flag:
            self.calc_vectors(pivot=pivot, R_ave=self.R_ave, RT_ave=RT_ave)

        # Initial chi-squared (or SSE) value.
        chi2_sum = 0.0

        # RDCs.
        if self.rdc_flag:
            # Loop over each alignment.
            for align_index in range(self.num_align):
                # Loop over the RDCs.
                for j in range(self.num_interatom):
                    # The back calculated RDC.
                    if not self.missing_rdc[align_index, j]:
                        self.rdc_theta[align_index, j] = rdc_tensor(self.dip_const[j], self.rdc_vect[j], self.A_3D_bc[align_index])

                # Calculate and sum the single alignment chi-squared value (for the RDC).
                chi2_sum = chi2_sum + chi2(self.rdc[align_index], self.rdc_theta[align_index], self.rdc_error[align_index])

        # PCS via numerical integration.
        if self.pcs_flag:
            # Numerical integration of the PCSs.
            pcs_numeric_int_rotor_qrint(points=self.sobol_angles, sigma_max=pi, c=self.pcs_const, full_in_ref_frame=self.full_in_ref_frame, r_pivot_atom=self.r_pivot_atom, r_pivot_atom_rev=self.r_pivot_atom_rev, r_ln_pivot=self.r_ln_pivot, A=self.A_3D, R_eigen=self.R_eigen, RT_eigen=RT_eigen, Ri_prime=self.Ri_prime, pcs_theta=self.pcs_theta, pcs_theta_err=self.pcs_theta_err, missing_pcs=self.missing_pcs)

            # Calculate and sum the single alignment chi-squared value (for the PCS).
            for align_index in range(self.num_align):
                chi2_sum = chi2_sum + chi2(self.pcs[align_index], self.pcs_theta[align_index], self.pcs_error[align_index])


        # Return the chi-squared value.
        return chi2_sum


    def func_iso_cone(self, params):
        """Target function for isotropic cone model optimisation.

        This function optimises the isotropic cone model parameters using the RDC and PCS base data.  Simple numerical integration is used for the PCS.


        @param params:  The vector of parameter values {alpha, beta, gamma, theta, phi, cone_theta, sigma_max} where the first 3 are the tensor rotation Euler angles, the next two are the polar and azimuthal angles of the cone axis, cone_theta is the cone opening half angle, and sigma_max is the torsion angle.
        @type params:   list of float
        @return:        The chi-squared or SSE value.
        @rtype:         float
        """

        # Scaling.
        if self.scaling_flag:
            params = dot(params, self.scaling_matrix)

        # Unpack the parameters.
        if self.pivot_opt:
            pivot = outer(self.spin_ones_struct, params[:3])
            self._translation_vector = params[3:6]
            ave_pos_alpha, ave_pos_beta, ave_pos_gamma, axis_theta, axis_phi, cone_theta, sigma_max = params[6:]
        else:
            pivot = self.pivot
            self._translation_vector = params[:3]
            ave_pos_alpha, ave_pos_beta, ave_pos_gamma, axis_theta, axis_phi, cone_theta, sigma_max = params[3:]

        # Generate the cone axis from the spherical angles.
        spherical_to_cartesian([1.0, axis_theta, axis_phi], self.cone_axis)

        # Pre-calculate the eigenframe rotation matrix.
        two_vect_to_R(self.z_axis, self.cone_axis, self.R_eigen)

        # The Kronecker product of the eigenframe rotation.
        Rx2_eigen = kron_prod(self.R_eigen, self.R_eigen)

        # Generate the 2nd degree Frame Order super matrix.
        frame_order_2nd = compile_2nd_matrix_iso_cone(self.frame_order_2nd, Rx2_eigen, cone_theta, sigma_max)

        # Reduce and rotate the tensors.
        self.reduce_and_rot(ave_pos_alpha, ave_pos_beta, ave_pos_gamma, frame_order_2nd)

        # Pre-transpose matrices for faster calculations.
        RT_eigen = transpose(self.R_eigen)
        RT_ave = transpose(self.R_ave)

        # Pre-calculate all the necessary vectors.
        if self.pcs_flag:
            self.calc_vectors(pivot=pivot, R_ave=self.R_ave, RT_ave=RT_ave)

        # Initial chi-squared (or SSE) value.
        chi2_sum = 0.0

        # RDCs.
        if self.rdc_flag:
            # Loop over each alignment.
            for align_index in range(self.num_align):
                # Loop over the RDCs.
                for j in range(self.num_interatom):
                    # The back calculated RDC.
                    if not self.missing_rdc[align_index, j]:
                        self.rdc_theta[align_index, j] = rdc_tensor(self.dip_const[j], self.rdc_vect[j], self.A_3D_bc[align_index])

                # Calculate and sum the single alignment chi-squared value (for the RDC).
                chi2_sum = chi2_sum + chi2(self.rdc[align_index], self.rdc_theta[align_index], self.rdc_error[align_index])

        # PCS via numerical integration.
        if self.pcs_flag:
            # Numerical integration of the PCSs.
            pcs_numeric_int_iso_cone_qrint(points=self.sobol_angles, theta_max=cone_theta, sigma_max=sigma_max, c=self.pcs_const, full_in_ref_frame=self.full_in_ref_frame, r_pivot_atom=self.r_pivot_atom, r_pivot_atom_rev=self.r_pivot_atom_rev, r_ln_pivot=self.r_ln_pivot, A=self.A_3D, R_eigen=self.R_eigen, RT_eigen=RT_eigen, Ri_prime=self.Ri_prime, pcs_theta=self.pcs_theta, pcs_theta_err=self.pcs_theta_err, missing_pcs=self.missing_pcs)

            # Calculate and sum the single alignment chi-squared value (for the PCS).
            for align_index in range(self.num_align):
                chi2_sum = chi2_sum + chi2(self.pcs[align_index], self.pcs_theta[align_index], self.pcs_error[align_index])

        # Return the chi-squared value.
        return chi2_sum


    def func_iso_cone_free_rotor(self, params):
        """Target function for free rotor isotropic cone model optimisation.

        This function optimises the isotropic cone model parameters using the RDC and PCS base data.  Simple numerical integration is used for the PCS.


        @param params:  The vector of parameter values {beta, gamma, theta, phi, s1} where the first 2 are the tensor rotation Euler angles, the next two are the polar and azimuthal angles of the cone axis, and s1 is the isotropic cone order parameter.
        @type params:   list of float
        @return:        The chi-squared or SSE value.
        @rtype:         float
        """

        # Scaling.
        if self.scaling_flag:
            params = dot(params, self.scaling_matrix)

        # Unpack the parameters.
        if self.pivot_opt:
            pivot = outer(self.spin_ones_struct, params[:3])
            self._translation_vector = params[3:6]
            ave_pos_beta, ave_pos_gamma, axis_theta, axis_phi, cone_s1 = params[6:]
        else:
            pivot = self.pivot
            self._translation_vector = params[:3]
            ave_pos_beta, ave_pos_gamma, axis_theta, axis_phi, cone_s1 = params[3:]

        # Generate the cone axis from the spherical angles.
        spherical_to_cartesian([1.0, axis_theta, axis_phi], self.cone_axis)

        # Pre-calculate the eigenframe rotation matrix.
        two_vect_to_R(self.z_axis, self.cone_axis, self.R_eigen)

        # The Kronecker product of the eigenframe rotation.
        Rx2_eigen = kron_prod(self.R_eigen, self.R_eigen)

        # Calculate the cone angle.
        theta_max = order_parameters.iso_cone_S_to_theta(cone_s1)

        # Generate the 2nd degree Frame Order super matrix.
        frame_order_2nd = compile_2nd_matrix_iso_cone_free_rotor(self.frame_order_2nd, Rx2_eigen, cone_s1)

        # Reduce and rotate the tensors.
        self.reduce_and_rot(0.0, ave_pos_beta, ave_pos_gamma, frame_order_2nd)

        # Pre-transpose matrices for faster calculations.
        RT_eigen = transpose(self.R_eigen)
        RT_ave = transpose(self.R_ave)

        # Pre-calculate all the necessary vectors.
        if self.pcs_flag:
            self.calc_vectors(pivot=pivot, R_ave=self.R_ave, RT_ave=RT_ave)

        # Initial chi-squared (or SSE) value.
        chi2_sum = 0.0

        # RDCs.
        if self.rdc_flag:
            # Loop over each alignment.
            for align_index in range(self.num_align):
                # Loop over the RDCs.
                for j in range(self.num_interatom):
                    # The back calculated RDC.
                    if not self.missing_rdc[align_index, j]:
                        self.rdc_theta[align_index, j] = rdc_tensor(self.dip_const[j], self.rdc_vect[j], self.A_3D_bc[align_index])

                # Calculate and sum the single alignment chi-squared value (for the RDC).
                chi2_sum = chi2_sum + chi2(self.rdc[align_index], self.rdc_theta[align_index], self.rdc_error[align_index])

        # PCS via numerical integration.
        if self.pcs_flag:
            # Numerical integration of the PCSs.
            pcs_numeric_int_iso_cone_qrint(points=self.sobol_angles, theta_max=theta_max, sigma_max=pi, c=self.pcs_const, full_in_ref_frame=self.full_in_ref_frame, r_pivot_atom=self.r_pivot_atom, r_pivot_atom_rev=self.r_pivot_atom_rev, r_ln_pivot=self.r_ln_pivot, A=self.A_3D, R_eigen=self.R_eigen, RT_eigen=RT_eigen, Ri_prime=self.Ri_prime, pcs_theta=self.pcs_theta, pcs_theta_err=self.pcs_theta_err, missing_pcs=self.missing_pcs)

            # Calculate and sum the single alignment chi-squared value (for the PCS).
            for align_index in range(self.num_align):
                chi2_sum = chi2_sum + chi2(self.pcs[align_index], self.pcs_theta[align_index], self.pcs_error[align_index])

        # Return the chi-squared value.
        return chi2_sum


    def func_iso_cone_torsionless(self, params):
        """Target function for torsionless isotropic cone model optimisation.

        This function optimises the isotropic cone model parameters using the RDC and PCS base data.  Simple numerical integration is used for the PCS.


        @param params:  The vector of parameter values {beta, gamma, theta, phi, cone_theta} where the first 2 are the tensor rotation Euler angles, the next two are the polar and azimuthal angles of the cone axis, and cone_theta is cone opening angle.
        @type params:   list of float
        @return:        The chi-squared or SSE value.
        @rtype:         float
        """

        # Scaling.
        if self.scaling_flag:
            params = dot(params, self.scaling_matrix)

        # Unpack the parameters.
        if self.pivot_opt:
            pivot = outer(self.spin_ones_struct, params[:3])
            self._translation_vector = params[3:6]
            ave_pos_alpha, ave_pos_beta, ave_pos_gamma, axis_theta, axis_phi, cone_theta = params[6:]
        else:
            pivot = self.pivot
            self._translation_vector = params[:3]
            ave_pos_alpha, ave_pos_beta, ave_pos_gamma, axis_theta, axis_phi, cone_theta = params[3:]

        # Generate the cone axis from the spherical angles.
        spherical_to_cartesian([1.0, axis_theta, axis_phi], self.cone_axis)

        # Pre-calculate the eigenframe rotation matrix.
        two_vect_to_R(self.z_axis, self.cone_axis, self.R_eigen)

        # The Kronecker product of the eigenframe rotation.
        Rx2_eigen = kron_prod(self.R_eigen, self.R_eigen)

        # Generate the 2nd degree Frame Order super matrix.
        frame_order_2nd = compile_2nd_matrix_iso_cone_torsionless(self.frame_order_2nd, Rx2_eigen, cone_theta)

        # Reduce and rotate the tensors.
        self.reduce_and_rot(ave_pos_alpha, ave_pos_beta, ave_pos_gamma, frame_order_2nd)

        # Pre-transpose matrices for faster calculations.
        RT_eigen = transpose(self.R_eigen)
        RT_ave = transpose(self.R_ave)

        # Pre-calculate all the necessary vectors.
        if self.pcs_flag:
            self.calc_vectors(pivot=pivot, R_ave=self.R_ave, RT_ave=RT_ave)

        # Initial chi-squared (or SSE) value.
        chi2_sum = 0.0

        # RDCs.
        if self.rdc_flag:
            # Loop over each alignment.
            for align_index in range(self.num_align):
                # Loop over the RDCs.
                for j in range(self.num_interatom):
                    # The back calculated RDC.
                    if not self.missing_rdc[align_index, j]:
                        self.rdc_theta[align_index, j] = rdc_tensor(self.dip_const[j], self.rdc_vect[j], self.A_3D_bc[align_index])

                # Calculate and sum the single alignment chi-squared value (for the RDC).
                chi2_sum = chi2_sum + chi2(self.rdc[align_index], self.rdc_theta[align_index], self.rdc_error[align_index])

        # PCS via numerical integration.
        if self.pcs_flag:
            # Numerical integration of the PCSs.
            pcs_numeric_int_iso_cone_torsionless_qrint(points=self.sobol_angles, theta_max=cone_theta, c=self.pcs_const, full_in_ref_frame=self.full_in_ref_frame, r_pivot_atom=self.r_pivot_atom, r_pivot_atom_rev=self.r_pivot_atom_rev, r_ln_pivot=self.r_ln_pivot, A=self.A_3D, R_eigen=self.R_eigen, RT_eigen=RT_eigen, Ri_prime=self.Ri_prime, pcs_theta=self.pcs_theta, pcs_theta_err=self.pcs_theta_err, missing_pcs=self.missing_pcs)

            # Calculate and sum the single alignment chi-squared value (for the PCS).
            for align_index in range(self.num_align):
                chi2_sum = chi2_sum + chi2(self.pcs[align_index], self.pcs_theta[align_index], self.pcs_error[align_index])

        # Return the chi-squared value.
        return chi2_sum


    def func_pseudo_ellipse(self, params):
        """Target function for pseudo-elliptic cone model optimisation.

        This function optimises the model parameters using the RDC and PCS base data.  Quasi-random, Sobol' sequence based, numerical integration is used for the PCS.


        @param params:  The vector of parameter values {alpha, beta, gamma, eigen_alpha, eigen_beta, eigen_gamma, cone_theta_x, cone_theta_y, cone_sigma_max} where the first 3 are the average position rotation Euler angles, the next 3 are the Euler angles defining the eigenframe, and the last 3 are the pseudo-elliptic cone geometric parameters.
        @type params:   list of float
        @return:        The chi-squared or SSE value.
        @rtype:         float
        """

        # Scaling.
        if self.scaling_flag:
            params = dot(params, self.scaling_matrix)

        # Unpack the parameters.
        if self.pivot_opt:
            pivot = outer(self.spin_ones_struct, params[:3])
            self._translation_vector = params[3:6]
            ave_pos_alpha, ave_pos_beta, ave_pos_gamma, eigen_alpha, eigen_beta, eigen_gamma, cone_theta_x, cone_theta_y, cone_sigma_max = params[6:]
        else:
            pivot = self.pivot
            self._translation_vector = params[:3]
            ave_pos_alpha, ave_pos_beta, ave_pos_gamma, eigen_alpha, eigen_beta, eigen_gamma, cone_theta_x, cone_theta_y, cone_sigma_max = params[3:]

        # Reconstruct the full eigenframe of the motion.
        euler_to_R_zyz(eigen_alpha, eigen_beta, eigen_gamma, self.R_eigen)

        # The Kronecker product of the eigenframe.
        Rx2_eigen = kron_prod(self.R_eigen, self.R_eigen)

        # Generate the 2nd degree Frame Order super matrix.
        frame_order_2nd = compile_2nd_matrix_pseudo_ellipse(self.frame_order_2nd, Rx2_eigen, cone_theta_x, cone_theta_y, cone_sigma_max)

        # Reduce and rotate the tensors.
        self.reduce_and_rot(ave_pos_alpha, ave_pos_beta, ave_pos_gamma, frame_order_2nd)

        # Pre-transpose matrices for faster calculations.
        RT_eigen = transpose(self.R_eigen)
        RT_ave = transpose(self.R_ave)

        # Pre-calculate all the necessary vectors.
        if self.pcs_flag:
            self.calc_vectors(pivot=pivot, R_ave=self.R_ave, RT_ave=RT_ave)

        # Initial chi-squared (or SSE) value.
        chi2_sum = 0.0

        # RDCs.
        if self.rdc_flag:
            # Loop over each alignment.
            for align_index in range(self.num_align):
                # Loop over the RDCs.
                for j in range(self.num_interatom):
                    # The back calculated RDC.
                    if not self.missing_rdc[align_index, j]:
                        self.rdc_theta[align_index, j] = rdc_tensor(self.dip_const[j], self.rdc_vect[j], self.A_3D_bc[align_index])

                # Calculate and sum the single alignment chi-squared value (for the RDC).
                chi2_sum = chi2_sum + chi2(self.rdc[align_index], self.rdc_theta[align_index], self.rdc_error[align_index])

        # PCS via numerical integration.
        if self.pcs_flag:
            # Numerical integration of the PCSs.
            pcs_numeric_int_pseudo_ellipse_qrint(points=self.sobol_angles, theta_x=cone_theta_x, theta_y=cone_theta_y, sigma_max=cone_sigma_max, c=self.pcs_const, full_in_ref_frame=self.full_in_ref_frame, r_pivot_atom=self.r_pivot_atom, r_pivot_atom_rev=self.r_pivot_atom_rev, r_ln_pivot=self.r_ln_pivot, A=self.A_3D, R_eigen=self.R_eigen, RT_eigen=RT_eigen, Ri_prime=self.Ri_prime, pcs_theta=self.pcs_theta, pcs_theta_err=self.pcs_theta_err, missing_pcs=self.missing_pcs)

            # Calculate and sum the single alignment chi-squared value (for the PCS).
            for align_index in range(self.num_align):
                chi2_sum = chi2_sum + chi2(self.pcs[align_index], self.pcs_theta[align_index], self.pcs_error[align_index])

        # Return the chi-squared value.
        return chi2_sum


    def func_pseudo_ellipse_free_rotor(self, params):
        """Target function for free_rotor pseudo-elliptic cone model optimisation.

        This function optimises the isotropic cone model parameters using the RDC and PCS base data.  Simple numerical integration is used for the PCS.


        @param params:  The vector of parameter values {alpha, beta, gamma, eigen_alpha, eigen_beta, eigen_gamma, cone_theta_x, cone_theta_y} where the first 3 are the average position rotation Euler angles, the next 3 are the Euler angles defining the eigenframe, and the last 2 are the free_rotor pseudo-elliptic cone geometric parameters.
        @type params:   list of float
        @return:        The chi-squared or SSE value.
        @rtype:         float
        """

        # Scaling.
        if self.scaling_flag:
            params = dot(params, self.scaling_matrix)

        # Unpack the parameters.
        if self.pivot_opt:
            pivot = outer(self.spin_ones_struct, params[:3])
            self._translation_vector = params[3:6]
            ave_pos_beta, ave_pos_gamma, eigen_alpha, eigen_beta, eigen_gamma, cone_theta_x, cone_theta_y = params[6:]
        else:
            pivot = self.pivot
            self._translation_vector = params[:3]
            ave_pos_beta, ave_pos_gamma, eigen_alpha, eigen_beta, eigen_gamma, cone_theta_x, cone_theta_y = params[3:]

        # Reconstruct the full eigenframe of the motion.
        euler_to_R_zyz(eigen_alpha, eigen_beta, eigen_gamma, self.R_eigen)

        # The Kronecker product of the eigenframe.
        Rx2_eigen = kron_prod(self.R_eigen, self.R_eigen)

        # Generate the 2nd degree Frame Order super matrix.
        frame_order_2nd = compile_2nd_matrix_pseudo_ellipse_free_rotor(self.frame_order_2nd, Rx2_eigen, cone_theta_x, cone_theta_y)

        # Reduce and rotate the tensors.
        self.reduce_and_rot(0.0, ave_pos_beta, ave_pos_gamma, frame_order_2nd)

        # Pre-transpose matrices for faster calculations.
        RT_eigen = transpose(self.R_eigen)
        RT_ave = transpose(self.R_ave)

        # Pre-calculate all the necessary vectors.
        if self.pcs_flag:
            self.calc_vectors(pivot=pivot, R_ave=self.R_ave, RT_ave=RT_ave)

        # Initial chi-squared (or SSE) value.
        chi2_sum = 0.0

        # RDCs.
        if self.rdc_flag:
            # Loop over each alignment.
            for align_index in range(self.num_align):
                # Loop over the RDCs.
                for j in range(self.num_interatom):
                    # The back calculated RDC.
                    if not self.missing_rdc[align_index, j]:
                        self.rdc_theta[align_index, j] = rdc_tensor(self.dip_const[j], self.rdc_vect[j], self.A_3D_bc[align_index])

                # Calculate and sum the single alignment chi-squared value (for the RDC).
                chi2_sum = chi2_sum + chi2(self.rdc[align_index], self.rdc_theta[align_index], self.rdc_error[align_index])

        # PCS via numerical integration.
        if self.pcs_flag:
            # Numerical integration of the PCSs.
            pcs_numeric_int_pseudo_ellipse_qrint(points=self.sobol_angles, theta_x=cone_theta_x, theta_y=cone_theta_y, sigma_max=pi, c=self.pcs_const, full_in_ref_frame=self.full_in_ref_frame, r_pivot_atom=self.r_pivot_atom, r_pivot_atom_rev=self.r_pivot_atom_rev, r_ln_pivot=self.r_ln_pivot, A=self.A_3D, R_eigen=self.R_eigen, RT_eigen=RT_eigen, Ri_prime=self.Ri_prime, pcs_theta=self.pcs_theta, pcs_theta_err=self.pcs_theta_err, missing_pcs=self.missing_pcs)

            # Calculate and sum the single alignment chi-squared value (for the PCS).
            for align_index in range(self.num_align):
                chi2_sum = chi2_sum + chi2(self.pcs[align_index], self.pcs_theta[align_index], self.pcs_error[align_index])

        # Return the chi-squared value.
        return chi2_sum


    def func_pseudo_ellipse_torsionless(self, params):
        """Target function for torsionless pseudo-elliptic cone model optimisation.

        This function optimises the isotropic cone model parameters using the RDC and PCS base data.  Simple numerical integration is used for the PCS.


        @param params:  The vector of parameter values {alpha, beta, gamma, eigen_alpha, eigen_beta, eigen_gamma, cone_theta_x, cone_theta_y} where the first 3 are the average position rotation Euler angles, the next 3 are the Euler angles defining the eigenframe, and the last 2 are the torsionless pseudo-elliptic cone geometric parameters.
        @type params:   list of float
        @return:        The chi-squared or SSE value.
        @rtype:         float
        """

        # Scaling.
        if self.scaling_flag:
            params = dot(params, self.scaling_matrix)

        # Unpack the parameters.
        if self.pivot_opt:
            pivot = outer(self.spin_ones_struct, params[:3])
            self._translation_vector = params[3:6]
            ave_pos_alpha, ave_pos_beta, ave_pos_gamma, eigen_alpha, eigen_beta, eigen_gamma, cone_theta_x, cone_theta_y = params[6:]
        else:
            pivot = self.pivot
            self._translation_vector = params[:3]
            ave_pos_alpha, ave_pos_beta, ave_pos_gamma, eigen_alpha, eigen_beta, eigen_gamma, cone_theta_x, cone_theta_y = params[3:]

        # Reconstruct the full eigenframe of the motion.
        euler_to_R_zyz(eigen_alpha, eigen_beta, eigen_gamma, self.R_eigen)

        # The Kronecker product of the eigenframe.
        Rx2_eigen = kron_prod(self.R_eigen, self.R_eigen)

        # Generate the 2nd degree Frame Order super matrix.
        frame_order_2nd = compile_2nd_matrix_pseudo_ellipse_torsionless(self.frame_order_2nd, Rx2_eigen, cone_theta_x, cone_theta_y)

        # Reduce and rotate the tensors.
        self.reduce_and_rot(ave_pos_alpha, ave_pos_beta, ave_pos_gamma, frame_order_2nd)

        # Pre-transpose matrices for faster calculations.
        RT_eigen = transpose(self.R_eigen)
        RT_ave = transpose(self.R_ave)

        # Pre-calculate all the necessary vectors.
        if self.pcs_flag:
            self.calc_vectors(pivot=pivot, R_ave=self.R_ave, RT_ave=RT_ave)

        # Initial chi-squared (or SSE) value.
        chi2_sum = 0.0

        # RDCs.
        if self.rdc_flag:
            # Loop over each alignment.
            for align_index in range(self.num_align):
                # Loop over the RDCs.
                for j in range(self.num_interatom):
                    # The back calculated RDC.
                    if not self.missing_rdc[align_index, j]:
                        self.rdc_theta[align_index, j] = rdc_tensor(self.dip_const[j], self.rdc_vect[j], self.A_3D_bc[align_index])

                # Calculate and sum the single alignment chi-squared value (for the RDC).
                chi2_sum = chi2_sum + chi2(self.rdc[align_index], self.rdc_theta[align_index], self.rdc_error[align_index])

        # PCS via numerical integration.
        if self.pcs_flag:
            # Numerical integration of the PCSs.
            pcs_numeric_int_pseudo_ellipse_torsionless_qrint(points=self.sobol_angles, theta_x=cone_theta_x, theta_y=cone_theta_y, c=self.pcs_const, full_in_ref_frame=self.full_in_ref_frame, r_pivot_atom=self.r_pivot_atom, r_pivot_atom_rev=self.r_pivot_atom_rev, r_ln_pivot=self.r_ln_pivot, A=self.A_3D, R_eigen=self.R_eigen, RT_eigen=RT_eigen, Ri_prime=self.Ri_prime, pcs_theta=self.pcs_theta, pcs_theta_err=self.pcs_theta_err, missing_pcs=self.missing_pcs)

            # Calculate and sum the single alignment chi-squared value (for the PCS).
            for align_index in range(self.num_align):
                chi2_sum = chi2_sum + chi2(self.pcs[align_index], self.pcs_theta[align_index], self.pcs_error[align_index])

        # Return the chi-squared value.
        return chi2_sum


    def func_rigid(self, params):
        """Target function for rigid model optimisation.

        This function optimises the isotropic cone model parameters using the RDC and PCS base data.


        @param params:  The vector of parameter values.  These are the tensor rotation angles {alpha, beta, gamma}.
        @type params:   list of float
        @return:        The chi-squared or SSE value.
        @rtype:         float
        """

        # Scaling.
        if self.scaling_flag:
            params = dot(params, self.scaling_matrix)

        # Unpack the parameters.
        self._translation_vector = params[:3]
        ave_pos_alpha, ave_pos_beta, ave_pos_gamma = params[3:6]

        # The average frame rotation matrix (and reduce and rotate the tensors).
        self.reduce_and_rot(ave_pos_alpha, ave_pos_beta, ave_pos_gamma)

        # Pre-transpose matrices for faster calculations.
        RT_ave = transpose(self.R_ave)

<<<<<<< HEAD
        # Pre-calculate all the necessary vectors.
        if self.pcs_flag:
            self.calc_vectors(pivot=self.pivot, R_ave=self.R_ave, RT_ave=RT_ave)

=======
>>>>>>> a3eff97e
        # Initial chi-squared (or SSE) value.
        chi2_sum = 0.0

        # RDCs.
        if self.rdc_flag:
            # Loop over each alignment.
            for align_index in range(self.num_align):
                # Loop over the RDCs.
                for j in range(self.num_interatom):
                    # The back calculated RDC.
                    if not self.missing_rdc[align_index, j]:
                        self.rdc_theta[align_index, j] = rdc_tensor(self.dip_const[j], self.rdc_vect[j], self.A_3D_bc[align_index])

                # Calculate and sum the single alignment chi-squared value (for the RDC).
                chi2_sum = chi2_sum + chi2(self.rdc[align_index], self.rdc_theta[align_index], self.rdc_error[align_index])

        # PCS.
        if self.pcs_flag:
<<<<<<< HEAD
=======
            # Pre-calculate all the necessary vectors.
            self.calc_vectors(pivot=self.pivot, R_ave=self.R_ave, RT_ave=RT_ave)
            r_ln_atom = self.r_ln_pivot + self.r_pivot_atom
            if min(self.full_in_ref_frame) == 0:
                r_ln_atom_rev = self.r_ln_pivot + self.r_pivot_atom_rev

            # The vector length (to the inverse 5th power).
            length = 1.0 / norm(r_ln_atom, axis=1)**5
            if min(self.full_in_ref_frame) == 0:
                length_rev = 1.0 / norm(r_ln_atom, axis=1)**5

>>>>>>> a3eff97e
            # Loop over each alignment.
            for align_index in range(self.num_align):
                # Loop over the PCSs.
                for j in range(self.num_spins):
                    # The back calculated PCS.
                    if not self.missing_pcs[align_index, j]:
                        # Forwards and reverse rotations.
                        if self.full_in_ref_frame[align_index]:
<<<<<<< HEAD
                            r_pivot_atom = self.r_pivot_atom[j]
                        else:
                            r_pivot_atom = self.r_pivot_atom_rev[j]

                        # The PCS calculation.
                        vect = self.r_ln_pivot[0] + r_pivot_atom
                        length = norm(vect)
                        self.pcs_theta[align_index, j] = pcs_tensor(self.pcs_const[align_index, j] / length**5, vect, self.A_3D[align_index])
=======
                            r_ln_atom_i = r_ln_atom[j]
                            length_i = length[j]
                        else:
                            r_ln_atom_i = r_ln_atom_rev[j]
                            length_i = length_rev[j]

                        # The PCS calculation.
                        self.pcs_theta[align_index, j] = pcs_tensor(self.pcs_const[align_index, j] * length_i, r_ln_atom_i, self.A_3D[align_index])
>>>>>>> a3eff97e

                # Calculate and sum the single alignment chi-squared value (for the PCS).
                chi2_sum = chi2_sum + chi2(self.pcs[align_index], self.pcs_theta[align_index], self.pcs_error[align_index])

        # Return the chi-squared value.
        return chi2_sum


    def func_rotor(self, params):
        """Target function for rotor model optimisation.

        This function optimises the isotropic cone model parameters using the RDC and PCS base data.  Quasi-random, Sobol' sequence based, numerical integration is used for the PCS.


        @param params:  The vector of parameter values.  These are the tensor rotation angles {alpha, beta, gamma, theta, phi, sigma_max}.
        @type params:   list of float
        @return:        The chi-squared or SSE value.
        @rtype:         float
        """

        # Scaling.
        if self.scaling_flag:
            params = dot(params, self.scaling_matrix)

        # Unpack the parameters.
        if self.pivot_opt:
            pivot = outer(self.spin_ones_struct, params[:3])
            self._translation_vector = params[3:6]
            ave_pos_alpha, ave_pos_beta, ave_pos_gamma, axis_alpha, sigma_max = params[6:]
        else:
            pivot = self.pivot
            self._translation_vector = params[:3]
            ave_pos_alpha, ave_pos_beta, ave_pos_gamma, axis_alpha, sigma_max = params[3:]

        # Generate the rotor axis.
        self.cone_axis = create_rotor_axis_alpha(alpha=axis_alpha, pivot=pivot[0], point=self.com)

        # Pre-calculate the eigenframe rotation matrix.
        two_vect_to_R(self.z_axis, self.cone_axis, self.R_eigen)

        # The Kronecker product of the eigenframe rotation.
        Rx2_eigen = kron_prod(self.R_eigen, self.R_eigen)

        # Generate the 2nd degree Frame Order super matrix.
        frame_order_2nd = compile_2nd_matrix_rotor(self.frame_order_2nd, Rx2_eigen, sigma_max)

        # The average frame rotation matrix (and reduce and rotate the tensors).
        self.reduce_and_rot(ave_pos_alpha, ave_pos_beta, ave_pos_gamma, frame_order_2nd)

        # Pre-transpose matrices for faster calculations.
        RT_eigen = transpose(self.R_eigen)
        RT_ave = transpose(self.R_ave)

        # Pre-calculate all the necessary vectors.
        if self.pcs_flag:
            self.calc_vectors(pivot=pivot, R_ave=self.R_ave, RT_ave=RT_ave)

        # Initial chi-squared (or SSE) value.
        chi2_sum = 0.0

        # RDCs.
        if self.rdc_flag:
            # Loop over each alignment.
            for align_index in range(self.num_align):
                # Loop over the RDCs.
                for j in range(self.num_interatom):
                    # The back calculated RDC.
                    if not self.missing_rdc[align_index, j]:
                        self.rdc_theta[align_index, j] = rdc_tensor(self.dip_const[j], self.rdc_vect[j], self.A_3D_bc[align_index])

                # Calculate and sum the single alignment chi-squared value (for the RDC).
                chi2_sum = chi2_sum + chi2(self.rdc[align_index], self.rdc_theta[align_index], self.rdc_error[align_index])

        # PCS via numerical integration.
        if self.pcs_flag:
            # Numerical integration of the PCSs.
            pcs_numeric_int_rotor_qrint(points=self.sobol_angles, sigma_max=sigma_max, c=self.pcs_const, full_in_ref_frame=self.full_in_ref_frame, r_pivot_atom=self.r_pivot_atom, r_pivot_atom_rev=self.r_pivot_atom_rev, r_ln_pivot=self.r_ln_pivot, A=self.A_3D, R_eigen=self.R_eigen, RT_eigen=RT_eigen, Ri_prime=self.Ri_prime, pcs_theta=self.pcs_theta, pcs_theta_err=self.pcs_theta_err, missing_pcs=self.missing_pcs)

            # Calculate and sum the single alignment chi-squared value (for the PCS).
            for align_index in range(self.num_align):
                chi2_sum = chi2_sum + chi2(self.pcs[align_index], self.pcs_theta[align_index], self.pcs_error[align_index])

        # Return the chi-squared value.
        return chi2_sum


    def calc_vectors(self, pivot=None, pivot2=None, R_ave=None, RT_ave=None):
        """Calculate the pivot to atom and lanthanide to pivot vectors for the target functions.

        @keyword pivot:     The pivot point.
        @type pivot:        numpy rank-1, 3D array
        @keyword pivot2:    The 2nd pivot point.
        @type pivot2:       numpy rank-1, 3D array
        @keyword R_ave:     The rotation matrix for rotating from the reference frame to the average position.
        @type R_ave:        numpy rank-2, 3D array
        @keyword RT_ave:    The transpose of R_ave.
        @type RT_ave:       numpy rank-2, 3D array
        """

        # The lanthanide to pivot vector.
        if self.pivot_opt:
            subtract(pivot, self.paramag_centre, self.r_ln_pivot)
        if pivot2 != None:
            subtract(pivot2, self.paramag_centre, self.r_ln_pivot)

        # Calculate the average position pivot point to atomic positions vectors once.
        vect = self.atomic_pos - self.ave_pos_pivot

        # Rotate then translate the atomic positions, then calculate the pivot to atom vector.
        self.r_pivot_atom[:] = dot(vect, RT_ave)
        add(self.r_pivot_atom, self.ave_pos_pivot, self.r_pivot_atom)
        add(self.r_pivot_atom, self._translation_vector, self.r_pivot_atom)
        subtract(self.r_pivot_atom, pivot, self.r_pivot_atom)

        # And the reverse vectors.
        if min(self.full_in_ref_frame) == 0:
            self.r_pivot_atom_rev[:] = dot(vect, R_ave)
            add(self.r_pivot_atom_rev, self.ave_pos_pivot, self.r_pivot_atom_rev)
            add(self.r_pivot_atom_rev, self._translation_vector, self.r_pivot_atom_rev)
            subtract(self.r_pivot_atom_rev, pivot, self.r_pivot_atom_rev)

        # Calculate the inter-pivot vector for the double motion models.
        if pivot2 != None:
            self.r_inter_pivot = pivot - pivot2


    def create_sobol_data(self, n=10000, dims=None):
        """Create the Sobol' quasi-random data for numerical integration.

        This uses the external sobol_lib module to create the data.  The algorithm is that modified by Antonov and Saleev.


        @keyword n:         The number of points to generate.
        @type n:            int
        @keyword dims:      The list of parameters.
        @type dims:         list of str
        """

        # The number of dimensions.
        m = len(dims)

        # Initialise.
<<<<<<< HEAD
        self.sobol_angles = zeros((n, m), float32)
=======
        self.sobol_angles = zeros((n, m), float64)
>>>>>>> a3eff97e
        self.Ri_prime = zeros((n, 3, 3), float64)
        self.Ri2_prime = zeros((n, 3, 3), float64)

        # The Sobol' points.
        points = i4_sobol_generate(m, n, 0)

        # Loop over the points.
        for i in range(n):
            # Loop over the dimensions, converting the points to angles.
            theta = None
            phi = None
            sigma = None
            for j in range(m):
                # The tilt angle - the angle of rotation about the x-y plane rotation axis.
                if dims[j] in ['theta']:
                    theta = acos(2.0*points[j, i] - 1.0)
                    self.sobol_angles[i, j] = theta

                # The angle defining the x-y plane rotation axis.
                if dims[j] in ['phi']:
                    phi = 2.0 * pi * points[j, i]
                    self.sobol_angles[i, j] = phi

                # The 1st torsion angle - the angle of rotation about the z' axis (or y' for the double motion models).
                if dims[j] in ['sigma']:
                    sigma = 2.0 * pi * (points[j, i] - 0.5)
                    self.sobol_angles[i, j] = sigma

                # The 2nd torsion angle - the angle of rotation about the x' axis.
                if dims[j] in ['sigma2']:
                    sigma2 = 2.0 * pi * (points[j, i] - 0.5)
                    self.sobol_angles[i, j] = sigma2

            # Pre-calculate the rotation matrices for the double motion models.
            if 'sigma2' in dims:
                # The 1st rotation about the y-axis.
                c_sigma = cos(sigma)
                s_sigma = sin(sigma)
                self.Ri_prime[i, 0, 0] =  c_sigma
<<<<<<< HEAD
                self.Ri_prime[i, 0, 2] = -s_sigma
                self.Ri_prime[i, 1, 1] = 1.0
                self.Ri_prime[i, 2, 0] =  s_sigma
=======
                self.Ri_prime[i, 0, 2] =  s_sigma
                self.Ri_prime[i, 1, 1] = 1.0
                self.Ri_prime[i, 2, 0] = -s_sigma
>>>>>>> a3eff97e
                self.Ri_prime[i, 2, 2] =  c_sigma

                # The 2nd rotation about the x-axis.
                c_sigma2 = cos(sigma2)
                s_sigma2 = sin(sigma2)
                self.Ri2_prime[i, 0, 0] = 1.0
                self.Ri2_prime[i, 1, 1] =  c_sigma2
                self.Ri2_prime[i, 1, 2] = -s_sigma2
                self.Ri2_prime[i, 2, 1] =  s_sigma2
                self.Ri2_prime[i, 2, 2] =  c_sigma2

            # Pre-calculate the rotation matrix for the full tilt-torsion.
            elif theta != None and phi != None and sigma != None:
                tilt_torsion_to_R(phi, theta, sigma, self.Ri_prime[i])

            # Pre-calculate the rotation matrix for the torsionless models.
            elif sigma == None:
                c_theta = cos(theta)
                s_theta = sin(theta)
                c_phi = cos(phi)
                s_phi = sin(phi)
                c_phi_c_theta = c_phi * c_theta
                s_phi_c_theta = s_phi * c_theta
                self.Ri_prime[i, 0, 0] =  c_phi_c_theta*c_phi + s_phi**2
                self.Ri_prime[i, 0, 1] =  c_phi_c_theta*s_phi - c_phi*s_phi
                self.Ri_prime[i, 0, 2] =  c_phi*s_theta
                self.Ri_prime[i, 1, 0] =  s_phi_c_theta*c_phi - c_phi*s_phi
                self.Ri_prime[i, 1, 1] =  s_phi_c_theta*s_phi + c_phi**2
                self.Ri_prime[i, 1, 2] =  s_phi*s_theta
                self.Ri_prime[i, 2, 0] = -s_theta*c_phi
                self.Ri_prime[i, 2, 1] = -s_theta*s_phi
                self.Ri_prime[i, 2, 2] =  c_theta

            # Pre-calculate the rotation matrix for the rotor models.
            else:
                c_sigma = cos(sigma)
                s_sigma = sin(sigma)
                self.Ri_prime[i, 0, 0] =  c_sigma
                self.Ri_prime[i, 0, 1] = -s_sigma
                self.Ri_prime[i, 1, 0] =  s_sigma
                self.Ri_prime[i, 1, 1] =  c_sigma
                self.Ri_prime[i, 2, 2] = 1.0


    def reduce_and_rot(self, ave_pos_alpha=None, ave_pos_beta=None, ave_pos_gamma=None, daeg=None):
        """Reduce and rotate the alignments tensors using the frame order matrix and Euler angles.

        @keyword ave_pos_alpha: The alpha Euler angle describing the average domain position, the tensor rotation.
        @type ave_pos_alpha:    float
        @keyword ave_pos_beta:  The beta Euler angle describing the average domain position, the tensor rotation.
        @type ave_pos_beta:     float
        @keyword ave_pos_gamma: The gamma Euler angle describing the average domain position, the tensor rotation.
        @type ave_pos_gamma:    float
        @keyword daeg:          The 2nd degree frame order matrix.
        @type daeg:             rank-2, 9D array
        """

        # Alignment tensor rotation.
        euler_to_R_zyz(ave_pos_alpha, ave_pos_beta, ave_pos_gamma, self.R_ave)

        # Back calculate the rotated tensors.
        for align_index in range(self.num_tensors):
            # Tensor indices.
            index1 = align_index*5
            index2 = align_index*5+5

            # Reduction.
            if daeg != None:
                # Reduce the tensor.
                reduce_alignment_tensor(daeg, self.full_tensors[index1:index2], self.A_5D_bc[index1:index2])

                # Convert the reduced tensor to 3D, rank-2 form.
                to_tensor(self.tensor_3D, self.A_5D_bc[index1:index2])

            # No reduction:
            else:
                # Convert the original tensor to 3D, rank-2 form.
                to_tensor(self.tensor_3D, self.full_tensors[index1:index2])

            # Rotate the tensor (normal R.X.RT rotation).
            if self.full_in_ref_frame[align_index]:
                self.A_3D_bc[align_index] = dot(transpose(self.R_ave), dot(self.tensor_3D, self.R_ave))

            # Rotate the tensor (inverse RT.X.R rotation).
            else:
                self.A_3D_bc[align_index] = dot(self.R_ave, dot(self.tensor_3D, transpose(self.R_ave)))

            # Convert the tensor back to 5D, rank-1 form, as the back-calculated reduced tensor.
            to_5D(self.A_5D_bc[index1:index2], self.A_3D_bc[align_index])<|MERGE_RESOLUTION|>--- conflicted
+++ resolved
@@ -25,12 +25,7 @@
 # Python module imports.
 from copy import deepcopy
 from math import acos, cos, pi, sin, sqrt
-<<<<<<< HEAD
-from numpy import add, array, dot, float32, float64, ones, outer, subtract, transpose, uint8, zeros
-from numpy.linalg import norm
-=======
 from numpy import add, array, dot, float64, ones, outer, subtract, transpose, uint8, zeros
->>>>>>> a3eff97e
 
 # relax module imports.
 from extern.sobol.sobol_lib import i4_sobol_generate
@@ -280,13 +275,8 @@
             self.paramag_unit_vect = zeros(atomic_pos.shape, float64)
             self.paramag_dist = zeros(self.num_spins, float64)
             self.pcs_const = zeros((self.num_align, self.num_spins), float64)
-<<<<<<< HEAD
-            self.r_pivot_atom = zeros((self.num_spins, 3), float32)
-            self.r_pivot_atom_rev = zeros((self.num_spins, 3), float32)
-=======
             self.r_pivot_atom = zeros((self.num_spins, 3), float64)
             self.r_pivot_atom_rev = zeros((self.num_spins, 3), float64)
->>>>>>> a3eff97e
             self.r_ln_pivot = self.pivot - self.paramag_centre
 
             # Set up the paramagnetic constant (without the interatomic distance and in Angstrom units).
@@ -307,35 +297,6 @@
             self.d2rdc_theta = zeros((self.total_num_params, self.total_num_params, self.num_align, self.num_interatom), float64)
 
         # The Sobol' sequence data and target function aliases (quasi-random integration).
-<<<<<<< HEAD
-        if model == 'pseudo-ellipse':
-            self.create_sobol_data(n=self.num_int_pts, dims=['theta', 'phi', 'sigma'])
-            self.func = self.func_pseudo_ellipse
-        elif model == 'pseudo-ellipse, torsionless':
-            self.create_sobol_data(n=self.num_int_pts, dims=['theta', 'phi'])
-            self.func = self.func_pseudo_ellipse_torsionless
-        elif model == 'pseudo-ellipse, free rotor':
-            self.create_sobol_data(n=self.num_int_pts, dims=['theta', 'phi', 'sigma'])
-            self.func = self.func_pseudo_ellipse_free_rotor
-        elif model == 'iso cone':
-            self.create_sobol_data(n=self.num_int_pts, dims=['theta', 'phi', 'sigma'])
-            self.func = self.func_iso_cone
-        elif model == 'iso cone, torsionless':
-            self.create_sobol_data(n=self.num_int_pts, dims=['theta', 'phi'])
-            self.func = self.func_iso_cone_torsionless
-        elif model == 'iso cone, free rotor':
-            self.create_sobol_data(n=self.num_int_pts, dims=['theta', 'phi', 'sigma'])
-            self.func = self.func_iso_cone_free_rotor
-        elif model == 'rotor':
-            self.create_sobol_data(n=self.num_int_pts, dims=['sigma'])
-            self.func = self.func_rotor
-        elif model == 'rigid':
-            self.func = self.func_rigid
-        elif model == 'free rotor':
-            self.create_sobol_data(n=self.num_int_pts, dims=['sigma'])
-            self.func = self.func_free_rotor
-        elif model == 'double rotor':
-=======
         if model == MODEL_PSEUDO_ELLIPSE:
             self.create_sobol_data(n=self.num_int_pts, dims=['theta', 'phi', 'sigma'])
             self.func = self.func_pseudo_ellipse
@@ -363,7 +324,6 @@
             self.create_sobol_data(n=self.num_int_pts, dims=['sigma'])
             self.func = self.func_free_rotor
         elif model == MODEL_DOUBLE_ROTOR:
->>>>>>> a3eff97e
             self.create_sobol_data(n=self.num_int_pts, dims=['sigma', 'sigma2'])
             self.func = self.func_double_rotor
 
@@ -1052,13 +1012,6 @@
         # Pre-transpose matrices for faster calculations.
         RT_ave = transpose(self.R_ave)
 
-<<<<<<< HEAD
-        # Pre-calculate all the necessary vectors.
-        if self.pcs_flag:
-            self.calc_vectors(pivot=self.pivot, R_ave=self.R_ave, RT_ave=RT_ave)
-
-=======
->>>>>>> a3eff97e
         # Initial chi-squared (or SSE) value.
         chi2_sum = 0.0
 
@@ -1077,8 +1030,6 @@
 
         # PCS.
         if self.pcs_flag:
-<<<<<<< HEAD
-=======
             # Pre-calculate all the necessary vectors.
             self.calc_vectors(pivot=self.pivot, R_ave=self.R_ave, RT_ave=RT_ave)
             r_ln_atom = self.r_ln_pivot + self.r_pivot_atom
@@ -1090,7 +1041,6 @@
             if min(self.full_in_ref_frame) == 0:
                 length_rev = 1.0 / norm(r_ln_atom, axis=1)**5
 
->>>>>>> a3eff97e
             # Loop over each alignment.
             for align_index in range(self.num_align):
                 # Loop over the PCSs.
@@ -1099,16 +1049,6 @@
                     if not self.missing_pcs[align_index, j]:
                         # Forwards and reverse rotations.
                         if self.full_in_ref_frame[align_index]:
-<<<<<<< HEAD
-                            r_pivot_atom = self.r_pivot_atom[j]
-                        else:
-                            r_pivot_atom = self.r_pivot_atom_rev[j]
-
-                        # The PCS calculation.
-                        vect = self.r_ln_pivot[0] + r_pivot_atom
-                        length = norm(vect)
-                        self.pcs_theta[align_index, j] = pcs_tensor(self.pcs_const[align_index, j] / length**5, vect, self.A_3D[align_index])
-=======
                             r_ln_atom_i = r_ln_atom[j]
                             length_i = length[j]
                         else:
@@ -1117,7 +1057,6 @@
 
                         # The PCS calculation.
                         self.pcs_theta[align_index, j] = pcs_tensor(self.pcs_const[align_index, j] * length_i, r_ln_atom_i, self.A_3D[align_index])
->>>>>>> a3eff97e
 
                 # Calculate and sum the single alignment chi-squared value (for the PCS).
                 chi2_sum = chi2_sum + chi2(self.pcs[align_index], self.pcs_theta[align_index], self.pcs_error[align_index])
@@ -1260,11 +1199,7 @@
         m = len(dims)
 
         # Initialise.
-<<<<<<< HEAD
-        self.sobol_angles = zeros((n, m), float32)
-=======
         self.sobol_angles = zeros((n, m), float64)
->>>>>>> a3eff97e
         self.Ri_prime = zeros((n, 3, 3), float64)
         self.Ri2_prime = zeros((n, 3, 3), float64)
 
@@ -1304,15 +1239,9 @@
                 c_sigma = cos(sigma)
                 s_sigma = sin(sigma)
                 self.Ri_prime[i, 0, 0] =  c_sigma
-<<<<<<< HEAD
-                self.Ri_prime[i, 0, 2] = -s_sigma
-                self.Ri_prime[i, 1, 1] = 1.0
-                self.Ri_prime[i, 2, 0] =  s_sigma
-=======
                 self.Ri_prime[i, 0, 2] =  s_sigma
                 self.Ri_prime[i, 1, 1] = 1.0
                 self.Ri_prime[i, 2, 0] = -s_sigma
->>>>>>> a3eff97e
                 self.Ri_prime[i, 2, 2] =  c_sigma
 
                 # The 2nd rotation about the x-axis.
