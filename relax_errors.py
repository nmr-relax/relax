--- conflicted
+++ resolved
@@ -604,11 +604,6 @@
             self.text = "The specific " + name + " model has not been selected or set up."
         else:
             self.text = "The specific model has not been selected or set up."
-<<<<<<< HEAD
-        if Debug:
-            save_state()
-=======
->>>>>>> ce61d5c8
 
 
 # Regular expression errors.
