###############################################################################
#                                                                             #
# Copyright (C) 2003-2006 Edward d'Auvergne                                   #
#                                                                             #
# This file is part of the program relax.                                     #
#                                                                             #
# relax is free software; you can redistribute it and/or modify               #
# it under the terms of the GNU General Public License as published by        #
# the Free Software Foundation; either version 2 of the License, or           #
# (at your option) any later version.                                         #
#                                                                             #
# relax is distributed in the hope that it will be useful,                    #
# but WITHOUT ANY WARRANTY; without even the implied warranty of              #
# MERCHANTABILITY or FITNESS FOR A PARTICULAR PURPOSE.  See the               #
# GNU General Public License for more details.                                #
#                                                                             #
# You should have received a copy of the GNU General Public License           #
# along with relax; if not, write to the Free Software                        #
# Foundation, Inc., 59 Temple Place, Suite 330, Boston, MA  02111-1307  USA   #
#                                                                             #
###############################################################################

import __builtin__
from re import match
from types import ClassType
import time
import warnings
import inspect



# The RelaxError system.
########################

class RelaxErrors:
    def __init__(self, relax):
        """Class for placing all the errors below into __builtin__"""

        # Loop over all objects in 'self'.
        for name in dir(self):
            # Get the object.
            object = getattr(self, name)

            # Skip over all non error class objects.
            if type(object) != ClassType or not match('Relax', name):
                continue

            # Add the top level relax class:
            setattr(object, '_relax', relax)

            # Place the exceptions into __builtin__
            __builtin__.__setattr__(name, object)

            # Tuple of all the errors.
            if hasattr(__builtin__, 'AllRelaxErrors'):
                __builtin__.AllRelaxErrors = __builtin__.AllRelaxErrors, object
            else:
                __builtin__.AllRelaxErrors = object,


    # Base class for all errors.
    ############################

    class BaseError(Exception):
        def __str__(self):
            return ("RelaxError: " + self.text + "\n")


        def save_state(self):
            """Function for saving the program state."""

            now = time.localtime()
            file_name = "relax_state_%i%02i%02i_%02i%02i%02i" % (now[0], now[2], now[1], now[3], now[4], now[5])
            self._relax.interpreter._State.save(file_name)


    # Standard errors.
    ##################

    class RelaxError(BaseError):
        def __init__(self, text):
            self.text = text
            if Debug:
                self.save_state()


    # Fault.
    ########

    class RelaxFault(BaseError):
        def __init__(self):
            self.text = "Impossible to be here, please summit a bug report at https://gna.org/projects/relax/."
            self.save_state()


    # Program errors.
    #################

    # Cannot locate the program.
    class RelaxProgError(BaseError):
        def __init__(self, name):
            self.text = "The program " + `name` + " cannot be found."
            if Debug:
                self.save_state()

    # Program execution failure.
    class RelaxProgFailError(BaseError):
        def __init__(self, name):
            self.text = "Execution of the program " + name + " has failed."
            if Debug:
                self.save_state()

    # PDB errors.
    #############

    # PDB data corresponding to the run already exists.
    class RelaxPdbError(BaseError):
        def __init__(self, run):
            self.text = "PDB data corresponding to the run " + `run` + " already exists."
            if Debug:
                self.save_state()

    # No PDB loaded.
    class RelaxNoPdbError(BaseError):
        def __init__(self, run):
            self.text = "No PDB file has been loaded for the run " + `run` + "."
            if Debug:
                self.save_state()

    # Loading error.
    class RelaxPdbLoadError(BaseError):
        def __init__(self, name):
            self.text = "The PDB file " + `name` + " could not be loaded properly, no proteins could be extracted."
            if Debug:
                self.save_state()

    # No unit vectors.
    class RelaxNoVectorsError(BaseError):
        def __init__(self, run):
            self.text = "The unit XH bond vectors for the run " + `run` + " have not been calculated."
            if Debug:
                self.save_state()

    # Nuclear errors.
    #################

    # Nucleus not set.
    class RelaxNucleusError(BaseError):
        def __init__(self):
            self.text = "The type of nucleus has not yet been set."
            if Debug:
                self.save_state()

    # Argument errors.
    ##################

    # Invalid argument.
    class RelaxInvalidError(BaseError):
        def __init__(self, name, value):
            self.text = "The " + name + " argument " + `value` + " is invalid."
            if Debug:
                self.save_state()

    # Argument not in the list.
    class RelaxArgNotInListError(BaseError):
        def __init__(self, name, value, list):
            self.text = "The " + name + " argument " + `value` + " is neither "
            for i in xrange(len(list)-1):
                self.text = self.text + `list[i]` + ', '
            self.text = self.text + 'nor ' + `list[-1]` + "."
            if Debug:
                self.save_state()

    # Binary - integers 0 and 1.
    class RelaxBinError(BaseError):
        def __init__(self, name, value):
            self.text = "The " + name + " argument " + `value` + " must either be the integer 0 or 1."
            if Debug:
                self.save_state()

    # Float.
    class RelaxFloatError(BaseError):
        def __init__(self, name, value):
            self.text = "The " + name + " argument " + `value` + " must be a floating point number."
            if Debug:
                self.save_state()

    # Number.
    class RelaxNumError(BaseError):
        def __init__(self, name, value):
            self.text = "The " + name + " argument " + `value` + " must be a number."
            if Debug:
                self.save_state()

    # Function.
    class RelaxFunctionError(BaseError):
        def __init__(self, name, value):
            self.text = "The " + name + " argument " + `value` + " must be a function."
            if Debug:
                self.save_state()

    # Integer.
    class RelaxIntError(BaseError):
        def __init__(self, name, value):
            self.text = "The " + name + " argument " + `value` + " must be an integer."
            if Debug:
                self.save_state()

    # Integer or list of integers.
    class RelaxIntListIntError(BaseError):
        def __init__(self, name, value):
            self.text = "The " + name + " argument " + `value` + " must either be an integer or an array of integers."
            if Debug:
                self.save_state()

    # Integer or string
    class RelaxIntStrError(BaseError):
        def __init__(self, name, value):
            self.text = "The " + name + " argument " + `value` + " must either be an integer or a string."
            if Debug:
                self.save_state()

    # Length of the list.
    class RelaxLenError(BaseError):
        def __init__(self, name, len):
            self.text = "The " + name + " argument must be of length " + `len` + "."
            if Debug:
                self.save_state()

    # List.
    class RelaxListError(BaseError):
        def __init__(self, name, value):
            self.text = "The " + name + " argument " + `value` + " must be an array."
            if Debug:
                self.save_state()

    # List of floating point numbers.
    class RelaxListFloatError(BaseError):
        def __init__(self, name, value):
            self.text = "The " + name + " argument " + `value` + " must be an array of floating point numbers."
            if Debug:
                self.save_state()

    # List of integers.
    class RelaxListIntError(BaseError):
        def __init__(self, name, value):
            self.text = "The " + name + " argument " + `value` + " must be an array of integers."
            if Debug:
                self.save_state()

    # List of numbers.
    class RelaxListNumError(BaseError):
        def __init__(self, name, value):
            self.text = "The " + name + " argument " + `value` + " must be an array of numbers."
            if Debug:
                self.save_state()

    # List of strings.
    class RelaxListStrError(BaseError):
        def __init__(self, name, value):
            self.text = "The " + name + " argument " + `value` + " must be an array of strings."
            if Debug:
                self.save_state()

    # Tuple.
    class RelaxTupleError(BaseError):
        def __init__(self, name, value):
            self.text = "The " + name + " argument " + `value` + " must be a tuple."
            if Debug:
                self.save_state()

    # Tuple or number.
    class RelaxNumTupleError(BaseError):
        def __init__(self, name, value):
            self.text = "The " + name + " argument " + `value` + " must either be a number or tuple of numbers."
            if Debug:
                self.save_state()

    # None.
    class RelaxNoneError(BaseError):
        def __init__(self, name):
            self.text = "The " + name + " argument has not been supplied."
            if Debug:
                self.save_state()

    # None or float.
    class RelaxNoneFloatError(BaseError):
        def __init__(self, name, value):
            self.text = "The " + name + " argument " + `value` + " must either be a floating point number or None."
            if Debug:
                self.save_state()

    # None, float, or list.
    class RelaxNoneFloatListError(BaseError):
        def __init__(self, name, value):
            self.text = "The " + name + " argument " + `value` + " must either be a floating point number, a list, or None."
            if Debug:
                self.save_state()

    # None or integer.
    class RelaxNoneIntError(BaseError):
        def __init__(self, name, value):
            self.text = "The " + name + " argument " + `value` + " must either be an integer or None."
            if Debug:
                self.save_state()

    # None, integer, or string.
    class RelaxNoneIntStrError(BaseError):
        def __init__(self, name, value):
            self.text = "The " + name + " argument " + `value` + " must either be an integer, a string, or None."
            if Debug:
                self.save_state()

    # None or list.
    class RelaxNoneListError(BaseError):
        def __init__(self, name, value):
            self.text = "The " + name + " argument " + `value` + " must either be an array or None."
            if Debug:
                self.save_state()

    # None or number.
    class RelaxNoneNumError(BaseError):
        def __init__(self, name, value):
            self.text = "The " + name + " argument " + `value` + " must either be a number or None."
            if Debug:
                self.save_state()

    # None or string.
    class RelaxNoneStrError(BaseError):
        def __init__(self, name, value):
            self.text = "The " + name + " argument " + `value` + " must either be a string or None."
            if Debug:
                self.save_state()

    # None, string, or list.
    class RelaxNoneStrListError(BaseError):
        def __init__(self, name, value):
            self.text = "The " + name + " argument " + `value` + " must either be a string or None."
            if Debug:
                self.save_state()

    # None or tuple.
    class RelaxNoneTupleError(BaseError):
        def __init__(self, name, value):
            self.text = "The " + name + " argument " + `value` + " must either be a tuple or None."
            if Debug:
                self.save_state()

    # String.
    class RelaxStrError(BaseError):
        def __init__(self, name, value):
            self.text = "The " + name + " argument " + `value` + " must be a string."
            if Debug:
                self.save_state()

    # String or list of strings.
    class RelaxStrListStrError(BaseError):
        def __init__(self, name, value):
            self.text = "The " + name + " argument " + `value` + " must either be an string or an array of strings."
            if Debug:
                self.save_state()


    # Sequence errors.
    ##################

    # No sequence loaded.
    class RelaxNoSequenceError(BaseError):
        def __init__(self, run):
            self.text = "The sequence data for the run " + `run` + " does not exist."
            if Debug:
                self.save_state()

    # The sequence already exists.
    class RelaxSequenceError(BaseError):
        def __init__(self, run):
            self.text = "The sequence data for the run " + `run` + " already exists."
            if Debug:
                self.save_state()

    # The two sequences are different.
    class RelaxDiffSeqError(BaseError):
        def __init__(self, run1, run2):
            self.text = "The sequences for the runs " + `run1` + " and " + `run2` + " are not the same."
            if Debug:
                self.save_state()

    # Cannot find the residue in the sequence.
    class RelaxNoResError(BaseError):
        def __init__(self, number, name=None):
            if name == None:
                self.text = "The residue '" + `number` + "' cannot be found in the sequence."
            else:
                self.text = "The residue '" + `number` + " " + name + "' cannot be found in the sequence."
            if Debug:
                self.save_state()


    # Relaxation data errors.
    #########################

    # No relaxation data.
    class RelaxNoRiError(BaseError):
        def __init__(self, ri_label, frq_label):
            self.text = "Relaxation data corresponding to ri_label = " + `ri_label` + " and frq_label = " + `frq_label` + " does not exist."
            if Debug:
                self.save_state()

    # Relaxation data already exists.
    class RelaxRiError(BaseError):
        def __init__(self, ri_label, frq_label):
            self.text = "Relaxation data corresponding to ri_label = " + `ri_label` + " and frq_label = " + `frq_label` + " already exists."
            if Debug:
                self.save_state()


    # Model-free errors.
    ####################

    # Model-free data already exists.
    class RelaxMfError(BaseError):
        def __init__(self, run):
            self.text = "Model-free data corresponding to the run " + `run` + " already exists."
            if Debug:
                self.save_state()


    # Tensor errors.
    ################

    # Diffusion tensor data corresponding to the run already exists.
    class RelaxTensorError(BaseError):
        def __init__(self, run):
            self.text = "Diffusion tensor data corresponding to the run " + `run` + " already exists."
            if Debug:
                self.save_state()

    # No diffusion tensor data loaded.
    class RelaxNoTensorError(BaseError):
        def __init__(self, run):
            self.text = "No diffusion tensor data is loaded for the run " + `run` + "."
            if Debug:
                self.save_state()


    # File errors.
    ##############

    # No directory.
    class RelaxDirError(BaseError):
        def __init__(self, name, dir):
            if name == None:
                self.text = "The directory " + `dir` + " does not exist."
            else:
                self.text = "The " + name + " directory " + `dir` + " does not exist."
            if Debug:
                self.save_state()

    # No file.
    class RelaxFileError(BaseError):
        def __init__(self, name, file_name=None):
            if file_name == None:
                self.text = "The file " + `name` + " does not exist."
            else:
                self.text = "The " + name + " file " + `file_name` + " does not exist."
            if Debug:
                self.save_state()

    # No data in file.
    class RelaxFileEmptyError(BaseError):
        def __init__(self):
            self.text = "The file contains no data."
            if Debug:
                self.save_state()

    # Overwrite file.
    class RelaxFileOverwriteError(BaseError):
        def __init__(self, file_name, flag):
            self.text = "The file " + `file_name` + " already exists.  Set the " + flag + " to 1 to overwrite."
            if Debug:
                self.save_state()

    # Invalid data format.
    class RelaxInvalidDataError(BaseError):
        def __init__(self):
            self.text = "The format of the data is invalid."
            if Debug:
                self.save_state()


    # Run errors.
    #############

    # Run already exists.
    class RelaxRunError(BaseError):
        def __init__(self, run):
            self.text = "The run " + `run` + " already exists."
            if Debug:
                self.save_state()

    # No run.
    class RelaxNoRunError(BaseError):
        def __init__(self, run):
            self.text = "The run " + `run` + " has not been created yet."
            if Debug:
                self.save_state()


    # Setup errors.
    ###############

    # Cannot setup the functions.
    class RelaxFuncSetupError(BaseError):
        def __init__(self, string):
            self.text = "This function is not available for " + string + "."
            if Debug:
                self.save_state()

    # The model has not been setup.
    class RelaxNoModelError(BaseError):
        def __init__(self, run):
            self.text = "The models corresponding to the run " + `run` + " have not been setup."
            if Debug:
                self.save_state()


    # Regular expression errors.
    ############################

    # Bad regular expression.
    class RelaxRegExpError(BaseError):
        def __init__(self, name, value):
            self.text = "The " + name + " argument " + `value` + " is not valid regular expression."
            if Debug:
                self.save_state()


    # Data type errors.
    ###################

    # Value already exists.
    class RelaxValueError(BaseError):
        def __init__(self, data_type, run):
            self.text = "The data type " + `data_type` + " already exists for " + `run` + "."
            if Debug:
                self.save_state()

    # No data value.
    class RelaxNoValueError(BaseError):
        def __init__(self, name):
            self.text = "The " + `name` + " value has not yet been set."
            if Debug:
                self.save_state()

    # Unknown data type.
    class RelaxUnknownDataTypeError(BaseError):
        def __init__(self, name):
            self.text = "The data type " + `name` + " is unknown."
            if Debug:
                self.save_state()

    # Unknown parameter.
    class RelaxUnknownParamError(BaseError):
        def __init__(self, name, param_type=None):
            if param_type:
                self.text = "The " + param_type + " parameter " + `name` + " is unknown."
            else:
                self.text = "The parameter " + `name` + " is unknown."
            if Debug:
                self.save_state()

    # Unknown parameter combination.
    class RelaxUnknownParamCombError(BaseError):
        def __init__(self, name, data):
            self.text = "The " + `name` + " argument " + `data` + " represents an unknown parameter combination."
            if Debug:
                self.save_state()


    # Simulation errors.
    ####################

    # No simulations.
    class RelaxNoSimError(BaseError):
        def __init__(self, run):
            self.text = "Simulations for the run " + `run` + " have not been setup."
            if Debug:
                self.save_state()


    # Style errors.
    ###############

    # Unknown style.
    class RelaxStyleError(BaseError):
        def __init__(self, style):
            self.text = "The style " + `style` + " is unknown."
            if Debug:
                self.save_state()


    # Colour errors.
    ################

    # Invalid colour.
    class RelaxInvalidColourError(BaseError):
        def __init__(self, colour):
            self.text = "The colour " + `colour` + " is invalid."
            if Debug:
                self.save_state()


<<<<<<< HEAD

# The RelaxWarning system.
##########################

class RelaxWarnings:
    def __init__(self):
        """Class for placing all the warnings below into __builtin__"""

        # Loop over all objects in 'self'.
        for name in dir(self):
            # Get the object.
            object = getattr(self, name)

            # Skip over all non-warning class objects.
            if type(object) != ClassType or not match('Relax', name):
                continue

            # Place the warnings into __builtin__
            __builtin__.__setattr__(name, object)

            # Tuple of all the warnings.
            if hasattr(__builtin__, 'AllRelaxWarnings'):
                __builtin__.AllRelaxWarnings = __builtin__.AllRelaxWarnings, object
            else:
                __builtin__.AllRelaxWarnings = object,

        # Format warning messages.
        warnings.formatwarning = self.format

        # Set warning filters.
        if Pedantic:
            warnings.filterwarnings('error', category=self.BaseWarning)
        else:
            warnings.filterwarnings('always', category=self.BaseWarning)


    def format(self, message, category, filename, lineno):
        """ Replacement for warnings.formatwarning to customise output format."""

        # Add the text 'RelaxWarning: ' to the start of the warning message.
        if issubclass(category, self.BaseWarning):
            message = "RelaxWarning: %s\n\n" % message

        # Print stack-trace in debug mode.
        if Debug:
            tb = ""
            for frame in inspect.stack()[4:]:
                file = frame[1]
                lineNo = frame[2]
                func = frame[3]
                tb_frame = '  File "%s", line %i, in %s\n' % (file, lineNo, func)
                try:
                    context = frame[4][frame[5]]
                except TypeError:
                    pass
                else:
                    tb_frame = '%s    %s\n' % (tb_frame, context.strip())
                tb = tb_frame + tb
            tb = "Traceback (most recent call last):\n%s" % tb
            message = tb + message

        # Return the warning message.
        return message


    # Base class for all warnings.
    ##############################

    class BaseWarning(Warning, RelaxErrors.BaseError):
        def __str__(self):
            return self.text


    # Standard warnings.
    ####################

    class RelaxWarning(BaseWarning):
        def __init__(self, text):
            self.text = text


    # PDB warnings.
    ###############

    # Zero length XH bond vector.
    class RelaxZeroVectorWarning(BaseWarning):
        def __init__(self, res):
            self.text = "The XH bond vector for residue " + `res` + " is of zero length."


    # The atom is missing from the PDB file.
    class RelaxNoAtomWarning(BaseWarning):
        def __init__(self, atom, res):
            self.text = "The atom %s could not be found for residue %i" % (atom, res)


    # The PDB file is missing.
    class RelaxNoPDBFileWarning(BaseWarning):
        def __init__(self, file):
            self.text = "The PDB file %s cannot be found, no structures will be loaded." % file
=======
    # Value errors.
    ###############

    # Infinity.
    class RelaxInfError(BaseError):
        def __init__(self, name):
            self.text = "The invalid " + name + " floating point value of infinity has occurred."
            if Debug:
                self.save_state()

    # NaN (Not a Number).
    class RelaxNaNError(BaseError):
        def __init__(self, name):
            self.text = "The invalid " + name + " floating point value of NaN (Not a Number) has occurred."
            if Debug:
                self.save_state()
>>>>>>> a444a243
<|MERGE_RESOLUTION|>--- conflicted
+++ resolved
@@ -610,7 +610,24 @@
                 self.save_state()
 
 
-<<<<<<< HEAD
+    # Value errors.
+    ###############
+
+    # Infinity.
+    class RelaxInfError(BaseError):
+        def __init__(self, name):
+            self.text = "The invalid " + name + " floating point value of infinity has occurred."
+            if Debug:
+                self.save_state()
+
+    # NaN (Not a Number).
+    class RelaxNaNError(BaseError):
+        def __init__(self, name):
+            self.text = "The invalid " + name + " floating point value of NaN (Not a Number) has occurred."
+            if Debug:
+                self.save_state()
+
+
 
 # The RelaxWarning system.
 ##########################
@@ -710,22 +727,4 @@
     # The PDB file is missing.
     class RelaxNoPDBFileWarning(BaseWarning):
         def __init__(self, file):
-            self.text = "The PDB file %s cannot be found, no structures will be loaded." % file
-=======
-    # Value errors.
-    ###############
-
-    # Infinity.
-    class RelaxInfError(BaseError):
-        def __init__(self, name):
-            self.text = "The invalid " + name + " floating point value of infinity has occurred."
-            if Debug:
-                self.save_state()
-
-    # NaN (Not a Number).
-    class RelaxNaNError(BaseError):
-        def __init__(self, name):
-            self.text = "The invalid " + name + " floating point value of NaN (Not a Number) has occurred."
-            if Debug:
-                self.save_state()
->>>>>>> a444a243
+            self.text = "The PDB file %s cannot be found, no structures will be loaded." % file