###############################################################################
#                                                                             #
# Copyright (C) 2003-2010 Edward d'Auvergne                                   #
#                                                                             #
# This file is part of the program relax.                                     #
#                                                                             #
# relax is free software; you can redistribute it and/or modify               #
# it under the terms of the GNU General Public License as published by        #
# the Free Software Foundation; either version 2 of the License, or           #
# (at your option) any later version.                                         #
#                                                                             #
# relax is distributed in the hope that it will be useful,                    #
# but WITHOUT ANY WARRANTY; without even the implied warranty of              #
# MERCHANTABILITY or FITNESS FOR A PARTICULAR PURPOSE.  See the               #
# GNU General Public License for more details.                                #
#                                                                             #
# You should have received a copy of the GNU General Public License           #
# along with relax; if not, write to the Free Software                        #
# Foundation, Inc., 59 Temple Place, Suite 330, Boston, MA  02111-1307  USA   #
#                                                                             #
###############################################################################

# Module docstring.
"""The prompt based relax user interface (UI)."""

# Dependency check module.
import dep_check

# Python module imports.
from code import InteractiveConsole, softspace
from os import F_OK, access, chdir, getcwd, path
import platform
from re import search
if dep_check.readline_module:
    import readline
import runpy
import sys

# Python modules accessible on the command prompt.
from math import pi

# RelaxError system.
from relax_errors import AllRelaxErrors, RelaxBinError, RelaxError, RelaxNoneError, RelaxStrError

# Auxiliary modules.
from base_class import Exec_info
from command import Ls, Lh, Ll, system
from help import _Helper, _Helper_python
from info import Info_box
if dep_check.readline_module:
    from tab_completion import Tab_completion
from status import Status; status = Status()

# User functions.
from angles import Angles
from dx import OpenDX
from eliminate import Eliminate
from fix import Fix
from gpl import GPL
from reset import Reset
from minimisation import Minimisation
from model_selection import Modsel
from temperature import Temp

# User classes.
from bmrb import Align_tensor
from bmrb import BMRB
from consistency_tests import Consistency_tests
from dasha import Dasha
from diffusion_tensor import Diffusion_tensor
from frame_order import Frame_order
from frq import Frq
from grace import Grace
from jw_mapping import Jw_mapping
from model_free import Model_free
from molmol import Molmol
from molecule import Molecule
from monte_carlo import Monte_carlo
from n_state_model import N_state_model
from noe import Noe
from palmer import Palmer
from residue import Residue
from structure import Structure
from paramag import Paramag
from pcs import PCS
from pdc import Pdc
from pymol_control import Pymol
from rdc import RDC
from relax_data import Relax_data
from relax_fit import Relax_fit
from results import Results
from pipe import Pipe
from select import Select
from sequence import Sequence
from spectrum import Spectrum
from spin import Spin
from state import State
from deselect import Deselect
from value import Value
from vmd import Vmd


class Interpreter:
    def __init__(self, show_script=True, quit=True, raise_relax_error=False):
        """The interpreter class.

        @param show_script:         If true, the relax will print the script contents prior to
                                    executing the script.
        @type show_script:          bool
        @param quit:                If true, the default, then relax will exit after running the
                                    run() method.
        @type quit:                 bool
        @param raise_relax_error:   If false, the default, then relax will print a nice error
                                    message to STDERR, without a traceback, when a RelaxError
                                    occurs.  This is to make things nicer for the user.
        @type raise_relax_error:    bool
        """

        # Place the arguments in the class namespace.
        self.__show_script = show_script
        self.__quit_flag = quit
        self.__raise_relax_error = raise_relax_error

        # Build the intro string.
        info = Info_box()
        self.__intro_string = info.intro_text()

<<<<<<< HEAD
        # Initialise the execution information container (info that can change during execution).
        self._exec_info = Exec_info
=======
        # Python modules.
        self._pi = pi

        # Place the user functions into the namespace of the interpreter class.
        self._Angles = Angles(relax)
        self._Eliminate = Eliminate(relax)
        self._Fix = Fix(relax)
        self._GPL = GPL
        self._Reset = Reset(relax)
        self._Minimisation = Minimisation(relax)
        self._Modsel = Modsel(relax)
        self._OpenDX = OpenDX(relax)
        self._system = system

        # Place the user classes into the interpreter class namespace.
        self._Align_tensor = Align_tensor(relax)
        self._BMRB = BMRB(relax)
        self._Consistency_tests = Consistency_tests(relax)
        self._Dasha = Dasha(relax)
        self._Diffusion_tensor = Diffusion_tensor(relax)
        self._OpenDX = OpenDX(relax)
        self._Grace = Grace(relax)
        self._Jw_mapping = Jw_mapping(relax)
        self._Model_free = Model_free(relax)
        self._Molmol = Molmol(relax)
        self._Molecule = Molecule(relax)
        self._Monte_carlo = Monte_carlo(relax)
        self._N_state_model = N_state_model(relax)
        self._Noe = Noe(relax)
        self._Palmer = Palmer(relax)
        self._Residue = Residue(relax)
        self._Structure = Structure(relax)
        self._Pymol = Pymol(relax)
        self._Relax_data = Relax_data(relax)
        self._Relax_fit = Relax_fit(relax)
        self._Results = Results(relax)
        self._Pipe = Pipe(relax)
        self._Select = Select(relax)
        self._Sequence = Sequence(relax)
        self._Spin = Spin(relax)
        self._State = State(relax)
        self._Deselect = Deselect(relax)
        self._Value = Value(relax)
        self._Vmd = Vmd(relax)
>>>>>>> c5ee067a

        # The prompts (change the Python prompt, as well as the function print outs).
        sys.ps1 = self._exec_info.ps1
        sys.ps2 = self._exec_info.ps2
        sys.ps3 = self._exec_info.ps3

        # The function intro flag (store in the execution information container).
        self._exec_info.intro = False

        # Set up the interpreter objects.
        self._locals = self._setup()


    def _setup(self):
        """Set up all the interpreter objects.

        All objects are initialised and placed in a dictionary.  These will be later placed in different namespaces such as the run() method local namespace.

        @return:    The dictionary of interpreter objects.
        @rtype:     dict
        """

        # Initialise the dictionary.
        objects = {}

        # Python modules.
        objects['pi'] = pi

        # Import the functions emulating system commands.
        objects['lh'] = Lh()
        objects['ll'] = Ll()
        objects['ls'] = Ls()
        objects['system'] = system

        # Place functions in the local namespace.
        objects['gpl'] = objects['GPL'] = GPL()

        # Initialise the user functions (those not in user function classes)
        angles = Angles(self._exec_info)
        eliminate = Eliminate(self._exec_info)
        fix = Fix(self._exec_info)
        reset = Reset(self._exec_info)
        minimisation = Minimisation(self._exec_info)
        modsel = Modsel(self._exec_info)
        temp = Temp(self._exec_info)
        opendx = OpenDX(self._exec_info)

        # Place the user functions in the local namespace.
        objects['angle_diff_frame'] = angles.angle_diff_frame
        objects['calc'] = minimisation.calc
        objects['eliminate'] = eliminate.eliminate
        objects['fix'] = fix.fix
        objects['grid_search'] = minimisation.grid_search
        objects['reset'] = reset.reset
        objects['minimise'] = minimisation.minimise
        objects['model_selection'] = modsel.model_selection
        objects['temperature'] = temp.set

        # Place the user classes in the local namespace.
<<<<<<< HEAD
        objects['align_tensor'] = Align_tensor(self._exec_info)
        objects['consistency_tests'] = Consistency_tests(self._exec_info)
        objects['dasha'] = Dasha(self._exec_info)
        objects['deselect'] = Deselect(self._exec_info)
        objects['diffusion_tensor'] = Diffusion_tensor(self._exec_info)
        objects['frame_order'] = Frame_order(self._exec_info)
        objects['dx'] = OpenDX(self._exec_info)
        objects['frq'] = Frq(self._exec_info)
        objects['grace'] = Grace(self._exec_info)
        objects['jw_mapping'] = Jw_mapping(self._exec_info)
        objects['model_free'] = Model_free(self._exec_info)
        objects['molmol'] = Molmol(self._exec_info)
        objects['molecule'] = Molecule(self._exec_info)
        objects['monte_carlo'] = Monte_carlo(self._exec_info)
        objects['n_state_model'] = N_state_model(self._exec_info)
        objects['noe'] = Noe(self._exec_info)
        objects['palmer'] = Palmer(self._exec_info)
        objects['paramag'] = Paramag(self._exec_info)
        objects['pcs'] = PCS(self._exec_info)
        objects['pdc'] = Pdc(self._exec_info)
        objects['pymol'] = Pymol(self._exec_info)
        objects['rdc'] = RDC(self._exec_info)
        objects['relax_data'] = Relax_data(self._exec_info)
        objects['relax_fit'] = Relax_fit(self._exec_info)
        objects['residue'] = Residue(self._exec_info)
        objects['results'] = Results(self._exec_info)
        objects['pipe'] = Pipe(self._exec_info)
        objects['select'] = Select(self._exec_info)
        objects['sequence'] = Sequence(self._exec_info)
        objects['spectrum'] = Spectrum(self._exec_info)
        objects['spin'] = Spin(self._exec_info)
        objects['state'] = State(self._exec_info)
        objects['structure'] = Structure(self._exec_info)
        objects['value'] = Value(self._exec_info)
        objects['vmd'] = Vmd(self._exec_info)
=======
        align_tensor = self._Align_tensor
        bmrb = self._BMRB
        consistency_tests = self._Consistency_tests
        dasha = self._Dasha
        diffusion_tensor = self._Diffusion_tensor
        dx = self._OpenDX
        grace = self._Grace
        jw_mapping = self._Jw_mapping
        model_free = self._Model_free
        molmol = self._Molmol
        molecule = self._Molecule
        monte_carlo = self._Monte_carlo
        n_state_model = self._N_state_model
        noe = self._Noe
        palmer = self._Palmer
        structure = self._Structure
        pymol = self._Pymol
        relax_data = self._Relax_data
        relax_fit = self._Relax_fit
        residue = self._Residue
        results = self._Results
        pipe = self._Pipe
        select = self._Select
        sequence = self._Sequence
        spin = self._Spin
        state = self._State
        deselect = self._Deselect
        vmd = self._Vmd
        value = self._Value
>>>>>>> c5ee067a

        # Builtin interpreter functions.
        objects['intro_off'] = self.off
        objects['intro_on'] = self.on
        objects['exit'] = objects['bye'] = objects['quit'] = objects['q'] = _Exit()
        objects['script'] = self.script

        # Modify the help system.
        objects['help_python'] = _Helper_python()
        objects['help'] = _Helper()

        # Return the dictionary.
        return objects


    def off(self, verbose=True):
        """Turn the function introductions off."""

        self._exec_info.intro = False

        # Print out.
        if verbose:
            print("Echoing of user function calls has been disabled.")


    def on(self, verbose=True):
        """Turn the function introductions on."""

        self._exec_info.intro = True

        # Print out.
        if verbose:
            print("Echoing of user function calls has been enabled.")


    def populate_self(self):
        """Place all user functions and other special objects into self."""

        # Add the interpreter objects to the class namespace.
        for name in self._locals.keys():
            setattr(self, name, self._locals[name])


    def run(self, script_file=None):
        """Run the python interpreter.

        The namespace of this function is the namespace seen inside the interpreter.  All user
        accessible functions, classes, etc, should be placed in this namespace.


        @param script_file: The script file to be executed.  For the interpreter mode, this
                            should be left as None.
        @type script_file:  None or str
        """

        # Add the interpreter objects to the local run namespace.
        for name in self._locals.keys():
            locals()[name] = self._locals[name]

        # Setup tab completion.
        if dep_check.readline_module:
            readline.set_completer(Tab_completion(name_space=locals()).finish)
            readline.set_completer_delims(' \t\n`~!@#$%^&*()=+{}\\|;:",<>/?')
            readline.parse_and_bind("tab: complete")

        # Execute the script file if given.
        if script_file:
            # Turn on the function intro flag.
            self._exec_info.intro = True

            # Run the script.
            return run_script(intro=self.__intro_string, local=locals(), script_file=script_file, quit=self.__quit_flag, show_script=self.__show_script, raise_relax_error=self.__raise_relax_error)

        # Go to the prompt.
        else:
            prompt(intro=self.__intro_string, local=locals())


    def script(self, file=None, quit=False):
        """Function for executing a script file."""

        # Function intro text.
        if self._exec_info.intro:
            text = self._exec_info.ps3 + "script("
            text = text + "file=" + repr(file)
            text = text + ", quit=" + repr(quit) + ")"
            print(text)

        # File argument.
        if file == None:
            raise RelaxNoneError('file')
        elif not isinstance(file, str):
            raise RelaxStrError('file', file)

        # Test if the script file exists.
        if not access(file, F_OK):
            raise RelaxError("The script file '" + file + "' does not exist.")

        # Quit argument.
        if not isinstance(quit, int) or (quit != False and quit != True):
            raise RelaxBinError('quit', quit)

        # Turn on the function intro flag.
        orig_intro_state = self._exec_info.intro
        self._exec_info.intro = True

        # Execute the script.
        run_script(local=self._locals, script_file=file, quit=quit)

        # Return the function intro flag to the original value.
        self._exec_info.intro = orig_intro_state


class _Exit:
    def __repr__(self):
        """Exit the program."""

        print("Exiting the program.")
        sys.exit()



def exec_script(name, globals):
    """Execute the script."""

    # Execution lock.
    status.exec_lock.acquire('script UI')

    # The module path.
    head, tail = path.split(name)
    script_path = path.join(getcwd(), head)
    sys.path.append(script_path)

    # Switch directories for nested scripting.
    if head:
        orig_dir = getcwd()
        chdir(head)

    # The module name.
    module, ext = path.splitext(tail)

    # Check if the script name is ok.
    if search('\.', module):
        raise RelaxError("The relax script must not contain the '.' character (except before the extension '*.py').")
    if ext != '.py':
        raise RelaxError("The script must have the extension *.py.")

    # Execute the module.
    try:
        # Reverse the system path so that the script path is first.
        sys.path.reverse()

        # Execute the script as a module.
        runpy.run_module(module, globals)
    finally:
        # Switch back to the original working directory.
        if head:
            chdir(orig_dir)

        # Remove the script path.
        sys.path.reverse()
        sys.path.pop(sys.path.index(script_path))

    # Unlock execution if needed.
    status.exec_lock.release()


def interact_prompt(self, intro=None, local={}):
    """Replacement function for 'code.InteractiveConsole.interact'.

    This will enter into the prompt.

    @param intro:   The string to print prior to jumping to the prompt mode.
    @type intro:    str
    @param local:   A namespace which will become that of the prompt (i.e. the namespace visible to
                    the user when in the prompt mode).  This should be the output of a function such
                    as locals().
    @type local:    dict
    """

    # Print the program introduction.
    if intro:
        self.write("%s\n" % intro)

    # Ignore SIGINT.
    #signal.signal(2, 1)

    # Prompt.
    more = False
    while True:
        try:
            if more:
                prompt = sys.ps2
            else:
                prompt = sys.ps1
            try:
                line = self.raw_input(prompt)
            except EOFError:
                self.write("\n")
                break
            else:
                more = self.push(line)
        except KeyboardInterrupt:
            self.write("\nKeyboardInterrupt\n")
            self.resetbuffer()
            more = False


def interact_script(self, intro=None, local={}, script_file=None, quit=True, show_script=True, raise_relax_error=False):
    """Replacement function for 'code.InteractiveConsole.interact'.

    This will execute the script file.


    @param intro:               The string to print prior to jumping to the prompt mode.
    @type intro:                str
    @param local:               A namespace which will become that of the prompt (i.e. the namespace
                                visible to the user when in the prompt mode).  This should be the
                                output of a function such as locals().
    @type local:                dict
    @param script_file:         The script file to be executed.
    @type script_file:          None or str
    @param quit:                If true, the default, then relax will exit after running the script.
    @type quit:                 bool
    @param show_script:         If true, the relax will print the script contents prior to executing
                                the script.
    @type show_script:          bool
    @param raise_relax_error:   If false, the default, then a nice error message will be sent to
                                STDERR, without a traceback, when a RelaxError occurs.  This is to
                                make things nicer for the user.
    @type raise_relax_error:    bool
    """

    # Print the program introduction.
    if intro:
        sys.stdout.write("%s\n" % intro)

    # Print the script.
    if show_script:
        try:
            file = open(script_file, 'r')
        except IOError, warning:
            try:
                raise RelaxError("The script file '" + script_file + "' does not exist.")
            except AllRelaxErrors, instance:
                sys.stdout.write(instance.__str__())
                sys.stdout.write("\n")
                return

        sys.stdout.write("script = " + repr(script_file) + "\n")
        sys.stdout.write("----------------------------------------------------------------------------------------------------\n")
        sys.stdout.write(file.read())
        sys.stdout.write("----------------------------------------------------------------------------------------------------\n")
        file.close()

    # The execution flag.
    exec_pass = True

    # Execute the script.
    try:
        exec_script(script_file, local)

    # Catch ctrl-C.
    except KeyboardInterrupt:
        # Unlock execution.
        status.exec_lock.release()

        # Throw the error.
        if status.debug:
            raise

        # Be nicer to the user.
        else:
            sys.stderr.write("\nScript execution cancelled.\n")

        # The script failed.
        exec_pass = False

    # Catch the RelaxErrors.
    except AllRelaxErrors, instance:
        # Unlock execution.
        status.exec_lock.release()

        # Throw the error.
        if raise_relax_error:
            raise

        # Nice output for the user.
        else:
            # Print the scary traceback normally hidden from the user.
            if status.debug:
                self.showtraceback()

            # Print the RelaxError message line.
            else:
                sys.stderr.write(instance.__str__())

            # The script failed.
            exec_pass = False

    # Throw all other errors.
    except:
        # Unlock execution.
        status.exec_lock.release()

        # Raise the error.
        raise

    # Add an empty line to make exiting relax look better.
    if show_script:
        sys.stdout.write("\n")

    # Quit relax.
    if quit:
        sys.exit()

    # Return the execution flag.
    return exec_pass


def prompt(intro=None, local=None):
    """Python interpreter emulation.

    This function replaces 'code.interact'.


    @param intro:   The string to print prior to jumping to the prompt mode.
    @type intro:    str
    @param local:   A namespace which will become that of the prompt (i.e. the namespace visible to
                    the user when in the prompt mode).  This should be the output of a function such
                    as locals().
    @type local:    dict
    """

    # Replace the 'InteractiveConsole.interact' and 'InteractiveConsole.runcode' functions.
    InteractiveConsole.interact = interact_prompt
    InteractiveConsole.runcode = runcode

    # The console.
    console = InteractiveConsole(local)
    console.interact(intro, local)


def run_script(intro=None, local=None, script_file=None, quit=True, show_script=True, raise_relax_error=False):
    """Python interpreter emulation.

    This function replaces 'code.interact'.


    @param intro:               The string to print prior to jumping to the prompt mode.
    @type intro:                str
    @param local:               A namespace which will become that of the prompt (i.e. the namespace
                                visible to the user when in the prompt mode).  This should be the
                                output of a function such as locals().
    @type local:                dict
    @param script_file:         The script file to be executed.
    @type script_file:          None or str
    @param quit:                If true, the default, then relax will exit after running the script.
    @type quit:                 bool
    @param show_script:         If true, the relax will print the script contents prior to executing
                                the script.
    @type show_script:          bool
    @param raise_relax_error:   If false, the default, then a nice error message will be sent to
                                STDERR, without a traceback, when a RelaxError occurs.  This is to
                                make things nicer for the user.
    @type raise_relax_error:    bool
    """

    # Replace the 'InteractiveConsole.interact' and 'InteractiveConsole.runcode' functions.
    InteractiveConsole.interact = interact_script
    InteractiveConsole.runcode = runcode

    # The console.
    console = InteractiveConsole(local)
    return console.interact(intro, local, script_file, quit, show_script=show_script, raise_relax_error=raise_relax_error)


def runcode(self, code):
    """Replacement code for code.InteractiveInterpreter.runcode.

    @param code:    The code to execute.
    @type code:     str
    """

    try:
        exec(code, self.locals)
    except SystemExit:
        raise
    except AllRelaxErrors, instance:
        self.write(instance.__str__())
        self.write("\n")
    except:
        self.showtraceback()
    else:
        if softspace(sys.stdout, 0):
            print('')<|MERGE_RESOLUTION|>--- conflicted
+++ resolved
@@ -125,55 +125,8 @@
         info = Info_box()
         self.__intro_string = info.intro_text()
 
-<<<<<<< HEAD
         # Initialise the execution information container (info that can change during execution).
         self._exec_info = Exec_info
-=======
-        # Python modules.
-        self._pi = pi
-
-        # Place the user functions into the namespace of the interpreter class.
-        self._Angles = Angles(relax)
-        self._Eliminate = Eliminate(relax)
-        self._Fix = Fix(relax)
-        self._GPL = GPL
-        self._Reset = Reset(relax)
-        self._Minimisation = Minimisation(relax)
-        self._Modsel = Modsel(relax)
-        self._OpenDX = OpenDX(relax)
-        self._system = system
-
-        # Place the user classes into the interpreter class namespace.
-        self._Align_tensor = Align_tensor(relax)
-        self._BMRB = BMRB(relax)
-        self._Consistency_tests = Consistency_tests(relax)
-        self._Dasha = Dasha(relax)
-        self._Diffusion_tensor = Diffusion_tensor(relax)
-        self._OpenDX = OpenDX(relax)
-        self._Grace = Grace(relax)
-        self._Jw_mapping = Jw_mapping(relax)
-        self._Model_free = Model_free(relax)
-        self._Molmol = Molmol(relax)
-        self._Molecule = Molecule(relax)
-        self._Monte_carlo = Monte_carlo(relax)
-        self._N_state_model = N_state_model(relax)
-        self._Noe = Noe(relax)
-        self._Palmer = Palmer(relax)
-        self._Residue = Residue(relax)
-        self._Structure = Structure(relax)
-        self._Pymol = Pymol(relax)
-        self._Relax_data = Relax_data(relax)
-        self._Relax_fit = Relax_fit(relax)
-        self._Results = Results(relax)
-        self._Pipe = Pipe(relax)
-        self._Select = Select(relax)
-        self._Sequence = Sequence(relax)
-        self._Spin = Spin(relax)
-        self._State = State(relax)
-        self._Deselect = Deselect(relax)
-        self._Value = Value(relax)
-        self._Vmd = Vmd(relax)
->>>>>>> c5ee067a
 
         # The prompts (change the Python prompt, as well as the function print outs).
         sys.ps1 = self._exec_info.ps1
@@ -233,8 +186,8 @@
         objects['temperature'] = temp.set
 
         # Place the user classes in the local namespace.
-<<<<<<< HEAD
         objects['align_tensor'] = Align_tensor(self._exec_info)
+        objects['bmrb'] = BMRB(self._exec_info)
         objects['consistency_tests'] = Consistency_tests(self._exec_info)
         objects['dasha'] = Dasha(self._exec_info)
         objects['deselect'] = Deselect(self._exec_info)
@@ -269,37 +222,6 @@
         objects['structure'] = Structure(self._exec_info)
         objects['value'] = Value(self._exec_info)
         objects['vmd'] = Vmd(self._exec_info)
-=======
-        align_tensor = self._Align_tensor
-        bmrb = self._BMRB
-        consistency_tests = self._Consistency_tests
-        dasha = self._Dasha
-        diffusion_tensor = self._Diffusion_tensor
-        dx = self._OpenDX
-        grace = self._Grace
-        jw_mapping = self._Jw_mapping
-        model_free = self._Model_free
-        molmol = self._Molmol
-        molecule = self._Molecule
-        monte_carlo = self._Monte_carlo
-        n_state_model = self._N_state_model
-        noe = self._Noe
-        palmer = self._Palmer
-        structure = self._Structure
-        pymol = self._Pymol
-        relax_data = self._Relax_data
-        relax_fit = self._Relax_fit
-        residue = self._Residue
-        results = self._Results
-        pipe = self._Pipe
-        select = self._Select
-        sequence = self._Sequence
-        spin = self._Spin
-        state = self._State
-        deselect = self._Deselect
-        vmd = self._Vmd
-        value = self._Value
->>>>>>> c5ee067a
 
         # Builtin interpreter functions.
         objects['intro_off'] = self.off
