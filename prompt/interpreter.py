--- conflicted
+++ resolved
@@ -63,11 +63,7 @@
 from temperature import Temp
 
 # User classes.
-<<<<<<< HEAD
-from bmrb import Align_tensor
-=======
 from align_tensor import Align_tensor
->>>>>>> 519e6c0b
 from bmrb import BMRB
 from consistency_tests import Consistency_tests
 from dasha import Dasha
@@ -132,62 +128,10 @@
         # Initialise the execution information container (info that can change during execution).
         self._exec_info = Exec_info
 
-<<<<<<< HEAD
         # The prompts (change the Python prompt, as well as the function print outs).
         sys.ps1 = self._exec_info.ps1
         sys.ps2 = self._exec_info.ps2
         sys.ps3 = self._exec_info.ps3
-=======
-        # Python modules.
-        self._pi = pi
-
-        # Place the user functions into the namespace of the interpreter class.
-        self._Angles = Angles(relax)
-        self._Eliminate = Eliminate(relax)
-        self._Fix = Fix(relax)
-        self._GPL = GPL
-        self._Reset = Reset(relax)
-        self._Minimisation = Minimisation(relax)
-        self._Modsel = Modsel(relax)
-        self._Temp = Temp(relax)
-        self._OpenDX = OpenDX(relax)
-        self._system = system
-
-        # Place the user classes into the interpreter class namespace.
-        self._Align_tensor = Align_tensor(relax)
-        self._BMRB = BMRB(relax)
-        self._Consistency_tests = Consistency_tests(relax)
-        self._Dasha = Dasha(relax)
-        self._Diffusion_tensor = Diffusion_tensor(relax)
-        self._OpenDX = OpenDX(relax)
-        self._Frq = Frq(relax)
-        self._Grace = Grace(relax)
-        self._Jw_mapping = Jw_mapping(relax)
-        self._Model_free = Model_free(relax)
-        self._Molmol = Molmol(relax)
-        self._Molecule = Molecule(relax)
-        self._Monte_carlo = Monte_carlo(relax)
-        self._N_state_model = N_state_model(relax)
-        self._Noe = Noe(relax)
-        self._Palmer = Palmer(relax)
-        self._Residue = Residue(relax)
-        self._Structure = Structure(relax)
-        self._PCS = PCS(relax)
-        self._Pymol = Pymol(relax)
-        self._RDC = RDC(relax)
-        self._Relax_data = Relax_data(relax)
-        self._Relax_fit = Relax_fit(relax)
-        self._Results = Results(relax)
-        self._Pipe = Pipe(relax)
-        self._Select = Select(relax)
-        self._Sequence = Sequence(relax)
-        self._Spectrum = Spectrum(relax)
-        self._Spin = Spin(relax)
-        self._State = State(relax)
-        self._Deselect = Deselect(relax)
-        self._Value = Value(relax)
-        self._Vmd = Vmd(relax)
->>>>>>> 519e6c0b
 
         # The function intro flag (store in the execution information container).
         self._exec_info.intro = False
@@ -242,7 +186,6 @@
         objects['temperature'] = temp.set
 
         # Place the user classes in the local namespace.
-<<<<<<< HEAD
         objects['align_tensor'] = Align_tensor(self._exec_info)
         objects['bmrb'] = BMRB(self._exec_info)
         objects['consistency_tests'] = Consistency_tests(self._exec_info)
@@ -279,41 +222,6 @@
         objects['structure'] = Structure(self._exec_info)
         objects['value'] = Value(self._exec_info)
         objects['vmd'] = Vmd(self._exec_info)
-=======
-        align_tensor = self._Align_tensor
-        bmrb = self._BMRB
-        consistency_tests = self._Consistency_tests
-        dasha = self._Dasha
-        diffusion_tensor = self._Diffusion_tensor
-        dx = self._OpenDX
-        frq = self._Frq
-        grace = self._Grace
-        jw_mapping = self._Jw_mapping
-        model_free = self._Model_free
-        molmol = self._Molmol
-        molecule = self._Molecule
-        monte_carlo = self._Monte_carlo
-        n_state_model = self._N_state_model
-        noe = self._Noe
-        palmer = self._Palmer
-        structure = self._Structure
-        pcs = self._PCS
-        pymol = self._Pymol
-        rdc = self._RDC
-        relax_data = self._Relax_data
-        relax_fit = self._Relax_fit
-        residue = self._Residue
-        results = self._Results
-        pipe = self._Pipe
-        select = self._Select
-        sequence = self._Sequence
-        spectrum = self._Spectrum
-        spin = self._Spin
-        state = self._State
-        deselect = self._Deselect
-        vmd = self._Vmd
-        value = self._Value
->>>>>>> 519e6c0b
 
         # Builtin interpreter functions.
         objects['intro_off'] = self.off
