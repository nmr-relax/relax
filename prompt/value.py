###############################################################################
#                                                                             #
# Copyright (C) 2003-2011 Edward d'Auvergne                                   #
#                                                                             #
# This file is part of the program relax.                                     #
#                                                                             #
# relax is free software; you can redistribute it and/or modify               #
# it under the terms of the GNU General Public License as published by        #
# the Free Software Foundation; either version 2 of the License, or           #
# (at your option) any later version.                                         #
#                                                                             #
# relax is distributed in the hope that it will be useful,                    #
# but WITHOUT ANY WARRANTY; without even the implied warranty of              #
# MERCHANTABILITY or FITNESS FOR A PARTICULAR PURPOSE.  See the               #
# GNU General Public License for more details.                                #
#                                                                             #
# You should have received a copy of the GNU General Public License           #
# along with relax; if not, write to the Free Software                        #
# Foundation, Inc., 59 Temple Place, Suite 330, Boston, MA  02111-1307  USA   #
#                                                                             #
###############################################################################

# Module docstring.
"""Module containing the 'value' user function class."""
__docformat__ = 'plaintext'

# relax module imports.
from doc_string import docs
from base_class import User_fn_class, _build_doc
import arg_check
from generic_fns import diffusion_tensor
from generic_fns import value
from relax_errors import RelaxError
from specific_fns.jw_mapping import Jw_mapping
from specific_fns.model_free import Model_free
from specific_fns.relax_fit import Relax_fit
from specific_fns.n_state_model import N_state_model
from specific_fns.noe import Noe


class Value(User_fn_class):
    """Class for setting data values."""

    def copy(self, pipe_from=None, pipe_to=None, param=None):
        # Function intro text.
        if self._exec_info.intro:
            text = self._exec_info.ps3 + "value.copy("
            text = text + "pipe_from=" + repr(pipe_from)
            text = text + ", pipe_to=" + repr(pipe_to)
            text = text + ", param=" + repr(param) + ")"
            print(text)

        # The argument checks.
        arg_check.is_str(pipe_from, 'pipe from')
        arg_check.is_str(pipe_to, 'pipe to')
        arg_check.is_str(param, 'parameter')

        # Execute the functional code.
        value.copy(pipe_from=pipe_from, pipe_to=pipe_to, param=param)

    # The function doc info.
    copy._doc_title = "Copy spin specific data values from one data pipe to another."
    copy._doc_title_short = "Value copying."
    copy._doc_args = [
        ["pipe_from", "The name of the pipe to copy from."],
        ["pipe_to", "The name of the pipe to copy to."],
        ["param", "The parameter to copy.  Only one parameter may be selected."]
    ]
    copy._doc_desc = """
        If this is used to change values of previously minimised parameters, then the minimisation statistics (chi-squared value, iteration count, function count, gradient count, and Hessian count) will be reset.
        """
    copy._doc_examples = """
        To copy the CSA values from the data pipe 'm1' to 'm2', type:

        relax> value.copy('m1', 'm2', 'CSA')
        """
    copy._doc_additional = [
        docs.regexp.doc,
        Model_free.set_doc,
        Model_free.return_data_name_doc,
        Jw_mapping.set_doc,
        Jw_mapping.return_data_name_doc,
        Relax_fit.set_doc,
        Relax_fit.return_data_name_doc,
        N_state_model.set_doc,
        N_state_model.return_data_name_doc
    ]
    _build_doc(copy)


    def display(self, param=None):
        # Function intro text.
        if self._exec_info.intro:
            text = self._exec_info.ps3 + "value.display("
            text = text + "param=" + repr(param) + ")"
            print(text)

        # The argument checks.
        arg_check.is_str(param, 'parameter')

        # Execute the functional code.
        value.display(param=param)

    # The function doc info.
    display._doc_title = "Display spin specific data values."
    display._doc_title_short = "Display values."
    display._doc_args = [
        ["param", "The parameter to display.  Only one parameter may be selected."]
    ]
    display._doc_examples = """
        To show all CSA values, type:

        relax> value.display('CSA')
        """
    display._doc_additional = [
        docs.regexp.doc,
        Model_free.return_data_name_doc,
        Jw_mapping.return_data_name_doc,
        Noe.return_data_name_doc,
        Relax_fit.return_data_name_doc,
        N_state_model.return_data_name_doc
    ]
    _build_doc(display)


    def read(self, param=None, scaling=1.0, file=None, dir=None, spin_id_col=None, mol_name_col=None, res_num_col=None, res_name_col=None, spin_num_col=None, spin_name_col=None, data_col=None, error_col=None, sep=None, spin_id=None):
        # Function intro text.
        if self._exec_info.intro:
            text = self._exec_info.ps3 + "value.read("
            text = text + "param=" + repr(param)
            text = text + ", scaling=" + repr(scaling)
            text = text + ", file=" + repr(file)
            text = text + ", dir=" + repr(dir)
            text = text + ", spin_id_col=" + repr(spin_id_col)
            text = text + ", mol_name_col=" + repr(mol_name_col)
            text = text + ", res_num_col=" + repr(res_num_col)
            text = text + ", res_name_col=" + repr(res_name_col)
            text = text + ", spin_num_col=" + repr(spin_num_col)
            text = text + ", spin_name_col=" + repr(spin_name_col)
            text = text + ", data_col=" + repr(data_col)
            text = text + ", error_col=" + repr(error_col)
            text = text + ", sep=" + repr(sep)
            text = text + ", spin_id=" + repr(spin_id) + ")"
            print(text)

        # The argument checks.
        arg_check.is_str(param, 'parameter')
        arg_check.is_float(scaling, 'scaling')
        arg_check.is_str(file, 'file name')
        arg_check.is_str(dir, 'directory name', can_be_none=True)
        arg_check.is_int(spin_id_col, 'spin ID string column', can_be_none=True)
        arg_check.is_int(mol_name_col, 'molecule name column', can_be_none=True)
        arg_check.is_int(res_num_col, 'residue number column', can_be_none=True)
        arg_check.is_int(res_name_col, 'residue name column', can_be_none=True)
        arg_check.is_int(spin_num_col, 'spin number column', can_be_none=True)
        arg_check.is_int(spin_name_col, 'spin name column', can_be_none=True)
        arg_check.is_int(data_col, 'data column', can_be_none=True)
        arg_check.is_int(error_col, 'error column', can_be_none=True)
        arg_check.is_str(sep, 'column separator', can_be_none=True)
        arg_check.is_str(spin_id, 'spin ID string', can_be_none=True)

        # Execute the functional code.
        value.read(param=param, scaling=scaling, file=file, dir=dir, spin_id_col=spin_id_col, mol_name_col=mol_name_col, res_num_col=res_num_col, res_name_col=res_name_col, spin_num_col=spin_num_col, spin_name_col=spin_name_col, data_col=data_col, error_col=error_col, sep=sep, spin_id=spin_id)

    # The function doc info.
    read._doc_title = "Read spin specific data values from a file."
    read._doc_title_short = "Reading values from file."
    read._doc_args = [
        ["param", "The parameter.  Only one parameter may be selected."],
        ["scaling", "The factor to scale parameters by."],
        ["file", "The name of the file containing the values."],
        ["dir", "The directory where the file is located."],
        ["spin_id_col", "The spin ID string column (an alternative to the mol, res, and spin name and number columns)."],
        ["mol_name_col", "The molecule name column (alternative to the spin_id_col)."],
        ["res_num_col", "The residue number column (alternative to the spin_id_col)."],
        ["res_name_col", "The residue name column (alternative to the spin_id_col)."],
        ["spin_num_col", "The spin number column (alternative to the spin_id_col)."],
        ["spin_name_col", "The spin name column (alternative to the spin_id_col)."],
        ["data_col", "The RDC data column."],
        ["error_col", "The experimental error column."],
        ["sep", "The column separator (the default is white space)."],
        ["spin_id", "The spin ID string to restrict the loading of data to certain spin subsets."]
    ]
    read._doc_desc = """
        The spin system can be identified in the file using two different formats.  The first is the spin ID string column which can include the molecule name, the residue name and number, and the spin name and number.  Alternatively the molecule name, residue number, residue name, spin number and/or spin name columns can be supplied allowing this information to be in separate columns.  Note that the numbering of columns starts at one.  The spin ID string can be used to restrict the reading to certain spin types, for example only 15N spins when only residue information is in the file.

        If this is used to change values of previously minimised parameters, then the minimisation statistics (chi-squared value, iteration count, function count, gradient count, and Hessian count) will be reset.
        """
    read._doc_examples = """
        To load 15N CSA values from the file 'csa_values' in the directory 'data', where spins are
        only identified by residue name and number, type one of the following:

        relax> value.read('CSA', 'data/csa_value', spin_id='@N')
        relax> value.read('CSA', 'csa_value', dir='data', spin_id='@N')
        relax> value.read(param='CSA', file='csa_value', dir='data', res_num_col=1, res_name_col=2,
                          data_col=3, error_col=4, spin_id='@N')
        """
    read._doc_additional = [
        docs.regexp.doc,
        Model_free.set_doc,
        Model_free.return_data_name_doc,
        Jw_mapping.set_doc,
        Jw_mapping.return_data_name_doc,
        Relax_fit.set_doc,
        Relax_fit.return_data_name_doc,
        N_state_model.set_doc,
        N_state_model.return_data_name_doc
    ]
    _build_doc(read)


    def set(self, val=None, param=None, spin_id=None):
        # Function intro text.
        if self._exec_info.intro:
            text = self._exec_info.ps3 + "value.set("
            text = text + "val=" + repr(val)
            text = text + ", param=" + repr(param)
            text = text + ", spin_id=" + repr(spin_id) + ")"
            print(text)

        # The argument checks.
        arg_check.is_str_or_num_or_str_num_list(val, 'value', can_be_none=True)
        arg_check.is_str_or_str_list(param, 'parameter', can_be_none=True)
        arg_check.is_str(spin_id, 'spin identification string', can_be_none=True)

        # The invalid combination of a single value and no param argument.
        if (isinstance(val, float) or isinstance(val, int)) and param == None:
            raise RelaxError("Invalid value and parameter argument combination, for details by type 'help(value.set)'")

        # The invalid combination of an array of values and a single param string.
        if isinstance(val, list) and isinstance(param, str):
            raise RelaxError("Invalid value and parameter argument combination, for details by type 'help(value.set)'")

        # Value array and parameter array of equal length.
        if isinstance(val, list) and isinstance(param, list) and len(val) != len(param):
            raise RelaxError("Both the value array and parameter array must be of equal length.")

        # Execute the functional code.
        value.set(val=val, param=param, spin_id=spin_id)

    # The function doc info.
    set._doc_title = "Set spin specific data values."
    set._doc_title_short = "Value setting."
    set._doc_args = [
        ["val", "The value(s)."],
        ["param", "The parameter(s)."],
        ["spin_id", "The spin identifier."]
    ]
    set._doc_desc = """
        If this function is used to change values of previously minimised results, then the minimisation statistics (chi-squared value, iteration count, function count, gradient count, and Hessian count) will be reset to None.


        The val argument can be None, a single value, or an array of values while the parameter argument can be None, a string, or array of strings.  The choice of which combination determines the behaviour of this function.  The following table describes what occurs in each instance.  The Value column refers to the 'val' argument while the Param column refers to the 'param' argument.  In these columns, 'None' corresponds to None, '1' corresponds to either a single value or single string, and 'n' corresponds to either an array of values or an array of strings.

        ____________________________________________________________________________________________
        |       |       |                                                                          |
        | Value | Param | Description                                                              |
        |_______|_______|__________________________________________________________________________|
        |       |       |                                                                          |
        | None  | None  | This case is used to set the model parameters prior to minimisation or   |
        |       |       | calculation.  The model parameters are set to the default values.        |
        |       |       |                                                                          |
        |   1   | None  | Invalid combination.                                                     |
        |       |       |                                                                          |
        |   n   | None  | This case is used to set the model parameters prior to minimisation or   |
        |       |       | calculation.  The length of the val array must be equal to the number    |
        |       |       | of model parameters.  The parameters will be set to the corresponding    |
        |       |       | number.                                                                  |
        |       |       |                                                                          |
        | None  |   1   | The parameter matching the string will be set to the default value.      |
        |       |       |                                                                          |
        |   1   |   1   | The parameter matching the string will be set to the supplied number.    |
        |       |       |                                                                          |
        |   n   |   1   | Invalid combination.                                                     |
        |       |       |                                                                          |
        | None  |   n   | Each parameter matching the strings will be set to the default values.   |
        |       |       |                                                                          |
        |   1   |   n   | Each parameter matching the strings will be set to the supplied number.  |
        |       |       |                                                                          |
        |   n   |   n   | Each parameter matching the strings will be set to the corresponding     |
        |       |       | number.  Both arrays must be of equal length.                            |
        |_______|_______|__________________________________________________________________________|

        """
    set._doc_examples = """
        To set the parameter values for the current data pipe to the default values, for all spins,
        type:

        relax> value.set()


        To set the parameter values of residue 10, which is in the current model-free data pipe 'm4'
        and has the parameters {S2, te, Rex}, the following can be used.  Rex term is the value for
        the first given field strength.

        relax> value.set([0.97, 2.048*1e-9, 0.149], spin_id=':10')
        relax> value.set(val=[0.97, 2.048*1e-9, 0.149], spin_id=':10')


        To set the CSA value of all spins to the default value, type:

        relax> value.set(param='csa')


        To set the CSA value of all spins to -172 ppm, type:

        relax> value.set(-172 * 1e-6, 'csa')
        relax> value.set(val=-172 * 1e-6, param='csa')


        To set the NH bond length of all spins to 1.02 Angstroms, type:

        relax> value.set(1.02 * 1e-10, 'bond_length')
        relax> value.set(val=1.02 * 1e-10, param='r')


        To set both the bond length and the CSA value to the default values, type:

        relax> value.set(param=['bond length', 'csa'])


        To set both tf and ts to 100 ps, type:

        relax> value.set(100e-12, ['tf', 'ts'])
        relax> value.set(val=100e-12, param=['tf', 'ts'])


        To set the S2 and te parameter values of residue 126, Ca spins to 0.56 and 13 ps, type:

        relax> value.set([0.56, 13e-12], ['S2', 'te'], ':126@Ca')
        relax> value.set(val=[0.56, 13e-12], param=['S2', 'te'], spin_id=':126@Ca')
        relax> value.set(val=[0.56, 13e-12], param=['S2', 'te'], spin_id=':126@Ca')
        """
    set._doc_additional = [
        ["Spin identification", """
        If the spin ID is left unset, then this will be applied to all spins.  If the data is global non-spin specific data, such as diffusion tensor parameters, supplying the spin identifier will terminate the program with an error.
        """],
        docs.regexp.doc,
        Model_free.set_doc,
        Model_free.return_data_name_doc,
        Model_free.default_value_doc,
        Jw_mapping.set_doc,
        Jw_mapping.return_data_name_doc,
        Jw_mapping.default_value_doc,
        diffusion_tensor.__set_prompt_doc__,
        diffusion_tensor.__return_data_name_prompt_doc__,
        diffusion_tensor.__default_value_prompt_doc__,
        Relax_fit.set_doc,
        Relax_fit.return_data_name_doc,
        Relax_fit.default_value_doc,
        N_state_model.set_doc,
        N_state_model.return_data_name_doc,
        N_state_model.default_value_doc
    ]
    _build_doc(set)


<<<<<<< HEAD
    def write(self, param=None, file=None, dir=None, force=False):
=======
    def write(self, param=None, file=None, dir=None, bc=False, force=False):
        """Write spin specific data values to a file.

        Keyword Arguments
        ~~~~~~~~~~~~~~~~~

        param:  The parameter.

        file:  The name of the file.

        dir:  The directory name.

        bc:  A flag which if True will cause the back calculated values to be written to file
        rather than the actual data.

        force:  A flag which, if set to True, will cause the file to be overwritten.


        Description
        ~~~~~~~~~~~

        If no directory name is given, the file will be placed in the current working directory.

        The parameter argument should be a string.


        Examples
        ~~~~~~~~

        To write the CSA values to the file 'csa.txt', type one of:

        relax> value.write('CSA', 'csa.txt')
        relax> value.write(param='CSA', file='csa.txt')


        To write the NOE values to the file 'noe', type one of:

        relax> value.write('noe', 'noe.out')
        relax> value.write(param='noe', file='noe.out')
        relax> value.write(param='noe', file='noe.out')
        relax> value.write(param='noe', file='noe.out', force=True)
        """

>>>>>>> 8a159566
        # Function intro text.
        if self._exec_info.intro:
            text = self._exec_info.ps3 + "value.write("
            text = text + "param=" + repr(param)
            text = text + ", file=" + repr(file)
            text = text + ", dir=" + repr(dir)
            text = text + ", bc=" + repr(bc)
            text = text + ", force=" + repr(force) + ")"
            print(text)

        # The argument checks.
        arg_check.is_str(param, 'parameter')
        arg_check.is_str(file, 'file name')
        arg_check.is_str(dir, 'directory name', can_be_none=True)
        arg_check.is_bool(bc, 'back calculated value flag')
        arg_check.is_bool(force, 'force flag')

        # Execute the functional code.
        value.write(param=param, file=file, dir=dir, bc=bc, force=force)

    # The function doc info.
    write._doc_title = "Write spin specific data values to a file."
    write._doc_title_short = "Value writing."
    write._doc_args = [
        ["param", "The parameter."],
        ["file", "The name of the file."],
        ["dir", "The directory name."],
        ["force", "A flag which, if set to True, will cause the file to be overwritten."]
    ]
    write._doc_desc = """
        The values corresponding to the given parameter will be written to file.
        """
    write._doc_examples = """
        To write the CSA values to the file 'csa.txt', type one of:

        relax> value.write('CSA', 'csa.txt')
        relax> value.write(param='CSA', file='csa.txt')


        To write the NOE values to the file 'noe', type one of:

        relax> value.write('noe', 'noe.out')
        relax> value.write(param='noe', file='noe.out')
        relax> value.write(param='noe', file='noe.out')
        relax> value.write(param='noe', file='noe.out', force=True)
        """
    write._doc_additional = [
        docs.regexp.doc,
        Model_free.return_data_name_doc,
        Jw_mapping.return_data_name_doc,
        Noe.return_data_name_doc,
        Relax_fit.return_data_name_doc,
        N_state_model.return_data_name_doc
    ]
    _build_doc(write)<|MERGE_RESOLUTION|>--- conflicted
+++ resolved
@@ -355,53 +355,7 @@
     _build_doc(set)
 
 
-<<<<<<< HEAD
-    def write(self, param=None, file=None, dir=None, force=False):
-=======
     def write(self, param=None, file=None, dir=None, bc=False, force=False):
-        """Write spin specific data values to a file.
-
-        Keyword Arguments
-        ~~~~~~~~~~~~~~~~~
-
-        param:  The parameter.
-
-        file:  The name of the file.
-
-        dir:  The directory name.
-
-        bc:  A flag which if True will cause the back calculated values to be written to file
-        rather than the actual data.
-
-        force:  A flag which, if set to True, will cause the file to be overwritten.
-
-
-        Description
-        ~~~~~~~~~~~
-
-        If no directory name is given, the file will be placed in the current working directory.
-
-        The parameter argument should be a string.
-
-
-        Examples
-        ~~~~~~~~
-
-        To write the CSA values to the file 'csa.txt', type one of:
-
-        relax> value.write('CSA', 'csa.txt')
-        relax> value.write(param='CSA', file='csa.txt')
-
-
-        To write the NOE values to the file 'noe', type one of:
-
-        relax> value.write('noe', 'noe.out')
-        relax> value.write(param='noe', file='noe.out')
-        relax> value.write(param='noe', file='noe.out')
-        relax> value.write(param='noe', file='noe.out', force=True)
-        """
-
->>>>>>> 8a159566
         # Function intro text.
         if self._exec_info.intro:
             text = self._exec_info.ps3 + "value.write("
@@ -429,6 +383,7 @@
         ["param", "The parameter."],
         ["file", "The name of the file."],
         ["dir", "The directory name."],
+        ["bc", "A flag which if True will cause the back calculated values to be written to file rather than the actual data."],
         ["force", "A flag which, if set to True, will cause the file to be overwritten."]
     ]
     write._doc_desc = """
