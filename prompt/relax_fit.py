--- conflicted
+++ resolved
@@ -1,11 +1,7 @@
 ###############################################################################
 #                                                                             #
-<<<<<<< HEAD
-# Copyright (C) 2004-2010 Edward d'Auvergne                                   #
+# Copyright (C) 2004-2011 Edward d'Auvergne                                   #
 # Copyright (C) 2011 Sebastien Morin                                          #
-=======
-# Copyright (C) 2004-2011 Edward d'Auvergne                                   #
->>>>>>> fa7b44e2
 #                                                                             #
 # This file is part of the program relax.                                     #
 #                                                                             #
@@ -45,7 +41,6 @@
             text = text + "time=" + repr(time)
             text = text + ", spectrum_id=" + repr(spectrum_id) + ")"
             print(text)
-
         # The argument checks.
         arg_check.is_num(time, 'relaxation time')
         arg_check.is_str(spectrum_id, 'spectrum identification string')
@@ -53,39 +48,6 @@
         # Execute the functional code.
         relax_fit_obj._relax_time(time=time, spectrum_id=spectrum_id)
 
-<<<<<<< HEAD
-
-    def select_model(self, model='exp_2param_neg'):
-        """Function for the selection of the relaxation curve type.
-
-        Keyword Arguments
-        ~~~~~~~~~~~~~~~~~
-
-        model:  The type of relaxation curve to fit.
-
-
-        The preset models
-        ~~~~~~~~~~~~~~~~~
-
-        The supported curve fitting procedures include the default two parameter exponential fit,
-        selected by setting the 'fit_type' argument to 'exp_2param_neg', the three parameter
-        inversion recovery experiment in which the peak intensity limit is a non-zero value,
-        selected by setting the argument to 'exp_3param_inv_neg', as well as various other forms.
-
-        The general parameters of these models are
-            'exp_2param*': [Rx, I0],
-            'exp_3param*': [Rx, I0, Iinf].
-
-        The different models available are
-            'exp_2param',
-            'exp_2param_neg',
-            'exp_2param_inv',
-            'exp_2param_inv_neg',
-            'exp_3param',
-            'exp_3param_neg',
-            'exp_3param_inv',
-            'exp_3param_inv_neg'.
-=======
     # The function doc info.
     relax_time._doc_title = "Set the relaxation delay time associated with each spectrum."
     relax_time._doc_title_short = "Relaxation delay time setting."
@@ -95,12 +57,11 @@
     ]
     relax_time._doc_desc = """
         Peak intensities should be loaded before calling this user function via the spectrum.read_intensities user function.  The intensity values will then be associated with a spectrum identifier.  To associate each spectrum identifier with a time point in the relaxation curve prior to optimisation, this user function should be called.
->>>>>>> fa7b44e2
         """
     _build_doc(relax_time)
 
 
-    def select_model(self, model='exp'):
+    def select_model(self, model='exp_2param_neg'):
         # Function intro text.
         if self._exec_info.intro:
             text = self._exec_info.ps3 + "relax_fit.select_model("
@@ -120,10 +81,20 @@
         ["model", "The type of relaxation curve to fit."]
     ]
     select_model._doc_desc = """
-        The supported relaxation experiments include the default two parameter exponential fit, selected by setting the 'fit_type' argument to 'exp', and the three parameter inversion recovery experiment in which the peak intensity limit is a non-zero value, selected by setting the argument to 'inv'.
+        The supported curve fitting procedures include the default two parameter exponential fit, selected by setting the 'fit_type' argument to 'exp_2param_neg', the three parameter inversion recovery experiment in which the peak intensity limit is a non-zero value, selected by setting the argument to 'exp_3param_inv_neg', as well as various other forms.
 
-        The parameters of these two models are
-            'exp': [Rx, I0],
-            'inv': [Rx, I0, Iinf].
+        The general parameters of these models are
+            'exp_2param*': [Rx, I0],
+            'exp_3param*': [Rx, I0, Iinf].
+
+        The different models available are
+            'exp_2param',
+            'exp_2param_neg',
+            'exp_2param_inv',
+            'exp_2param_inv_neg',
+            'exp_3param',
+            'exp_3param_neg',
+            'exp_3param_inv',
+            'exp_3param_inv_neg'.
         """
     _build_doc(select_model)