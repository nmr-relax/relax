--- conflicted
+++ resolved
@@ -247,23 +247,8 @@
 
         relax> for id in [":A@C8", ":A@C2", ":G@C8", ":G@N1", ":C@C5", ":C@C6", ":U@N3", ":U@C5", ":U@C6"]:
         relax>     structure.load_spins(spin_id=id)
-<<<<<<< HEAD
         """
     _build_doc(load_spins)
-=======
-
-
-
-        Example for xyz file
-        To load all C atoms from the 'test.xyz' (which is a single molecule), type the following two user functions:
-
-        relax> structure.read_xyz('test.xyz')
-        relax> structure.load_spins(spin_id='@*C*')
-
-        To load only the third atom from the xyz file, type the following user function:
-        relax> structure.load_spins(spin_id='@3')
-"""
->>>>>>> ba3b3dad
 
 
     def read_pdb(self, file=None, dir=None, read_mol=None, set_mol_name=None, read_model=None, set_model_num=None, parser='internal'):
@@ -356,33 +341,6 @@
     _build_doc(read_pdb)
 
 
-    def vectors(self, attached='H', spin_id=None, model=None, verbosity=1, ave=True, unit=True):
-        # Function intro text.
-        if self._exec_info.intro:
-            text = self._exec_info.ps3 + "structure.vectors("
-            text = text + "attached=" + repr(attached)
-            text = text + ", spin_id=" + repr(spin_id)
-            text = text + ", model=" + repr(model)
-            text = text + ", verbosity=" + repr(verbosity)
-            text = text + ", ave=" + repr(ave)
-            text = text + ", unit=" + repr(unit) + ")"
-            print(text)
-
-        # The argument checks.
-        arg_check.is_str(attached, 'attached atom')
-        arg_check.is_str(spin_id, 'spin identification string', can_be_none=True)
-        arg_check.is_int(model, 'model', can_be_none=True)
-        arg_check.is_int(verbosity, 'verbosity level')
-        arg_check.is_bool(ave, 'average vector flag')
-        arg_check.is_bool(unit, 'unit vector flag')
-
-        # Execute the functional code.
-<<<<<<< HEAD
-        generic_fns.structure.main.vectors(attached=attached, spin_id=spin_id, model=model, verbosity=verbosity, ave=ave, unit=unit)
-=======
-        generic_fns.structure.main.read_pdb(file=file, dir=dir, read_mol=read_mol, set_mol_name=set_mol_name, read_model=read_model, set_model_num=set_model_num, parser=parser)
-
-
     def read_xyz(self, file=None, dir=None, read_mol=None, set_mol_name=None, read_model=None, set_model_num=None):
         """The XYZ loading function.
 
@@ -480,54 +438,28 @@
         generic_fns.structure.main.read_xyz(file=file, dir=dir, read_mol=read_mol, set_mol_name=set_mol_name, read_model=read_model, set_model_num=set_model_num)
 
 
-
     def vectors(self, attached='H', spin_id=None, model=None, verbosity=1, ave=True, unit=True):
-        """Extract and store the bond vectors from the loaded structures in the spin container.
-
-        Keyword arguments
-        ~~~~~~~~~~~~~~~~~
-
-        attached:  The name of the second atom which attached to the spin of interest.  Regular
-        expression is allowed, for example 'H*'.
-
-        spin_id:  The spin identification string.
-
-        model:  The model to extract bond vectors from (which if set to None will cause the vectors
-        of all models to be extracted).
-
-        verbosity:  The amount of information to print to screen.  Zero corresponds to minimal
-        output while higher values increase the amount of output.  The default value is 1.
-
-        ave:  A flag which if True will cause the bond vectors from all models to be averaged.  If
-        vectors from only one model is extracted, this argument will have no effect.
-
-        unit:  A flag which if True will cause the unit vector to calculated rather than the full
-        length bond vector.
-
-
-        Description
-        ~~~~~~~~~~~
-
-        For a number of types of analysis, bond vectors or unit bond vectors are required for the
-        calculations.  This user function allows these vectors to be extracted from the loaded
-        structures.  The bond vector will be that from the atom associated with the spin system
-        loaded in relax to the bonded atom specified by the 'attached' argument.  For example if
-        'attached' is set to 'H' and the protein backbone amide spins 'N' are loaded, the all 'N-H'
-        vectors will be extracted.  But if set to 'CA', all atoms named 'CA' in the structures will
-        be searched for and all 'N-Ca' bond vectors will be extracted.
-
-        The extraction of vectors can occur in a number of ways.  For example if an NMR structure
-        with N models is loaded or if multiple molecules, from any source, of the same compound are
-        loaded as different models, there are three options for extracting the bond vector.  Firstly
-        the bond vector of a single model can be extracted by setting the 'model' argument.
-        Secondly the bond vectors from all models can be extracted if 'model' is None and 'ave' is
-        set to False.  Thirdly, if 'model' is None and 'ave' is set to True, then a single vector
-        which is the average for all models will be calculated.
-
-
-        Example
-        ~~~~~~~
->>>>>>> ba3b3dad
+        # Function intro text.
+        if self._exec_info.intro:
+            text = self._exec_info.ps3 + "structure.vectors("
+            text = text + "attached=" + repr(attached)
+            text = text + ", spin_id=" + repr(spin_id)
+            text = text + ", model=" + repr(model)
+            text = text + ", verbosity=" + repr(verbosity)
+            text = text + ", ave=" + repr(ave)
+            text = text + ", unit=" + repr(unit) + ")"
+            print(text)
+
+        # The argument checks.
+        arg_check.is_str(attached, 'attached atom')
+        arg_check.is_str(spin_id, 'spin identification string', can_be_none=True)
+        arg_check.is_int(model, 'model', can_be_none=True)
+        arg_check.is_int(verbosity, 'verbosity level')
+        arg_check.is_bool(ave, 'average vector flag')
+        arg_check.is_bool(unit, 'unit vector flag')
+
+        # Execute the functional code.
+        generic_fns.structure.main.vectors(attached=attached, spin_id=spin_id, model=model, verbosity=verbosity, ave=ave, unit=unit)
 
     # The function doc info.
     vectors._doc_title = "Extract and store the bond vectors from the loaded structures in the spin container."
