###############################################################################
#                                                                             #
# Copyright (C) 2003-2011 Edward d'Auvergne                                   #
#                                                                             #
# This file is part of the program relax.                                     #
#                                                                             #
# relax is free software; you can redistribute it and/or modify               #
# it under the terms of the GNU General Public License as published by        #
# the Free Software Foundation; either version 2 of the License, or           #
# (at your option) any later version.                                         #
#                                                                             #
# relax is distributed in the hope that it will be useful,                    #
# but WITHOUT ANY WARRANTY; without even the implied warranty of              #
# MERCHANTABILITY or FITNESS FOR A PARTICULAR PURPOSE.  See the               #
# GNU General Public License for more details.                                #
#                                                                             #
# You should have received a copy of the GNU General Public License           #
# along with relax; if not, write to the Free Software                        #
# Foundation, Inc., 59 Temple Place, Suite 330, Boston, MA  02111-1307  USA   #
#                                                                             #
###############################################################################

# Module docstring.
"""Module containing the 'structure' user function class."""
__docformat__ = 'plaintext'

# relax module imports.
from base_class import User_fn_class, _build_doc
import arg_check
import generic_fns.structure.geometric
import generic_fns.structure.main


class Structure(User_fn_class):
    """Class containing the structural related functions."""

    def create_diff_tensor_pdb(self, scale=1.8e-6, file='tensor.pdb', dir=None, force=False):
        # Function intro text.
        if self._exec_info.intro:
            text = self._exec_info.ps3 + "structure.create_diff_tensor_pdb("
            text = text + "scale=" + repr(scale)
            text = text + ", file=" + repr(file)
            text = text + ", dir=" + repr(dir)
            text = text + ", force=" + repr(force) + ")"
            print(text)

        # The argument checks.
        arg_check.is_num(scale, 'scaling factor')
        arg_check.is_str(file, 'file name')
        arg_check.is_str(dir, 'directory name', can_be_none=True)
        arg_check.is_bool(force, 'force flag')

        # Execute the functional code.
        generic_fns.structure.geometric.create_diff_tensor_pdb(scale=scale, file=file, dir=dir, force=force)

    # The function doc info.
    create_diff_tensor_pdb._doc_title = "Create a PDB file to represent the diffusion tensor."
    create_diff_tensor_pdb._doc_title_short = "Diffusion tensor PDB file creation."
    create_diff_tensor_pdb._doc_args = [
        ["scale", "Value for scaling the diffusion rates."],
        ["file", "The name of the PDB file."],
        ["dir", "The directory where the file is located."],
        ["force", "A flag which, if set to True, will overwrite the any pre-existing file."]
    ]
    create_diff_tensor_pdb._doc_desc = """
        This creates a PDB file containing an artificial geometric structure to represent the diffusion tensor.  A structure must have previously been read into relax.  The diffusion tensor is represented by an ellipsoidal, spheroidal, or spherical geometric object with its origin located at the centre of mass (of the selected residues).  This diffusion tensor PDB file can subsequently read into any molecular viewer.

        There are four different types of residue within the PDB.  The centre of mass of the selected residues is represented as a single carbon atom of the residue 'COM'.  The ellipsoidal geometric shape consists of numerous H atoms of the residue 'TNS'.  The axes of the tensor, when defined, are presented as the residue 'AXS' and consist of carbon atoms: one at the centre of mass and one at the end of each eigenvector.  Finally, if Monte Carlo simulations were run and the diffusion tensor parameters were allowed to vary then there will be multiple 'SIM' residues, one for each simulation.  These are essentially the same as the 'AXS' residue, representing the axes of the simulated tensors, and they will appear as a distribution.

        As the Brownian rotational diffusion tensor is a measure of the rate of rotation about different axes - the larger the geometric object, the faster the diffusion of a molecule. For example the diffusion tensor of a water molecule is much larger than that of a macromolecule.

        The effective global correlation time experienced by an XH bond vector, not to be confused with the Lipari and Szabo parameter tau_e, will be approximately proportional to the component of the diffusion tensor parallel to it.  The approximation is not exact due to the multiexponential form of the correlation function of Brownian rotational diffusion.  If an XH bond vector is parallel to the longest axis of the tensor, it will be unaffected by rotations about that axis, which are the fastest rotations of the molecule, and therefore its effective global correlation time will be maximal.

        To set the size of the diffusion tensor within the PDB frame the unit vectors used to generate the geometric object are first multiplied by the diffusion tensor (which has the units of inverse seconds) then by the scaling factor (which has the units of second Angstroms and has the default value of 1.8e-6 s.Angstrom).  Therefore the rotational diffusion rate per Angstrom is equal the inverse of the scale value (which defaults to 5.56e5 s^-1.Angstrom^-1).  Using the default scaling value for spherical diffusion, the correspondence between global correlation time, Diso diffusion rate, and the radius of the sphere for a number of discrete cases will be:

        _________________________________________________
        |           |               |                   |
        | tm (ns)   | Diso (s^-1)   | Radius (Angstrom) |
        |___________|_______________|___________________|
        |           |               |                   |
        | 1         | 1.67e8        | 300               |
        |           |               |                   |
        | 3         | 5.56e7        | 100               |
        |           |               |                   |
        | 10        | 1.67e7        | 30                |
        |           |               |                   |
        | 30        | 5.56e6        | 10                |
        |___________|_______________|___________________|


        The scaling value has been fixed to facilitate comparisons within or between publications, but can be changed to vary the size of the tensor geometric object if necessary.  Reporting the rotational diffusion rate per Angstrom within figure legends would be useful.

        To create the tensor PDB representation, a number of algorithms are utilised.  Firstly the centre of mass is calculated for the selected residues and is represented in the PDB by a C atom.  Then the axes of the diffusion are calculated, as unit vectors scaled to the appropriate length (multiplied by the eigenvalue Dx, Dy, Dz, Dpar, Dper, or Diso as well as the scale value), and a C atom placed at the position of this vector plus the centre of mass.  Finally a uniform distribution of vectors on a sphere is generated using spherical coordinates.  By incrementing the polar angle using an arccos distribution, a radial array of vectors representing latitude are created while incrementing the azimuthal angle evenly creates the longitudinal vectors.  These unit vectors, which are distributed within the PDB frame and are of 1 Angstrom in length, are first rotated into the diffusion frame using a rotation matrix (the spherical diffusion tensor is not rotated).  Then they are multiplied by the diffusion tensor matrix to extend the vector out to the correct length, and finally multiplied by the scale value so that the vectors reasonably superimpose onto the macromolecular structure.  The last set of algorithms place all this information into a PDB file.  The distribution of vectors are represented by H atoms and are all connected using PDB CONECT records.  Each H atom is connected to its two neighbours on the both the longitude and latitude.  This creates a geometric PDB object with longitudinal and latitudinal lines.
        """
    _build_doc(create_diff_tensor_pdb)


    def create_vector_dist(self, length=2e-9, file='XH_dist.pdb', dir=None, symmetry=True, force=False):
        # Function intro text.
        if self._exec_info.intro:
            text = self._exec_info.ps3 + "structure.create_vector_dist("
            text = text + "length=" + repr(length)
            text = text + ", file=" + repr(file)
            text = text + ", dir=" + repr(dir)
            text = text + ", symmetry=" + repr(symmetry)
            text = text + ", force=" + repr(force) + ")"
            print(text)

        # The argument checks.
        arg_check.is_num(length, 'vector length')
        arg_check.is_str(file, 'file name')
        arg_check.is_str(dir, 'directory name', can_be_none=True)
        arg_check.is_bool(symmetry, 'symmetry flag')
        arg_check.is_bool(force, 'force flag')

        # Execute the functional code.
        generic_fns.structure.geometric.create_vector_dist(length=length, symmetry=symmetry, file=file, dir=dir, force=force)

    # The function doc info.
    create_vector_dist._doc_title = "Create a PDB file representation of the distribution of XH bond vectors."
    create_vector_dist._doc_title_short = "XH vector distribution PDB representation."
    create_vector_dist._doc_args = [
        ["length", "The length of the vectors in the PDB representation (meters)."],
        ["file", "The name of the PDB file."],
        ["dir", "The directory to place the file into."],
        ["symmetry", "A flag which if True will create a second chain with reversed XH bond orientations."],
        ["force", "A flag which if True will overwrite the file if it already exists."]
    ]
    create_vector_dist._doc_desc = """
        This creates a PDB file containing an artificial vectors, the length of which default to the length argument of 20 Angstrom.  A structure must have previously been read into relax.  The origin of the vector distribution is located at the centre of mass (of the selected residues).  This vector distribution PDB file can subsequently be read into any molecular viewer.

        Because of the symmetry of the diffusion tensor reversing the orientation of the XH bond vector has no effect.  Therefore by setting the symmetry flag two chains 'A' and 'B' will be added to the PDB file whereby chain 'B' is chain 'A' with the XH bonds reversed.
        """
    _build_doc(create_vector_dist)


    def get_pos(self, spin_id=None, ave_pos=True):
        # Function intro text.
        if self._exec_info.intro:
            text = self._exec_info.ps3 + "structure.get_pos("
            text = text + "spin_id=" + repr(spin_id)
            text = text + ", ave_pos=" + repr(ave_pos) + ")"
            print(text)

        # The argument checks.
        arg_check.is_str(spin_id, 'spin identification string', can_be_none=True)
        arg_check.is_bool(ave_pos, 'average position flag')

        # Execute the functional code.
        generic_fns.structure.main.get_pos(spin_id=spin_id, ave_pos=ave_pos)

    # The function doc info.
    get_pos._doc_title = "Extract the atomic positions from the loaded structures for the given spins."
    get_pos._doc_title_short = "Atomic position extraction."
    get_pos._doc_args = [
        ["spin_id", "The spin identification string."],
        ["ave_pos", "A flag specifying if the position of the atom is to be averaged across models."]
    ]
    get_pos._doc_desc = """
        This allows the atomic positions of the spins to be extracted from the loaded structures.  This is automatically performed by the structure.load_spins() user function, but if the sequence information is generated in other ways, this user function allows the structural information to be obtained.

        If averaging the atomic positions, then average position of all models will be loaded into the spin container.  Otherwise the positions from all models will be loaded separately.
        """
    get_pos._doc_examples = """
        For a model-free backbone amide nitrogen analysis whereby the N spins have already been
        created, to obtain the backbone N positions from the file '1F3Y.pdb' (which is a single
        protein), type the following two user functions:

        relax> structure.read_pdb('1F3Y.pdb')
        relax> structure.get_pos(spin_id='@N')
        """
    _build_doc(get_pos)


    def delete(self):
        # Function intro text.
        if self._exec_info.intro:
            text = self._exec_info.ps3 + "structure.delete()"
            print(text)

        # Execute the functional code.
        generic_fns.structure.main.delete()

    # The function doc info.
    delete._doc_title = "Delete all structural information."
    delete._doc_title_short = "Structure deletion."
    delete._doc_desc = """
        This will delete all the structural information from the current data pipe.  All spin and sequence information loaded from these structures will be preserved - this only affects the structural data.
        """
    delete._doc_examples = """
        Simply type:

<<<<<<< HEAD
        relax> structure.delete()
        """
    _build_doc(delete)
=======
    def load_spins(self, spin_id=None, ave_pos=True):
        """Load spins from the structure into the relax data store.

        Keyword Arguments
        ~~~~~~~~~~~~~~~~~

        spin_id:  The spin identification string.

        ave_pos:  A flag specifying if the position of the atom is to be averaged across models.

>>>>>>> 21996d28


    def load_spins(self, spin_id=None, combine_models=True, ave_pos=True):
        # Function intro text.
        if self._exec_info.intro:
            text = self._exec_info.ps3 + "structure.load_spins("
            text = text + "spin_id=" + repr(spin_id)
            text = text + ", combine_models=" + repr(combine_models)
            text = text + ", ave_pos=" + repr(ave_pos) + ")"
            print(text)

<<<<<<< HEAD
        # The argument checks.
        arg_check.is_str(spin_id, 'spin identification string', can_be_none=True)
        arg_check.is_bool(combine_models, 'model combining flag')
        arg_check.is_bool(ave_pos, 'average position flag')

        # Execute the functional code.
        generic_fns.structure.main.load_spins(spin_id=spin_id, combine_models=combine_models, ave_pos=ave_pos)
=======
        If the ave_pos flag is True, the average position of all models will be loaded into the spin
        container.  If False, then the positions from all models will be loaded.
>>>>>>> 21996d28

    # The function doc info.
    load_spins._doc_title = "Load spins from the structure into the relax data store."
    load_spins._doc_title_short = "Loading spins from structure."
    load_spins._doc_args = [
        ["spin_id", "The spin identification string."],
        ["combine_models", "A flag which specifies if spins from separate models should be combined."],
        ["ave_pos", "A flag specifying if the position of the atom is to be averaged across models."]]
    load_spins._doc_desc = """
        This allows a sequence to be generated within the relax data store using the atomic information from the structure already associated with this data pipe.  The spin ID string is used to select which molecules, which residues, and which atoms will be recognised as spin systems within relax.  If the spin ID is left unspecified, then all molecules, residues, and atoms will be placed within the data store (and all atoms will be treated as spins).

        If combining models, then the spins from only a single structure from the ensemble of models will be taken.  Otherwise spins will be loaded for each model separately.

        If averaging the atomic positions, then average position of all models will be loaded into the spin container.  Otherwise the positions from all models will be loaded separately.
        """
    load_spins._doc_examples = """
        For a model-free backbone amide nitrogen analysis, to load just the backbone N sequence from
        the file '1F3Y.pdb' (which is a single protein), type the following two user functions:

        relax> structure.read_pdb('1F3Y.pdb')
        relax> structure.load_spins(spin_id='@N')


        For an RNA analysis of adenine C8 and C2, guanine C8 and N1, cytidine C5 and C6, and uracil
        N3, C5, and C6, type the following series of commands (assuming that the PDB file with this
        atom naming has already been read):

        relax> structure.load_spins(spin_id=":A@C8")
        relax> structure.load_spins(spin_id=":A@C2")
        relax> structure.load_spins(spin_id=":G@C8")
        relax> structure.load_spins(spin_id=":G@N1")
        relax> structure.load_spins(spin_id=":C@C5")
        relax> structure.load_spins(spin_id=":C@C6")
        relax> structure.load_spins(spin_id=":U@N3")
        relax> structure.load_spins(spin_id=":U@C5")
        relax> structure.load_spins(spin_id=":U@C6")

        Alternatively using some Python programming:

        relax> for id in [":A@C8", ":A@C2", ":G@C8", ":G@N1", ":C@C5", ":C@C6", ":U@N3", ":U@C5", ":U@C6"]:
        relax>     structure.load_spins(spin_id=id)
        """
    _build_doc(load_spins)


    def read_pdb(self, file=None, dir=None, read_mol=None, set_mol_name=None, read_model=None, set_model_num=None, parser='internal'):
        # Function intro text.
        if self._exec_info.intro:
<<<<<<< HEAD
            text = self._exec_info.ps3 + "structure.read_pdb("
            text = text + "file=" + repr(file)
            text = text + ", dir=" + repr(dir)
            text = text + ", read_mol=" + repr(read_mol)
            text = text + ", set_mol_name=" + repr(set_mol_name)
            text = text + ", read_model=" + repr(read_model)
            text = text + ", set_model_num=" + repr(set_model_num)
            text = text + ", parser=" + repr(parser) + ")"
            print(text)

        # The argument checks.
        arg_check.is_str(file, 'file name')
        arg_check.is_str(dir, 'directory name', can_be_none=True)
        arg_check.is_int_or_int_list(read_mol, 'read molecule number', can_be_none=True)
        arg_check.is_int_or_int_list(read_model, 'read model', can_be_none=True)
        arg_check.is_int_or_int_list(set_model_num, 'set model numbers', can_be_none=True)
        arg_check.is_str_or_str_list(set_mol_name, 'set molecule names', can_be_none=True)
        arg_check.is_str(parser, 'PDB parser')

        # Execute the functional code.
        generic_fns.structure.main.read_pdb(file=file, dir=dir, read_mol=read_mol, set_mol_name=set_mol_name, read_model=read_model, set_model_num=set_model_num, parser=parser)
=======
            text = self._exec_info.ps3 + "structure.load_spins("
            text = text + "spin_id=" + repr(spin_id)
            text = text + ", ave_pos=" + repr(ave_pos) + ")"
            print(text)

        # The argument checks.
        arg_check.is_str(spin_id, 'spin identification string', can_be_none=True)
        arg_check.is_bool(ave_pos, 'average position flag')

        # Execute the functional code.
        generic_fns.structure.main.load_spins(spin_id=spin_id, ave_pos=ave_pos)


    def read_pdb(self, file=None, dir=None, read_mol=None, set_mol_name=None, read_model=None, set_model_num=None, parser='internal'):
        """The PDB loading function.

        Keyword Arguments
        ~~~~~~~~~~~~~~~~~

        file:  The name of the PDB file.

        dir:  The directory where the file is located.

        read_mol:  If set, only the given molecule(s) will be read.

        set_mol_name:  Set the names of the read molecules.

        read_model:  If set, only the given model number(s) from the PDB file will be read.

        set_model_num:  Set the model numbers of the read molecules.

        parser:  The PDB parser used to read the file.


        Description
        ~~~~~~~~~~~

        The reading of PDB files into relax is quite a flexible procedure allowing for both models,
        defined as an ensemble of the same molecule but with different atomic positions, and
        different molecules within the same model.  One of more molecules can exist in one or more
        models.  The flexibility allows PDB models to be converted into different molecules and
        different PDB files loaded as the same molecule but as different models.  This flexibility
        is controlled by the four keyword arguments 'read_mol', 'set_mol_name', 'read_model', and
        'set_model_num'.

        A few different PDB parsers can be used to read the structural data.  The choice of which to
        use depends on whether your PDB file is supported by that reader.  These are selected by
        setting the 'parser' argument to one of:
>>>>>>> 21996d28

    # The function doc info.
    read_pdb._doc_title = "Reading structures from PDB files."
    read_pdb._doc_title_short = "PDB reading."
    read_pdb._doc_args = [
        ["file", "The name of the PDB file."],
        ["dir", "The directory where the file is located."],
        ["read_mol", "If set, only the given molecule(s) will be read.  The molecules are determined differently by the different parsers, but are numbered consecutively from 1.  If unset, then all molecules will be loaded.  By providing a list of numbers such as [1, 2], multiple molecules will be read."],
        ["set_mol_name", "Set the names of the read molecules.  If unset, then the molecules will be automatically labelled based on the file name or other information.  This can either be a single name or a list of names."],
        ["read_model", "If set, only the given model number(s) from the PDB file will be read.  This can be a single number or list of numbers."],
        ["set_model_num", "Set the model numbers of the loaded molecules.  If unset, then the PDB model numbers will be preserved if they exist.  This can be a single number or list of numbers."],
        ["parser", "The PDB parser used to read the file."]]
    read_pdb._doc_desc = """
        The reading of PDB files into relax is quite a flexible procedure allowing for both models, defined as an ensemble of the same molecule but with different atomic positions, and different molecules within the same model.  One of more molecules can exist in one or more models.  The flexibility allows PDB models to be converted into different molecules and different PDB files loaded as the same molecule but as different models.

        A few different PDB parsers can be used to read the structural data.  The choice of which to use depends on whether your PDB file is supported by that reader.  These are selected by setting the 'parser' argument to one of:

            'internal' - a fast PDB parser built into relax.
            'scientific' - the Scientific Python PDB parser.

        In a PDB file, the models are specified by the MODEL PDB record.  All the supported PDB readers in relax recognise this.  The molecule level is quite different between the Scientific Python and internal readers.  For how Scientific Python defines molecules, please see its documentation.  The internal reader is far simpler as it defines molecules using the TER PDB record.  In both cases, the molecules will be numbered consecutively from 1.

        Setting the molecule name allows the molecule within the PDB (within one model) to have a custom name.  If not set, then the molecules will be named after the file name, with the molecule number appended if more than one exists.

        Note that relax will complain if it cannot work out what to do.
        """
    read_pdb._doc_examples = """
        To load all structures from the PDB file 'test.pdb' in the directory '~/pdb', including all
        models and all molecules, type one of:

        relax> structure.read_pdb('test.pdb', '~/pdb')
        relax> structure.read_pdb(file='test.pdb', dir='pdb')


        To load the 10th model from the file 'test.pdb' using the Scientific Python PDB parser and
        naming it 'CaM', use one of:

        relax> structure.read_pdb('test.pdb', read_model=10, set_mol_name='CaM',
                                  parser='scientific')
        relax> structure.read_pdb(file='test.pdb', read_model=10, set_mol_name='CaM',
                                  parser='scientific')


        To load models 1 and 5 from the file 'test.pdb' as two different structures of the same
        model, type one of:

        relax> structure.read_pdb('test.pdb', read_model=[1, 5], set_model_num=[1, 1])
        relax> structure.read_pdb('test.pdb', set_mol_name=['CaM_1', 'CaM_2'], read_model=[1, 5],
                                  set_model_num=[1, 1])

        To load the files 'lactose_MCMM4_S1_1.pdb', 'lactose_MCMM4_S1_2.pdb',
        'lactose_MCMM4_S1_3.pdb' and 'lactose_MCMM4_S1_4.pdb' as models, type the following sequence
        of commands:

        relax> structure.read_pdb('lactose_MCMM4_S1_1.pdb', set_mol_name='lactose_MCMM4_S1',
                                  set_model_num=1)
        relax> structure.read_pdb('lactose_MCMM4_S1_2.pdb', set_mol_name='lactose_MCMM4_S1',
                                  set_model_num=2)
        relax> structure.read_pdb('lactose_MCMM4_S1_3.pdb', set_mol_name='lactose_MCMM4_S1',
                                  set_model_num=3)
        relax> structure.read_pdb('lactose_MCMM4_S1_4.pdb', set_mol_name='lactose_MCMM4_S1',
                                  set_model_num=4)
        """
    _build_doc(read_pdb)


    def vectors(self, attached='H', spin_id=None, model=None, verbosity=1, ave=True, unit=True):
        # Function intro text.
        if self._exec_info.intro:
            text = self._exec_info.ps3 + "structure.vectors("
            text = text + "attached=" + repr(attached)
            text = text + ", spin_id=" + repr(spin_id)
            text = text + ", model=" + repr(model)
            text = text + ", verbosity=" + repr(verbosity)
            text = text + ", ave=" + repr(ave)
            text = text + ", unit=" + repr(unit) + ")"
            print(text)

        # The argument checks.
        arg_check.is_str(attached, 'attached atom')
        arg_check.is_str(spin_id, 'spin identification string', can_be_none=True)
        arg_check.is_int(model, 'model', can_be_none=True)
        arg_check.is_int(verbosity, 'verbosity level')
        arg_check.is_bool(ave, 'average vector flag')
        arg_check.is_bool(unit, 'unit vector flag')

        # Execute the functional code.
        generic_fns.structure.main.vectors(attached=attached, spin_id=spin_id, model=model, verbosity=verbosity, ave=ave, unit=unit)

    # The function doc info.
    vectors._doc_title = "Extract and store the bond vectors from the loaded structures in the spin container."
    vectors._doc_title_short = "Bond vector extraction."
    vectors._doc_args = [
        ["attached", "The name of the second atom which attached to the spin of interest.  Regular expression is allowed, for example 'H*'."],
        ["spin_id", "The spin identification string."],
        ["model", "The model to extract bond vectors from (which if set to None will cause the vectors of all models to be extracted)."],
        ["verbosity", "The amount of information to print to screen.  Zero corresponds to minimal output while higher values increase the amount of output.  The default value is 1."],
        ["ave", "A flag which if True will cause the bond vectors from all models to be averaged.  If vectors from only one model is extracted, this argument will have no effect."],
        ["unit", "A flag which if True will cause the unit vector to calculated rather than the full length bond vector."]
    ]
    vectors._doc_desc = """
        For a number of types of analysis, bond vectors or unit bond vectors are required for the calculations.  This user function allows these vectors to be extracted from the loaded structures.  The bond vector will be that from the atom associated with the spin system loaded in relax to the bonded atom specified by the 'attached' argument.  For example if 'attached' is set to 'H' and the protein backbone amide spins 'N' are loaded, the all 'N-H' vectors will be extracted.  But if set to 'CA', all atoms named 'CA' in the structures will be searched for and all 'N-Ca' bond vectors will be extracted.

        The extraction of vectors can occur in a number of ways.  For example if an NMR structure with N models is loaded or if multiple molecules, from any source, of the same compound are loaded as different models, there are three options for extracting the bond vector.  Firstly the bond vector of a single model can be extracted by setting the 'model' argument. Secondly the bond vectors from all models can be extracted if 'model' is None and 'ave' is set to False.  Thirdly, if 'model' is None and 'ave' is set to True, then a single vector which is the average for all models will be calculated.
        """
    vectors._doc_examples = """
        To extract the XH vectors of the backbone amide nitrogens where in the PDB file the backbone
        nitrogen is called 'N' and the attached atom is called 'H', assuming multiple types of
        spin have already been loaded, type one of:

        relax> structure.vectors(spin_id='@N')
        relax> structure.vectors('H', spin_id='@N')
        relax> structure.vectors(attached='H', spin_id='@N')

        If the attached atom is called 'HN', type:

        relax> structure.vectors(attached='HN', spin_id='@N')

        For the 'CA' spin bonded to the 'HA' proton, type:

        relax> structure.vectors(attached='HA', spin_id='@CA')


        If you are working with RNA, you can use the residue name identifier to calculate the
        vectors for each residue separately.  For example to calculate the vectors for all possible
        spins in the bases, type:

        relax> structure.vectors('H2', spin_id=':A')
        relax> structure.vectors('H8', spin_id=':A')
        relax> structure.vectors('H1', spin_id=':G')
        relax> structure.vectors('H8', spin_id=':G')
        relax> structure.vectors('H5', spin_id=':C')
        relax> structure.vectors('H6', spin_id=':C')
        relax> structure.vectors('H3', spin_id=':U')
        relax> structure.vectors('H5', spin_id=':U')
        relax> structure.vectors('H6', spin_id=':U')

        Alternatively, assuming the desired spins have been loaded, regular expression can be used:

        relax> structure.vectors('H*')
        """
    _build_doc(vectors)


    def write_pdb(self, file=None, dir=None, model_num=None, force=False):
        # Function intro text.
        if self._exec_info.intro:
            text = self._exec_info.ps3 + "structure.write_pdb("
            text = text + "file=" + repr(file)
            text = text + ", dir=" + repr(dir)
            text = text + ", model_num=" + repr(model_num)
            text = text + ", force=" + repr(force) + ")"
            print(text)

        # The argument checks.
        arg_check.is_str(file, 'file name')
        arg_check.is_str(dir, 'directory name', can_be_none=True)
        arg_check.is_int(model_num, 'model number', can_be_none=True)
        arg_check.is_bool(force, 'force flag')

        # Execute the functional code.
        generic_fns.structure.main.write_pdb(file=file, dir=dir, model_num=model_num, force=force)

    # The function doc info.
    write_pdb._doc_title = "Writing structures to a PDB file."
    write_pdb._doc_title_short = "PDB writing."
    write_pdb._doc_args = [["file", "The name of the PDB file."],
                           ["dir", "The directory where the file is located."],
                           ["model_num", "Restrict the writing of structural data to a single model in the PDB file."],
                           ["force", "A flag which if set to True will cause any pre-existing files to be overwritten."]]
    write_pdb._doc_desc = """
        This will write all of the structural data loaded in the current data pipe to be converted to the PDB format and written to file.  Specifying the model number allows single models to be output.
        """
    write_pdb._doc_examples = """
        To write all models and molecules to the PDB file 'ensemble.pdb' within the directory '~/pdb', type
        one of:

        relax> structure.write_pdb('ensemble.pdb', '~/pdb')
        relax> structure.write_pdb(file='ensemble.pdb', dir='pdb')


        To write model number 3 into the new file 'test.pdb', use one of:

        relax> structure.write_pdb('test.pdb', model_num=3)
        relax> structure.write_pdb(file='test.pdb', model_num=3)
        """
    _build_doc(write_pdb)<|MERGE_RESOLUTION|>--- conflicted
+++ resolved
@@ -190,57 +190,34 @@
     delete._doc_examples = """
         Simply type:
 
-<<<<<<< HEAD
         relax> structure.delete()
         """
     _build_doc(delete)
-=======
+
+
     def load_spins(self, spin_id=None, ave_pos=True):
-        """Load spins from the structure into the relax data store.
-
-        Keyword Arguments
-        ~~~~~~~~~~~~~~~~~
-
-        spin_id:  The spin identification string.
-
-        ave_pos:  A flag specifying if the position of the atom is to be averaged across models.
-
->>>>>>> 21996d28
-
-
-    def load_spins(self, spin_id=None, combine_models=True, ave_pos=True):
         # Function intro text.
         if self._exec_info.intro:
             text = self._exec_info.ps3 + "structure.load_spins("
             text = text + "spin_id=" + repr(spin_id)
-            text = text + ", combine_models=" + repr(combine_models)
             text = text + ", ave_pos=" + repr(ave_pos) + ")"
             print(text)
 
-<<<<<<< HEAD
         # The argument checks.
         arg_check.is_str(spin_id, 'spin identification string', can_be_none=True)
-        arg_check.is_bool(combine_models, 'model combining flag')
         arg_check.is_bool(ave_pos, 'average position flag')
 
         # Execute the functional code.
-        generic_fns.structure.main.load_spins(spin_id=spin_id, combine_models=combine_models, ave_pos=ave_pos)
-=======
-        If the ave_pos flag is True, the average position of all models will be loaded into the spin
-        container.  If False, then the positions from all models will be loaded.
->>>>>>> 21996d28
+        generic_fns.structure.main.load_spins(spin_id=spin_id, ave_pos=ave_pos)
 
     # The function doc info.
     load_spins._doc_title = "Load spins from the structure into the relax data store."
     load_spins._doc_title_short = "Loading spins from structure."
     load_spins._doc_args = [
         ["spin_id", "The spin identification string."],
-        ["combine_models", "A flag which specifies if spins from separate models should be combined."],
         ["ave_pos", "A flag specifying if the position of the atom is to be averaged across models."]]
     load_spins._doc_desc = """
         This allows a sequence to be generated within the relax data store using the atomic information from the structure already associated with this data pipe.  The spin ID string is used to select which molecules, which residues, and which atoms will be recognised as spin systems within relax.  If the spin ID is left unspecified, then all molecules, residues, and atoms will be placed within the data store (and all atoms will be treated as spins).
-
-        If combining models, then the spins from only a single structure from the ensemble of models will be taken.  Otherwise spins will be loaded for each model separately.
 
         If averaging the atomic positions, then average position of all models will be loaded into the spin container.  Otherwise the positions from all models will be loaded separately.
         """
@@ -277,7 +254,6 @@
     def read_pdb(self, file=None, dir=None, read_mol=None, set_mol_name=None, read_model=None, set_model_num=None, parser='internal'):
         # Function intro text.
         if self._exec_info.intro:
-<<<<<<< HEAD
             text = self._exec_info.ps3 + "structure.read_pdb("
             text = text + "file=" + repr(file)
             text = text + ", dir=" + repr(dir)
@@ -299,56 +275,6 @@
 
         # Execute the functional code.
         generic_fns.structure.main.read_pdb(file=file, dir=dir, read_mol=read_mol, set_mol_name=set_mol_name, read_model=read_model, set_model_num=set_model_num, parser=parser)
-=======
-            text = self._exec_info.ps3 + "structure.load_spins("
-            text = text + "spin_id=" + repr(spin_id)
-            text = text + ", ave_pos=" + repr(ave_pos) + ")"
-            print(text)
-
-        # The argument checks.
-        arg_check.is_str(spin_id, 'spin identification string', can_be_none=True)
-        arg_check.is_bool(ave_pos, 'average position flag')
-
-        # Execute the functional code.
-        generic_fns.structure.main.load_spins(spin_id=spin_id, ave_pos=ave_pos)
-
-
-    def read_pdb(self, file=None, dir=None, read_mol=None, set_mol_name=None, read_model=None, set_model_num=None, parser='internal'):
-        """The PDB loading function.
-
-        Keyword Arguments
-        ~~~~~~~~~~~~~~~~~
-
-        file:  The name of the PDB file.
-
-        dir:  The directory where the file is located.
-
-        read_mol:  If set, only the given molecule(s) will be read.
-
-        set_mol_name:  Set the names of the read molecules.
-
-        read_model:  If set, only the given model number(s) from the PDB file will be read.
-
-        set_model_num:  Set the model numbers of the read molecules.
-
-        parser:  The PDB parser used to read the file.
-
-
-        Description
-        ~~~~~~~~~~~
-
-        The reading of PDB files into relax is quite a flexible procedure allowing for both models,
-        defined as an ensemble of the same molecule but with different atomic positions, and
-        different molecules within the same model.  One of more molecules can exist in one or more
-        models.  The flexibility allows PDB models to be converted into different molecules and
-        different PDB files loaded as the same molecule but as different models.  This flexibility
-        is controlled by the four keyword arguments 'read_mol', 'set_mol_name', 'read_model', and
-        'set_model_num'.
-
-        A few different PDB parsers can be used to read the structural data.  The choice of which to
-        use depends on whether your PDB file is supported by that reader.  These are selected by
-        setting the 'parser' argument to one of:
->>>>>>> 21996d28
 
     # The function doc info.
     read_pdb._doc_title = "Reading structures from PDB files."
