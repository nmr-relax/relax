###############################################################################
#                                                                             #
# Copyright (C) 2003-2011 Edward d'Auvergne                                   #
#                                                                             #
# This file is part of the program relax.                                     #
#                                                                             #
# relax is free software; you can redistribute it and/or modify               #
# it under the terms of the GNU General Public License as published by        #
# the Free Software Foundation; either version 2 of the License, or           #
# (at your option) any later version.                                         #
#                                                                             #
# relax is distributed in the hope that it will be useful,                    #
# but WITHOUT ANY WARRANTY; without even the implied warranty of              #
# MERCHANTABILITY or FITNESS FOR A PARTICULAR PURPOSE.  See the               #
# GNU General Public License for more details.                                #
#                                                                             #
# You should have received a copy of the GNU General Public License           #
# along with relax; if not, write to the Free Software                        #
# Foundation, Inc., 59 Temple Place, Suite 330, Boston, MA  02111-1307  USA   #
#                                                                             #
###############################################################################

# Module docstring.
"""Module containing the 'relax_data' user function class."""
__docformat__ = 'plaintext'

# relax module imports.
from base_class import User_fn_class, _build_doc
import arg_check
from generic_fns import relax_data
from relax_errors import RelaxError


class Relax_data(User_fn_class):
    """Class for manipulating R1, R2, and NOE relaxation data."""

    def back_calc(self, ri_id=None, ri_type=None, frq=None):
        # Function intro text.
        if self._exec_info.intro:
            text = self._exec_info.ps3 + "relax_data.back_calc("
            text = text + "ri_id=" + repr(ri_id)
            text = text + ", ri_type=" + repr(ri_type)
            text = text + ", frq=" + repr(frq) + ")"
            print(text)

        # The argument checks.
        arg_check.is_str(ri_id, 'relaxation ID string', can_be_none=True)
        arg_check.is_str(ri_type, 'relaxation type', can_be_none=True)
        arg_check.is_num(frq, 'frequency', can_be_none=True)

        # Execute the functional code.
        relax_data.back_calc(ri_id=ri_id, ri_type=ri_type, frq=frq)

    # The function doc info.
    back_calc._doc_title = "Back calculate the relaxation data at the given frequency."
    back_calc._doc_title_short = "Relaxation data back calculation."
    back_calc._doc_args = [
        ["ri_id", "The relaxation data ID string."],
        ["ri_type", "The relaxation data type, ie 'R1', 'R2', or 'NOE'."],
        ["frq", "The spectrometer frequency in Hz."]
    ]
    back_calc._doc_desc = """
        This allows relaxation data of the given type and frequency to be back calculated from the model parameter values.
        """
    _build_doc(back_calc)


    def copy(self, pipe_from=None, pipe_to=None, ri_id=None):
        # Function intro text.
        if self._exec_info.intro:
            text = self._exec_info.ps3 + "relax_data.copy("
            text = text + "pipe_from=" + repr(pipe_from)
            text = text + ", pipe_to=" + repr(pipe_to)
            text = text + ", ri_id=" + repr(ri_id) + ")"
            print(text)

        # The argument checks.
        arg_check.is_str(pipe_from, 'pipe from', can_be_none=True)
        arg_check.is_str(pipe_to, 'pipe to', can_be_none=True)
        arg_check.is_str(ri_id, 'relaxation data ID string', can_be_none=True)

        # Both pipe arguments cannot be None.
        if pipe_from == None and pipe_to == None:
            raise RelaxError("The pipe_from and pipe_to arguments cannot both be set to None.")

        # Execute the functional code.
        relax_data.copy(pipe_from=pipe_from, pipe_to=pipe_to, ri_id=ri_id)

    # The function doc info.
    copy._doc_title = "Copy relaxation data from one pipe to another."
    copy._doc_title_short = "Relaxation data copying."
    copy._doc_args = [
        ["pipe_from", "The name of the pipe to copy the relaxation data from."],
        ["pipe_to", "The name of the pipe to copy the relaxation data to."],
        ["ri_id", "The relaxation data ID string."]
    ]
    copy._doc_desc = """
        This will copy relaxation data from one data pipe to another.  If the relaxation ID data string is not given then all relaxation data will be copied, otherwise only a specific data set will be copied.
        """
    copy._doc_examples = """
        To copy all relaxation data from pipe 'm1' to pipe 'm9', type one of:

        relax> relax_data.copy('m1', 'm9')
        relax> relax_data.copy(pipe_from='m1', pipe_to='m9')
        relax> relax_data.copy('m1', 'm9', None)
        relax> relax_data.copy(pipe_from='m1', pipe_to='m9', ri_id=None)

        To copy only the NOE relaxation data with the ID string of 'NOE_800' from 'm3' to 'm6', type
        one of:

        relax> relax_data.copy('m3', 'm6', 'NOE_800')
        relax> relax_data.copy(pipe_from='m3', pipe_to='m6', ri_id='NOE_800')
        """
    _build_doc(copy)


    def delete(self, ri_id=None):
        # Function intro text.
        if self._exec_info.intro:
            text = self._exec_info.ps3 + "relax_data.delete("
            text = text + "ri_id=" + repr(ri_id) + ")"
            print(text)

        # The argument checks.
        arg_check.is_str(ri_id, 'relaxation data ID string')

        # Execute the functional code.
        relax_data.delete(ri_id=ri_id)

    # The function doc info.
    delete._doc_title = "Delete the data corresponding to the relaxation data ID string."
    delete._doc_title_short = "Relaxation data deletion."
    delete._doc_args = [
        ["ri_id", "The relaxation data ID string."]
    ]
    delete._doc_desc = """
        The relaxation data corresponding to the given relaxation data ID string will be removed from the current data pipe.
        """
    delete._doc_examples = """
        To delete the relaxation data corresponding to the ID 'NOE_600', type:

        relax> relax_data.delete('NOE_600')
        """
    _build_doc(delete)


    def display(self, ri_id=None):
        # Function intro text.
        if self._exec_info.intro:
            text = self._exec_info.ps3 + "relax_data.display("
            text = text + "ri_id=" + repr(ri_id) + ")"
            print(text)

        # The argument checks.
        arg_check.is_str(ri_id, 'relaxation data ID string')

        # Execute the functional code.
        relax_data.display(ri_id=ri_id)

    # The function doc info.
    display._doc_title = "Display the data corresponding to the relaxation data ID string."
    display._doc_title_short = "Displaying relaxation data."
    display._doc_args = [
        ["ri_id", "The relaxation data ID string."]
    ]
    display._doc_examples = """
        To display the NOE relaxation data at 600 MHz with the ID string 'NOE_600', type:

        relax> relax_data.display('NOE_600')
        """
    _build_doc(display)


    def peak_intensity_type(self, ri_id=None, type=None):
        # Function intro text.
        if self._exec_info.intro:
            text = self._exec_info.ps3 + "relax_data.peak_intensity_type("
            text = text + "ri_id=" + repr(ri_id)
            text = text + ", type=" + repr(type) + ")"
            print(text)

        # The argument checks.
        arg_check.is_str(ri_id, 'relaxation data ID string')
        arg_check.is_str(type, 'peak intensity type')

        # Execute the functional code.
        relax_data.peak_intensity_type(ri_id=ri_id, type=type)

<<<<<<< HEAD

    def read(self, ri_id=None, ri_type=None, frq=None, file=None, dir=None, spin_id_col=None, mol_name_col=None, res_num_col=None, res_name_col=None, spin_num_col=None, spin_name_col=None, data_col=None, error_col=None, sep=None, spin_id=None):
        """Read R1, R2, NOE, or R2eff relaxation data from a file.

        Keyword Arguments
        ~~~~~~~~~~~~~~~~~

        ri_id:  The relaxation data ID string.

        ri_type:  The relaxation data type, ie 'R1', 'R2', or 'NOE'.

        frq:  The spectrometer frequency in Hz.

        file:  The name of the file containing the relaxation data.

        dir:  The directory where the file is located.

        spin_id_col:  The spin ID string column (an alternative to the mol, res, and spin name and
            number columns).

        mol_name_col:  The molecule name column (alternative to the spin_id_col).

        res_num_col:  The residue number column (alternative to the spin_id_col).

        res_name_col:  The residue name column (alternative to the spin_id_col).

        spin_num_col:  The spin number column (alternative to the spin_id_col).

        spin_name_col:  The spin name column (alternative to the spin_id_col).

        data_col:  The relaxation data column.

        error_col:  The experimental error column.

        sep:  The column separator (the default is white space).

        spin_id:  The spin ID string to restrict the loading of data to certain spin subsets.


        Description
        ~~~~~~~~~~~

        The spin system can be identified in the file using two different formats.  The first is the
        spin ID string column which can include the molecule name, the residue name and number, and
        the spin name and number.  Alternatively the mol_name_col, res_num_col, res_name_col,
        spin_num_col, and/or spin_name_col arguments can be supplied allowing this information to be
        in separate columns.  Note that the numbering of columns starts at one.  The spin_id
        argument can be used to restrict the reading to certain spin types, for example only 15N
        spins when only residue information is in the file.

        The frequency label argument can be anything as long as data collected at the same field
        strength have the same label.


        Examples
        ~~~~~~~~

        The following commands will read the protein NOE relaxation data collected at 600 MHz out of
        a file called 'noe.600.out' where the residue numbers, residue names, data, errors are in
        the first, second, third, and forth columns respectively.

        relax> relax_data.read('NOE_600', 'NOE', 599.7 * 1e6, 'noe.600.out', res_num_col=1,
                               res_name_col=2, data_col=3, error_col=4)
        relax> relax_data.read(ri_id='NOE_600', ri_type='NOE', frq=600.0 * 1e6, file='noe.600.out',
                               res_num_col=1, res_name_col=2, data_col=3, error_col=4)


        The following commands will read the R2 data out of the file 'r2.out' where the residue
        numbers, residue names, data, errors are in the second, third, fifth, and sixth columns
        respectively.  The columns are separated by commas.

        relax> relax_data.read('R2_800', 'R2', 8.0 * 1e8, 'r2.out', res_num_col=2, res_name_col=3,
                               data_col=5, error_col=6, sep=',')
        relax> relax_data.read(ri_id='R2_800', ri_type='R2', frq=8.0*1e8, file='r2.out',
                               res_num_col=2, res_name_col=3, data_col=5, error_col=6, sep=',')


        The following commands will read the R1 data out of the file 'r1.out' where the columns are
        separated by the symbol '%'

        relax> relax_data.read('R1_300', 'R1', 300.1 * 1e6, 'r1.out', sep='%')
=======
    # The function doc info.
    peak_intensity_type._doc_title = "Specify the type of peak intensity measurement used - i.e. height or volume."
    peak_intensity_type._doc_title_short = "Setting peak intensity type."
    peak_intensity_type._doc_args = [
        ["ri_id", "The relaxation data ID string."],
        ["type", "The peak intensity type."]
    ]
    peak_intensity_type._doc_desc = """
        This is essential for BMRB data deposition.  It is used to specify whether peak heights or peak volumes were measured.  The two currently allowed values for the type argument are 'height' and 'volume'.
>>>>>>> 45ed0c8d
        """
    _build_doc(peak_intensity_type)


    def read(self, ri_id=None, ri_type=None, frq=None, file=None, dir=None, spin_id_col=None, mol_name_col=None, res_num_col=None, res_name_col=None, spin_num_col=None, spin_name_col=None, data_col=None, error_col=None, sep=None, spin_id=None):
        # Function intro text.
        if self._exec_info.intro:
            text = self._exec_info.ps3 + "relax_data.read("
            text = text + "ri_id=" + repr(ri_id)
            text = text + ", ri_type=" + repr(ri_type)
            text = text + ", frq=" + repr(frq)
            text = text + ", file=" + repr(file)
            text = text + ", dir=" + repr(dir)
            text = text + ", spin_id_col=" + repr(spin_id_col)
            text = text + ", mol_name_col=" + repr(mol_name_col)
            text = text + ", res_num_col=" + repr(res_num_col)
            text = text + ", res_name_col=" + repr(res_name_col)
            text = text + ", spin_num_col=" + repr(spin_num_col)
            text = text + ", spin_name_col=" + repr(spin_name_col)
            text = text + ", data_col=" + repr(data_col)
            text = text + ", error_col=" + repr(error_col)
            text = text + ", sep=" + repr(sep)
            text = text + ", spin_id=" + repr(spin_id) + ")"
            print(text)

        # The argument checks.
        arg_check.is_str(ri_id, 'relaxation ID string')
        arg_check.is_str(ri_type, 'relaxation type')
        arg_check.is_num(frq, 'frequency')
        arg_check.is_str(file, 'file name')
        arg_check.is_str(dir, 'directory name', can_be_none=True)
        arg_check.is_int(spin_id_col, 'spin ID string column', can_be_none=True)
        arg_check.is_int(mol_name_col, 'molecule name column', can_be_none=True)
        arg_check.is_int(res_num_col, 'residue number column', can_be_none=True)
        arg_check.is_int(res_name_col, 'residue name column', can_be_none=True)
        arg_check.is_int(spin_num_col, 'spin number column', can_be_none=True)
        arg_check.is_int(spin_name_col, 'spin name column', can_be_none=True)
        arg_check.is_int(data_col, 'data column')
        arg_check.is_int(error_col, 'error column')
        arg_check.is_str(sep, 'column separator', can_be_none=True)
        arg_check.is_str(spin_id, 'spin ID string', can_be_none=True)

        # Execute the functional code.
        relax_data.read(ri_id=ri_id, ri_type=ri_type, frq=frq, file=file, dir=dir, spin_id_col=spin_id_col, mol_name_col=mol_name_col, res_num_col=res_num_col, res_name_col=res_name_col, spin_num_col=spin_num_col, spin_name_col=spin_name_col, data_col=data_col, error_col=error_col, sep=sep, spin_id=spin_id)

    # The function doc info.
    read._doc_title = "Read R1, R2, or NOE relaxation data from a file."
    read._doc_title_short = "Reading relaxation data from file."
    read._doc_args = [
        ["ri_id", "The relaxation data ID string.  This must be a unique identifier."],
        ["ri_type", "The relaxation data type, i.e. 'R1', 'R2', or 'NOE'."],
        ["frq", "The exact proton frequency of the spectrometer in Hertz.  See the 'sfrq' parameter in the Varian procpar file or the 'SFO1' parameter in the Bruker acqus file."],
        ["file", "The name of the file containing the relaxation data."],
        ["dir", "The directory where the file is located."],
        ["spin_id_col", "The spin ID string column (an alternative to the mol, res, and spin name and number columns)."],
        ["mol_name_col", "The molecule name column (alternative to the spin_id_col)."],
        ["res_num_col", "The residue number column (alternative to the spin_id_col)."],
        ["res_name_col", "The residue name column (alternative to the spin_id_col)."],
        ["spin_num_col", "The spin number column (alternative to the spin_id_col)."],
        ["spin_name_col", "The spin name column (alternative to the spin_id_col)."],
        ["data_col", "The relaxation data column."],
        ["error_col", "The experimental error column."],
        ["sep", "The column separator (the default is white space)."],
        ["spin_id", "The spin ID string to restrict the loading of data to certain spin subsets."]
    ]
    read._doc_desc = """
        The spin system can be identified in the file using two different formats.  The first is the spin ID string column which can include the molecule name, the residue name and number, and the spin name and number.  Alternatively the molecule name, residue number, residue name, spin number and/or spin name columns can be supplied allowing this information to be in separate columns.  Note that the numbering of columns starts at one.  The spin ID string can be used to restrict the reading to certain spin types, for example only 15N spins when only residue information is in the file.
        """
    read._doc_examples = """
        The following commands will read the protein NOE relaxation data collected at 600 MHz out of
        a file called 'noe.600.out' where the residue numbers, residue names, data, errors are in
        the first, second, third, and forth columns respectively.

        relax> relax_data.read('NOE_600', 'NOE', 599.7 * 1e6, 'noe.600.out', res_num_col=1,
                               res_name_col=2, data_col=3, error_col=4)
        relax> relax_data.read(ri_id='NOE_600', ri_type='NOE', frq=600.0 * 1e6, file='noe.600.out',
                               res_num_col=1, res_name_col=2, data_col=3, error_col=4)


        The following commands will read the R2 data out of the file 'r2.out' where the residue
        numbers, residue names, data, errors are in the second, third, fifth, and sixth columns
        respectively.  The columns are separated by commas.

        relax> relax_data.read('R2_800', 'R2', 8.0 * 1e8, 'r2.out', res_num_col=2, res_name_col=3,
                               data_col=5, error_col=6, sep=',')
        relax> relax_data.read(ri_id='R2_800', ri_type='R2', frq=8.0*1e8, file='r2.out',
                               res_num_col=2, res_name_col=3, data_col=5, error_col=6, sep=',')


        The following commands will read the R1 data out of the file 'r1.out' where the columns are
        separated by the symbol '%'

        relax> relax_data.read('R1_300', 'R1', 300.1 * 1e6, 'r1.out', sep='%')
        """
    _build_doc(read)


    def temp_calibration(self, ri_id=None, method=None):
        # Function intro text.
        if self._exec_info.intro:
            text = self._exec_info.ps3 + "relax_data.temp_calibration("
            text = text + "ri_id=" + repr(ri_id)
            text = text + ", method=" + repr(method) + ")"
            print(text)

        # The argument checks.
        arg_check.is_str(ri_id, 'relaxation data ID string')
        arg_check.is_str(method, 'temperature calibration method')

        # Execute the functional code.
        relax_data.temp_calibration(ri_id=ri_id, method=method)

    # The function doc info.
    temp_calibration._doc_title = "Specify the temperature calibration method used."
    temp_calibration._doc_title_short = "Setting temperature calibration method."
    temp_calibration._doc_args = [
        ["ri_id", "The relaxation data ID string."],
        ["method", "The calibration method."]
    ]
    temp_calibration._doc_desc = """
        This is essential for BMRB data deposition.  The currently allowed methods are:

            'methanol',
            'monoethylene glycol',
            'no calibration applied'.

        Other strings will be accepted if supplied.
        """
    _build_doc(temp_calibration)


    def temp_control(self, ri_id=None, method=None):
        # Function intro text.
        if self._exec_info.intro:
            text = self._exec_info.ps3 + "relax_data.temp_control("
            text = text + "ri_id=" + repr(ri_id)
            text = text + ", method=" + repr(method) + ")"
            print(text)

        # The argument checks.
        arg_check.is_str(ri_id, 'relaxation data ID string')
        arg_check.is_str(method, 'temperature control method')

        # Execute the functional code.
        relax_data.temp_control(ri_id=ri_id, method=method)

    # The function doc info.
    temp_control._doc_title = "Specify the temperature control method used."
    temp_control._doc_title_short = "Setting temperature control method."
    temp_control._doc_args = [
        ["ri_id", "The relaxation data ID string."],
        ["method", "The control method."]
    ]
    temp_control._doc_desc = """
        This is essential for BMRB data deposition.  The currently allowed methods are:

            'single scan interleaving',
            'temperature compensation block',
            'single scan interleaving and temperature compensation block',
            'single fid interleaving',
            'single experiment interleaving',
            'no temperature control applied'.
        """
    _build_doc(temp_control)


    def write(self, ri_id=None, file=None, dir=None, bc=False, force=False):
        # Function intro text.
        if self._exec_info.intro:
            text = self._exec_info.ps3 + "relax_data.write("
            text = text + "ri_id=" + repr(ri_id)
            text = text + ", file=" + repr(file)
            text = text + ", dir=" + repr(dir)
            text = text + ", bc=" + repr(bc)
            text = text + ", force=" + repr(force) + ")"
            print(text)

        # The argument checks.
        arg_check.is_str(ri_id, 'relaxation data ID string')
        arg_check.is_str(file, 'file name')
        arg_check.is_str(dir, 'directory name', can_be_none=True)
        arg_check.is_bool(bc, 'back calculated data flag')
        arg_check.is_bool(force, 'force flag')

        # Execute the functional code.
        relax_data.write(ri_id=ri_id, file=file, dir=dir, bc=bc, force=force)

    # The function doc info.
    write._doc_title = "Write relaxation data to a file."
    write._doc_title_short = "Relaxation data writing."
    write._doc_args = [
        ["ri_id", "The relaxation data ID string."],
        ["file", "The name of the file."],
        ["dir", "The directory name."],
        ["force", "A flag which if True will cause the file to be overwritten."]
    ]
    write._doc_desc = """
        If no directory name is given, the file will be placed in the current working directory.  The relaxation data ID string is required for selecting which relaxation data to write to file.
        """
    _build_doc(write)<|MERGE_RESOLUTION|>--- conflicted
+++ resolved
@@ -186,89 +186,6 @@
         # Execute the functional code.
         relax_data.peak_intensity_type(ri_id=ri_id, type=type)
 
-<<<<<<< HEAD
-
-    def read(self, ri_id=None, ri_type=None, frq=None, file=None, dir=None, spin_id_col=None, mol_name_col=None, res_num_col=None, res_name_col=None, spin_num_col=None, spin_name_col=None, data_col=None, error_col=None, sep=None, spin_id=None):
-        """Read R1, R2, NOE, or R2eff relaxation data from a file.
-
-        Keyword Arguments
-        ~~~~~~~~~~~~~~~~~
-
-        ri_id:  The relaxation data ID string.
-
-        ri_type:  The relaxation data type, ie 'R1', 'R2', or 'NOE'.
-
-        frq:  The spectrometer frequency in Hz.
-
-        file:  The name of the file containing the relaxation data.
-
-        dir:  The directory where the file is located.
-
-        spin_id_col:  The spin ID string column (an alternative to the mol, res, and spin name and
-            number columns).
-
-        mol_name_col:  The molecule name column (alternative to the spin_id_col).
-
-        res_num_col:  The residue number column (alternative to the spin_id_col).
-
-        res_name_col:  The residue name column (alternative to the spin_id_col).
-
-        spin_num_col:  The spin number column (alternative to the spin_id_col).
-
-        spin_name_col:  The spin name column (alternative to the spin_id_col).
-
-        data_col:  The relaxation data column.
-
-        error_col:  The experimental error column.
-
-        sep:  The column separator (the default is white space).
-
-        spin_id:  The spin ID string to restrict the loading of data to certain spin subsets.
-
-
-        Description
-        ~~~~~~~~~~~
-
-        The spin system can be identified in the file using two different formats.  The first is the
-        spin ID string column which can include the molecule name, the residue name and number, and
-        the spin name and number.  Alternatively the mol_name_col, res_num_col, res_name_col,
-        spin_num_col, and/or spin_name_col arguments can be supplied allowing this information to be
-        in separate columns.  Note that the numbering of columns starts at one.  The spin_id
-        argument can be used to restrict the reading to certain spin types, for example only 15N
-        spins when only residue information is in the file.
-
-        The frequency label argument can be anything as long as data collected at the same field
-        strength have the same label.
-
-
-        Examples
-        ~~~~~~~~
-
-        The following commands will read the protein NOE relaxation data collected at 600 MHz out of
-        a file called 'noe.600.out' where the residue numbers, residue names, data, errors are in
-        the first, second, third, and forth columns respectively.
-
-        relax> relax_data.read('NOE_600', 'NOE', 599.7 * 1e6, 'noe.600.out', res_num_col=1,
-                               res_name_col=2, data_col=3, error_col=4)
-        relax> relax_data.read(ri_id='NOE_600', ri_type='NOE', frq=600.0 * 1e6, file='noe.600.out',
-                               res_num_col=1, res_name_col=2, data_col=3, error_col=4)
-
-
-        The following commands will read the R2 data out of the file 'r2.out' where the residue
-        numbers, residue names, data, errors are in the second, third, fifth, and sixth columns
-        respectively.  The columns are separated by commas.
-
-        relax> relax_data.read('R2_800', 'R2', 8.0 * 1e8, 'r2.out', res_num_col=2, res_name_col=3,
-                               data_col=5, error_col=6, sep=',')
-        relax> relax_data.read(ri_id='R2_800', ri_type='R2', frq=8.0*1e8, file='r2.out',
-                               res_num_col=2, res_name_col=3, data_col=5, error_col=6, sep=',')
-
-
-        The following commands will read the R1 data out of the file 'r1.out' where the columns are
-        separated by the symbol '%'
-
-        relax> relax_data.read('R1_300', 'R1', 300.1 * 1e6, 'r1.out', sep='%')
-=======
     # The function doc info.
     peak_intensity_type._doc_title = "Specify the type of peak intensity measurement used - i.e. height or volume."
     peak_intensity_type._doc_title_short = "Setting peak intensity type."
@@ -278,7 +195,6 @@
     ]
     peak_intensity_type._doc_desc = """
         This is essential for BMRB data deposition.  It is used to specify whether peak heights or peak volumes were measured.  The two currently allowed values for the type argument are 'height' and 'volume'.
->>>>>>> 45ed0c8d
         """
     _build_doc(peak_intensity_type)
 
