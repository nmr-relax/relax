###############################################################################
#                                                                             #
# Copyright (C) 2003-2005,2007-2010 Edward d'Auvergne                         #
#                                                                             #
# This file is part of the program relax.                                     #
#                                                                             #
# relax is free software; you can redistribute it and/or modify               #
# it under the terms of the GNU General Public License as published by        #
# the Free Software Foundation; either version 2 of the License, or           #
# (at your option) any later version.                                         #
#                                                                             #
# relax is distributed in the hope that it will be useful,                    #
# but WITHOUT ANY WARRANTY; without even the implied warranty of              #
# MERCHANTABILITY or FITNESS FOR A PARTICULAR PURPOSE.  See the               #
# GNU General Public License for more details.                                #
#                                                                             #
# You should have received a copy of the GNU General Public License           #
# along with relax; if not, write to the Free Software                        #
# Foundation, Inc., 59 Temple Place, Suite 330, Boston, MA  02111-1307  USA   #
#                                                                             #
###############################################################################

# Module docstring.
"""Module containing the 'relax_data' user function class."""
__docformat__ = 'plaintext'

# relax module imports.
from base_class import User_fn_class
import arg_check
from generic_fns import relax_data
from relax_errors import RelaxError


class Relax_data(User_fn_class):
    """Class for manipulating R1, R2, and NOE relaxation data."""

    def back_calc(self, ri_label=None, frq_label=None, frq=None):
        """Function for back calculating relaxation data.

        Keyword Arguments
        ~~~~~~~~~~~~~~~~~

        ri_label:  The relaxation data type, ie 'R1', 'R2', or 'NOE'.

        frq_label:  The field strength label.

        frq:  The spectrometer frequency in Hz.

        """

        # Function intro text.
        if self._exec_info.intro:
            text = self._exec_info.ps3 + "relax_data.back_calc("
            text = text + "ri_label=" + repr(ri_label)
            text = text + ", frq_label=" + repr(frq_label)
            text = text + ", frq=" + repr(frq) + ")"
            print(text)

        # The argument checks.
        arg_check.is_str(ri_label, 'relaxation label')
        arg_check.is_str(frq_label, 'frequency label')
        arg_check.is_num(frq, 'frequency')

        # Execute the functional code.
        relax_data.back_calc(ri_label=ri_label, frq_label=frq_label, frq=frq)


    def copy(self, pipe_from=None, pipe_to=None, ri_label=None, frq_label=None):
        """Function for copying relaxation data from pipe_from to pipe_to.

        Keyword Arguments
        ~~~~~~~~~~~~~~~~~

        pipe_from:  The name of the pipe to copy the relaxation data from.

        pipe_to:  The name of the pipe to copy the relaxation data to.

        ri_label:  The relaxation data type, ie 'R1', 'R2', or 'NOE'.

        frq_label:  The field strength label.


        Description
        ~~~~~~~~~~~

        This function will copy relaxation data from 'pipe_from' to 'pipe_to'.  If ri_label and frq_label
        are not given then all relaxation data will be copied, otherwise only a specific data set
        will be copied.


        Examples
        ~~~~~~~~

        To copy all relaxation data from pipe 'm1' to pipe 'm9', type one of:

        relax> relax_data.copy('m1', 'm9')
        relax> relax_data.copy(pipe_from='m1', pipe_to='m9')
        relax> relax_data.copy('m1', 'm9', None, None)
        relax> relax_data.copy(pipe_from='m1', pipe_to='m9', ri_label=None, frq_label=None)

        To copy only the NOE relaxation data with the frq_label of '800' from 'm3' to 'm6', type one
        of:

        relax> relax_data.copy('m3', 'm6', 'NOE', '800')
        relax> relax_data.copy(pipe_from='m3', pipe_to='m6', ri_label='NOE', frq_label='800')
        """

        # Function intro text.
        if self._exec_info.intro:
            text = self._exec_info.ps3 + "relax_data.copy("
            text = text + "pipe_from=" + repr(pipe_from)
            text = text + ", pipe_to=" + repr(pipe_to)
            text = text + ", ri_label=" + repr(ri_label)
            text = text + ", frq_label=" + repr(frq_label) + ")"
            print(text)

        # The argument checks.
        arg_check.is_str(pipe_from, 'pipe from', can_be_none=True)
        arg_check.is_str(pipe_to, 'pipe to', can_be_none=True)
        arg_check.is_str(ri_label, 'relaxation label', can_be_none=True)
        arg_check.is_str(frq_label, 'frequency label', can_be_none=True)

        # Both pipe arguments cannot be None.
        if pipe_from == None and pipe_to == None:
            raise RelaxError("The pipe_from and pipe_to arguments cannot both be set to None.")

        # Execute the functional code.
        relax_data.copy(pipe_from=pipe_from, pipe_to=pipe_to, ri_label=ri_label, frq_label=frq_label)


    def delete(self, ri_label=None, frq_label=None):
        """Function for deleting the relaxation data corresponding to ri_label and frq_label.

        Keyword Arguments
        ~~~~~~~~~~~~~~~~~

        ri_label:  The relaxation data type, ie 'R1', 'R2', or 'NOE'.

        frq_label:  The field strength label.


        Examples
        ~~~~~~~~

        To delete the relaxation data corresponding to ri_label='NOE', frq_label='600', type:

        relax> relax_data.delete('NOE', '600')
        """

        # Function intro text.
        if self._exec_info.intro:
            text = self._exec_info.ps3 + "relax_data.delete("
            text = text + "ri_label=" + repr(ri_label)
            text = text + ", frq_label=" + repr(frq_label) + ")"
            print(text)

        # The argument checks.
        arg_check.is_str(ri_label, 'relaxation label')
        arg_check.is_str(frq_label, 'frequency label')

        # Execute the functional code.
        relax_data.delete(ri_label=ri_label, frq_label=frq_label)


    def display(self, ri_label=None, frq_label=None):
        """Function for displaying the relaxation data corresponding to ri_label and frq_label.

        Keyword Arguments
        ~~~~~~~~~~~~~~~~~

        ri_label:  The relaxation data type, ie 'R1', 'R2', or 'NOE'.

        frq_label:  The field strength label.


        Examples
        ~~~~~~~~

        To display the NOE relaxation data at 600 MHz, type:

        relax> relax_data.display('NOE', '600')
        """

        # Function intro text.
        if self._exec_info.intro:
            text = self._exec_info.ps3 + "relax_data.display("
            text = text + "ri_label=" + repr(ri_label)
            text = text + ", frq_label=" + repr(frq_label) + ")"
            print(text)

        # The argument checks.
        arg_check.is_str(ri_label, 'relaxation label')
        arg_check.is_str(frq_label, 'frequency label')

        # Execute the functional code.
        relax_data.display(ri_label=ri_label, frq_label=frq_label)


    def peak_intensity_type(self, ri_label=None, frq_label=None, type=None):
        """Specify the type of peak intensity measurement used - i.e. height or volume.

        Keyword Arguments
        ~~~~~~~~~~~~~~~~~

        ri_label:  The relaxation data type, ie 'R1', 'R2', or 'NOE'.

        frq_label:  The field strength label.

        type:  The peak intensity type.


        Description
        ~~~~~~~~~~~

        This user function is essential for BMRB data deposition.  This is used to specify whether
        peak heights or peak volumes were measured.  The two currently allowed values for the type
        argument are 'height' and 'volume'.
        """

        # Function intro text.
<<<<<<< HEAD
        if self.exec_info.intro:
            text = self.exec_info.ps3 + "relax_data.peak_intensity_type("
=======
        if self._exec_info.intro:
            text = self._exec_info.ps3 + "relax_data.peak_intensity_type("
>>>>>>> 55cb9af6
            text = text + "ri_label=" + repr(ri_label)
            text = text + ", frq_label=" + repr(frq_label)
            text = text + ", type=" + repr(type) + ")"
            print(text)

        # The argument checks.
        arg_check.is_str(ri_label, 'relaxation label')
        arg_check.is_str(frq_label, 'frequency label')
        arg_check.is_str(type, 'peak intensity type')

        # Execute the functional code.
        relax_data.peak_intensity_type(ri_label=ri_label, frq_label=frq_label, type=type)


    def read(self, ri_label=None, frq_label=None, frq=None, file=None, dir=None, spin_id_col=None, mol_name_col=None, res_num_col=None, res_name_col=None, spin_num_col=None, spin_name_col=None, data_col=None, error_col=None, sep=None, spin_id=None):
        """Function for reading R1, R2, or NOE relaxation data from a file.

        Keyword Arguments
        ~~~~~~~~~~~~~~~~~

        ri_label:  The relaxation data type, ie 'R1', 'R2', or 'NOE'.

        frq_label:  The field strength label.

        frq:  The spectrometer frequency in Hz.

        file:  The name of the file containing the relaxation data.

        dir:  The directory where the file is located.

        spin_id_col:  The spin ID string column (an alternative to the mol, res, and spin name and
            number columns).

        mol_name_col:  The molecule name column (alternative to the spin_id_col).

        res_num_col:  The residue number column (alternative to the spin_id_col).

        res_name_col:  The residue name column (alternative to the spin_id_col).

        spin_num_col:  The spin number column (alternative to the spin_id_col).

        spin_name_col:  The spin name column (alternative to the spin_id_col).

        data_col:  The relaxation data column.

        error_col:  The experimental error column.

        sep:  The column separator (the default is white space).

        spin_id:  The spin ID string to restrict the loading of data to certain spin subsets.


        Description
        ~~~~~~~~~~~

        The spin system can be identified in the file using two different formats.  The first is the
        spin ID string column which can include the molecule name, the residue name and number, and
        the spin name and number.  Alternatively the mol_name_col, res_num_col, res_name_col,
        spin_num_col, and/or spin_name_col arguments can be supplied allowing this information to be
        in separate columns.  Note that the numbering of columns starts at one.  The spin_id
        argument can be used to restrict the reading to certain spin types, for example only 15N
        spins when only residue information is in the file.

        The frequency label argument can be anything as long as data collected at the same field
        strength have the same label.


        Examples
        ~~~~~~~~

        The following commands will read the protein NOE relaxation data collected at 600 MHz out of
        a file called 'noe.600.out' where the residue numbers, residue names, data, errors are in
        the first, second, third, and forth columns respectively.

        relax> relax_data.read('NOE', '600', 599.7 * 1e6, 'noe.600.out', res_num_col=1,
                               res_name_col=2, data_col=3, error_col=4)
        relax> relax_data.read(ri_label='NOE', frq_label='600', frq=600.0 * 1e6, file='noe.600.out',
                               res_num_col=1, res_name_col=2, data_col=3, error_col=4)


        The following commands will read the R2 data out of the file 'r2.out' where the residue
        numbers, residue names, data, errors are in the second, third, fifth, and sixth columns
        respectively.  The columns are separated by commas.

        relax> relax_data.read('R2', '800 MHz', 8.0 * 1e8, 'r2.out', res_num_col=2,
                               res_name_col=3, data_col=5, error_col=6, sep=',')
        relax> relax_data.read(ri_label='R2', frq_label='800 MHz', frq=8.0*1e8, file='r2.out',
                               res_num_col=2, res_name_col=3, data_col=5, error_col=6, sep=',')


        The following commands will read the R1 data out of the file 'r1.out' where the columns are
        separated by the symbol '%'

        relax> relax_data.read('R1', '300', 300.1 * 1e6, 'r1.out', sep='%')
        """

        # Function intro text.
        if self._exec_info.intro:
            text = self._exec_info.ps3 + "relax_data.read("
            text = text + "ri_label=" + repr(ri_label)
            text = text + ", frq_label=" + repr(frq_label)
            text = text + ", frq=" + repr(frq)
            text = text + ", file=" + repr(file)
            text = text + ", dir=" + repr(dir)
            text = text + ", spin_id_col=" + repr(spin_id_col)
            text = text + ", mol_name_col=" + repr(mol_name_col)
            text = text + ", res_num_col=" + repr(res_num_col)
            text = text + ", res_name_col=" + repr(res_name_col)
            text = text + ", spin_num_col=" + repr(spin_num_col)
            text = text + ", spin_name_col=" + repr(spin_name_col)
            text = text + ", data_col=" + repr(data_col)
            text = text + ", error_col=" + repr(error_col)
            text = text + ", sep=" + repr(sep)
            text = text + ", spin_id=" + repr(spin_id) + ")"
            print(text)

        # The argument checks.
        arg_check.is_str(ri_label, 'relaxation label')
        arg_check.is_str(frq_label, 'frequency label')
        arg_check.is_num(frq, 'frequency')
        arg_check.is_str(file, 'file name')
        arg_check.is_str(dir, 'directory name', can_be_none=True)
        arg_check.is_int(spin_id_col, 'spin ID string column', can_be_none=True)
        arg_check.is_int(mol_name_col, 'molecule name column', can_be_none=True)
        arg_check.is_int(res_num_col, 'residue number column', can_be_none=True)
        arg_check.is_int(res_name_col, 'residue name column', can_be_none=True)
        arg_check.is_int(spin_num_col, 'spin number column', can_be_none=True)
        arg_check.is_int(spin_name_col, 'spin name column', can_be_none=True)
        arg_check.is_int(data_col, 'data column')
        arg_check.is_int(error_col, 'error column')
        arg_check.is_str(sep, 'column separator', can_be_none=True)
        arg_check.is_str(spin_id, 'spin ID string', can_be_none=True)

        # Execute the functional code.
        relax_data.read(ri_label=ri_label, frq_label=frq_label, frq=frq, file=file, dir=dir, spin_id_col=spin_id_col, mol_name_col=mol_name_col, res_num_col=res_num_col, res_name_col=res_name_col, spin_num_col=spin_num_col, spin_name_col=spin_name_col, data_col=data_col, error_col=error_col, sep=sep, spin_id=spin_id)


    def temp_calibration(self, ri_label=None, frq_label=None, method=None):
        """Specify the temperature calibration method used.

        Keyword Arguments
        ~~~~~~~~~~~~~~~~~

        ri_label:  The relaxation data type, ie 'R1', 'R2', or 'NOE'.

        frq_label:  The field strength label.

        method:  The calibration method.


        Description
        ~~~~~~~~~~~

        This user function is essential for BMRB data deposition.  The currently allowed methods
        are

            'methanol',
            'monoethylene glycol',
            'no calibration applied'.

        Other strings will be accepted if supplied.
        """

        # Function intro text.
<<<<<<< HEAD
        if self.exec_info.intro:
            text = self.exec_info.ps3 + "relax_data.temp_calibration("
=======
        if self._exec_info.intro:
            text = self._exec_info.ps3 + "relax_data.temp_calibration("
>>>>>>> 55cb9af6
            text = text + "ri_label=" + repr(ri_label)
            text = text + ", frq_label=" + repr(frq_label)
            text = text + ", method=" + repr(method) + ")"
            print(text)

        # The argument checks.
        arg_check.is_str(ri_label, 'relaxation label')
        arg_check.is_str(frq_label, 'frequency label')
        arg_check.is_str(method, 'temperature calibration method')

        # Execute the functional code.
        relax_data.temp_calibration(ri_label=ri_label, frq_label=frq_label, method=method)


    def temp_control(self, ri_label=None, frq_label=None, method=None):
        """Specify the temperature control method used.

        Keyword Arguments
        ~~~~~~~~~~~~~~~~~

        ri_label:  The relaxation data type, ie 'R1', 'R2', or 'NOE'.

        frq_label:  The field strength label.

        method:  The control method.


        Description
        ~~~~~~~~~~~

        This user function is essential for BMRB data deposition.  The currently allowed methods
        are

            'single scan interleaving',
            'temperature compensation block',
            'single scan interleaving and temperature compensation block',
            'single fid interleaving',
            'single experiment interleaving',
            'no temperature control applied'.
        """

        # Function intro text.
<<<<<<< HEAD
        if self.exec_info.intro:
            text = self.exec_info.ps3 + "relax_data.temp_control("
=======
        if self._exec_info.intro:
            text = self._exec_info.ps3 + "relax_data.temp_control("
>>>>>>> 55cb9af6
            text = text + "ri_label=" + repr(ri_label)
            text = text + ", frq_label=" + repr(frq_label)
            text = text + ", method=" + repr(method) + ")"
            print(text)

        # The argument checks.
        arg_check.is_str(ri_label, 'relaxation label')
        arg_check.is_str(frq_label, 'frequency label')
        arg_check.is_str(method, 'temperature control method')

        # Execute the functional code.
        relax_data.temp_control(ri_label=ri_label, frq_label=frq_label, method=method)


    def write(self, ri_label=None, frq_label=None, file=None, dir=None, force=False):
        """Function for writing R1, R2, or NOE relaxation data to a file.

        Keyword Arguments
        ~~~~~~~~~~~~~~~~~

        ri_label:  The relaxation data type, ie 'R1', 'R2', or 'NOE'.

        frq_label:  The field strength label.

        file:  The name of the file.

        dir:  The directory name.

        force:  A flag which if True will cause the file to be overwritten.


        Description
        ~~~~~~~~~~~

        If no directory name is given, the file will be placed in the current working directory.
        The 'ri_label' and 'frq_label' arguments are required for selecting which relaxation data
        to write to file.
        """

        # Function intro text.
        if self._exec_info.intro:
            text = self._exec_info.ps3 + "relax_data.write("
            text = text + "ri_label=" + repr(ri_label)
            text = text + ", frq_label=" + repr(frq_label)
            text = text + ", file=" + repr(file)
            text = text + ", dir=" + repr(dir)
            text = text + ", force=" + repr(force) + ")"
            print(text)

        # The argument checks.
        arg_check.is_str(ri_label, 'relaxation label')
        arg_check.is_str(frq_label, 'frequency label')
        arg_check.is_str(file, 'file name')
        arg_check.is_str(dir, 'directory name', can_be_none=True)
        arg_check.is_bool(force, 'force flag')

        # Execute the functional code.
        relax_data.write(ri_label=ri_label, frq_label=frq_label, file=file, dir=dir, force=force)<|MERGE_RESOLUTION|>--- conflicted
+++ resolved
@@ -218,13 +218,8 @@
         """
 
         # Function intro text.
-<<<<<<< HEAD
-        if self.exec_info.intro:
-            text = self.exec_info.ps3 + "relax_data.peak_intensity_type("
-=======
         if self._exec_info.intro:
             text = self._exec_info.ps3 + "relax_data.peak_intensity_type("
->>>>>>> 55cb9af6
             text = text + "ri_label=" + repr(ri_label)
             text = text + ", frq_label=" + repr(frq_label)
             text = text + ", type=" + repr(type) + ")"
@@ -389,13 +384,8 @@
         """
 
         # Function intro text.
-<<<<<<< HEAD
-        if self.exec_info.intro:
-            text = self.exec_info.ps3 + "relax_data.temp_calibration("
-=======
         if self._exec_info.intro:
             text = self._exec_info.ps3 + "relax_data.temp_calibration("
->>>>>>> 55cb9af6
             text = text + "ri_label=" + repr(ri_label)
             text = text + ", frq_label=" + repr(frq_label)
             text = text + ", method=" + repr(method) + ")"
@@ -438,13 +428,8 @@
         """
 
         # Function intro text.
-<<<<<<< HEAD
-        if self.exec_info.intro:
-            text = self.exec_info.ps3 + "relax_data.temp_control("
-=======
         if self._exec_info.intro:
             text = self._exec_info.ps3 + "relax_data.temp_control("
->>>>>>> 55cb9af6
             text = text + "ri_label=" + repr(ri_label)
             text = text + ", frq_label=" + repr(frq_label)
             text = text + ", method=" + repr(method) + ")"
