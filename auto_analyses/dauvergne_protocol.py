###############################################################################
#                                                                             #
# Copyright (C) 2004-2011 Edward d'Auvergne                                   #
#                                                                             #
# This file is part of the program relax.                                     #
#                                                                             #
# relax is free software; you can redistribute it and/or modify               #
# it under the terms of the GNU General Public License as published by        #
# the Free Software Foundation; either version 2 of the License, or           #
# (at your option) any later version.                                         #
#                                                                             #
# relax is distributed in the hope that it will be useful,                    #
# but WITHOUT ANY WARRANTY; without even the implied warranty of              #
# MERCHANTABILITY or FITNESS FOR A PARTICULAR PURPOSE.  See the               #
# GNU General Public License for more details.                                #
#                                                                             #
# You should have received a copy of the GNU General Public License           #
# along with relax; if not, write to the Free Software                        #
# Foundation, Inc., 59 Temple Place, Suite 330, Boston, MA  02111-1307  USA   #
#                                                                             #
###############################################################################

# Python module imports.
from os import getcwd, listdir, sep
from re import search
from string import lower

# relax module imports.
from doc_builder import LIST, PARAGRAPH, SECTION, SUBSECTION, TITLE, to_docstring
from float import floatAsByteArray
from info import Info_box; info = Info_box()
from generic_fns.mol_res_spin import exists_mol_res_spin_data, generate_spin_id, spin_index_loop, spin_loop
from generic_fns.pipes import cdp_name, get_pipe, has_pipe, switch
from generic_fns import selection
from prompt.interpreter import Interpreter
from relax_errors import RelaxError, RelaxNoSequenceError, RelaxNoValueError
from relax_io import DummyFileObject
from status import Status; status = Status()


doc = [
        [TITLE, "Automatic analysis for black-box model-free results."],
        [PARAGRAPH, "The dauvergne_protocol auto-analysis is designed for those who appreciate black-boxes or those who appreciate complex code.  Importantly, data at multiple magnetic field strengths is essential for this analysis.  If you would like to change how model-free analysis is performed, the code in the file auto_analyses/dauvergne_protocol.py in the base relax directory can be copied and modified as needed and used with the relax script interface.  This file is simply a complex relax script.  For a description of object-oriented coding in python using classes, functions/methods, self, etc., please see the python tutorial."],

        [SECTION, "References"],

        [SUBSECTION, "Auto-analysis primary reference"],
        [PARAGRAPH, "The model-free optimisation methodology herein is that of:"],
        [LIST, info.bib['dAuvergneGooley08b'].cite_short()],

        [SUBSECTION, "Techniques used in the auto-analysis"],
        [PARAGRAPH, "Other references for features of this dauvergne_protocol auto-analysis include model-free model selection using Akaike's Information Criterion:"],
        [LIST, info.bib['dAuvergneGooley03'].cite_short()],
        [PARAGRAPH, "The elimination of failed model-free models and Monte Carlo simulations:"],
        [LIST, info.bib['dAuvergneGooley06'].cite_short()],
        [PARAGRAPH, "Significant model-free optimisation improvements:"],
        [LIST, info.bib['dAuvergneGooley08a'].cite_short()],
        [PARAGRAPH, "Rather than searching for the lowest chi-squared value, this auto-analysis searches for the model with the lowest AIC criterion.  This complex multi-universe, multi-dimensional problem is formulated, using set theory, as the universal solution:"],
        [LIST, info.bib['dAuvergneGooley07'].cite_short()],
        [PARAGRAPH, "The basic three references for the original and extended model-free theories are:"],
        [LIST, info.bib['LipariSzabo82a'].cite_short()],
        [LIST, info.bib['LipariSzabo82b'].cite_short()],
        [LIST, info.bib['Clore90'].cite_short()],

        [SECTION, "How to use this auto-analysis"],
        [PARAGRAPH, "The five diffusion models used in this auto-analysis are:"],
        [LIST, "Model I   (MI)   - Local tm."],
        [LIST, "Model II  (MII)  - Sphere."],
        [LIST, "Model III (MIII) - Prolate spheroid."],
        [LIST, "Model IV  (MIV)  - Oblate spheroid."],
        [LIST, "Model V   (MV)   - Ellipsoid."],
        [PARAGRAPH, "If using the script-based user interface (UI), changing the value of the variable diff_model will determine the behaviour of this auto-analysis.  Model I must be optimised prior to any of the other diffusion models, while the Models II to V can be optimised in any order.  To select the various models, set the variable diff_model to the following strings:"],
        [LIST, "MI   - 'local_tm'"],
        [LIST, "MII  - 'sphere'"],
        [LIST, "MIII - 'prolate'"],
        [LIST, "MIV  - 'oblate'"],
        [LIST, "MV   - 'ellipsoid'"],
        [PARAGRAPH, "This approach has the advantage of eliminating the need for an initial estimate of a global diffusion tensor and removing all the problems associated with the initial estimate."],
        [PARAGRAPH, "It is important that the number of parameters in a model does not exceed the number of relaxation data sets for that spin.  If this is the case, the list of models in the mf_models and local_tm_models variables will need to be trimmed."],

        [SUBSECTION, "Model I - Local tm"],
        [PARAGRAPH, "This will optimise the diffusion model whereby all spin of the molecule have a local tm value, i.e. there is no global diffusion tensor.  This model needs to be optimised prior to optimising any of the other diffusion models.  Each spin is fitted to the multiple model-free models separately, where the parameter tm is included in each model."],
        [PARAGRAPH, "AIC model selection is used to select the models for each spin."],

        [SUBSECTION, "Model II - Sphere"],
        [PARAGRAPH, "This will optimise the isotropic diffusion model.  Multiple steps are required, an initial optimisation of the diffusion tensor, followed by a repetitive optimisation until convergence of the diffusion tensor.  In the relax script UI each of these steps requires this script to be rerun, unless the conv_loop flag is True.  In the GUI (graphical user interface), the procedure is repeated automatically until convergence.  For the initial optimisation, which will be placed in the directory './sphere/init/', the following steps are used:"],
        [PARAGRAPH, "The model-free models and parameter values for each spin are set to those of diffusion model MI."],
        [PARAGRAPH, "The local tm parameter is removed from the models."],
        [PARAGRAPH, "The model-free parameters are fixed and a global spherical diffusion tensor is minimised."],
        [PARAGRAPH, "For the repetitive optimisation, each minimisation is named from 'round_1' onwards.  The initial 'round_1' optimisation will extract the diffusion tensor from the results file in './sphere/init/', and the results will be placed in the directory './sphere/round_1/'.  Each successive round will take the diffusion tensor from the previous round.  The following steps are used:"],
        [PARAGRAPH, "The global diffusion tensor is fixed and the multiple model-free models are fitted to each spin."],
        [PARAGRAPH, "AIC model selection is used to select the models for each spin."],
        [PARAGRAPH, "All model-free and diffusion parameters are allowed to vary and a global optimisation of all parameters is carried out."],

        [SUBSECTION, "Model III - Prolate spheroid"],
        [PARAGRAPH, "The methods used are identical to those of diffusion model MII, except that an axially symmetric diffusion tensor with Da >= 0 is used.  The base directory containing all the results is './prolate/'."],

        [SUBSECTION, "Model IV - Oblate spheroid"],
        [PARAGRAPH, "The methods used are identical to those of diffusion model MII, except that an axially symmetric diffusion tensor with Da <= 0 is used.  The base directory containing all the results is './oblate/'."],

        [SUBSECTION, "Model V - Ellipsoid"],
        [PARAGRAPH, "The methods used are identical to those of diffusion model MII, except that a fully anisotropic diffusion tensor is used (also known as rhombic or asymmetric diffusion).  The base directory is './ellipsoid/'."],

        [SUBSECTION, "Final run"],
        [PARAGRAPH, "Once all the diffusion models have converged, the final run can be executed.  This is done by setting the variable diff_model to 'final'.  This consists of two steps, diffusion tensor model selection, and Monte Carlo simulations.  Firstly AIC model selection is used to select between the diffusion tensor models.  Monte Carlo simulations are then run solely on this selected diffusion model.  Minimisation of the model is bypassed as it is assumed that the model is already fully optimised (if this is not the case the final run is not yet appropriate)."],
        [PARAGRAPH, "The final black-box model-free results will be placed in the file 'final/results'."]
]


# Build the module docstring.
__doc__ = to_docstring(doc)



class dAuvergne_protocol:
    def __init__(self, pipe_name=None, results_dir=None, diff_model=None, mf_models=['m0', 'm1', 'm2', 'm3', 'm4', 'm5', 'm6', 'm7', 'm8', 'm9'], local_tm_models=['tm0', 'tm1', 'tm2', 'tm3', 'tm4', 'tm5', 'tm6', 'tm7', 'tm8', 'tm9'], grid_inc=11, min_algor='newton', mc_sim_num=500, max_iter=None, user_fns=None, conv_loop=True):
        """Perform the full model-free analysis protocol of d'Auvergne and Gooley, 2008b.

        @keyword pipe_name:         The name of the data pipe containing the sequence info.  This data pipe should have all values set including the CSA value, the bond length, the heteronucleus name and proton name.  It should also have all relaxation data loaded.
        @keyword results_dir:       The directory, where files are saved in.
        @type results_dir:          str
        @keyword diff_model:        The global diffusion model to optimise.  This can be one of 'local_tm', 'sphere', 'oblate', 'prolate', 'ellipsoid', or 'final'.
        @type diff_model:           str
        @keyword mf_models:         The model-free models.
        @type mf_models:            list of str
        @keyword local_tm_models:   The model-free models.
        @type local_tm_models:      list of str
        @keyword grid_inc:          The grid search size (the number of increments per dimension).
        @type grid_inc:             int
        @keyword min_algor:         The minimisation algorithm (in most cases this should not be changed).
        @type min_algor:            str
        @keyword mc_sim_num:        The number of Monte Carlo simulations to be used for error analysis at the end of the analysis.
        @type mc_sim_num:           int
        @keyword max_iter:          The maximum number of iterations for the global iteration.  Set to None, then the algorithm iterates until convergence.
        @type max_iter:             int or None.
        @keyword user_fns:          A dictionary of replacement user functions.  These will overwrite the standard user functions.  The key should be the name of the user function or user function class and the value should be the function or class instance.
        @type user_fns:             dict
        @keyword conv_loop:         Automatic looping over all rounds until convergence.
        @type conv_loop:            bool
        """

        # Execution lock.
<<<<<<< HEAD
        status.exec_lock.acquire(pipe_name)
=======
        status.exec_lock.acquire('auto dauvergne protocol', mode='auto-analysis')
>>>>>>> 64403a94

        # Store the args.
        self.pipe_name = pipe_name
        self.diff_model = diff_model
        self.mf_models = mf_models
        self.local_tm_models = local_tm_models
        self.grid_inc = grid_inc
        self.min_algor = min_algor
        self.mc_sim_num = mc_sim_num
        self.max_iter = max_iter
        self.conv_loop = conv_loop

        # Project directory (i.e. directory containing the model-free model results and the newly generated files)
        if results_dir:
            self.results_dir = results_dir + sep
        else:
            self.results_dir = getcwd() + sep

        # Data checks.
        self.check_vars()

        # Set the data pipe to the current data pipe.
        if self.pipe_name != cdp_name():
            switch(self.pipe_name)

        # Some info for the status.
        self.status_setup()

        # Initialise the convergence data structures.
        self.conv_data = Container()
        self.conv_data.chi2 = []
        self.conv_data.models = []
        self.conv_data.diff_vals = []
        if self.diff_model == 'sphere':
            self.conv_data.diff_params = ['tm']
        elif self.diff_model == 'oblate' or self.diff_model == 'prolate':
            self.conv_data.diff_params = ['tm', 'Da', 'theta', 'phi']
        elif self.diff_model == 'ellipsoid':
            self.conv_data.diff_params = ['tm', 'Da', 'Dr', 'alpha', 'beta', 'gamma']
        self.conv_data.spin_ids = []
        self.conv_data.mf_params = []
        self.conv_data.mf_vals = []

        # Load the interpreter.
        self.interpreter = Interpreter(show_script=False, quit=False, raise_relax_error=True)
        self.interpreter.populate_self()
        self.interpreter.on(verbose=False)

        # Replacement user functions.
        if user_fns:
            for name in user_fns:
                setattr(self.interpreter, name, user_fns[name])

        # Execute the protocol.
        try:
            self.execute()
        finally:
            # Finish and unlock execution.
            status.auto_analysis[self.pipe_name].fin = True
            status.current_analysis = None
            status.exec_lock.release()


    def check_vars(self):
        """Check that the user has set the variables correctly."""

        # The diff model.
        valid_models = ['local_tm', 'sphere', 'oblate', 'prolate', 'ellipsoid', 'final']
        if self.diff_model not in valid_models:
            raise RelaxError("The self.diff_model user variable '%s' is incorrectly set.  It must be one of %s." % (self.diff_model, valid_models))

        # Model-free models.
        mf_models = ['m0', 'm1', 'm2', 'm3', 'm4', 'm5', 'm6', 'm7', 'm8', 'm9']
        local_tm_models = ['tm0', 'tm1', 'tm2', 'tm3', 'tm4', 'tm5', 'tm6', 'tm7', 'tm8', 'tm9']
        if not isinstance(self.mf_models, list):
            raise RelaxError("The self.mf_models user variable must be a list.")
        if not isinstance(self.local_tm_models, list):
            raise RelaxError("The self.local_tm_models user variable must be a list.")
        for i in range(len(self.mf_models)):
            if self.mf_models[i] not in mf_models:
                raise RelaxError("The self.mf_models user variable '%s' is incorrectly set.  It must be one of %s." % (self.mf_models, mf_models))
        for i in range(len(self.local_tm_models)):
            if self.local_tm_models[i] not in local_tm_models:
                raise RelaxError("The self.local_tm_models user variable '%s' is incorrectly set.  It must be one of %s." % (self.local_tm_models, local_tm_models))

        # Sequence data.
        if not exists_mol_res_spin_data():
            raise RelaxNoSequenceError(self.pipe_name)

        # Relaxation data.
        if not hasattr(cdp, 'ri_ids') or len(cdp.ri_ids) == 0:
            raise RelaxNoRiError(ri_id)

        # Insufficient data.
        if len(cdp.ri_ids) <= 3:
            raise RelaxError("Insufficient relaxation data, 4 or more data sets are essential for the execution of this script.")

        # Spin vars.
        for spin, spin_id in spin_loop(return_id=True):
            # Skip deselected spins.
            if not spin.select:
                continue

            # Print.
            print("Checking spin '%s'." % spin_id)

            # Test if the bond length has been set.
            if not hasattr(spin, 'r') or spin.r == None:
                raise RelaxNoValueError("bond length")

            # Test if the CSA value has been set.
            if not hasattr(spin, 'csa') or spin.csa == None:
                raise RelaxNoValueError("CSA")

            # Test if the heteronucleus type has been set.
            if not hasattr(spin, 'heteronuc_type') or spin.heteronuc_type == None:
                raise RelaxNoValueError("heteronucleus type")

            # Test if the proton type has been set.
            if not hasattr(spin, 'proton_type') or spin.proton_type == None:
                raise RelaxNoValueError("proton type")

        # Min vars.
        if not isinstance(self.grid_inc, int):
            raise RelaxError("The grid_inc user variable '%s' is incorrectly set.  It should be an integer." % self.grid_inc)
        if not isinstance(self.min_algor, str):
            raise RelaxError("The min_algor user variable '%s' is incorrectly set.  It should be a string." % self.min_algor)
        if not isinstance(self.mc_sim_num, int):
            raise RelaxError("The mc_sim_num user variable '%s' is incorrectly set.  It should be an integer." % self.mc_sim_num)

        # Looping.
        if not isinstance(self.conv_loop, bool):
            raise RelaxError("The conv_loop user variable '%s' is incorrectly set.  It should be one of the booleans True or False." % self.conv_loop)


    def convergence(self):
        """Test for the convergence of the global model."""

        # Print out.
        print("\n\n\n")
        print("#####################")
        print("# Convergence tests #")
        print("#####################\n")

        # Maximum number of iterations reached.
        if self.max_iter and self.round > self.max_iter:
            print("Maximum number of global iterations reached.  Terminating the protocol before convergence has been reached.")
            return True

        # Store the data of the current data pipe.
        self.conv_data.chi2.append(cdp.chi2)

        # Create a string representation of the model-free models of the current data pipe.
        curr_models = ''
        for spin in spin_loop():
            if hasattr(spin, 'model'):
                if not spin.model == 'None':
                    curr_models = curr_models + spin.model
        self.conv_data.models.append(curr_models)

        # Store the diffusion tensor parameters.
        self.conv_data.diff_vals.append([])
        for param in self.conv_data.diff_params:
            # Get the parameter values.
            self.conv_data.diff_vals[-1].append(getattr(cdp.diff_tensor, param))

        # Store the model-free parameters.
        self.conv_data.mf_vals.append([])
        self.conv_data.mf_params.append([])
        self.conv_data.spin_ids.append([])
        for spin, spin_id in spin_loop(return_id=True):
            # Skip spin systems with no 'params' object.
            if not hasattr(spin, 'params'):
                continue

            # Add the spin ID, parameters, and empty value list.
            self.conv_data.spin_ids[-1].append(spin_id)
            self.conv_data.mf_params[-1].append([])
            self.conv_data.mf_vals[-1].append([])

            # Loop over the parameters.
            for j in xrange(len(spin.params)):
                # Get the parameters and values.
                self.conv_data.mf_params[-1][-1].append(spin.params[j])
                self.conv_data.mf_vals[-1][-1].append(getattr(spin, lower(spin.params[j])))

        # No need for tests.
        if self.round == 1:
            print("First round of optimisation, skipping the convergence tests.\n\n\n")
            return False

        # Loop over the iterations.
        converged = False
        for i in range(self.start_round, self.round - 1):
            # Print out.
            print("\n\n\n# Comparing the current iteration to iteration %i.\n" % (i+1))

            # Index.
            index = i - self.start_round

            # Chi-squared test.
            print("Chi-squared test:")
            print("    chi2 (iter %i):  %s" % (i+1, self.conv_data.chi2[index]))
            print("        (as an IEEE-754 byte array:  %s)" % floatAsByteArray(self.conv_data.chi2[index]))
            print("    chi2 (iter %i):  %s" % (self.round, self.conv_data.chi2[-1]))
            print("        (as an IEEE-754 byte array:  %s)" % floatAsByteArray(self.conv_data.chi2[-1]))
            print("    chi2 (difference):  %s" % (self.conv_data.chi2[index] - self.conv_data.chi2[-1]))
            if self.conv_data.chi2[index] == self.conv_data.chi2[-1]:
                print("    The chi-squared value has converged.\n")
            else:
                print("    The chi-squared value has not converged.\n")
                continue

            # Identical model-free model test.
            print("Identical model-free models test:")
            if self.conv_data.models[index] == self.conv_data.models[-1]:
                print("    The model-free models have converged.\n")
            else:
                print("    The model-free models have not converged.\n")
                continue

            # Identical diffusion tensor parameter value test.
            print("Identical diffusion tensor parameter test:")
            params_converged = True
            for k in range(len(self.conv_data.diff_params)):
                # Test if not identical.
                if self.conv_data.diff_vals[index][k] != self.conv_data.diff_vals[-1][k]:
                    print("    Parameter:   %s" % param)
                    print("    Value (iter %i):  %s" % (i+1, self.conv_data.diff_vals[index][k]))
                    print("        (as an IEEE-754 byte array:  %s)" % floatAsByteArray(self.conv_data.diff_vals[index][k]))
                    print("    Value (iter %i):  %s" % (self.round, self.conv_data.diff_vals[-1][k]))
                    print("        (as an IEEE-754 byte array:  %s)" % floatAsByteArray(self.conv_data.diff_vals[-1][k]))
                    print("    The diffusion parameters have not converged.\n")
                    params_converged = False
                    break
            if not params_converged:
                continue
            print("    The diffusion tensor parameters have converged.\n")

            # Identical model-free parameter value test.
            print("\nIdentical model-free parameter test:")
            if len(self.conv_data.spin_ids[index]) != len(self.conv_data.spin_ids[-1]):
                print("    Different number of spins.")
                continue
            for j in range(len(self.conv_data.spin_ids[-1])):
                # Loop over the parameters.
                for k in range(len(self.conv_data.mf_params[-1][j])):
                    # Test if not identical.
                    if self.conv_data.mf_vals[index][j][k] != self.conv_data.mf_vals[-1][j][k]:
                        print("    Spin ID:     %s" % self.conv_data.spin_ids[-1][j])
                        print("    Parameter:   %s" % self.conv_data.mf_params[-1][j][k])
                        print("    Value (iter %i): %s" % (i+1, self.conv_data.mf_vals[index][j][k]))
                        print("        (as an IEEE-754 byte array:  %s)" % floatAsByteArray(self.conv_data.mf_vals[index][j][k]))
                        print("    Value (iter %i): %s" % (self.round, self.conv_data.mf_vals[-1][j][k]))
                        print("        (as an IEEE-754 byte array:  %s)" % floatAsByteArray(self.conv_data.mf_vals[index][j][k]))
                        print("    The model-free parameters have not converged.\n")
                        params_converged = False
                        break
            if not params_converged:
                continue
            print("    The model-free parameters have converged.\n")

            # Convergence.
            converged = True
            break


        # Final print out.
        ##################

        print("\nConvergence:")
        if converged:
            # Update the status.
            status.auto_analysis[self.pipe_name].convergence = True

            # Print out.
            print("    [ Yes ]")

            # Return the termination condition.
            return True
        else:
            # Print out.
            print("    [ No ]")

            # Return False to not terminate.
            return False


    def determine_rnd(self, model=None):
        """Function for returning the name of next round of optimisation."""

        # Get a list of all files in the directory model.  If no directory exists, set the round to 'init' or 0.
        try:
            # Files are in same directory / no directory specified
            if self.results_dir =='':
                dir_list = listdir(self.results_dir+sep+model)

            # Directory is specified
            else:
                dir_list = listdir(self.results_dir+model)
        except:
            return 0

        # Set the round to 'init' or 0 if there is no directory called 'init'.
        if 'init' not in dir_list:
            return 0

        # Create a list of all files which begin with 'round_'.
        rnd_dirs = []
        for file in dir_list:
            if search('^round_', file):
                rnd_dirs.append(file)

        # Create a sorted list of integer round numbers.
        numbers = []
        for dir in rnd_dirs:
            try:
                numbers.append(int(dir[6:]))
            except:
                pass
        numbers.sort()

        # No directories begining with 'round_' exist, set the round to 1.
        if not len(numbers):
            return 1

        # Determine the number for the next round (add 1 to the highest number).
        return numbers[-1] + 1


    def execute(self):
        """Execute the protocol."""

        # MI - Local tm.
        ################

        if self.diff_model == 'local_tm':
            # Base directory to place files into.
            self.base_dir = self.results_dir+'local_tm'+sep

            # Sequential optimisation of all model-free models (function must be modified to suit).
            self.multi_model(local_tm=True)

            # Model selection.
            self.model_selection(modsel_pipe='aic', dir=self.base_dir + 'aic')


        # Diffusion models MII to MV.
        #############################

        elif self.diff_model == 'sphere' or self.diff_model == 'prolate' or self.diff_model == 'oblate' or self.diff_model == 'ellipsoid':
            # No local_tm directory!
            dir_list = listdir(self.results_dir)
            if 'local_tm' not in dir_list:
                raise RelaxError("The local_tm model must be optimised first.")

            # The initial round of optimisation - not zero if calculations were interrupted.
            self.start_round = self.determine_rnd(model=self.diff_model)

            # Loop until convergence if conv_loop is set, otherwise just loop once.
            # This looping could be made much cleaner by removing the dependence on the determine_rnd() function.
            while True:
                # Determine which round of optimisation to do (init, round_1, round_2, etc).
                self.round = self.determine_rnd(model=self.diff_model)
                status.auto_analysis[self.pipe_name].round = self.round

                # Inital round of optimisation for diffusion models MII to MV.
                if self.round == 0:
                    # Base directory to place files into.
                    self.base_dir = self.results_dir+self.diff_model+sep+'init'+sep

                    # Run name.
                    name = self.diff_model

                    # Create the data pipe (deleting the old one if it exists).
                    if has_pipe(name):
                        self.interpreter.pipe.delete(name)
                    self.interpreter.pipe.create(name, 'mf')

                    # Load the local tm diffusion model MI results.
                    self.interpreter.results.read(file='results', dir=self.results_dir+'local_tm'+sep+'aic')

                    # Remove the tm parameter.
                    self.interpreter.model_free.remove_tm()

                    # Add an arbitrary diffusion tensor which will be optimised.
                    if self.diff_model == 'sphere':
                        self.interpreter.diffusion_tensor.init(10e-9, fixed=False)
                        inc = 11
                    elif self.diff_model == 'prolate':
                        self.interpreter.diffusion_tensor.init((10e-9, 0, 0, 0), spheroid_type='prolate', fixed=False)
                        inc = 11
                    elif self.diff_model == 'oblate':
                        self.interpreter.diffusion_tensor.init((10e-9, 0, 0, 0), spheroid_type='oblate', fixed=False)
                        inc = 11
                    elif self.diff_model == 'ellipsoid':
                        self.interpreter.diffusion_tensor.init((10e-09, 0, 0, 0, 0, 0), fixed=False)
                        inc = 6

                    # Minimise just the diffusion tensor.
                    self.interpreter.fix('all_spins')
                    self.interpreter.grid_search(inc=inc)
                    self.interpreter.minimise(self.min_algor)

                    # Write the results.
                    self.interpreter.results.write(file='results', dir=self.base_dir, force=True)


                # Normal round of optimisation for diffusion models MII to MV.
                else:
                    # Base directory to place files into.
                    self.base_dir = self.results_dir+self.diff_model + sep+'round_'+repr(self.round)+sep

                    # Load the optimised diffusion tensor from either the previous round.
                    self.load_tensor()

                    # Sequential optimisation of all model-free models (function must be modified to suit).
                    self.multi_model()

                    # Model selection.
                    self.model_selection(modsel_pipe='aic', dir=self.base_dir + 'aic')

                    # Final optimisation of all diffusion and model-free parameters.
                    self.interpreter.fix('all', fixed=False)

                    # Minimise all parameters.
                    self.interpreter.minimise(self.min_algor)

                    # Write the results.
                    dir = self.base_dir + 'opt'
                    self.interpreter.results.write(file='results', dir=dir, force=True)

                    # Test for convergence.
                    converged = self.convergence()

                    # Break out of the infinite while loop if automatic looping is not activated or if convergence has occurred.
                    if converged or not self.conv_loop:
                        break

                # Unset the status.
                status.auto_analysis[self.pipe_name].round = None


        # Final run.
        ############

        elif self.diff_model == 'final':
            # Diffusion model selection.
            ############################

            # All the global diffusion models to be used in the model selection.
            self.pipes = ['local_tm', 'sphere', 'prolate', 'oblate', 'ellipsoid']

            # Close all pipes that might be craeted.
            for name in self.pipes:
                # Close the pipe
                if has_pipe(name):
                    self.interpreter.pipe.delete(name)

            # Missing optimised model.
            dir_list = listdir(self.results_dir)
            for name in self.pipes:
                if name not in dir_list:
                    raise RelaxError("The %s model must be optimised first." % name)

            # Create the local_tm data pipe by copying.
            self.interpreter.pipe.copy(self.pipe_name, 'local_tm')
            self.interpreter.pipe.switch('local_tm')

            # Load the local tm diffusion model MI results.
            self.interpreter.results.read(file='results', dir=self.results_dir+'local_tm'+sep+'aic')

            # Loop over models MII to MV.
            for model in ['sphere', 'prolate', 'oblate', 'ellipsoid']:
                # Determine which was the last round of optimisation for each of the models.
                self.round = self.determine_rnd(model=model) - 1

                # If no directories begining with 'round_' exist, the script has not been properly utilised!
                if self.round < 1:
                    # Construct the name of the diffusion tensor.
                    name = model
                    if model == 'prolate' or model == 'oblate':
                        name = name + ' spheroid'

                    # Throw an error to prevent misuse of the script.
                    raise RelaxError("Multiple rounds of optimisation of the " + name + " (between 8 to 15) are required for the proper execution of this script.")

                # Create the data pipe by copying.
                self.interpreter.pipe.copy(self.pipe_name, model)
                self.interpreter.pipe.switch(model)

                # Load the diffusion model results.
                self.interpreter.results.read(file='results', dir=self.results_dir+model + sep+'round_'+repr(self.round)+sep+'opt')

            # Model selection between MI to MV.
            self.model_selection(modsel_pipe='final', write_flag=False)


            # Monte Carlo simulations.
            ##########################

            # Fix the diffusion tensor, if it exists.
            if hasattr(get_pipe('final'), 'diff_tensor'):
                self.interpreter.fix('diff')

            # Simulations.
            self.interpreter.monte_carlo.setup(number=self.mc_sim_num)
            self.interpreter.monte_carlo.create_data()
            self.interpreter.monte_carlo.initial_values()
            self.interpreter.minimise(self.min_algor)
            self.interpreter.eliminate()
            self.interpreter.monte_carlo.error_analysis()


            # Write the final results.
            ##########################

            self.interpreter.results.write(file='results', dir=self.results_dir+'final', force=True)


        # Unknown script behaviour.
        ###########################

        else:
            raise RelaxError("Unknown diffusion model, change the value of 'self.diff_model'")

        # Unset the status info.
        self.status_reset()


    def load_tensor(self):
        """Function for loading the optimised diffusion tensor."""

        # Create the data pipe for the previous data (deleting the old data pipe first if necessary).
        if has_pipe('previous'):
            self.interpreter.pipe.delete('previous')
        self.interpreter.pipe.create('previous', 'mf')

        # Load the optimised diffusion tensor from the initial round.
        if self.round == 1:
            self.interpreter.results.read('results', self.results_dir+self.diff_model + sep+'init')

        # Load the optimised diffusion tensor from the previous round.
        else:
            self.interpreter.results.read('results', self.results_dir+self.diff_model + sep+'round_'+repr(self.round-1)+sep+'opt')


    def model_selection(self, modsel_pipe=None, dir=None, write_flag=True):
        """Model selection function."""

        # Model selection (delete the model selection pipe if it already exists).
        if has_pipe(modsel_pipe):
            self.interpreter.pipe.delete(modsel_pipe)
        self.interpreter.model_selection(method='AIC', modsel_pipe=modsel_pipe, pipes=self.pipes)

        # Write the results.
        if write_flag:
            self.interpreter.results.write(file='results', dir=dir, force=True)


    def multi_model(self, local_tm=False):
        """Function for optimisation of all model-free models."""

        # Set the data pipe names (also the names of preset model-free models).
        if local_tm:
            self.pipes = self.local_tm_models
        else:
            self.pipes = self.mf_models

        # Loop over the data pipes.
        for name in self.pipes:
            # Place the model name into the status container.
            status.auto_analysis[self.pipe_name].current_model = name

            # Create the data pipe (by copying).
            if has_pipe(name):
                self.interpreter.pipe.delete(name)
            self.interpreter.pipe.copy(self.pipe_name, name)
            self.interpreter.pipe.switch(name)

            # Copy the diffusion tensor from the 'opt' data pipe and prevent it from being minimised.
            if not local_tm:
                self.interpreter.diffusion_tensor.copy('previous')
                self.interpreter.fix('diff')

            # Select the model-free model.
            self.interpreter.model_free.select_model(model=name)

            # Minimise.
            self.interpreter.grid_search(inc=self.grid_inc)
            self.interpreter.minimise(self.min_algor)

            # Model elimination.
            self.interpreter.eliminate()

            # Write the results.
            dir = self.base_dir + name
            self.interpreter.results.write(file='results', dir=dir, force=True)

        # Unset the status.
        status.auto_analysis[self.pipe_name].current_model = None


    def status_setup(self):
        """Initialise the status object."""

        # Initialise the status object for this auto-analysis.
        status.init_auto_analysis(self.pipe_name, type='dauvergne_protocol')
        status.current_analysis = self.pipe_name

        # The global diffusion model.
        status.auto_analysis[self.pipe_name].diff_model = self.diff_model

        # The round of optimisation, i.e. the global iteration.
        status.auto_analysis[self.pipe_name].round = None

        # The list of model-free local tm models for optimisation, i.e. the global iteration.
        status.auto_analysis[self.pipe_name].local_tm_models = self.local_tm_models

        # The list of model-free models for optimisation, i.e. the global iteration.
        status.auto_analysis[self.pipe_name].mf_models = self.mf_models

        # The current model-free model.
        status.auto_analysis[self.pipe_name].current_model = None

        # The maximum number of iterations of the global model.
        status.auto_analysis[self.pipe_name].max_iter = self.max_iter

        # The convergence of the global model.
        status.auto_analysis[self.pipe_name].convergence = False


    def status_reset(self):
        """Initialise the status object."""

        # The global diffusion model.
        status.auto_analysis[self.pipe_name].diff_model = None

        # The round of optimisation, i.e. the global iteration.
        status.auto_analysis[self.pipe_name].round = None

        # The list of model-free local tm models for optimisation, i.e. the global iteration.
        status.auto_analysis[self.pipe_name].local_tm_models = None

        # The list of model-free models for optimisation, i.e. the global iteration.
        status.auto_analysis[self.pipe_name].mf_models = None

        # The current model-free model.
        status.auto_analysis[self.pipe_name].current_model = None

        # The convergence of the global model.
        status.auto_analysis[self.pipe_name].convergence = False



class Container:
    """Empty container for data storage."""<|MERGE_RESOLUTION|>--- conflicted
+++ resolved
@@ -140,11 +140,7 @@
         """
 
         # Execution lock.
-<<<<<<< HEAD
-        status.exec_lock.acquire(pipe_name)
-=======
-        status.exec_lock.acquire('auto dauvergne protocol', mode='auto-analysis')
->>>>>>> 64403a94
+        status.exec_lock.acquire(pipe_name, mode='auto-analysis')
 
         # Store the args.
         self.pipe_name = pipe_name
