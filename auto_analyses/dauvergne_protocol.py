--- conflicted
+++ resolved
@@ -126,11 +126,7 @@
         @type pipe_name:                str
         @keyword pipe_bundle:           The data pipe bundle to associate all spawned data pipes with.
         @type pipe_bundle:              str
-<<<<<<< HEAD
-        @keyword results_dir:           The directory where files are saved in.
-=======
         @keyword results_dir:           The directory where optimisation results will read from.  Results will also be saved to this directory if the write_results_dir argument is not given.
->>>>>>> fb07e02f
         @type results_dir:              str
         @keyword write_results_dir:     The directory where optimisation results will be saved in.  If None, it will default to the value of the results_dir argument.  This is mainly used for debugging.
         @type write_results_dir:        str or None
