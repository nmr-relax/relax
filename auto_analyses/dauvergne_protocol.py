--- conflicted
+++ resolved
@@ -613,13 +613,8 @@
                     if converged or not self.conv_loop:
                         break
 
-<<<<<<< HEAD
-                # Unset the status.
-                status.auto_analysis[self.pipe_name].round = None
-=======
             # Unset the status.
-            status.dAuvergne_protocol.round = None
->>>>>>> 635dc857
+            status.auto_analysis[self.pipe_name].round = None
 
 
         # Final run.
