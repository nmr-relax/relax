--- conflicted
+++ resolved
@@ -450,17 +450,7 @@
 
         # Get a list of all files in the directory model.  If no directory exists, set the round to 'init' or 0.
         try:
-<<<<<<< HEAD
-            # Files are in same directory / no directory specified
-            if self.results_dir =='':
-                dir_list = listdir(self.results_dir+sep+model)
-
-            # Directory is specified
-            else:
-                dir_list = listdir(self.results_dir+model)
-=======
-            dir_list = listdir(self.save_dir+sep+model)
->>>>>>> de13de57
+            dir_list = listdir(self.results_dir+sep+model)
         except:
             return 0
 
