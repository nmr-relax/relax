###############################################################################
#                                                                             #
# Copyright (C) 2004-2008 Edward d'Auvergne                                   #
# Copyright (C) 2010 Michael Bieri                                            #
#                                                                             #
# This file is part of the program relax.                                     #
#                                                                             #
# relax is free software; you can redistribute it and/or modify               #
# it under the terms of the GNU General Public License as published by        #
# the Free Software Foundation; either version 2 of the License, or           #
# (at your option) any later version.                                         #
#                                                                             #
# relax is distributed in the hope that it will be useful,                    #
# but WITHOUT ANY WARRANTY; without even the implied warranty of              #
# MERCHANTABILITY or FITNESS FOR A PARTICULAR PURPOSE.  See the               #
# GNU General Public License for more details.                                #
#                                                                             #
# You should have received a copy of the GNU General Public License           #
# along with relax; if not, write to the Free Software                        #
# Foundation, Inc., 59 Temple Place, Suite 330, Boston, MA  02111-1307  USA   #
#                                                                             #
###############################################################################

# Module docstring.
"""The automatic relaxation curve fitting protocol."""

#python modules
import time
from os import sep

# relax module imports.
from prompt.interpreter import Interpreter
import generic_fns.structure.main



class NOE_calc:
    def __init__(self, pipe_name='noe', noe_ref=None, noe_ref_rmsd=None, noe_sat=None, noe_sat_rmsd=None, seq_args=None, unresolved=None, pdb_file=None, output_file='noe.out', results_dir=None, int_method='height', heteronuc='N', proton='H', heteronuc_pdb='N'):
        """Perform relaxation curve fitting.

        @keyword pipe_name:     The name of the data pipe to create.
        @type pipe_name:        str
        @keyword noe_ref:       The NOE reference peak file.
        @type noe_ref:          file
        @keyword noe_ref_rmsd:  Background RMSD of reference NOE spectrum.
        @type noe_ref_rmsd:     int
        @keyword sat_ref:       The NOE saturated peak file.
        @type sat_ref:          file
        @keyword noe_sat_rmsd:  Background RMSD of saturated NOE spectrum.
        @type noe_sat_rmsd:     int
        @keyword seq_args:      The sequence data (file name, dir, mol_name_col, res_num_col, res_name_col, spin_num_col, spin_name_col, sep).  These are the arguments to the  sequence.read() user function, for more information please see the documentation for that function.
        @type seq_args:         list of lists of [str, None or str, None or int, None or int, None or int, None or int, None or int, None or int, None or int, None or str]
        @keyword unresolved:    Residues to exclude.
        @type unresolved:       str
        @keyword pdb_file:      Structure file in pdb format.
        @type pdb_file:         str
        @keyword output_file:   Name of the output file.
        @type output_file:      str
        @keyword results_dir:   Folder where results files are placed in.
        @type results_dir:      str
        @keyword int_method:    The integration method, one of 'height', 'point sum' or 'other'.
        @type int_method:       str
        @keyword heteronuc:     Name of heteronucleus of peak list.
        @type heteronuc:        str
        @keyword proton:        Name of proton of peak list.
        @type proton:           str
        @keyword heteronuc_pdb: Name of heteronucleus of PDB file.
        @type heteronuc_pdb:    str
        """

        # Store the args.
        self.pipe_name = pipe_name
        self.noe_sat = noe_sat
        self.noe_sat_rmsd = noe_sat_rmsd
        self.noe_ref = noe_ref
        self.noe_ref_rmsd = noe_ref_rmsd
        self.seq_args = seq_args
        self.unresolved = unresolved
        self.pdb_file = pdb_file
        self.output_file = output_file
        self.results_dir = results_dir
<<<<<<< HEAD
        if results_dir:
            self.grace_dir = results_dir+sep+'grace'
        else:
            self.grace_dir = None
=======
        if self.results_dir:
            self.grace_dir = results_dir + sep + 'grace'
        else:
            self.grace_dir = 'grace'
>>>>>>> b96b9263
        self.int_method = int_method
        self.heteronuc = heteronuc
        self.proton = proton
        self.heteronuc_pdb = heteronuc_pdb

        # User variable checks.
        self.check_vars()

        # Load the interpreter.
        self.interpreter = Interpreter(show_script=False, quit=False, raise_relax_error=True)
        self.interpreter.populate_self()
        self.interpreter.on(verbose=False)

        # Execute.
        self.run()


    def run(self):
        """Set up and run the NOE analysis."""

        # Create the data pipe.
        self.interpreter.pipe.create(self.pipe_name, 'noe')

        # Load the sequence.
        if self.pdb_file:   # load PDB File
            self.interpreter.structure.read_pdb(self.pdb_file)
            generic_fns.structure.main.load_spins(spin_id=heteronuc_pdb)

        else:
            self.interpreter.sequence.read(file=self.seq_args[0], dir=self.seq_args[1], mol_name_col=self.seq_args[2], res_num_col=self.seq_args[3], res_name_col=self.seq_args[4], spin_num_col=self.seq_args[5], spin_name_col=self.seq_args[6], sep=self.seq_args[7])

        # Load the reference spectrum and saturated spectrum peak intensities.
        self.interpreter.spectrum.read_intensities(file=self.noe_ref, spectrum_id='ref', int_method=self.int_method, heteronuc=self.heteronuc, proton=self.proton)
        self.interpreter.spectrum.read_intensities(file=self.noe_sat, spectrum_id='sat', int_method=self.int_method, heteronuc=self.heteronuc, proton=self.proton)

        # Set the spectrum types.
        self.interpreter.noe.spectrum_type('ref', 'ref')
        self.interpreter.noe.spectrum_type('sat', 'sat')

        # Set the errors.
        self.interpreter.spectrum.baseplane_rmsd(error=self.noe_ref_rmsd, spectrum_id='ref')
        self.interpreter.spectrum.baseplane_rmsd(error=self.noe_sat_rmsd, spectrum_id='sat')

        # Peak intensity error analysis.
        self.interpreter.spectrum.error_analysis()

        # Deselect unresolved spins.
        self.interpreter.deselect.read(file=self.unresolved)

        # Calculate the NOEs.
        self.interpreter.calc()

        # Save the NOEs.
        self.interpreter.value.write(param='noe', file=self.output_file, dir = self.results_dir, force=True)

        # Create grace files.
        self.interpreter.grace.write(y_data_type='ref', file='ref.agr', dir=self.grace_dir, force=True)
        self.interpreter.grace.write(y_data_type='sat', file='sat.agr', dir=self.grace_dir, force=True)
        self.interpreter.grace.write(y_data_type='noe', file='noe.agr', dir=self.grace_dir, force=True)

        # Write the results.
        self.interpreter.results.write(file='results', dir=self.results_dir, force=True)

        # Save the program state.
        self.interpreter.state.save(state = 'save', dir=self.results_dir, force=True)


    def check_vars(self):
        """Check that the user has set the variables correctly."""

        # Sequence data.

<|MERGE_RESOLUTION|>--- conflicted
+++ resolved
@@ -79,17 +79,10 @@
         self.pdb_file = pdb_file
         self.output_file = output_file
         self.results_dir = results_dir
-<<<<<<< HEAD
         if results_dir:
-            self.grace_dir = results_dir+sep+'grace'
+            self.grace_dir = results_dir + sep + 'grace'
         else:
             self.grace_dir = None
-=======
-        if self.results_dir:
-            self.grace_dir = results_dir + sep + 'grace'
-        else:
-            self.grace_dir = 'grace'
->>>>>>> b96b9263
         self.int_method = int_method
         self.heteronuc = heteronuc
         self.proton = proton
