###############################################################################
#                                                                             #
# Copyright (C) 2004-2011 Edward d'Auvergne                                   #
# Copyright (C) 2010 Michael Bieri                                            #
#                                                                             #
# This file is part of the program relax.                                     #
#                                                                             #
# relax is free software; you can redistribute it and/or modify               #
# it under the terms of the GNU General Public License as published by        #
# the Free Software Foundation; either version 2 of the License, or           #
# (at your option) any later version.                                         #
#                                                                             #
# relax is distributed in the hope that it will be useful,                    #
# but WITHOUT ANY WARRANTY; without even the implied warranty of              #
# MERCHANTABILITY or FITNESS FOR A PARTICULAR PURPOSE.  See the               #
# GNU General Public License for more details.                                #
#                                                                             #
# You should have received a copy of the GNU General Public License           #
# along with relax; if not, write to the Free Software                        #
# Foundation, Inc., 59 Temple Place, Suite 330, Boston, MA  02111-1307  USA   #
#                                                                             #
###############################################################################

# Module docstring.
"""The automatic relaxation curve fitting protocol."""

# Python module imports.
from os import sep

# relax module imports.
from generic_fns.pipes import cdp_name, has_pipe, switch
import generic_fns.structure.main
from prompt.interpreter import Interpreter
from status import Status; status = Status()



class NOE_calc:
    def __init__(self, pipe_name=None, file_root='noe', results_dir=None, save_state=True):
        """Perform relaxation curve fitting.

        To use this auto-analysis, a data pipe with all the required data needs to be set up.  This data pipe should contain the following:

            - All the spins loaded.
            - Unresolved spins deselected.
            - The NOE peak intensities from the saturated and reference spectra.
            - Either the baseplane noise RMDS values should be set or replicated spectra loaded.

        @keyword pipe_name:     The name of the data pipe containing all of the data for the analysis.
        @type pipe_name:        str
        @keyword file_root:     File root of the output filea.
        @type file_root:        str
        @keyword results_dir:   The directory where results files are saved.
        @type results_dir:      str
        @keyword save_state:    A flag which if True will cause a relax save state to be created at the end of the analysis.
        @type save_state:       bool
        """

        # Execution lock.
<<<<<<< HEAD
        status.exec_lock.acquire(pipe_name)

        # Set up the analysis status object.
        status.init_auto_analysis(pipe_name, type='noe')
        status.current_analysis = pipe_name
=======
        status.exec_lock.acquire('auto noe', mode='auto-analysis')
>>>>>>> 64403a94

        # Store the args.
        self.save_state = save_state
        self.pipe_name = pipe_name
        self.file_root = file_root
        self.results_dir = results_dir
        if self.results_dir:
            self.grace_dir = results_dir + sep + 'grace'
        else:
            self.grace_dir = 'grace'

        # Data checks.
        self.check_vars()

        # Set the data pipe to the current data pipe.
        if self.pipe_name != cdp_name():
            switch(self.pipe_name)

        # Load the interpreter.
        self.interpreter = Interpreter(show_script=False, quit=False, raise_relax_error=True)
        self.interpreter.populate_self()
        self.interpreter.on(verbose=False)

        # Execute.
        self.run()

        # Finish and unlock execution.
        status.auto_analysis[self.pipe_name].fin = True
        status.current_analysis = None
        status.exec_lock.release()


    def run(self):
        """Set up and run the NOE analysis."""

        # Peak intensity error analysis.
        self.interpreter.spectrum.error_analysis()

        # Calculate the NOEs.
        self.interpreter.calc()

        # Save the NOEs.
        self.interpreter.value.write(param='noe', file=self.file_root+'.out', dir=self.results_dir, force=True)

        # Save the results.
        self.interpreter.results.write(file='results', dir=self.results_dir, force=True)

        # Create Grace plots of the data.
        self.interpreter.grace.write(y_data_type='ref', file='ref.agr', dir=self.grace_dir, force=True)
        self.interpreter.grace.write(y_data_type='sat', file='sat.agr', dir=self.grace_dir, force=True)
        self.interpreter.grace.write(y_data_type='noe', file='noe.agr', dir=self.grace_dir, force=True)

        # Save the program state.
        if self.save_state:
            self.interpreter.state.save(state=self.file_root+'.save', dir=self.results_dir, force=True)


    def check_vars(self):
        """Check that the user has set the variables correctly."""

        # The pipe name.
        if not has_pipe(self.pipe_name):
            raise RelaxNoPipeError(self.pipe_name)<|MERGE_RESOLUTION|>--- conflicted
+++ resolved
@@ -57,15 +57,11 @@
         """
 
         # Execution lock.
-<<<<<<< HEAD
-        status.exec_lock.acquire(pipe_name)
+        status.exec_lock.acquire(pipe_name, mode='auto-analysis')
 
         # Set up the analysis status object.
         status.init_auto_analysis(pipe_name, type='noe')
         status.current_analysis = pipe_name
-=======
-        status.exec_lock.acquire('auto noe', mode='auto-analysis')
->>>>>>> 64403a94
 
         # Store the args.
         self.save_state = save_state
