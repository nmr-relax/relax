--- conflicted
+++ resolved
@@ -57,11 +57,6 @@
     if hasattr(cdp, 'sim_state') and cdp.sim_state == 1:
         # Loop over the simulations.
         for i in xrange(cdp.sim_number):
-<<<<<<< HEAD
-# FIXME: simulation number prints in wrong place
-#                if verbosity:
-#                    print(("Simulation " + repr(i+1)))
-=======
             # Print out.
             if verbosity:
                 print(("Simulation " + repr(i+1)))
@@ -70,7 +65,6 @@
             status.mc_number = i
 
             # Calculation.
->>>>>>> 36b621f7
             calculate(verbosity=verbosity-1, sim_index=i)
 
         # Unset the status.
