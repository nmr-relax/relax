###############################################################################
#                                                                             #
# Copyright (C) 2003-2013 Edward d'Auvergne                                   #
#                                                                             #
# This file is part of the program relax (http://www.nmr-relax.com).          #
#                                                                             #
# This program is free software: you can redistribute it and/or modify        #
# it under the terms of the GNU General Public License as published by        #
# the Free Software Foundation, either version 3 of the License, or           #
# (at your option) any later version.                                         #
#                                                                             #
# This program is distributed in the hope that it will be useful,             #
# but WITHOUT ANY WARRANTY; without even the implied warranty of              #
# MERCHANTABILITY or FITNESS FOR A PARTICULAR PURPOSE.  See the               #
# GNU General Public License for more details.                                #
#                                                                             #
# You should have received a copy of the GNU General Public License           #
# along with this program.  If not, see <http://www.gnu.org/licenses/>.       #
#                                                                             #
###############################################################################

# Module docstring.
"""Module containing functions for the handling of alignment tensors."""

# Python module imports.
from copy import deepcopy
from math import pi, sqrt
from numpy import arccos, dot, float64, linalg, zeros
from numpy.linalg import norm
from re import search
import sys
from warnings import warn

# relax module imports.
from data.align_tensor import AlignTensorList
from generic_fns.angles import wrap_angles
from generic_fns import pipes
from physical_constants import g1H, h_bar, kB, mu0, return_gyromagnetic_ratio
from relax_errors import RelaxError, RelaxNoTensorError, RelaxStrError, RelaxTensorError, RelaxUnknownParamCombError, RelaxUnknownParamError
<<<<<<< HEAD
from relax_io import write_data
=======
>>>>>>> 2c290772
from relax_warnings import RelaxWarning


def align_data_exists(tensor, pipe=None):
    """Function for determining if alignment data exists in the current data pipe.

    @param tensor:  The alignment tensor identification string.
    @type tensor:   str
    @param pipe:    The data pipe to search for data in.
    @type pipe:     str
    @return:        The answer to the question.
    @rtype:         bool
    """

    # The data pipe to check.
    if pipe == None:
        pipe = pipes.cdp_name()

    # Get the data pipe.
    pipe = pipes.get_pipe(pipe)

    # Test if an alignment tensor corresponding to the arg 'tensor' exists.
    if hasattr(pipe, 'align_tensors'):
        for data in pipe.align_tensors:
            if data.name == tensor:
                return True
    else:
        return False


def all_tensors_fixed():
    """Determine if all alignment tensors are fixed.

    @return:    True if all tensors are fixed, False otherwise.
    @rtype:     bool
    """

    # Loop over the tensors.
    for i in range(len(cdp.align_tensors)):
        # Not fixed, so return False.
        if not cdp.align_tensors[i].fixed:
            return False

    # All tensors are fixed.
    return True


def calc_chi_tensor(A, B0, T):
    """Convert the alignment tensor into the magnetic susceptibility (chi) tensor.

    A can be either the full tensor (3D or 5D), a component Aij of the tensor, Aa, or Ar, anything that can be multiplied by the constants to convert from one to the other.


    @param A:       The alignment tensor or alignment tensor component.
    @type A:        numpy array or float
    @param B0:      The magnetic field strength in Hz.
    @type B0:       float
    @param T:       The temperature in Kalvin.
    @type T:        float
    @return:        A multiplied by the PCS constant.
    @rtype:         numpy array or float
    """

    # B0 in Tesla.
    B0 = 2.0 * pi * B0 / g1H

    # The conversion factor.
    conv = 15.0 * mu0 * kB * T / B0**2

    # Return the converted value.
    return conv * A


def copy(tensor_from=None, pipe_from=None, tensor_to=None, pipe_to=None):
    """Function for copying alignment tensor data from one data pipe to another.

    @param tensor_from: The identification string of the alignment tensor to copy the data from.
    @type tensor_from:  str
    @param pipe_from:   The data pipe to copy the alignment tensor data from.  This defaults to the current data pipe.
    @type pipe_from:    str
    @param tensor_to:   The identification string of the alignment tensor to copy the data to.  If set to None, then the ID string will be set to the value of tensor_from.
    @type tensor_to:    str or None
    @param pipe_to:     The data pipe to copy the alignment tensor data to.  This defaults to the current data pipe.
    @type pipe_to:      str
    """

    # Defaults.
    if tensor_from == tensor_to and pipe_from == None and pipe_to == None:
        raise RelaxError("The pipe_from and pipe_to arguments cannot both be set to None when the tensor names are the same.")
    elif pipe_from == None:
        pipe_from = pipes.cdp_name()
    elif pipe_to == None:
        pipe_to = pipes.cdp_name()

    # The target tensor ID string.
    if tensor_to == None:
        tensor_to = tensor_from

    # Test if the pipe_from and pipe_to data pipes exist.
    pipes.test(pipe_from)
    pipes.test(pipe_to)

    # Get the data pipes.
    dp_from = pipes.get_pipe(pipe_from)
    dp_to = pipes.get_pipe(pipe_to)

    # Test if pipe_from contains alignment tensor data.
    if not align_data_exists(tensor_from, pipe_from):
        raise RelaxNoTensorError('alignment')

    # Test if pipe_to contains alignment tensor data.
    if align_data_exists(tensor_to, pipe_to):
        raise RelaxTensorError('alignment')

    # Create the align_tensors dictionary if it doesn't yet exist.
    if not hasattr(dp_to, 'align_tensors'):
        dp_to.align_tensors = AlignTensorList()

    # Add the tensor if it doesn't already exist.
    if tensor_to not in dp_to.align_tensors.names():
        dp_to.align_tensors.add_item(tensor_to)

    # Find the tensor index.
    index_from = get_tensor_index(tensor=tensor_from, pipe=pipe_from)
    index_to = get_tensor_index(tensor=tensor_to, pipe=pipe_to)

    # Copy the data.
    if index_to == None:
        dp_to.align_tensors.append(deepcopy(dp_from.align_tensors[index_from]))
        index_to = len(dp_to.align_tensors) - 1
    else:
        dp_to.align_tensors[index_to] = deepcopy(dp_from.align_tensors[index_from])

    # Update the tensor's name.
    dp_to.align_tensors[index_to].set('name', tensor_to)

    # Add the align ID to the target data pipe if needed.
    align_id = dp_from.align_tensors[index_from].align_id
    if not hasattr(dp_to, 'align_ids'):
        dp_to.align_ids = []
    if align_id not in dp_to.align_ids:
        dp_to.align_ids.append(align_id)


def data_names():
    """Function for returning a list of names of data structures associated with the sequence."""

    names = [ 'align_params' ]

    return names


def default_value(param):
    """Return the default values for the alignment tensor parameters.

    @param param:   The name of the parameter.
    @type param:    str
    @return:        The default value, which for all parameters is set to zero.
    @rtype:         float
    """

    # Return 0.0.
    return 0.0

# User function documentation.
__default_value_prompt_doc__ = """
    Alignment tensor parameter default values
    ~~~~~~~~~~~~~~~~~~~~~~~~~~~~~~~~~~~~~~~~~

    ________________________________________________________________________
    |                        |                    |                        |
    | Data type              | Object name        | Value                  |
    |________________________|____________________|________________________|
    |                        |                    |                        |
    | Axx                    | 'Axx'              | 0.0                    |
    |                        |                    |                        |
    | Ayy                    | 'Ayy'              | 0.0                    |
    |                        |                    |                        |
    | Azz                    | 'Azz'              | 0.0                    |
    |                        |                    |                        |
    | Axxyy                  | 'Axxyy'            | 0.0                    |
    |                        |                    |                        |
    | Axy                    | 'Axy'              | 0.0                    |
    |                        |                    |                        |
    | Axz                    | 'Axz'              | 0.0                    |
    |                        |                    |                        |
    | Ayz                    | 'Ayz'              | 0.0                    |
    |                        |                    |                        |
    | alpha                  | 'alpha'            | 0.0                    |
    |                        |                    |                        |
    | beta                   | 'beta'             | 0.0                    |
    |                        |                    |                        |
    | gamma                  | 'gamma'            | 0.0                    |
    |________________________|____________________|________________________|

"""


def delete(tensor=None):
    """Function for deleting alignment tensor data.

    @param tensor:          The alignment tensor identification string.
    @type tensor:           str or None
    """

    # Test if the current data pipe exists.
    pipes.test()

    # Test if alignment tensor data exists.
    if tensor and not align_data_exists(tensor):
        raise RelaxNoTensorError('alignment')

    # The tensor list.
    if tensor:
        tensors = [tensor]
    else:
        tensors = []
        for i in range(len(cdp.align_tensors)):
            tensors.append(cdp.align_tensors[i].name)

    # Loop over the tensors.
    for tensor in tensors:
        # Print out.
        print("Removing the '%s' tensor." % tensor)

        # Find the tensor index.
        index = get_tensor_index(tensor=tensor)

        # Delete the alignment data.
        cdp.align_tensors.pop(index)

        # Delete the alignment tensor list if empty.
        if not len(cdp.align_tensors):
            del(cdp.align_tensors)


def display(tensor=None):
    """Function for displaying the alignment tensor.

    @keyword tensor:        The alignment tensor identification string.
    @type tensor:           str or None
    """

    # Test if the current data pipe exists.
    pipes.test()

    # Construct the tensor list.
    tensor_list = []
    if not tensor:
        for tensor_cont in cdp.align_tensors:
            tensor_list.append(tensor_cont.name)
    else:
        tensor_list.append(tensor)

    # Loop over the tensors.
    for tensor in tensor_list:
        # Test if alignment tensor data exists.
        if not align_data_exists(tensor):
            raise RelaxNoTensorError('alignment')

        # Pull out the tensor.
        data = get_tensor_object(tensor)

        # Header.
        head = "# Tensor: %s #" % tensor
        print("\n\n\n" + '#' * len(head) + "\n" + head + "\n" + '#' * len(head))


        # The Saupe matrix.
        ###################

        title = "# Saupe order matrix."
        print("\n\n" + title + '\n' + '#'*len(title) + '\n')

        # The parameter set {Sxx, Syy, Sxy, Sxz, Syz}.
        print("# 5D, rank-1 notation {Sxx, Syy, Sxy, Sxz, Syz}:")
        print("[%25.12e, %25.12e, %25.12e, %25.12e, %25.12e]\n" % (data.Sxx, data.Syy, data.Sxy, data.Sxz, data.Syz))

        # The parameter set {Szz, Sxx-yy, Sxy, Sxz, Syz}.
        print("# 5D, rank-1 notation {Szz, Sxx-yy, Sxy, Sxz, Syz} (the Pales default format).")
        print("[%25.12e, %25.12e, %25.12e, %25.12e, %25.12e]\n" % (data.Szz, data.Sxxyy, data.Sxy, data.Sxz, data.Syz))

        # 3D form.
        print("# 3D, rank-2 notation.")
        print("%s" % (data.S))


        # The alignment tensor.
        #######################

        title = "# Alignment tensor."
        print("\n\n" + title + '\n' + '#'*len(title) + '\n')

        # The parameter set {Axx, Ayy, Axy, Axz, Ayz}.
        print("# 5D, rank-1 notation {Axx, Ayy, Axy, Axz, Ayz}:")
        print("[%25.12e, %25.12e, %25.12e, %25.12e, %25.12e]\n" % (data.Axx, data.Ayy, data.Axy, data.Axz, data.Ayz))

        # The parameter set {Azz, Axx-yy, Axy, Axz, Ayz}.
        print("# 5D, rank-1 notation {Azz, Axx-yy, Axy, Axz, Ayz} (the Pales default format).")
        print("[%25.12e, %25.12e, %25.12e, %25.12e, %25.12e]\n" % (data.Azz, data.Axxyy, data.Axy, data.Axz, data.Ayz))

        # 3D form.
        print("# 3D, rank-2 notation.")
        print("%s" % data.A)


        # The probability tensor.
        #########################

        title = "# Probability tensor."
        print("\n\n" + title + '\n' + '#'*len(title) + '\n')

        # The parameter set {Pxx, Pyy, Pxy, Pxz, Pyz}.
        print("# 5D, rank-1 notation {Pxx, Pyy, Pxy, Pxz, Pyz}:")
        print("[%25.12e, %25.12e, %25.12e, %25.12e, %25.12e]\n" % (data.Pxx, data.Pyy, data.Pxy, data.Pxz, data.Pyz))

        # The parameter set {Pzz, Pxx-yy, Pxy, Pxz, Pyz}.
        print("# 5D, rank-1 notation {Pzz, Pxx-yy, Pxy, Pxz, Pyz}.")
        print("[%25.12e, %25.12e, %25.12e, %25.12e, %25.12e]\n" % (data.Pzz, data.Pxxyy, data.Pxy, data.Pxz, data.Pyz))

        # 3D form.
        print("# 3D, rank-2 notation.")
        print("%s" % data.P)


        # The magnetic susceptibility tensor.
        #####################################

        title = "# Magnetic susceptibility tensor."
        print("\n\n" + title + '\n' + '#'*len(title) + '\n')
        chi_tensor = True

        # The field strength.
        print("# The magnetic field strength (MHz):")
        if hasattr(cdp, 'frq') and tensor in cdp.frq:
            print("%s\n" % (cdp.frq[tensor] / 1e6))
        else:
            print("Not set.\n")
            chi_tensor = False

        # The temperature.
        print("# The temperature (K):")
        if hasattr(cdp, 'temperature') and tensor in cdp.temperature:
            print("%s\n" % cdp.temperature[tensor])
        else:
            print("Not set.\n")
            chi_tensor = False

        # No chi tensor.
        if not chi_tensor:
            print("# The chi tensor:\nN/A.\n")

        # Calculate the chi tensor.
        else:
            # Conversions.
            chi_xx =    calc_chi_tensor(data.Axx, cdp.frq[tensor], cdp.temperature[tensor])
            chi_xy =    calc_chi_tensor(data.Axy, cdp.frq[tensor], cdp.temperature[tensor])
            chi_xz =    calc_chi_tensor(data.Axz, cdp.frq[tensor], cdp.temperature[tensor])
            chi_yy =    calc_chi_tensor(data.Ayy, cdp.frq[tensor], cdp.temperature[tensor])
            chi_yz =    calc_chi_tensor(data.Ayz, cdp.frq[tensor], cdp.temperature[tensor])
            chi_zz =    calc_chi_tensor(data.Azz, cdp.frq[tensor], cdp.temperature[tensor])
            chi_xxyy =  calc_chi_tensor(data.Axxyy, cdp.frq[tensor], cdp.temperature[tensor])
            chi =       calc_chi_tensor(data.A, cdp.frq[tensor], cdp.temperature[tensor])

            # The parameter set {chi_xx, chi_yy, chi_xy, chi_xz, chi_yz}.
            print("# 5D, rank-1 notation {chi_xx, chi_yy, chi_xy, chi_xz, chi_yz}:")
            print("[%25.12e, %25.12e, %25.12e, %25.12e, %25.12e]\n" % (chi_xx, chi_yy, chi_xy, chi_xz, chi_yz))

            # The parameter set {chi_zz, chi_xx-yy, chi_xy, chi_xz, chi_yz}.
            print("# 5D, rank-1 notation {chi_zz, chi_xx-yy, chi_xy, chi_xz, chi_yz}.")
            print("[%25.12e, %25.12e, %25.12e, %25.12e, %25.12e]\n" % (chi_zz, chi_xxyy, chi_xy, chi_xz, chi_yz))

            # 3D form.
            print("# 3D, rank-2 notation.")
            print("%s" % chi)


        # The Eigensystem.
        ##################

        title = "# Eigensystem."
        print("\n\n" + title + '\n' + '#'*len(title) + '\n')

        # Eigenvalues.
        print("# Saupe order matrix eigenvalues {Sxx, Syy, Szz}.")
        print("[%25.12e, %25.12e, %25.12e]\n" % (data.S_diag[0, 0], data.S_diag[1, 1], data.S_diag[2, 2]))
        print("# Alignment tensor eigenvalues {Axx, Ayy, Azz}.")
        print("[%25.12e, %25.12e, %25.12e]\n" % (data.A_diag[0, 0], data.A_diag[1, 1], data.A_diag[2, 2]))
        print("# Probability tensor eigenvalues {Pxx, Pyy, Pzz}.")
        print("[%25.12e, %25.12e, %25.12e]\n" % (data.P_diag[0, 0], data.P_diag[1, 1], data.P_diag[2, 2]))
        if chi_tensor:
            chi_diag =       calc_chi_tensor(data.A_diag, cdp.frq[tensor], cdp.temperature[tensor])
            print("# Magnetic susceptibility eigenvalues {chi_xx, chi_yy, chi_zz}.")
            print("[%25.12e, %25.12e, %25.12e]\n" % (chi_diag[0, 0], chi_diag[1, 1], chi_diag[2, 2]))

        # Eigenvectors.
        print("# Eigenvector x.")
        print("[%25.12f, %25.12f, %25.12f]\n" % (data.unit_x[0], data.unit_x[1], data.unit_x[2]))
        print("# Eigenvector y.")
        print("[%25.12f, %25.12f, %25.12f]\n" % (data.unit_y[0], data.unit_y[1], data.unit_y[2]))
        print("# Eigenvector z.")
        print("[%25.12f, %25.12f, %25.12f]\n" % (data.unit_z[0], data.unit_z[1], data.unit_z[2]))

        # Rotation matrix.
        print("# Rotation matrix.")
        print("%s\n" % data.rotation)

        # zyz.
        print("# Euler angles in zyz notation {alpha, beta, gamma}.")
        print("[%25.12f, %25.12f, %25.12f]\n" % (data.euler[0], data.euler[1], data.euler[2]))


        # Geometric description.
        ########################

        title = "# Geometric description."
        print("\n\n" + title + '\n' + '#'*len(title) + '\n')

        # The GDO.
        print("# Generalized degree of order (GDO).")
        print("GDO = %-25.12e\n" % gdo(data.A))

        # Anisotropy.
        print("# Alignment tensor axial component (Aa = 3/2 * Azz, where Aii are the eigenvalues).")
        print("Aa = %-25.12e\n" % data.Aa)

        # Rhombicity.
        print("# Rhombic component (Ar = Axx - Ayy, where Aii are the eigenvalues).")
        print("Ar = %-25.12e\n" % data.Ar)
        print("# Rhombicity (R = Ar / Aa).")
        print("R = %-25.12f\n" % data.R)
        print("# Asymmetry parameter (eta = (Axx - Ayy) / Azz, where Aii are the eigenvalues).")
        print("eta = %-25.12f\n" % data.eta)

        # Magnetic susceptibility tensor.
        if chi_tensor:
            # Chi tensor anisotropy.
            print("# Magnetic susceptibility axial parameter (chi_ax = chi_zz - (chi_xx + chi_yy)/2, where chi_ii are the eigenvalues).")
            print("chi_ax = %-25.12e\n" % (chi_diag[2, 2] - (chi_diag[0, 0] + chi_diag[1, 1])/2.0))

            # Chi tensor rhombicity.
            print("# Magnetic susceptibility rhombicity parameter (chi_rh = chi_xx - chi_yy, where chi_ii are the eigenvalues).")
            print("chi_rh = %-25.12e\n" % (chi_diag[0, 0] - chi_diag[1, 1]))

        # Some white space.
        print("\n\n\n")


def fix(id=None, fixed=True):
    """Fix the alignment tensor during optimisation.

    @keyword id:    The alignment tensor ID string.  If set to None, then all alignment tensors will be fixed.
    @type id:       str or None
    @keyword fixed: If True, the alignment tensor will be fixed during optimisation.  If False, the alignment tensors will be optimised.
    @type fixed:    bool
    """

    # Test if the current data pipe exists.
    pipes.test()

    # Loop over the tensors.
    for i in range(len(cdp.align_tensors)):
        # ID match.
        if id and cdp.align_tensors[i].name == id:
            cdp.align_tensors[i].set_fixed(fixed)

        # Set all tensor flags.
        if id == None:
            cdp.align_tensors[i].set_fixed(fixed)


def fold_angles(sim_index=None):
    """Wrap the Euler angles and remove the glide reflection and translational symmetries.

    Wrap the angles such that::

        0 <= alpha <= 2pi,
        0 <= beta <= pi,
        0 <= gamma <= 2pi.

    For the simulated values, the angles are wrapped as::

        alpha - pi <= alpha_sim <= alpha + pi
        beta - pi/2 <= beta_sim <= beta + pi/2
        gamma - pi <= gamma_sim <= gamma + pi


    @param sim_index:   The simulation index.  If set to None then the actual values will be folded
                        rather than the simulation values.
    @type sim_index:    int or None
    """


    # Wrap the angles.
    ##################

    # Get the current angles.
    alpha = cdp.align_tensors.alpha
    beta  = cdp.align_tensors.beta
    gamma = cdp.align_tensors.gamma

    # Simulated values.
    if sim_index != None:
        alpha_sim = cdp.align_tensors.alpha_sim[sim_index]
        beta_sim  = cdp.align_tensors.beta_sim[sim_index]
        gamma_sim = cdp.align_tensors.gamma_sim[sim_index]

    # Normal value.
    if sim_index == None:
        cdp.align_tensors.set(param='alpha', value=wrap_angles(alpha, 0.0, 2.0*pi))
        cdp.align_tensors.set(param='beta', value= wrap_angles(beta, 0.0, 2.0*pi))
        cdp.align_tensors.set(param='gamma', value=wrap_angles(gamma, 0.0, 2.0*pi))

    # Simulation values.
    else:
        cdp.align_tensors.set(param='alpha', value=wrap_angles(alpha_sim, alpha - pi, alpha + pi), category='sim', sim_index=sim_index)
        cdp.align_tensors.set(param='beta', value= wrap_angles(beta_sim, beta - pi, beta + pi), category='sim', sim_index=sim_index)
        cdp.align_tensors.set(param='gamma', value=wrap_angles(gamma_sim, gamma - pi, gamma + pi), category='sim', sim_index=sim_index)


    # Remove the glide reflection and translational symmetries.
    ###########################################################

    # Normal value.
    if sim_index == None:
        # Fold beta inside 0 and pi.
        if cdp.align_tensors.beta >= pi:
            cdp.align_tensors.set(param='alpha', value=pi - cdp.align_tensors.alpha)
            cdp.align_tensors.set(param='beta', value=cdp.align_tensors.beta - pi)

    # Simulation values.
    else:
        # Fold beta_sim inside beta-pi/2 and beta+pi/2.
        if cdp.align_tensors.beta_sim[sim_index] >= cdp.align_tensors.beta + pi/2.0:
            cdp.align_tensors.set(param='alpha', value=pi - cdp.align_tensors.alpha_sim[sim_index], category='sim', sim_index=sim_index)
            cdp.align_tensors.set(param='beta', value=cdp.align_tensors.beta_sim[sim_index] - pi, category='sim', sim_index=sim_index)
        elif cdp.align_tensors.beta_sim[sim_index] <= cdp.align_tensors.beta - pi/2.0:
            cdp.align_tensors.set(param='alpha', value=pi - cdp.align_tensors.alpha_sim[sim_index], category='sim', sim_index=sim_index)
            cdp.align_tensors.set(param='beta', value=cdp.align_tensors.beta_sim[sim_index] + pi, category='sim', sim_index=sim_index)


def gdo(A):
    """Calculate the generalized degree of order (GDO) for the given alignment tensor.

    @param A:   The alignment tensor.
    @type A:    rank-2, 3D numpy array
    @return:    The GDO value.
    @rtype:     float
    """

    # The matrix norm.
    gdo = sqrt(3.0/2.0) *  norm(A)

    # Return the GDO.
    return gdo


def get_align_ids():
    """Return the list of all alignment IDs.

    @return:        The list of all alignment IDs.
    @rtype:         list of str
    """

    # No pipe.
    if cdp == None:
        return []

    # No tensor data.
    if not hasattr(cdp, 'align_ids'):
        return []

    # The tensor IDs.
    return cdp.align_ids


def get_tensor_ids():
    """Return the list of all tensor IDs.

    @return:        The list of all tensor IDs.
    @rtype:         list of str
    """

    # Init.
    ids = []

    # No pipe.
    if cdp == None:
        return ids

    # No tensor data.
    if not hasattr(cdp, 'align_tensors'):
        return ids

    # Loop over the tensors.
    for i in range(len(cdp.align_tensors)):
        if cdp.align_tensors[i].name != None:
            ids.append(cdp.align_tensors[i].name)

    # Return the object.
    return ids


def get_tensor_index(tensor=None, align_id=None, pipe=None):
    """Function for returning the index corresponding to the 'tensor' argument.

    @keyword tensor:    The alignment tensor identification string.
    @type tensor:       str or None
    @keyword align_id:  Alternative to the tensor argument, used to return the tensor index for the tensors corresponding to the alignment ID string.  If more than one tensor exists, then this will fail.
    @type align_id:     str or None
    @keyword pipe:      The data pipe to search for data in.
    @type pipe:         str
    @return:            The index corresponding to the 'tensor' arg.
    @rtype:             int
    """

    # The data pipe to check.
    if pipe == None:
        pipe = pipes.cdp_name()

    # Get the data pipe.
    dp = pipes.get_pipe(pipe)

    # Init.
    index = None
    count = 0

    # Loop over the tensors.
    for i in range(len(dp.align_tensors)):
        # Tensor name match.
        if tensor and dp.align_tensors[i].name == tensor:
            index = i
            count += 1

        # Alignment ID match.
        if align_id and hasattr(dp.align_tensors[i], 'align_id') and dp.align_tensors[i].align_id == align_id:
            index = i
            count += 1

    # No match.
    if count == 0:
<<<<<<< HEAD
        warn(RelaxWarning("No alignment tensors match the tensor name '%s' or alignment ID '%s'." % (tensor, align_id)))
=======
        warn(RelaxWarning("No alignment tensors match the tensor name '%s' or alignment ID '%s' in the data pipe '%s'." % (tensor, align_id, pipe)))
>>>>>>> 2c290772
        return None

    # More than one match.
    if count > 1: 
<<<<<<< HEAD
        warn(RelaxWarning("More than one alignment tensors matches the tensor name '%s' or alignment ID '%s'." % (tensor, align_id)))
=======
        warn(RelaxWarning("More than one alignment tensors matches the tensor name '%s' or alignment ID '%s' in the data pipe '%s'." % (tensor, align_id, pipe)))
>>>>>>> 2c290772
        return None

    # Return the index.
    return index


def get_tensor_object(tensor, pipe=None):
    """Return the AlignTensorData instance corresponding to the tensor ID.

    @param tensor:  The alignment tensor identification string.
    @type tensor:   str
    @param pipe:    The data pipe to search for data in.
    @type pipe:     str
    @return:        The alignment tensor object corresponding to the 'tensor' arg.
    @rtype:         AlignTensorData instance
    """

    # The data pipe to check.
    if pipe == None:
        pipe = pipes.cdp_name()

    # Init.
    data = None

    # Loop over the tensors.
    for i in range(len(cdp.align_tensors)):
        if cdp.align_tensors[i].name == tensor:
            data = cdp.align_tensors[i]

    # Return the object.
    return data


def get_tensor_object_from_align(align_id, pipe=None):
    """Return the unique AlignTensorData instance corresponding to the alignment ID.

    @param align_id:    The alignment ID for the unique tensor.
    @type align_id:     str
    @return:            The alignment tensor object corresponding to the 'tensor' arg.
    @rtype:             AlignTensorData instance
    """

    # The data pipe to check.
    if pipe == None:
        pipe = pipes.cdp_name()

    # Init.
    data = None

    # Loop over the tensors.
    count = 0
    for i in range(len(cdp.align_tensors)):
        if hasattr(cdp.align_tensors[i], 'align_id') and cdp.align_tensors[i].align_id == align_id:
            data = cdp.align_tensors[i]
            count += 1

    # Multiple matches.
    if count > 1:
        raise RelaxError("Multiple alignment tensors match the alignment ID '%s'." % align_id)
    # Return the object.
    return data


def init(tensor=None, align_id=None, params=None, scale=1.0, angle_units='deg', param_types=0, domain=None, errors=False):
    """Function for initialising the alignment tensor.

    @keyword tensor:        The alignment tensor identification string.
    @type tensor:           str
    @keyword align_id:      The alignment ID string that the tensor corresponds to.
    @type align_id:         str or None
    @keyword params:        The alignment tensor parameters.
    @type params:           float
    @keyword scale:         The alignment tensor eigenvalue scaling value.
    @type scale:            float
    @keyword angle_units:   The units for the angle parameters (either 'deg' or 'rad').
    @type angle_units:      str
    @keyword param_types:   The type of parameters supplied.  The flag values correspond to, 0: {Axx, Ayy, Axy, Axz, Ayz}, and 1: {Azz, Axx-yy, Axy, Axz, Ayz}.
    @type param_types:      int
    @keyword domain:        The domain label.
    @type domain:           str or None
    @keyword errors:        A flag which determines if the alignment tensor data or its errors are being input.
    @type errors:           bool
    """

    # Test if the current data pipe exists.
    pipes.test()

    # Parameter checks.
    if align_id == None:
        raise RelaxError("The alignment ID must be given.")

    # Check the validity of the angle_units argument.
    valid_types = ['deg', 'rad']
    if not angle_units in valid_types:
        raise RelaxError("The alignment tensor 'angle_units' argument " + repr(angle_units) + " should be either 'deg' or 'rad'.")

    # Test if alignment tensor data already exists.
    if errors and (not hasattr(cdp, 'align_ids') or not align_id in cdp.align_ids):
        raise RelaxNoTensorError('alignment')

    # Check that the domain is defined.
    if domain and (not hasattr(cdp, 'domain') or domain not in cdp.domain.keys()):
        raise RelaxError("The domain '%s' has not been defined.  Please use the domain user function." % domain)

    # Add the align ID to the current data pipe if needed.
    if not hasattr(cdp, 'align_ids'):
        cdp.align_ids = []
    if align_id not in cdp.align_ids:
        cdp.align_ids.append(align_id)

    # Add the align_tensors object to the data pipe.
    tensor_obj = None
    if not errors:
        # Initialise the super structure.
        if not hasattr(cdp, 'align_tensors'):
            cdp.align_tensors = AlignTensorList()

        # Add the tensor, if it doesn't already exist.
        if tensor == None or tensor not in cdp.align_tensors.names():
            tensor_obj = cdp.align_tensors.add_item(tensor)

    # Get the tensor.
    if not tensor_obj:
        if tensor:
            tensor_obj = get_tensor_object(tensor)
        else:
            tensor_obj = get_tensor_object_from_align(align_id)

    # {Sxx, Syy, Sxy, Sxz, Syz}.
    if param_types == 0:
        # Unpack the tuple.
        Sxx, Syy, Sxy, Sxz, Syz = params

        # Scaling.
        Sxx = Sxx * scale
        Syy = Syy * scale
        Sxy = Sxy * scale
        Sxz = Sxz * scale
        Syz = Syz * scale

        # Set the parameters.
        set(tensor=tensor_obj, value=[Sxx, Syy, Sxy, Sxz, Syz], param=['Sxx', 'Syy', 'Sxy', 'Sxz', 'Syz'], errors=errors)

    # {Szz, Sxx-yy, Sxy, Sxz, Syz}.
    elif param_types == 1:
        # Unpack the tuple.
        Szz, Sxxyy, Sxy, Sxz, Syz = params

        # Scaling.
        Szz = Szz * scale
        Sxxyy = Sxxyy * scale
        Sxy = Sxy * scale
        Sxz = Sxz * scale
        Syz = Syz * scale

        # Set the parameters.
        set(tensor=tensor_obj, value=[Szz, Sxxyy, Sxy, Sxz, Syz], param=['Szz', 'Sxxyy', 'Sxy', 'Sxz', 'Syz'], errors=errors)

    # {Axx, Ayy, Axy, Axz, Ayz}.
    elif param_types == 2:
        # Unpack the tuple.
        Axx, Ayy, Axy, Axz, Ayz = params

        # Scaling.
        Axx = Axx * scale
        Ayy = Ayy * scale
        Axy = Axy * scale
        Axz = Axz * scale
        Ayz = Ayz * scale

        # Set the parameters.
        set(tensor=tensor_obj, value=[Axx, Ayy, Axy, Axz, Ayz], param=['Axx', 'Ayy', 'Axy', 'Axz', 'Ayz'], errors=errors)

    # {Azz, Axx-yy, Axy, Axz, Ayz}.
    elif param_types == 3:
        # Unpack the tuple.
        Azz, Axxyy, Axy, Axz, Ayz = params

        # Scaling.
        Azz = Azz * scale
        Axxyy = Axxyy * scale
        Axy = Axy * scale
        Axz = Axz * scale
        Ayz = Ayz * scale

        # Set the parameters.
        set(tensor=tensor_obj, value=[Azz, Axxyy, Axy, Axz, Ayz], param=['Azz', 'Axxyy', 'Axy', 'Axz', 'Ayz'], errors=errors)

    # {Axx, Ayy, Axy, Axz, Ayz}.
    elif param_types == 4:
        # Unpack the tuple.
        Axx, Ayy, Axy, Axz, Ayz = params

        # Get the bond length.
        r = None
        for spin in spin_loop():
            # First spin.
            if r == None:
                r = spin.r

            # Different value.
            if r != spin.r:
                raise RelaxError("Not all spins have the same bond length.")

        # Scaling.
        scale = scale / kappa() * r**3
        Axx = Axx * scale
        Ayy = Ayy * scale
        Axy = Axy * scale
        Axz = Axz * scale
        Ayz = Ayz * scale

        # Set the parameters.
        set(tensor=tensor_obj, value=[Axx, Ayy, Axy, Axz, Ayz], param=['Axx', 'Ayy', 'Axy', 'Axz', 'Ayz'], errors=errors)

    # {Azz, Axx-yy, Axy, Axz, Ayz}.
    elif param_types == 5:
        # Unpack the tuple.
        Azz, Axxyy, Axy, Axz, Ayz = params

        # Get the bond length.
        r = None
        for spin in spin_loop():
            # First spin.
            if r == None:
                r = spin.r

            # Different value.
            if r != spin.r:
                raise RelaxError("Not all spins have the same bond length.")

        # Scaling.
        scale = scale / kappa() * r**3
        Azz = Azz * scale
        Axxyy = Axxyy * scale
        Axy = Axy * scale
        Axz = Axz * scale
        Ayz = Ayz * scale

        # Set the parameters.
        set(tensor=tensor_obj, value=[Azz, Axxyy, Axy, Axz, Ayz], param=['Azz', 'Axxyy', 'Axy', 'Axz', 'Ayz'], errors=errors)

    # {Pxx, Pyy, Pxy, Pxz, Pyz}.
    elif param_types == 6:
        # Unpack the tuple.
        Pxx, Pyy, Pxy, Pxz, Pyz = params

        # Scaling.
        Pxx = Pxx * scale
        Pyy = Pyy * scale
        Pxy = Pxy * scale
        Pxz = Pxz * scale
        Pyz = Pyz * scale

        # Set the parameters.
        set(tensor=tensor_obj, value=[Pxx, Pyy, Pxy, Pxz, Pyz], param=['Pxx', 'Pyy', 'Pxy', 'Pxz', 'Pyz'], errors=errors)

    # {Pzz, Pxx-yy, Pxy, Pxz, Pyz}.
    elif param_types == 7:
        # Unpack the tuple.
        Pzz, Pxxyy, Pxy, Pxz, Pyz = params

        # Scaling.
        Pzz = Pzz * scale
        Pxxyy = Pxxyy * scale
        Pxy = Pxy * scale
        Pxz = Pxz * scale
        Pyz = Pyz * scale

        # Set the parameters.
        set(tensor=tensor_obj, value=[Pzz, Pxxyy, Pxy, Pxz, Pyz], param=['Pzz', 'Pxxyy', 'Pxy', 'Pxz', 'Pyz'], errors=errors)

    # Unknown parameter combination.
    else:
        raise RelaxUnknownParamCombError('param_types', param_types)

    # Set the domain and alignment ID.
    if domain:
        set_domain(tensor=tensor, domain=domain)
    if align_id:
        tensor_obj.set(param='align_id', value=align_id)


def map_bounds(param):
    """The function for creating bounds for the mapping function."""

    # {Axx, Ayy, Azz, Axxyy, Axy, Axz, Ayz}.
    if param in ['Axx', 'Ayy', 'Azz', 'Axxyy', 'Axy', 'Axz', 'Ayz']:
        return [-50, 50]

    # alpha.
    elif param == 'alpha':
        return [0, 2*pi]

    # beta.
    elif param == 'beta':
        return [0, pi]

    # gamma.
    elif param == 'gamma':
        return [0, 2*pi]


def kappa(nuc1='15N', nuc2='1H'):
    """Function for calculating the kappa constant.

    The kappa constant is::

        kappa = -3/(8pi^2).gI.gS.mu0.h_bar,

    where gI and gS are the gyromagnetic ratios of the I and S spins, mu0 is the permeability of
    free space, and h_bar is Planck's constant divided by 2pi.

    @param nuc1:    The first nucleus type.
    @type nuc1:     str
    @param nuc2:    The first nucleus type.
    @type nuc2:     str
    @return:        The kappa constant value.
    @rtype:         float
    """

    # Gyromagnetic ratios.
    gI = return_gyromagnetic_ratio(nuc1)
    gS = return_gyromagnetic_ratio(nuc2)

    # Kappa.
    return -3.0/(8.0*pi**2) * gI * gS * mu0 * h_bar


def map_labels(index, params, bounds, swap, inc):
    """Function for creating labels, tick locations, and tick values for an OpenDX map.

    @param index:   The index (which isn't used here?!?).
    @type index:    int
    @param params:  The list of parameter names.
    @type params:   list of str
    @param bounds:  The bounds of the map.
    @type bounds:   list of lists (of a float and bin)
    @param swap:    An array for switching axes around.
    @type swap:     list of int
    @param inc:     The number of increments of one dimension in the map.
    @type inc:      list of int
    """

    # Initialise.
    labels = "{"
    tick_locations = []
    tick_values = []
    n = len(params)
    axis_incs = 5
    loc_inc = inc / axis_incs

    # Increment over the model parameters.
    for i in range(n):
        # Parameter conversion factors.
        factor = return_conversion_factor(params[swap[i]])

        # Parameter units.
        units = return_units(params[swap[i]])

        # Labels.
        if units:
            labels = labels + "\"" + params[swap[i]] + " (" + units + ")\""
        else:
            labels = labels + "\"" + params[swap[i]] + "\""

        # Tick values.
        vals = bounds[swap[i], 0] / factor
        val_inc = (bounds[swap[i], 1] - bounds[swap[i], 0]) / (axis_incs * factor)

        if i < n - 1:
            labels = labels + " "
        else:
            labels = labels + "}"

        # Tick locations.
        string = "{"
        val = 0.0
        for j in range(axis_incs + 1):
            string = string + " " + repr(val)
            val = val + loc_inc
        string = string + " }"
        tick_locations.append(string)

        # Tick values.
        string = "{"
        for j in range(axis_incs + 1):
            string = string + "\"" + "%.2f" % vals + "\" "
            vals = vals + val_inc
        string = string + "}"
        tick_values.append(string)

    return labels, tick_locations, tick_values


def matrix_angles(basis_set=0, tensors=None):
    """Function for calculating the 5D angles between the alignment tensors.

    The basis set used for the 5D vector construction changes the angles calculated.

    @param basis_set:   The basis set to use for constructing the 5D vectors.  If set to 0, the
                        basis set is {Sxx, Syy, Sxy, Sxz, Syz}.  If 1, then the basis set is {Szz,
                        Sxxyy, Sxy, Sxz, Syz}.
    @type basis_set:    int
    @param tensors:     An array of tensors to apply SVD to.  If None, all tensors will be used.
    @type tensors:      None or array of str
    """

    # Test that alignment tensor data exists.
    if not hasattr(cdp, 'align_tensors') or len(cdp.align_tensors) == 0:
        raise RelaxNoTensorError('alignment')

    # Count the number of tensors.
    tensor_num = 0
    for tensor in cdp.align_tensors:
        if tensors and tensor.name not in tensors:
            continue
        tensor_num = tensor_num + 1

    # Create the matrix which contains the 5D vectors.
    matrix = zeros((tensor_num, 5), float64)

    # Loop over the tensors.
    i = 0
    for tensor in cdp.align_tensors:
        # Skip tensors.
        if tensors and tensor.name not in tensors:
            continue

        # Unitary basis set.
        if basis_set == 0:
            # Pack the elements.
            matrix[i, 0] = tensor.Sxx
            matrix[i, 1] = tensor.Syy
            matrix[i, 2] = tensor.Sxy
            matrix[i, 3] = tensor.Sxz
            matrix[i, 4] = tensor.Syz

        # Geometric basis set.
        elif basis_set == 1:
            # Pack the elements.
            matrix[i, 0] = tensor.Szz
            matrix[i, 1] = tensor.Sxxyy
            matrix[i, 2] = tensor.Sxy
            matrix[i, 3] = tensor.Sxz
            matrix[i, 4] = tensor.Syz

        # Normalisation.
        norm = linalg.norm(matrix[i])
        matrix[i] = matrix[i] / norm

        # Increment the index.
        i = i + 1

    # Initialise the matrix of angles.
    cdp.align_tensors.angles = zeros((tensor_num, tensor_num), float64)

    # Header printout.
    sys.stdout.write("\nData pipe: " + repr(pipes.cdp_name()) + "\n")
    sys.stdout.write("\n5D angles in deg between the vectors ")
    if basis_set == 0:
        sys.stdout.write("{Sxx, Syy, Sxy, Sxz, Syz}")
    elif basis_set == 1:
        sys.stdout.write("{Szz, Sxx-yy, Sxy, Sxz, Syz}")
    sys.stdout.write(":\n")

    # Initialise the table of data.
    table = []

    # The table header.
    table.append([''])
    for i in range(tensor_num):
        table[0].append(cdp.align_tensors[i].name)

    # First loop over the rows.
    for i in range(tensor_num):
        # Add the tensor name.
        table.append([cdp.align_tensors[i].name])

        # Second loop over the columns.
        for j in range(tensor_num):
            # Dot product.
            delta = dot(matrix[i], matrix[j])

            # Check.
            if delta > 1:
                delta = 1

            # The angle (in rad).
            cdp.align_tensors.angles[i, j] = arccos(delta)

            # Add to the table as degrees.
            table[i+1].append("%8.1f" % (cdp.align_tensors.angles[i, j]*180.0/pi))

    # Write out the table.
    write_data(out=sys.stdout, data=table)


def num_tensors(skip_fixed=True):
    """Count the number of tensors.

    @keyword skip_fixed:    If set to True, then only the tensors without the fixed flag will be counted.  If set to False, then all tensors will be counted.
    @type skip_fixed:       bool
    @return:                The number of tensors (excluding fixed tensors by default).
    @rtype:                 int
    """

    # Init.
    count = 0

    # Loop over the tensors.
    for tensor_cont in cdp.align_tensors:
        # Skip fixed tensors.
        if skip_fixed and tensor_cont.fixed:
            continue

        # Increment.
        count += 1

    # Return the count.
    return count


def reduction(full_tensor=None, red_tensor=None):
    """Specify which tensor is a reduction of which other tensor.

    @param full_tensor: The full alignment tensor.
    @type full_tensor:  str
    @param red_tensor:  The reduced alignment tensor.
    @type red_tensor:   str
    """

    # Tensor information.
    match_full = False
    match_red = False
    i = 0
    for tensor_cont in cdp.align_tensors:
        # Test the tensor names.
        if tensor_cont.name == full_tensor:
            match_full = True
            index_full = i
        if tensor_cont.name == red_tensor:
            match_red = True
            index_red = i

        # Increment.
        i = i + 1

    # No match.
    if not match_full:
        raise RelaxNoTensorError('alignment', full_tensor)
    if not match_red:
        raise RelaxNoTensorError('alignment', red_tensor)

    # Store.
    if not hasattr(cdp.align_tensors, 'reduction'):
        cdp.align_tensors.reduction = []
    cdp.align_tensors.reduction.append([index_full, index_red])


def return_conversion_factor(param):
    """Function for returning the factor of conversion between different parameter units.

    @param param:   The parameter name.
    @type param:    str
    @return:        The conversion factor.
    @rtype:         float
    """

    # Get the object name.
    object_name = return_data_name(param)

    # {Axx, Ayy, Azz, Axxyy, Axy, Axz, Ayz}.
    if object_name in ['Axx', 'Ayy', 'Azz', 'Axxyy', 'Axy', 'Axz', 'Ayz']:
        return 1.0

    # Angles.
    elif object_name in ['alpha', 'beta', 'gamma']:
        return (2.0*pi) / 360.0

    # No conversion factor.
    else:
        return 1.0


def return_data_name(name):
    """Return the parameter name.

    @param name:    The name of the parameter to return the name of.
    @type name:     str
    @return:        The parameter name.
    @rtype:         str
    """

    # Enforce that the name must be a string.
    if not isinstance(name, str):
        raise RelaxStrError('name', name)

    # Sxx.
    if search('^[Ss]xx$', name):
        return 'Sxx'

    # Syy.
    if search('^[Ss]yy$', name):
        return 'Syy'

    # Szz.
    if search('^[Ss]zz$', name):
        return 'Szz'

    # Sxy.
    if search('^[Ss]xy$', name):
        return 'Sxy'

    # Sxz.
    if search('^[Ss]xz$', name):
        return 'Sxz'

    # Syz.
    if search('^[Ss]yz$', name):
        return 'Syz'

    # Sxx-yy.
    if search('^[Ss]xxyy$', name):
        return 'Sxxyy'

    # Axx.
    if search('^[Aa]xx$', name):
        return 'Axx'

    # Ayy.
    if search('^[Aa]yy$', name):
        return 'Ayy'

    # Azz.
    if search('^[Aa]zz$', name):
        return 'Azz'

    # Axy.
    if search('^[Aa]xy$', name):
        return 'Axy'

    # Axz.
    if search('^[Aa]xz$', name):
        return 'Axz'

    # Ayz.
    if search('^[Aa]yz$', name):
        return 'Ayz'

    # Axx-yy.
    if search('^[Aa]xxyy$', name):
        return 'Axxyy'

    # Pxx.
    if search('^[Pp]xx$', name):
        return 'Pxx'

    # Pyy.
    if search('^[Pp]yy$', name):
        return 'Pyy'

    # Pzz.
    if search('^[Pp]zz$', name):
        return 'Pzz'

    # Pxy.
    if search('^[Pp]xy$', name):
        return 'Pxy'

    # Pxz.
    if search('^[Pp]xz$', name):
        return 'Pxz'

    # Pyz.
    if search('^[Pp]yz$', name):
        return 'Pyz'

    # Pxx-yy.
    if search('^[Pp]xxyy$', name):
        return 'Pxxyy'

    # alpha.
    if search('^a$', name) or search('alpha', name):
        return 'alpha'

    # beta.
    if search('^b$', name) or search('beta', name):
        return 'beta'

    # gamma.
    if search('^g$', name) or search('gamma', name):
        return 'gamma'

    # No parameter?
    raise RelaxUnknownParamError(name)

# User function documentation.
__return_data_name_prompt_doc__ = """
    Alignment tensor parameter string matching patterns
    ~~~~~~~~~~~~~~~~~~~~~~~~~~~~~~~~~~~~~~~~~~~~~~~~~~~

    ____________________________________________________________________________________________
    |                                                        |              |                  |
    | Data type                                              | Object name  | Patterns         |
    |________________________________________________________|______________|__________________|
    |                                                        |              |                  |
    | The xx component of the Saupe order matrix - Sxx       | 'Sxx'        | '^[Sa]xx$'       |
    |                                                        |              |                  |
    | The yy component of the Saupe order matrix - Syy       | 'Syy'        | '^[Sa]yy$'       |
    |                                                        |              |                  |
    | The zz component of the Saupe order matrix - Szz       | 'Szz'        | '^[Sa]zz$'       |
    |                                                        |              |                  |
    | The xy component of the Saupe order matrix - Sxy       | 'Sxy'        | '^[Sa]xy$'       |
    |                                                        |              |                  |
    | The xz component of the Saupe order matrix - Sxz       | 'Sxz'        | '^[Sa]xz$'       |
    |                                                        |              |                  |
    | The yz component of the Saupe order matrix - Syz       | 'Syz'        | '^[Sa]yz$'       |
    |                                                        |              |                  |
    | The xx-yy component of the Saupe order matrix - Sxx-yy | 'Sxxyy'      | '^[Sa]xxyy$'     |
    |                                                        |              |                  |
    | The xx component of the alignment tensor - Axx         | 'Axx'        | '^[Aa]xx$'       |
    |                                                        |              |                  |
    | The yy component of the alignment tensor - Ayy         | 'Ayy'        | '^[Aa]yy$'       |
    |                                                        |              |                  |
    | The zz component of the alignment tensor - Azz         | 'Azz'        | '^[Aa]zz$'       |
    |                                                        |              |                  |
    | The xy component of the alignment tensor - Axy         | 'Axy'        | '^[Aa]xy$'       |
    |                                                        |              |                  |
    | The xz component of the alignment tensor - Axz         | 'Axz'        | '^[Aa]xz$'       |
    |                                                        |              |                  |
    | The yz component of the alignment tensor - Ayz         | 'Ayz'        | '^[Aa]yz$'       |
    |                                                        |              |                  |
    | The xx-yy component of the alignment tensor - Axx-yy   | 'Axxyy'      | '^[Aa]xxyy$'     |
    |                                                        |              |                  |
    | The xx component of the probability matrix - Pxx       | 'Pxx'        | '^[Pa]xx$'       |
    |                                                        |              |                  |
    | The yy component of the probability matrix - Pyy       | 'Pyy'        | '^[Pa]yy$'       |
    |                                                        |              |                  |
    | The zz component of the probability matrix - Pzz       | 'Pzz'        | '^[Pa]zz$'       |
    |                                                        |              |                  |
    | The xy component of the probability matrix - Pxy       | 'Pxy'        | '^[Pa]xy$'       |
    |                                                        |              |                  |
    | The xz component of the probability matrix - Pxz       | 'Pxz'        | '^[Pa]xz$'       |
    |                                                        |              |                  |
    | The yz component of the probability matrix - Pyz       | 'Pyz'        | '^[Pa]yz$'       |
    |                                                        |              |                  |
    | The xx-yy component of the probability matrix - Pxx-yy | 'Pxxyy'      | '^[Pa]xxyy$'     |
    |                                                        |              |                  |
    | The first Euler angle of the alignment tensor - alpha  | 'alpha'      | '^a$' or 'alpha' |
    |                                                        |              |                  |
    | The second Euler angle of the alignment tensor - beta  | 'beta'       | '^b$' or 'beta'  |
    |                                                        |              |                  |
    | The third Euler angle of the alignment tensor - gamma  | 'gamma'      | '^g$' or 'gamma' |
    |________________________________________________________|______________|__________________|
"""


def return_tensor(index, skip_fixed=True):
    """Return the tensor container for the given index, skipping fixed tensors if required.

    @param index:           The index of the tensor (if skip_fixed is True, then fixed tensors are not included in the index count).
    @type index:            int
    @keyword skip_fixed:    A flag which if True will exclude fixed tensors from the indexation.
    @type skip_fixed:       bool
    @return:                The tensor corresponding to the index.
    @rtype:                 data.align_tensor.AlignTensorData instance
    """

    # Init.
    count = 0

    # Loop over the tensors.
    for tensor_cont in cdp.align_tensors:
        # Skip fixed tensors.
        if skip_fixed and tensor_cont.fixed:
            continue

        # Index match, so return the container.
        if index == count:
            return tensor_cont

        # Increment.
        count += 1

    # Return False if the container was not found.
    return False


def return_units(param):
    """Function for returning a string representing the parameters units.

    @param param:   The parameter name.
    @type param:    str
    @return:        The string representation of the units.
    @rtype:         str
    """

    # Get the object name.
    object_name = return_data_name(param)

    # {Axx, Ayy, Azz, Axxyy, Axy, Axz, Ayz}.
    if object_name in ['Axx', 'Ayy', 'Azz', 'Axxyy', 'Axy', 'Axz', 'Ayz']:
        return 'Hz'

    # Angles.
    elif object_name in ['alpha', 'beta', 'gamma']:
        return 'deg'


def set(tensor=None, value=None, param=None, errors=False):
    """Set the tensor.

    @keyword tensor:    The alignment tensor object.
    @type tensor:       AlignTensorData instance
    @keyword value:     The list of values to set the parameters to.
    @type value:        list of float
    @keyword param:     The list of parameter names.
    @type param:        list of str
    @keyword errors:    A flag which determines if the alignment tensor data or its errors are being
                        input.
    @type errors:       bool
    """

    # Initialise.
    geo_params = []
    geo_values = []
    orient_params = []
    orient_values = []

    # Loop over the parameters.
    for i in range(len(param)):
        # Get the object name.
        param[i] = return_data_name(param[i])

        # Unknown parameter.
        if param[i] == None:
            raise RelaxUnknownParamError("alignment tensor", 'None')

        # Default value.
        if value[i] == None:
            value[i] = default_value(object_names[i])

        # Geometric parameter.
        if param[i] in ['Sxx', 'Syy', 'Szz', 'Sxxyy', 'Sxy', 'Sxz', 'Syz', 'Axx', 'Ayy', 'Azz', 'Axxyy', 'Axy', 'Axz', 'Ayz', 'Pxx', 'Pyy', 'Pzz', 'Pxxyy', 'Pxy', 'Pxz', 'Pyz']:
            geo_params.append(param[i])
            geo_values.append(value[i])

        # Orientational parameter.
        if param[i] in ['alpha', 'beta', 'gamma']:
            orient_params.append(param[i])
            orient_values.append(value[i])


    # Geometric parameters.
    #######################

    # A single geometric parameter.
    if len(geo_params) == 1:
        # Saupe order matrix.
        #####################

        # The single parameter Sxx.
        if geo_params[0] == 'Sxx':
            if errors:
                tensor.set(param='Sxx', value=geo_values[0], category='err')
            else:
                tensor.set(param='Sxx', value=geo_values[0])

        # The single parameter Syy.
        elif geo_params[0] == 'Syy':
            if errors:
                tensor.set(param='Syy', value=geo_values[0], category='err')
            else:
                tensor.set(param='Syy', value=geo_values[0])

        # The single parameter Sxy.
        elif geo_params[0] == 'Sxy':
            if errors:
                tensor.set(param='Sxy', value=geo_values[0], category='err')
            else:
                tensor.set(param='Sxy', value=geo_values[0])

        # The single parameter Sxz.
        elif geo_params[0] == 'Sxz':
            if errors:
                tensor.set(param='Sxz', value=geo_values[0], category='err')
            else:
                tensor.set(param='Sxz', value=geo_values[0])

        # The single parameter Syz.
        elif geo_params[0] == 'Syz':
            if errors:
                tensor.set(param='Syz', value=geo_values[0], category='err')
            else:
                tensor.set(param='Syz', value=geo_values[0])


        # Alignment tensor.
        ###################

        # The single parameter Axx.
        elif geo_params[0] == 'Axx':
            if errors:
                tensor.set(param='Sxx', value=3.0/2.0 * geo_values[0], category='err')
            else:
                tensor.set(param='Sxx', value=3.0/2.0 * geo_values[0])

        # The single parameter Ayy.
        elif geo_params[0] == 'Ayy':
            if errors:
                tensor.set(param='Syy', value=3.0/2.0 * geo_values[0], category='err')
            else:
                tensor.set(param='Syy', value=3.0/2.0 * geo_values[0])

        # The single parameter Axy.
        elif geo_params[0] == 'Axy':
            if errors:
                tensor.set(param='Sxy', value=3.0/2.0 * geo_values[0], category='err')
            else:
                tensor.set(param='Sxy', value=3.0/2.0 * geo_values[0])

        # The single parameter Axz.
        elif geo_params[0] == 'Axz':
            if errors:
                tensor.set(param='Sxz', value=3.0/2.0 * geo_values[0], category='err')
            else:
                tensor.set(param='Sxz', value=3.0/2.0 * geo_values[0])

        # The single parameter Ayz.
        elif geo_params[0] == 'Ayz':
            if errors:
                tensor.set(param='Syz', value=3.0/2.0 * geo_values[0], category='err')
            else:
                tensor.set(param='Syz', value=3.0/2.0 * geo_values[0])


        # Probability tensor.
        #####################

        # The single parameter Pxx.
        elif geo_params[0] == 'Pxx':
            if errors:
                tensor.set(param='Sxx', value=3.0/2.0 * (geo_values[0] - 1.0/3.0), category='err')
            else:
                tensor.set(param='Sxx', value=3.0/2.0 * (geo_values[0] - 1.0/3.0))

        # The single parameter Pyy.
        elif geo_params[0] == 'Pyy':
            if errors:
                tensor.set(param='Syy', value=3.0/2.0 * (geo_values[0] - 1.0/3.0), category='err')
            else:
                tensor.set(param='Syy', value=3.0/2.0 * (geo_values[0] - 1.0/3.0))

        # The single parameter Pxy.
        elif geo_params[0] == 'Pxy':
            if errors:
                tensor.set(param='Sxy', value=3.0/2.0 * geo_values[0], category='err')
            else:
                tensor.set(param='Sxy', value=3.0/2.0 * geo_values[0])

        # The single parameter Pxz.
        elif geo_params[0] == 'Pxz':
            if errors:
                tensor.set(param='Sxz', value=3.0/2.0 * geo_values[0], category='err')
            else:
                tensor.set(param='Sxz', value=3.0/2.0 * geo_values[0])

        # The single parameter Pyz.
        elif geo_params[0] == 'Pyz':
            if errors:
                tensor.set(param='Syz', value=3.0/2.0 * geo_values[0], category='err')
            else:
                tensor.set(param='Syz', value=3.0/2.0 * geo_values[0])

        # Cannot set the single parameter.
        else:
            raise RelaxError("The geometric alignment parameter " + repr(geo_params[0]) + " cannot be set.")

    # 5 geometric parameters.
    elif len(geo_params) == 5:
        # The geometric parameter set {Sxx, Syy, Sxy, Sxz, Syz}.
        if geo_params.count('Sxx') == 1 and geo_params.count('Syy') == 1 and geo_params.count('Sxy') == 1 and geo_params.count('Sxz') == 1 and geo_params.count('Syz') == 1:
            # The parameters.
            Sxx = geo_values[geo_params.index('Sxx')]
            Syy = geo_values[geo_params.index('Syy')]
            Sxy = geo_values[geo_params.index('Sxy')]
            Sxz = geo_values[geo_params.index('Sxz')]
            Syz = geo_values[geo_params.index('Syz')]

            # Set the internal parameter values.
            if errors:
                tensor.set(param='Axx', value=2.0/3.0 * Sxx, category='err')
                tensor.set(param='Ayy', value=2.0/3.0 * Syy, category='err')
                tensor.set(param='Axy', value=2.0/3.0 * Sxy, category='err')
                tensor.set(param='Axz', value=2.0/3.0 * Sxz, category='err')
                tensor.set(param='Ayz', value=2.0/3.0 * Syz, category='err')
            else:
                tensor.set(param='Axx', value=2.0/3.0 * Sxx)
                tensor.set(param='Ayy', value=2.0/3.0 * Syy)
                tensor.set(param='Axy', value=2.0/3.0 * Sxy)
                tensor.set(param='Axz', value=2.0/3.0 * Sxz)
                tensor.set(param='Ayz', value=2.0/3.0 * Syz)

        # The geometric parameter set {Szz, Sxxyy, Sxy, Sxz, Syz}.
        elif geo_params.count('Szz') == 1 and geo_params.count('Sxxyy') == 1 and geo_params.count('Sxy') == 1 and geo_params.count('Sxz') == 1 and geo_params.count('Syz') == 1:
            # The parameters.
            Szz = geo_values[geo_params.index('Szz')]
            Sxxyy = geo_values[geo_params.index('Sxxyy')]
            Sxy = geo_values[geo_params.index('Sxy')]
            Sxz = geo_values[geo_params.index('Sxz')]
            Syz = geo_values[geo_params.index('Syz')]

            # Set the internal parameter values.
            if errors:
                tensor.set(param='Axx', value=2.0/3.0 * -0.5*(Szz-Sxxyy), category='err')
                tensor.set(param='Ayy', value=2.0/3.0 * -0.5*(Szz+Sxxyy), category='err')
                tensor.set(param='Axy', value=2.0/3.0 * Sxy, category='err')
                tensor.set(param='Axz', value=2.0/3.0 * Sxz, category='err')
                tensor.set(param='Ayz', value=2.0/3.0 * Syz, category='err')
            else:
                tensor.set(param='Axx', value=2.0/3.0 * -0.5*(Szz-Sxxyy))
                tensor.set(param='Ayy', value=2.0/3.0 * -0.5*(Szz+Sxxyy))
                tensor.set(param='Axy', value=2.0/3.0 * Sxy)
                tensor.set(param='Axz', value=2.0/3.0 * Sxz)
                tensor.set(param='Ayz', value=2.0/3.0 * Syz)

        # The geometric parameter set {Axx, Ayy, Axy, Axz, Ayz}.
        elif geo_params.count('Axx') == 1 and geo_params.count('Ayy') == 1 and geo_params.count('Axy') == 1 and geo_params.count('Axz') == 1 and geo_params.count('Ayz') == 1:
            # The parameters.
            Axx = geo_values[geo_params.index('Axx')]
            Ayy = geo_values[geo_params.index('Ayy')]
            Axy = geo_values[geo_params.index('Axy')]
            Axz = geo_values[geo_params.index('Axz')]
            Ayz = geo_values[geo_params.index('Ayz')]

            # Set the internal parameter values.
            if errors:
                tensor.set(param='Axx', value=Axx, category='err')
                tensor.set(param='Ayy', value=Ayy, category='err')
                tensor.set(param='Axy', value=Axy, category='err')
                tensor.set(param='Axz', value=Axz, category='err')
                tensor.set(param='Ayz', value=Ayz, category='err')
            else:
                tensor.set(param='Axx', value=Axx)
                tensor.set(param='Ayy', value=Ayy)
                tensor.set(param='Axy', value=Axy)
                tensor.set(param='Axz', value=Axz)
                tensor.set(param='Ayz', value=Ayz)

        # The geometric parameter set {Azz, Axxyy, Axy, Axz, Ayz}.
        elif geo_params.count('Azz') == 1 and geo_params.count('Axxyy') == 1 and geo_params.count('Axy') == 1 and geo_params.count('Axz') == 1 and geo_params.count('Ayz') == 1:
            # The parameters.
            Azz = geo_values[geo_params.index('Azz')]
            Axxyy = geo_values[geo_params.index('Axxyy')]
            Axy = geo_values[geo_params.index('Axy')]
            Axz = geo_values[geo_params.index('Axz')]
            Ayz = geo_values[geo_params.index('Ayz')]

            # Set the internal parameter values.
            if errors:
                tensor.set(param='Axx', value=-0.5*(Azz-Axxyy), category='err')
                tensor.set(param='Ayy', value=-0.5*(Azz+Axxyy), category='err')
                tensor.set(param='Axy', value=Axy, category='err')
                tensor.set(param='Axz', value=Axz, category='err')
                tensor.set(param='Ayz', value=Ayz, category='err')
            else:
                tensor.set(param='Axx', value=-0.5*(Azz-Axxyy))
                tensor.set(param='Ayy', value=-0.5*(Azz+Axxyy))
                tensor.set(param='Axy', value=Axy)
                tensor.set(param='Axz', value=Axz)
                tensor.set(param='Ayz', value=Ayz)

        # The geometric parameter set {Pxx, Pyy, Pxy, Pxz, Pyz}.
        elif geo_params.count('Pxx') == 1 and geo_params.count('Pyy') == 1 and geo_params.count('Pxy') == 1 and geo_params.count('Pxz') == 1 and geo_params.count('Pyz') == 1:
            # The parameters.
            Pxx = geo_values[geo_params.index('Pxx')]
            Pyy = geo_values[geo_params.index('Pyy')]
            Pxy = geo_values[geo_params.index('Pxy')]
            Pxz = geo_values[geo_params.index('Pxz')]
            Pyz = geo_values[geo_params.index('Pyz')]

            # Set the internal parameter values.
            if errors:
                tensor.set(param='Axx', value=Pxx - 1.0/3.0, category='err')
                tensor.set(param='Ayy', value=Pyy - 1.0/3.0, category='err')
                tensor.set(param='Axy', value=Pxy, category='err')
                tensor.set(param='Axz', value=Pxz, category='err')
                tensor.set(param='Ayz', value=Pyz, category='err')
            else:
                tensor.set(param='Axx', value=Pxx - 1.0/3.0)
                tensor.set(param='Ayy', value=Pyy - 1.0/3.0)
                tensor.set(param='Axy', value=Pxy)
                tensor.set(param='Axz', value=Pxz)
                tensor.set(param='Ayz', value=Pyz)

        # The geometric parameter set {Pzz, Pxxyy, Pxy, Pxz, Pyz}.
        elif geo_params.count('Pzz') == 1 and geo_params.count('Pxxyy') == 1 and geo_params.count('Pxy') == 1 and geo_params.count('Pxz') == 1 and geo_params.count('Pyz') == 1:
            # The parameters.
            Pzz = geo_values[geo_params.index('Pzz')]
            Pxxyy = geo_values[geo_params.index('Pxxyy')]
            Pxy = geo_values[geo_params.index('Pxy')]
            Pxz = geo_values[geo_params.index('Pxz')]
            Pyz = geo_values[geo_params.index('Pyz')]

            # Set the internal parameter values.
            if errors:
                tensor.set(param='Axx', value=-0.5*(Pzz-Pxxyy) - 1.0/3.0, category='err')
                tensor.set(param='Ayy', value=-0.5*(Pzz+Pxxyy) - 1.0/3.0, category='err')
                tensor.set(param='Axy', value=Pxy, category='err')
                tensor.set(param='Axz', value=Pxz, category='err')
                tensor.set(param='Ayz', value=Pyz, category='err')
            else:
                tensor.set(param='Axx', value=-0.5*(Pzz-Pxxyy) - 1.0/3.0)
                tensor.set(param='Ayy', value=-0.5*(Pzz+Pxxyy) - 1.0/3.0)
                tensor.set(param='Axy', value=Pxy)
                tensor.set(param='Axz', value=Pxz)
                tensor.set(param='Ayz', value=Pyz)

        # Unknown parameter combination.
        else:
            raise RelaxUnknownParamCombError('geometric parameter set', geo_params)


    # Unknown geometric parameters.
    else:
        raise RelaxUnknownParamCombError('geometric parameter set', geo_params)


    # Orientational parameters.
    ###########################

    # A single orientational parameter.
    if len(orient_params) == 1:
        # The single parameter alpha.
        if orient_params[0] == 'alpha':
            if errors:
                tensor.set(param='alpha', value=orient_values[orient_params.index('alpha')], category='err')
            else:
                tensor.set(param='alpha', value=orient_values[orient_params.index('alpha')])

        # The single parameter beta.
        elif orient_params[0] == 'beta':
            if errors:
                tensor.set(param='beta', value=orient_values[orient_params.index('beta')], category='err')
            else:
                tensor.set(param='beta', value=orient_values[orient_params.index('beta')])

        # The single parameter gamma.
        elif orient_params[0] == 'gamma':
            if errors:
                tensor.set(param='gamma', value=orient_values[orient_params.index('gamma')], category='err')
            else:
                tensor.set(param='gamma', value=orient_values[orient_params.index('gamma')])

    # Two orientational parameters.
    elif len(orient_params) == 2:
        # The orientational parameter set {alpha, beta}.
        if orient_params.count('alpha') == 1 and orient_params.count('beta') == 1:
            if errors:
                tensor.set(param='alpha', value=orient_values[orient_params.index('alpha')], category='err')
                tensor.set(param='beta', value=orient_values[orient_params.index('beta')], category='err')
            else:
                tensor.set(param='alpha', value=orient_values[orient_params.index('alpha')])
                tensor.set(param='beta', value=orient_values[orient_params.index('beta')])

        # The orientational parameter set {alpha, gamma}.
        if orient_params.count('alpha') == 1 and orient_params.count('gamma') == 1:
            if errors:
                tensor.set(param='alpha', value=orient_values[orient_params.index('alpha')], category='err')
                tensor.set(param='gamma', value=orient_values[orient_params.index('gamma')], category='err')
            else:
                tensor.set(param='alpha', value=orient_values[orient_params.index('alpha')])
                tensor.set(param='gamma', value=orient_values[orient_params.index('gamma')])

        # The orientational parameter set {beta, gamma}.
        if orient_params.count('beta') == 1 and orient_params.count('gamma') == 1:
            if errors:
                tensor.set(param='beta', value=orient_values[orient_params.index('beta')], category='err')
                tensor.set(param='gamma', value=orient_values[orient_params.index('gamma')], category='err')
            else:
                tensor.set(param='beta', value=orient_values[orient_params.index('beta')])
                tensor.set(param='gamma', value=orient_values[orient_params.index('gamma')])

        # Unknown parameter combination.
        else:
            raise RelaxUnknownParamCombError('orientational parameter set', orient_params)

    # Three orientational parameters.
    elif len(orient_params) == 3:
        # The orientational parameter set {alpha, beta, gamma}.
        if orient_params.count('alpha') == 1 and orient_params.count('beta') == 1:
            if errors:
                tensor.set(param='alpha', value=orient_values[orient_params.index('alpha')], category='err')
                tensor.set(param='beta', value=orient_values[orient_params.index('beta')], category='err')
                tensor.set(param='gamma', value=orient_values[orient_params.index('gamma')], category='err')
            else:
                tensor.set(param='alpha', value=orient_values[orient_params.index('alpha')])
                tensor.set(param='beta', value=orient_values[orient_params.index('beta')])
                tensor.set(param='gamma', value=orient_values[orient_params.index('gamma')])

        # Unknown parameter combination.
        else:
            raise RelaxUnknownParamCombError('orientational parameter set', orient_params)

    # More than three orientational parameters.
    elif len(orient_params) > 3:
        raise RelaxUnknownParamCombError('orientational parameter set', orient_params)


    # Fold the angles in.
    #####################

    if orient_params:
        fold_angles()

# User function documentation.
__set_prompt_doc__ = """
    Alignment tensor set details
    ~~~~~~~~~~~~~~~~~~~~~~~~~~~~

    If the alignment tensor has not been setup, use the more powerful function
    'alignment_tensor.init' to initialise the tensor parameters.

    The alignment tensor parameters can only be set when the data pipe corresponds to model-free
    analysis.  The units of the parameters are:

        Unitless for Sxx, Syy, Szz, Sxxyy, Sxy, Sxz, Syz.
        Unitless for Axx, Ayy, Azz, Axxyy, Axy, Axz, Ayz.
        Unitless for Pxx, Pyy, Pzz, Pxxyy, Pxy, Pxz, Pyz.
        Radians for all angles (alpha, beta, gamma).

    If a single geometric parameter is supplied, it must be one of Bxx, Byy, Bxy, Bxz, Byz, where B
    is one of S, A, or P.  For the parameters Bzz and Bxxyy, it is not possible to determine how to
    use the currently set values together with the supplied value to calculate the new internal
    parameters.  When supplying multiple geometric parameters, the set must belong to one of

        {Sxx, Syy, Sxy, Sxz, Syz},
        {Szz, Sxxyy, Sxy, Sxz, Syz}.
        {Axx, Ayy, Axy, Axz, Ayz},
        {Azz, Axxyy, Axy, Axz, Ayz}.
        {Pxx, Pyy, Pxy, Pxz, Pyz},
        {Pzz, Pxxyy, Pxy, Pxz, Pyz}.
"""


def set_align_id(tensor=None, align_id=None):
    """Set the align ID string for the given tensor.

    @keyword tensor:    The alignment tensor label.
    @type tensor:       str
    @keyword align_id:  The alignment ID string.
    @type align_id:     str
    """

    # Loop over the tensors.
    match = False
    for tensor_cont in cdp.align_tensors:
        # Find the matching tensor and then store the ID.
        if tensor_cont.name == tensor:
            tensor_cont.align_id = align_id
            match = True

    # The tensor label doesn't exist.
    if not match:
        raise RelaxNoTensorError('alignment', tensor)


def set_domain(tensor=None, domain=None):
    """Set the domain label for the given tensor.

    @param tensor:  The alignment tensor label.
    @type tensor:   str
    @param domain:  The domain label.
    @type domain:   str
    """

    # Check that the domain is defined.
    if not hasattr(cdp, 'domain') or domain not in cdp.domain.keys():
        raise RelaxError("The domain '%s' has not been defined.  Please use the domain user function." % domain)

    # Loop over the tensors.
    match = False
    for tensor_cont in cdp.align_tensors:
        # Find the matching tensor and then store the domain label.
        if tensor_cont.name == tensor:
            tensor_cont.set(param='domain', value=domain)
            match = True

    # The tensor label doesn't exist.
    if not match:
        raise RelaxNoTensorError('alignment', tensor)


def svd(basis_set=0, tensors=None):
    """Function for calculating the singular values of all the loaded tensors.

    The matrix on which SVD will be performed is::

        | Sxx1 Syy1 Sxy1 Sxz1 Syz1 |
        | Sxx2 Syy2 Sxy2 Sxz2 Syz2 |
        | Sxx3 Syy3 Sxy3 Sxz3 Syz3 |
        |  .    .    .    .    .   |
        |  .    .    .    .    .   |
        |  .    .    .    .    .   |
        | SxxN SyyN SxyN SxzN SyzN |

    This is the default unitary basis set (selected when basis_set is 0).  Alternatively a geometric
    basis set consisting of the stretching and skewing parameters Szz and Sxx-yy respectively
    replacing Sxx and Syy can be chosen by setting basis_set to 1.  The matrix in this case is::

        | Szz1 Sxxyy1 Sxy1 Sxz1 Syz1 |
        | Szz2 Sxxyy2 Sxy2 Sxz2 Syz2 |
        | Szz3 Sxxyy3 Sxy3 Sxz3 Syz3 |
        |  .     .     .    .    .   |
        |  .     .     .    .    .   |
        |  .     .     .    .    .   |
        | SzzN SxxyyN SxyN SxzN SyzN |

    The relationships between the geometric and unitary basis sets are::

        Szz = - Sxx - Syy,
        Sxxyy = Sxx - Syy,

    The SVD values and condition number are dependendent upon the basis set chosen.


    @param basis_set:   The basis set to create the 5 by n matrix on which to perform SVD.
    @type basis_set:    int
    @param tensors:     An array of tensors to apply SVD to.  If None, all tensors will be used.
    @type tensors:      None or array of str
    """

    # Test that alignment tensor data exists.
    if not hasattr(cdp, 'align_tensors') or len(cdp.align_tensors) == 0:
        raise RelaxNoTensorError('alignment')

    # Count the number of tensors used in the SVD.
    tensor_num = 0
    for tensor in cdp.align_tensors:
        if tensors and tensor.name not in tensors:
            continue
        tensor_num = tensor_num + 1

    # Create the matrix to apply SVD on.
    matrix = zeros((tensor_num, 5), float64)

    # Pack the elements.
    i = 0
    for tensor in cdp.align_tensors:
        # Skip tensors.
        if tensors and tensor.name not in tensors:
            continue

        # Unitary basis set.
        if basis_set == 0:
            matrix[i, 0] = tensor.Sxx
            matrix[i, 1] = tensor.Syy
            matrix[i, 2] = tensor.Sxy
            matrix[i, 3] = tensor.Sxz
            matrix[i, 4] = tensor.Syz

        # Geometric basis set.
        elif basis_set == 1:
            matrix[i, 0] = tensor.Szz
            matrix[i, 1] = tensor.Sxxyy
            matrix[i, 2] = tensor.Sxy
            matrix[i, 3] = tensor.Sxz
            matrix[i, 4] = tensor.Syz

        # Increment the index.
        i = i + 1

    # SVD.
    u, s, vh = linalg.svd(matrix)

    # Store the singular values.
    cdp.align_tensors.singular_vals = s

    # Calculate and store the condition number.
    cdp.align_tensors.cond_num = s[0] / s[-1]

    # Print out.
    print("\nData pipe: " + repr(pipes.cdp_name()))
    print("\nSingular values:")
    for val in s:
        print("    %.4e" % val)
    print("\nCondition number: %.2f" % cdp.align_tensors.cond_num)<|MERGE_RESOLUTION|>--- conflicted
+++ resolved
@@ -37,10 +37,7 @@
 from generic_fns import pipes
 from physical_constants import g1H, h_bar, kB, mu0, return_gyromagnetic_ratio
 from relax_errors import RelaxError, RelaxNoTensorError, RelaxStrError, RelaxTensorError, RelaxUnknownParamCombError, RelaxUnknownParamError
-<<<<<<< HEAD
 from relax_io import write_data
-=======
->>>>>>> 2c290772
 from relax_warnings import RelaxWarning
 
 
@@ -682,20 +679,12 @@
 
     # No match.
     if count == 0:
-<<<<<<< HEAD
-        warn(RelaxWarning("No alignment tensors match the tensor name '%s' or alignment ID '%s'." % (tensor, align_id)))
-=======
         warn(RelaxWarning("No alignment tensors match the tensor name '%s' or alignment ID '%s' in the data pipe '%s'." % (tensor, align_id, pipe)))
->>>>>>> 2c290772
         return None
 
     # More than one match.
     if count > 1: 
-<<<<<<< HEAD
-        warn(RelaxWarning("More than one alignment tensors matches the tensor name '%s' or alignment ID '%s'." % (tensor, align_id)))
-=======
         warn(RelaxWarning("More than one alignment tensors matches the tensor name '%s' or alignment ID '%s' in the data pipe '%s'." % (tensor, align_id, pipe)))
->>>>>>> 2c290772
         return None
 
     # Return the index.
