--- conflicted
+++ resolved
@@ -37,10 +37,7 @@
 from generic_fns import pipes
 from physical_constants import g1H, h_bar, kB, mu0, return_gyromagnetic_ratio
 from relax_errors import RelaxError, RelaxNoTensorError, RelaxStrError, RelaxTensorError, RelaxUnknownParamCombError, RelaxUnknownParamError
-<<<<<<< HEAD
 from relax_io import write_data
-=======
->>>>>>> 2437ec03
 from relax_warnings import RelaxWarning
 
 
@@ -591,7 +588,6 @@
     return gdo
 
 
-<<<<<<< HEAD
 def get_ids():
     """Return the list of all alignment tensor IDs.
 
@@ -611,8 +607,6 @@
     return cdp.align_ids
 
 
-=======
->>>>>>> 2437ec03
 def get_tensor_index(tensor=None, align_id=None, pipe=None):
     """Function for returning the index corresponding to the 'tensor' argument.
 
@@ -638,11 +632,7 @@
     count = 0
 
     # Loop over the tensors.
-<<<<<<< HEAD
     for i in range(len(dp.align_tensors)):
-=======
-    for i in xrange(len(dp.align_tensors)):
->>>>>>> 2437ec03
         # Tensor name match.
         if tensor and dp.align_tensors[i].name == tensor:
             index = i
@@ -1903,13 +1893,6 @@
     # Check that the domain is defined.
     if not hasattr(cdp, 'domain') or domain not in cdp.domain.keys():
         raise RelaxError("The domain '%s' has not been defined.  Please use the domain user function." % domain)
-<<<<<<< HEAD
-
-    # Test if alignment tensor data exists.
-    if not hasattr(cdp, 'align_tensors') or len(cdp.align_tensors) == 0 or not hasattr(cdp, 'align_ids'):
-        raise RelaxNoTensorError('alignment')
-=======
->>>>>>> 2437ec03
 
     # Loop over the tensors.
     match = False
