--- conflicted
+++ resolved
@@ -27,11 +27,8 @@
             'bruker',
             'dasha',
             'diffusion_tensor',
-<<<<<<< HEAD
+            'dipole_pair',
             'domain',
-=======
-            'dipole_pair',
->>>>>>> e8b53a8b
             'eliminate',
             'exp_info',
             'fix',
