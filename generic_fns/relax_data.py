###############################################################################
#                                                                             #
# Copyright (C) 2003-2010 Edward d'Auvergne                                   #
#                                                                             #
# This file is part of the program relax.                                     #
#                                                                             #
# relax is free software; you can redistribute it and/or modify               #
# it under the terms of the GNU General Public License as published by        #
# the Free Software Foundation; either version 2 of the License, or           #
# (at your option) any later version.                                         #
#                                                                             #
# relax is distributed in the hope that it will be useful,                    #
# but WITHOUT ANY WARRANTY; without even the implied warranty of              #
# MERCHANTABILITY or FITNESS FOR A PARTICULAR PURPOSE.  See the               #
# GNU General Public License for more details.                                #
#                                                                             #
# You should have received a copy of the GNU General Public License           #
# along with relax; if not, write to the Free Software                        #
# Foundation, Inc., 59 Temple Place, Suite 330, Boston, MA  02111-1307  USA   #
#                                                                             #
###############################################################################

# Module docstring.
"""Module for the manipulation of relaxation data."""

# Python module imports.
from copy import deepcopy
import string
import sys
from warnings import warn

# relax module imports.
from data import Relax_data_store; ds = Relax_data_store()
<<<<<<< HEAD
from generic_fns.mol_res_spin import create_spin, exists_mol_res_spin_data, find_index, generate_spin_id, return_spin, spin_index_loop, spin_loop
=======
from data.exp_info import ExpInfo
from generic_fns.mol_res_spin import create_spin, exists_mol_res_spin_data, generate_spin_id, return_spin, spin_index_loop, spin_loop
>>>>>>> 1ac9793f
from generic_fns import pipes
from generic_fns import value
from relax_errors import RelaxError, RelaxNoRiError, RelaxNoSequenceError, RelaxNoSpinError, RelaxRiError
from relax_io import read_spin_data
from relax_warnings import RelaxWarning
import specific_fns


def add_data_to_spin(spin=None, ri_labels=None, remap_table=None, frq_labels=None, frq=None, values=None, errors=None, sim=False):
    """Add the relaxation data to the spin.

    @keyword spin:          The spin container.
    @type spin:             SpinContainer instance
    @keyword ri_labels:     The labels corresponding to the data type, eg ['NOE', 'R1', 'R2',
                            'NOE', 'R1', 'R2'].
    @type ri_labels:        list of str
    @keyword remap_table:   A translation table to map relaxation data points to their
                            frequencies, eg [0, 0, 0, 1, 1, 1].
    @type remap_table:      list of int
    @keyword frq_labels:    NMR frequency labels, eg ['600', '500'].
    @type frq_labels:       list of str
    @keyword frq:           NMR frequencies in Hz, eg [600.0 * 1e6, 500.0 * 1e6].
    @type frq:              list of float
    @keyword values:        The relaxation data.
    @type values:           list of float
    @keyword errors:        The relaxation errors.
    @type errors:           list of float
    @keyword sim:           A flag which if True means the data corresponds to Monte Carlo
                            simulation data.
    @type sim:              bool
    """

    # Test if the current data pipe exists.
    pipes.test()

    # Test if sequence data exists.
    if not exists_mol_res_spin_data():
        raise RelaxNoSequenceError


    # Global (non-spin specific) data.
    #####################################

    # Initialise the global data if necessary.
    data_init(cdp, global_flag=True)

    # Add the data structures.
    cdp.ri_labels = deepcopy(ri_labels)
    cdp.remap_table = deepcopy(remap_table)
    cdp.frq_labels = deepcopy(frq_labels)
    cdp.frq = deepcopy(frq)
    cdp.num_ri = len(ri_labels)
    cdp.num_frq = len(frq)

    # Update the NOE R1 translation table.
    update_noe_r1_table(cdp)


    # Spin specific data.
    #####################

    # Relaxation data.
    if not sim:
        # Initialise the relaxation data structures (if needed).
        data_init(spin, global_flag=False)

        # Relaxation data and errors.
        spin.relax_data = values
        spin.relax_error = errors

        # Associated data structures.
        spin.ri_labels = ri_labels
        spin.remap_table = remap_table

        # Remove any data with the value None.
        indices = []
        for index, Ri in enumerate(spin.relax_data):
            if Ri == None:
                indices.append(index)
        indices.reverse()
        for index in indices:
            spin.relax_data.pop(index)
            spin.relax_error.pop(index)
            spin.ri_labels.pop(index)
            spin.remap_table.pop(index)

        # Remove any data with error of None.
        indices = []
        for index, error in enumerate(spin.relax_error):
            if error == None:
                indices.append(index)
        indices.reverse()
        for index in indices:
            spin.relax_data.pop(index)
            spin.relax_error.pop(index)
            spin.ri_labels.pop(index)
            spin.remap_table.pop(index)

        # Associated data structures.
        spin.frq_labels = []
        spin.frq = []
        for index in spin.remap_table:
            if not frq_labels[index] in spin.frq_labels:
                spin.frq_labels.append(frq_labels[index])
                spin.frq.append(frq[index])

        # Counts.
        spin.num_ri = len(spin.relax_data)
        spin.num_frq = len(spin.frq)

        # Update the NOE R1 translation table.
        update_noe_r1_table(spin)

        # Convert to None.
        if spin.num_ri == 0:
            spin.num_ri = None
        if spin.num_frq == 0:
            spin.num_frq = None

    # Simulation data.
    else:
        # Create the data structure if necessary.
        if not hasattr(spin, 'relax_sim_data') or not isinstance(spin.relax_sim_data, list):
            spin.relax_sim_data = []

        # Append the simulation's relaxation data.
        spin.relax_sim_data.append(values)


def back_calc(ri_label=None, frq_label=None, frq=None):
    """Back calculate the relaxation data.

    @param ri_label:    The relaxation data type, ie 'R1', 'R2', or 'NOE'.
    @type ri_label:     str
    @param frq_label:   The field strength label.
    @type frq_label:    str
    @param frq:         The spectrometer proton frequency in Hz.
    @type frq:          float
    """

    # Test if the current pipe exists.
    pipes.test()

    # Test if sequence data is loaded.
    if not exists_mol_res_spin_data():
        raise RelaxNoSequenceError

    # Test if relaxation data corresponding to 'ri_label' and 'frq_label' already exists.
    if test_labels(ri_label, frq_label):
        raise RelaxRiError(ri_label, frq_label)


    # Global (non-residue specific) data.
    #####################################

    # Global data flag.
    global_flag = 1

    # Initialise the global data if necessary.
    data_init(cdp)

    # Update the global data.
    update_data_structures_pipe(ri_label, frq_label, frq)


    # Residue specific data.
    ########################

    # Global data flag.
    global_flag = 0

    # Specific Ri back-calculate function setup.
    back_calculate = specific_fns.setup.get_specific_fn('back_calc_ri', pipes.get_type())

    # Loop over the spins.
    for spin, spin_id in spin_loop(return_id=True):
        # Skip deselected spins.
        if not spin.select:
            continue

        # The global index.
        spin_index = find_index(spin_id)

        # Initialise all data structures.
        update_data_structures_spin(spin, ri_label, frq_label, frq)

        # Back-calculate the relaxation value.
        value = back_calculate(spin_index=spin_index, ri_label=ri_label, frq_label=frq_label, frq=frq)

        # No data.
        if value == None:
            continue

        # Update all data structures.
        update_data_structures_spin(spin, ri_label, frq_label, frq, value)


def bmrb_read(star):
    """Read the relaxation data from the NMR-STAR dictionary object.

    @param star:    The NMR-STAR dictionary object.
    @type star:     NMR_STAR instance
    """

    # Get the relaxation data.
    for data_type, frq, res_nums, res_names, spin_names, val, err in star.relaxation.loop():
        # Create the labels.
        ri_label = data_type
        frq_label = str(int(frq*1e-6))

        # Test if relaxation data corresponding to 'ri_label' and 'frq_label' already exists.
        if test_labels(ri_label, frq_label):
            raise RelaxRiError(ri_label, frq_label)

        # Pack the data.
        pack_data(ri_label, frq_label, frq, val, err, mol_names=None, res_nums=res_nums, res_names=res_names, spin_nums=None, spin_names=spin_names, gen_seq=True)



def bmrb_write(star):
    """Generate the relaxation data saveframes for the NMR-STAR dictionary object.

    @param star:    The NMR-STAR dictionary object.
    @type star:     NMR_STAR instance
    """

    # Get the current data pipe.
    cdp = pipes.get_pipe()

    # Initialise the spin specific data lists.
    res_num_list = []
    res_name_list = []
    atom_name_list = []
    isotope_list = []
    relax_data_list = []
    relax_error_list = []
    for i in range(cdp.num_ri):
        relax_data_list.append([])
        relax_error_list.append([])

    # Store the spin specific data in lists for later use.
    for spin, mol_name, res_num, res_name, spin_id in spin_loop(full_info=True, return_id=True):
        # Skip deselected spins.
        if not spin.select:
            continue

        # Skip spins with no relaxation data.
        if not hasattr(spin, 'relax_data'):
            continue

        # Check the data for None (not allowed in BMRB!).
        if res_num == None:
            raise RelaxError("For the BMRB, the residue of spin '%s' must be numbered." % spin_id)
        if res_name == None:
            raise RelaxError("For the BMRB, the residue of spin '%s' must be named." % spin_id)
        if spin.name == None:
            raise RelaxError("For the BMRB, the spin '%s' must be named." % spin_id)
        if spin.heteronuc_type == None:
            raise RelaxError("For the BMRB, the spin isotope type of '%s' must be specified." % spin_id)

        # The molecule/residue/spin info.
        res_num_list.append(str(res_num))
        res_name_list.append(str(res_name))
        atom_name_list.append(str(spin.name))

        # The relaxation data.
        for i in range(cdp.num_ri):
            relax_data_list[i].append(str(spin.relax_data[i]))
            relax_error_list[i].append(str(spin.relax_error[i]))

        # Other info.
        isotope_list.append(int(string.strip(spin.heteronuc_type, string.ascii_letters)))

<<<<<<< HEAD
    # Add the relaxation data.
    for i in range(cdp.num_ri):
        star.relaxation.add(data_type=cdp.ri_labels[i], frq=cdp.frq[cdp.remap_table[i]], res_nums=res_num_list, res_names=res_name_list, atom_names=atom_name_list, isotope=isotope_list, data=relax_data_list[i], errors=relax_error_list[i])
=======
    # Check the temperature control methods.
    if not hasattr(cdp, 'exp_info') or not hasattr(cdp.exp_info, 'temp_calibration'):
        raise RelaxError("The temperature calibration methods have not been specified.")
    if not hasattr(cdp, 'exp_info') or not hasattr(cdp.exp_info, 'temp_control'):
        raise RelaxError("The temperature control methods have not been specified.")

    # Loop over the relaxation data.
    for i in range(cdp.num_ri):
        # Alias.
        ri_label = cdp.ri_labels[i]
        frq_label = cdp.frq_labels[cdp.remap_table[i]]

        # Get the temperature control methods.
        temp_calib = cdp.exp_info.get_temp_calibration(ri_label, frq_label)
        temp_control = cdp.exp_info.get_temp_control(ri_label, frq_label)

        # Check.
        if not temp_calib:
            raise RelaxError("The temperature calibration method for the '%s' ri_label and '%s' frq_label have not been specified." % (ri_label, frq_label))
        if not temp_control:
            raise RelaxError("The temperature control method for the '%s' ri_label and '%s' frq_label have not been specified." % (ri_label, frq_label))

        # Add the relaxation data.
        star.relaxation.add(data_type=ri_label, frq=cdp.frq[cdp.remap_table[i]], res_nums=res_num_list, res_names=res_name_list, atom_names=atom_name_list, isotope=isotope_list, data=relax_data_list[i], errors=relax_error_list[i], temp_calibration=temp_calib, temp_control=temp_control)
>>>>>>> 1ac9793f


def copy(pipe_from=None, pipe_to=None, ri_label=None, frq_label=None):
    """Copy the relaxation data from one data pipe to another.

    @keyword pipe_from: The data pipe to copy the relaxation data from.  This defaults to the
                        current data pipe.
    @type pipe_from:    str
    @keyword pipe_to:   The data pipe to copy the relaxation data to.  This defaults to the current
                        data pipe.
    @type pipe_to:      str
    @param ri_label:    The relaxation data type, ie 'R1', 'R2', or 'NOE'.
    @type ri_label:     str
    @param frq_label:   The field strength label.
    @type frq_label:    str
    """

    # Defaults.
    if pipe_from == None and pipe_to == None:
        raise RelaxError("The pipe_from and pipe_to arguments cannot both be set to None.")
    elif pipe_from == None:
        pipe_from = pipes.cdp_name()
    elif pipe_to == None:
        pipe_to = pipes.cdp_name()

    # Test if the pipe_from and pipe_to data pipes exist.
    pipes.test(pipe_from)
    pipes.test(pipe_to)

    # Get the data pipes.
    dp_from = pipes.get_pipe(pipe_from)
    dp_to = pipes.get_pipe(pipe_to)

    # Test if pipe_from contains sequence data.
    if not exists_mol_res_spin_data(pipe_from):
        raise RelaxNoSequenceError

    # Test if pipe_to contains sequence data.
    if not exists_mol_res_spin_data(pipe_to):
        raise RelaxNoSequenceError

    # Copy all data.
    if ri_label == None and frq_label == None:
        # Get all data structure names.
        names = get_data_names()

        # Spin loop.
        for mol_index, res_index, spin_index in spin_index_loop():
            # Alias the spin containers.
            spin_from = dp_from.mol[mol_index].res[res_index].spin[spin_index]
            spin_to = dp_to.mol[mol_index].res[res_index].spin[spin_index]

            # Loop through the data structure names.
            for name in names:
                # Skip the data structure if it does not exist.
                if not hasattr(spin_from, name):
                    continue

                # Copy the data structure.
                setattr(spin_to, name, deepcopy(getattr(spin_from, name)))

    # Copy a specific data set.
    else:
        # Test if relaxation data corresponding to 'ri_label' and 'frq_label' exists for pipe_from.
        if not test_labels(ri_label, frq_label, pipe=pipe_from):
            raise RelaxNoRiError(ri_label, frq_label)

        # Test if relaxation data corresponding to 'ri_label' and 'frq_label' exists for pipe_to.
        if not test_labels(ri_label, frq_label, pipe=pipe_to):
            raise RelaxRiError(ri_label, frq_label)

        # Spin loop.
        for mol_index, res_index, spin_index in spin_index_loop():
            # Alias the spin containers.
            spin_from = dp_from.mol[mol_index].res[res_index].spin[spin_index]
            spin_to = dp_to.mol[mol_index].res[res_index].spin[spin_index]

            # Find the index corresponding to 'ri_label' and 'frq_label'.
            index = find_ri_index(spin_from, ri_label, frq_label)

            # Catch any problems.
            if index == None:
                continue

            # Get the value and error from pipe_from.
            value = spin_from.relax_data[index]
            error = spin_from.relax_error[index]

            # Update all data structures for pipe_to.
            update_data_structures_spin(spin_to, ri_label, frq_label, frq, value, error)


def data_init(container, global_flag=False):
    """Initialise the data structures for a spin container.

    @param container:       The data pipe or spin data container (PipeContainer or SpinContainer).
    @type container:        class instance
    @keyword global_flag:   A flag which if True corresponds to the pipe specific data structures
                            and if False corresponds to the spin specific data structures.
    @type global_flag:      bool
    """

    # Get the data names.
    data_names = get_data_names(global_flag)

    # Init.
    list_data = [ 'relax_data',
                  'relax_error',
                  'ri_labels',
                  'remap_table',
                  'noe_r1_table',
                  'frq_labels',
                  'frq' ]
    zero_data = [ 'num_ri', 'num_frq' ]

    # Loop over the data structure names.
    for name in data_names:
        # If the name is not in the container, add it as an empty array.
        if name in list_data and not hasattr(container, name):
            setattr(container, name, [])

        # If the name is not in the container, add it as a variable set to zero.
        if name in zero_data and not hasattr(container, name):
            setattr(container, name, 0)


def get_data_names(global_flag=False, sim_names=False):
    """Return a list of names of data structures associated with relax_data.

    Description
    ===========

    The names are as follows:

    relax_data:  Relaxation data.

    relax_error:  Relaxation error.

    num_ri:  Number of data points, eg 6.

    num_frq:  Number of field strengths, eg 2.

    ri_labels:  Labels corresponding to the data type, eg ['NOE', 'R1', 'R2', 'NOE', 'R1',
    'R2'].

    remap_table:  A translation table to map relaxation data points to their frequencies, eg [0,
    0, 0, 1, 1, 1].

    noe_r1_table:  A translation table to direct the NOE data points to the R1 data points.
    This is used to speed up calculations by avoiding the recalculation of R1 values.  eg [None,
    None, 0, None, None, 3]

    frq_labels:  NMR frequency labels, eg ['600', '500']

    frq:  NMR frequencies in Hz, eg [600.0 * 1e6, 500.0 * 1e6]


    @keyword global_flag:   A flag which if True corresponds to the pipe specific data structures
                            and if False corresponds to the spin specific data structures.
    @type global_flag:      bool
    @keyword sim_names:     A flag which if True will add the Monte Carlo simulation object names as
                            well.
    @type sim_names:        bool
    @return:                The list of object names.
    @rtype:                 list of str
    """

    # Initialise.
    names = []

    # Global data names.
    if not sim_names and global_flag:
        names.append('num_frq')
        names.append('frq')
        names.append('frq_labels')
        names.append('num_ri')
        names.append('ri_labels')
        names.append('remap_table')
        names.append('noe_r1_table')

    # Residue specific data names.
    if not sim_names and not global_flag:
        names.append('num_frq')
        names.append('frq')
        names.append('frq_labels')
        names.append('num_ri')
        names.append('ri_labels')
        names.append('remap_table')
        names.append('noe_r1_table')
        names.append('relax_data')
        names.append('relax_error')

    # Simulation object names.
    if sim_names and not global_flag:
        names.append('relax_sim_data')

    # Return the list of names.
    return names


def delete(ri_label=None, frq_label=None):
    """Delete relaxation data corresponding to the Ri and frequency labels.

    @param ri_label:    The relaxation data type, ie 'R1', 'R2', or 'NOE'.
    @type ri_label:     str
    @param frq_label:   The field strength label.
    @type frq_label:    str
    """

    # Test if the current pipe exists.
    pipes.test()

    # Test if the sequence data is loaded.
    if not exists_mol_res_spin_data():
        raise RelaxNoSequenceError

    # Test if data corresponding to 'ri_label' and 'frq_label' exists.
    if not test_labels(ri_label, frq_label):
        raise RelaxNoRiError(ri_label, frq_label)

    # Loop over the spins.
    for spin in spin_loop():
        # Global data flag.
        global_flag = False

        # Find the index corresponding to 'ri_label' and 'frq_label'.
        index = find_ri_index(spin, ri_label, frq_label)

        # Catch any problems.
        if index == None:
            continue

        # Relaxation data and errors.
        spin.relax_data.pop(index)
        spin.relax_error.pop(index)

        # Update the number of relaxation data points.
        spin.num_ri = spin.num_ri - 1

        # Delete ri_label from the data types.
        spin.ri_labels.pop(index)

        # Update the remap table.
        spin.remap_table.pop(index)

        # Find if there is other data corresponding to 'frq_label'
        frq_index = spin.frq_labels.index(frq_label)
        if not frq_index in spin.remap_table:
            # Update the number of frequencies.
            spin.num_frq = spin.num_frq - 1

            # Update the frequency labels.
            spin.frq_labels.pop(frq_index)

            # Update the frequency array.
            spin.frq.pop(frq_index)

        # Update the NOE R1 translation table.
        spin.noe_r1_table.pop(index)
        for j in xrange(spin.num_ri):
            if spin.noe_r1_table[j] > index:
                spin.noe_r1_table[j] = spin.noe_r1_table[j] - 1


def display(ri_label=None, frq_label=None):
    """Display relaxation data corresponding to the Ri and frequency labels.

    @param ri_label:    The relaxation data type, ie 'R1', 'R2', or 'NOE'.
    @type ri_label:     str
    @param frq_label:   The field strength label.
    @type frq_label:    str
    """

    # Test if the current pipe exists.
    pipes.test()

    # Test if the sequence data is loaded.
    if not exists_mol_res_spin_data():
        raise RelaxNoSequenceError

    # Test if data corresponding to 'ri_label' and 'frq_label' exists.
    if not test_labels(ri_label, frq_label):
        raise RelaxNoRiError(ri_label, frq_label)

    # Print the data.
    value.write_data(param=(ri_label, frq_label), file=sys.stdout, return_value=return_value)


def find_ri_index(data, ri_label, frq_label):
    """Find the index corresponding to ri_label and frq_label.

    @param data:        The class instance containing the ri_label and frq_label variables.
    @type data:         PipeContainer or SpinContainer
    @param ri_label:    The relaxation data type, ie 'R1', 'R2', or 'NOE'.
    @type ri_label:     str
    @param frq_label:   The field strength label.
    @type frq_label:    str
    @return:            The index corresponding to the relaxation data.  If there is no
                        relaxation data corresponding to the labels, None is returned.
    @rtype:             None or int
    """

    # No data.num_ri data structure.
    if not hasattr(data, 'num_ri'):
        return None

    # Initialise.
    index = None

    # Find the index.
    for j in xrange(data.num_ri):
        if ri_label == data.ri_labels[j] and frq_label == data.frq_labels[data.remap_table[j]]:
            index = j

    # Return the index.
    return index


def pack_data(ri_label, frq_label, frq, values, errors, spin_ids=None, mol_names=None, res_nums=None, res_names=None, spin_nums=None, spin_names=None, gen_seq=False):
    """Pack the relaxation data into the data pipe and spin containers.

    The values, errors, and spin_ids arguments must be lists of equal length or None.  Each element i corresponds to a unique spin.

    @param ri_label:        The relaxation data type, ie 'R1', 'R2', or 'NOE'.
    @type ri_label:         str
    @param frq_label:       The field strength label.
    @type frq_label:        str
    @param frq:             The spectrometer proton frequency in Hz.
    @type frq:              float
    @keyword values:        The relaxation data for each spin.
    @type values:           None or list of str
    @keyword errors:        The relaxation data errors for each spin.
    @type errors:           None or list of str
    @keyword spin_ids:      The list of spin ID strings.  If the other spin identifiers are given, i.e. mol_names, res_nums, res_names, spin_nums, and/or spin_names, then this argument is not necessary.
    @type spin_ids:         None or list of str
    @keyword mol_names:     The list of molecule names used for creating the spin IDs (if not given) or for generating the sequence data.
    @type mol_names:        None or list of str
    @keyword res_nums:      The list of residue numbers used for creating the spin IDs (if not given) or for generating the sequence data.
    @type res_nums:         None or list of str
    @keyword res_names:     The list of residue names used for creating the spin IDs (if not given) or for generating the sequence data.
    @type res_names:        None or list of str
    @keyword spin_nums:     The list of spin numbers used for creating the spin IDs (if not given) or for generating the sequence data.
    @type spin_nums:        None or list of str
    @keyword spin_names:    The list of spin names used for creating the spin IDs (if not given) or for generating the sequence data.
    @type spin_names:       None or list of str
    @keyword gen_seq:       A flag which if True will cause the molecule, residue, and spin sequence data to be generated.
    @type gen_seq:          bool
    """

    # The number of spins.
    N = len(values)

    # Test the data.
    if len(errors) != N:
        raise RelaxError("The length of the errors arg (%s) does not match that of the value arg (%s)." % (len(errors), N))
    if spin_ids and len(spin_ids) != N:
        raise RelaxError("The length of the spin ID strings arg (%s) does not match that of the value arg (%s)." % (len(mol_names), N))
    if mol_names and len(mol_names) != N:
        raise RelaxError("The length of the molecule names arg (%s) does not match that of the value arg (%s)." % (len(mol_names), N))
    if res_nums and len(res_nums) != N:
        raise RelaxError("The length of the residue numbers arg (%s) does not match that of the value arg (%s)." % (len(res_nums), N))
    if res_names and len(res_names) != N:
        raise RelaxError("The length of the residue names arg (%s) does not match that of the value arg (%s)." % (len(res_names), N))
    if spin_nums and len(spin_nums) != N:
        raise RelaxError("The length of the spin numbers arg (%s) does not match that of the value arg (%s)." % (len(spin_nums), N))
    if spin_names and len(spin_names) != N:
        raise RelaxError("The length of the spin names arg (%s) does not match that of the value arg (%s)." % (len(spin_names), N))

    # Generate some empty lists.
    if not mol_names:
        mol_names = [None] * N
    if not res_nums:
        res_nums = [None] * N
    if not res_names:
        res_names = [None] * N
    if not spin_nums:
        spin_nums = [None] * N
    if not spin_names:
        spin_names = [None] * N

    # Generate the spin IDs.
    if not spin_ids:
        spin_ids = []
        for i in range(N):
            spin_ids.append(generate_spin_id(spin_num=spin_nums[i], spin_name=spin_names[i], res_num=res_nums[i], res_name=res_names[i], mol_name=mol_names[i]))

    # Initialise the global data for the current pipe if necessary.
    data_init(cdp, global_flag=True)

    # Update the global data.
    update_data_structures_pipe(ri_label, frq_label, frq)

    # Loop over the spin data.
    for i in range(N):
        # Get the corresponding spin container.
        spin = return_spin(spin_ids[i])
        if spin == None:
            if not gen_seq:
                raise RelaxNoSpinError(spin_ids[i])
            else:
                create_spin(spin_num=spin_nums[i], spin_name=spin_names[i], res_num=res_nums[i], res_name=res_names[i], mol_name=mol_names[i])
                spin = return_spin(spin_ids[i])

        # Update all data structures.
        update_data_structures_spin(spin, ri_label, frq_label, frq, values[i], errors[i])


def read(ri_label=None, frq_label=None, frq=None, file=None, dir=None, file_data=None, spin_id_col=None, mol_name_col=None, res_num_col=None, res_name_col=None, spin_num_col=None, spin_name_col=None, data_col=None, error_col=None, sep=None, spin_id=None):
    """Read R1, R2, or NOE relaxation data from a file.

    @param ri_label:        The relaxation data type, ie 'R1', 'R2', or 'NOE'.
    @type ri_label:         str
    @param frq_label:       The field strength label.
    @type frq_label:        str
    @param frq:             The spectrometer proton frequency in Hz.
    @type frq:              float
    @param file:            The name of the file to open.
    @type file:             str
    @param dir:             The directory containing the file (defaults to the current directory
                            if None).
    @type dir:              str or None
    @param file_data:       An alternative opening a file, if the data already exists in the
                            correct format.  The format is a list of lists where the first index
                            corresponds to the row and the second the column.
    @type file_data:        list of lists
    @keyword spin_id_col:   The column containing the spin ID strings.  If supplied, the
                            mol_name_col, res_name_col, res_num_col, spin_name_col, and spin_num_col
                            arguments must be none.
    @type spin_id_col:      int or None
    @keyword mol_name_col:  The column containing the molecule name information.  If supplied,
                            spin_id_col must be None.
    @type mol_name_col:     int or None
    @keyword res_name_col:  The column containing the residue name information.  If supplied,
                            spin_id_col must be None.
    @type res_name_col:     int or None
    @keyword res_num_col:   The column containing the residue number information.  If supplied,
                            spin_id_col must be None.
    @type res_num_col:      int or None
    @keyword spin_name_col: The column containing the spin name information.  If supplied,
                            spin_id_col must be None.
    @type spin_name_col:    int or None
    @keyword spin_num_col:  The column containing the spin number information.  If supplied,
                            spin_id_col must be None.
    @type spin_num_col:     int or None
    @keyword data_col:      The column containing the relaxation data.
    @type data_col:         int or None
    @keyword error_col:     The column containing the relaxation data errors.
    @type error_col:        int or None
    @keyword sep:           The column separator which, if None, defaults to whitespace.
    @type sep:              str or None
    @keyword spin_id:       The spin ID string used to restrict data loading to a subset of all
                            spins.
    @type spin_id:          None or str
    """

    # Test if the current data pipe exists.
    pipes.test()

    # Test if sequence data exists.
    if not exists_mol_res_spin_data():
        raise RelaxNoSequenceError

    # Loop over the file data to create the data structures for packing.
    values = []
    errors = []
    ids = []
    for data in read_spin_data(file=file, dir=dir, file_data=file_data, spin_id_col=spin_id_col, mol_name_col=mol_name_col, res_num_col=res_num_col, res_name_col=res_name_col, spin_num_col=spin_num_col, spin_name_col=spin_name_col, data_col=data_col, error_col=error_col, sep=sep, spin_id=spin_id):
        # Unpack.
        if data_col and error_col:
            id, value, error = data
        elif data_col:
            id, value = data
            error = None
        else:
            id, error = data
            value = None

        # Pack the spin ID info.
        ids.append(id)

        # Convert the data.
        values.append(value)
        errors.append(error)

    # Pack the data.
    pack_data(ri_label, frq_label, frq, values, errors, ids)


def return_data_desc(name):
    """Return a description of the spin specific object.

    @param name:    The name of the spin specific object.
    @type name:     str
    """

    if name == 'num_frq':
        return 'Number of spectrometer frequencies'
    if name == 'frq':
        return 'Frequencies'
    if name == 'frq_labels':
        return 'Frequency labels'
    if name == 'num_ri':
        return 'Number of relaxation data sets'
    if name == 'ri_labels':
        return 'Relaxation data set labels'
    if name == 'remap_table':
        return 'Table mapping frequencies to relaxation data'
    if name == 'noe_r1_table':
        return 'Table mapping the NOE to the corresponding R1'
    if name == 'relax_data':
        return 'The relaxation data'
    if name == 'relax_error':
        return 'The relaxation data errors'


def return_value(spin, data_type):
    """Return the value and error corresponding to 'data_type'.

    @param spin:        The spin container.
    @type spin:         SpinContainer instance
    @param data_type:   A tuple of the Ri label and the frequency label.
    @type data_type:    tuple of str of length 2
    """

    # Unpack the data_type tuple.
    ri_label, frq_label = data_type

    # Initialise.
    value = None
    error = None

    # Find the index corresponding to 'ri_label' and 'frq_label'.
    index = find_ri_index(spin, ri_label, frq_label)

    # Get the data.
    if index != None:
        value = spin.relax_data[index]
        error = spin.relax_error[index]

    # Return the data.
    return value, error


def temp_calibration(ri_label=None, frq_label=None, method=None):
    """Set the temperature calibration method.

    @param ri_label:    The relaxation data type, ie 'R1', 'R2', or 'NOE'.
    @type ri_label:     str
    @param frq_label:   The field strength label.
    @type frq_label:    str
    @param method:      The temperature calibration method.
    @type method:       str
    """

    # Test if the current pipe exists.
    pipes.test()

    # Test if sequence data is loaded.
    if not exists_mol_res_spin_data():
        raise RelaxNoSequenceError

    # Test if relaxation data corresponding to 'ri_label' and 'frq_label' already exists.
    if not test_labels(ri_label, frq_label):
        raise RelaxNoRiError(ri_label, frq_label)


    # Check the values, and warn if not in the list.
    valid = ['methanol', 'monoethylene glycol', 'no calibration applied']
    if method not in valid:
        warn(RelaxWarning("The '%s' method is unknown.  Please try to use one of %s." % (method, valid)))

    # Set up the experimental info data container, if needed.
    if not hasattr(cdp, 'exp_info'):
        cdp.exp_info = ExpInfo()

    # Store the method.
    cdp.exp_info.temp_calibration_setup(ri_label, frq_label, method)



def temp_control(ri_label=None, frq_label=None, method=None):
    """Set the temperature control method.

    @param ri_label:    The relaxation data type, ie 'R1', 'R2', or 'NOE'.
    @type ri_label:     str
    @param frq_label:   The field strength label.
    @type frq_label:    str
    @param method:      The temperature control method.
    @type method:       str
    """

    # Test if the current pipe exists.
    pipes.test()

    # Test if sequence data is loaded.
    if not exists_mol_res_spin_data():
        raise RelaxNoSequenceError

    # Test if relaxation data corresponding to 'ri_label' and 'frq_label' already exists.
    if not test_labels(ri_label, frq_label):
        raise RelaxNoRiError(ri_label, frq_label)


    # Check the values, and warn if not in the list.
    valid = ['single scan interleaving', 'temperature compensation block', 'single scan interleaving and temperature compensation block', 'single fid interleaving', 'single experiment interleaving', 'no temperature control applied']
    if method not in valid:
        raise RelaxError("The '%s' method is unknown.  Please select one of %s." % (method, valid))

    # Set up the experimental info data container, if needed.
    if not hasattr(cdp, 'exp_info'):
        cdp.exp_info = ExpInfo()

    # Store the method.
    cdp.exp_info.temp_control_setup(ri_label, frq_label, method)



def test_labels(ri_label, frq_label):
    """Test if data corresponding to 'ri_label' and 'frq_label' currently exists.

    @param ri_label:    The relaxation data type, ie 'R1', 'R2', or 'NOE'.
    @type ri_label:     str
    @param frq_label:   The field strength label.
    @type frq_label:    str
    @return:            The answer to the question of whether relaxation data exists corresponding
                        to the given labels.
    @rtype:             bool
    """

    # Loop over the spins.
    for spin in spin_loop():
        # No ri data.
        if not hasattr(spin, 'num_ri'):
            continue

        # Loop over the relaxation data.
        for j in xrange(spin.num_ri):
            # Test if the relaxation data matches 'ri_label' and 'frq_label'.
            if ri_label == spin.ri_labels[j] and frq_label == spin.frq_labels[spin.remap_table[j]]:
                return True

    # No match.
    return False


def update_data_structures_pipe(ri_label=None, frq_label=None, frq=None):
    """Update all relaxation data structures in the current data pipe.

    @param ri_label:        The relaxation data type, ie 'R1', 'R2', or 'NOE'.
    @type ri_label:         str
    @param frq_label:       The field strength label.
    @type frq_label:        str
    @param frq:             The spectrometer proton frequency in Hz.
    @type frq:              float
    """

    # Initialise the relaxation data structures (if needed).
    data_init(cdp, global_flag=True)

    # The index.
    i = len(cdp.ri_labels) - 1

    # Update the number of relaxation data points.
    cdp.num_ri = cdp.num_ri + 1

    # Add ri_label to the data types.
    cdp.ri_labels.append(ri_label)

    # Find if the frequency has already been loaded.
    remap = len(cdp.frq)
    flag = 0
    for j in xrange(len(cdp.frq)):
        if frq == cdp.frq[j]:
            remap = j
            flag = 1

    # Update the remap table.
    cdp.remap_table.append(remap)

    # Update the data structures which have a length equal to the number of field strengths.
    if not flag:
        # Update the number of frequencies.
        cdp.num_frq = cdp.num_frq + 1

        # Update the frequency labels.
        cdp.frq_labels.append(frq_label)

        # Update the frequency array.
        cdp.frq.append(frq)

    # Update the NOE R1 translation table.
    cdp.noe_r1_table.append(None)

    # If the data corresponds to 'NOE', try to find if the corresponding R1 data.
    if ri_label == 'NOE':
        for j in xrange(cdp.num_ri):
            if cdp.ri_labels[j] == 'R1' and frq_label == cdp.frq_labels[cdp.remap_table[j]]:
                cdp.noe_r1_table[cdp.num_ri - 1] = j

    # Update the NOE R1 translation table.
    # If the data corresponds to 'R1', try to find if the corresponding NOE data.
    if ri_label == 'R1':
        for j in xrange(cdp.num_ri):
            if cdp.ri_labels[j] == 'NOE' and frq_label == cdp.frq_labels[cdp.remap_table[j]]:
                cdp.noe_r1_table[j] = cdp.num_ri - 1


def update_data_structures_spin(spin=None, ri_label=None, frq_label=None, frq=None, value=None, error=None):
    """Update all relaxation data structures of the given spin container.

    @param spin:            The SpinContainer object.
    @type spin:             class instance
    @param ri_label:        The relaxation data type, ie 'R1', 'R2', or 'NOE'.
    @type ri_label:         str
    @param frq_label:       The field strength label.
    @type frq_label:        str
    @param frq:             The spectrometer proton frequency in Hz.
    @type frq:              float
    @param value:           The relaxation data value.
    @type value:            float
    @param error:           The relaxation data error.
    @type error:            float
    """

    # Initialise the relaxation data structures (if needed).
    data_init(spin, global_flag=False)

    # Find the index corresponding to 'ri_label' and 'frq_label'.
    index = find_ri_index(spin, ri_label, frq_label)

    # Append empty data.
    if index == None:
        spin.relax_data.append(None)
        spin.relax_error.append(None)
        spin.ri_labels.append(None)
        spin.remap_table.append(None)
        spin.noe_r1_table.append(None)

    # Set the index value.
    if index == None:
        i = len(spin.relax_data) - 1
    else:
        i = index

    # Relaxation data and errors.
    spin.relax_data[i] = value
    spin.relax_error[i] = error

    # Update the number of relaxation data points.
    if index == None:
        spin.num_ri = spin.num_ri + 1

    # Add ri_label to the data types.
    spin.ri_labels[i] = ri_label

    # Find if the frequency frq has already been loaded.
    remap = len(spin.frq)
    flag = 0
    for j in xrange(len(spin.frq)):
        if frq == spin.frq[j]:
            remap = j
            flag = 1

    # Update the remap table.
    spin.remap_table[i] = remap

    # Update the data structures which have a length equal to the number of field strengths.
    if not flag:
        # Update the number of frequencies.
        if index == None:
            spin.num_frq = spin.num_frq + 1

        # Update the frequency labels.
        spin.frq_labels.append(frq_label)

        # Update the frequency array.
        spin.frq.append(frq)

    # Update the NOE R1 translation table.
    # If the data corresponds to 'NOE', try to find if the corresponding R1 data.
    if ri_label == 'NOE':
        for j in xrange(spin.num_ri):
            if spin.ri_labels[j] == 'R1' and frq_label == spin.frq_labels[spin.remap_table[j]]:
                spin.noe_r1_table[spin.num_ri - 1] = j

    # Update the NOE R1 translation table.
    # If the data corresponds to 'R1', try to find if the corresponding NOE data.
    if ri_label == 'R1':
        for j in xrange(spin.num_ri):
            if spin.ri_labels[j] == 'NOE' and frq_label == spin.frq_labels[spin.remap_table[j]]:
                spin.noe_r1_table[j] = spin.num_ri - 1


def update_noe_r1_table(cont):
    """Update the NOE-R1 translation table.

    @param cont:    Either the pipe container or spin container to update the structure of.
    @type cont:     PipeContainer or SpinContainer instance
    """

    # Create an array of None for the NOE R1 translation table, if the table is empty.
    if cont.noe_r1_table == []:
        for i in xrange(cont.num_ri):
            cont.noe_r1_table.append(None)

    # Loop over the relaxation data.
    for i in xrange(cont.num_ri):
        # If the data corresponds to 'NOE', try to find if the corresponding R1 data.
        if cont.ri_labels[i] == 'NOE':
            for j in xrange(cont.num_ri):
                if cont.ri_labels[j] == 'R1' and cont.frq_labels[cont.remap_table[i]] == cont.frq_labels[cont.remap_table[j]]:
                    cont.noe_r1_table[i] = j

        # If the data corresponds to 'R1', try to find if the corresponding NOE data.
        if cont.ri_labels[i] == 'R1':
            for j in xrange(cont.num_ri):
                if cont.ri_labels[j] == 'NOE' and cont.frq_labels[cont.remap_table[i]] == cont.frq_labels[cont.remap_table[j]]:
                    cont.noe_r1_table[j] = i


def write(ri_label=None, frq_label=None, file=None, dir=None, force=False):
    """Write relaxation data to a file."""

    # Test if the current pipe exists.
    pipes.test()

    # Test if the sequence data is loaded.
    if not exists_mol_res_spin_data():
        raise RelaxNoSequenceError

    # Test if data corresponding to 'ri_label' and 'frq_label' exists.
    if not test_labels(ri_label, frq_label):
        raise RelaxNoRiError(ri_label, frq_label)

    # Create the file name if none is given.
    if file == None:
        file = ri_label + "." + frq_label + ".out"

    # Write the data.
    value.write(param=(ri_label, frq_label), file=file, dir=dir, force=force, return_value=return_value)<|MERGE_RESOLUTION|>--- conflicted
+++ resolved
@@ -31,12 +31,8 @@
 
 # relax module imports.
 from data import Relax_data_store; ds = Relax_data_store()
-<<<<<<< HEAD
+from data.exp_info import ExpInfo
 from generic_fns.mol_res_spin import create_spin, exists_mol_res_spin_data, find_index, generate_spin_id, return_spin, spin_index_loop, spin_loop
-=======
-from data.exp_info import ExpInfo
-from generic_fns.mol_res_spin import create_spin, exists_mol_res_spin_data, generate_spin_id, return_spin, spin_index_loop, spin_loop
->>>>>>> 1ac9793f
 from generic_fns import pipes
 from generic_fns import value
 from relax_errors import RelaxError, RelaxNoRiError, RelaxNoSequenceError, RelaxNoSpinError, RelaxRiError
@@ -310,11 +306,6 @@
         # Other info.
         isotope_list.append(int(string.strip(spin.heteronuc_type, string.ascii_letters)))
 
-<<<<<<< HEAD
-    # Add the relaxation data.
-    for i in range(cdp.num_ri):
-        star.relaxation.add(data_type=cdp.ri_labels[i], frq=cdp.frq[cdp.remap_table[i]], res_nums=res_num_list, res_names=res_name_list, atom_names=atom_name_list, isotope=isotope_list, data=relax_data_list[i], errors=relax_error_list[i])
-=======
     # Check the temperature control methods.
     if not hasattr(cdp, 'exp_info') or not hasattr(cdp.exp_info, 'temp_calibration'):
         raise RelaxError("The temperature calibration methods have not been specified.")
@@ -339,7 +330,6 @@
 
         # Add the relaxation data.
         star.relaxation.add(data_type=ri_label, frq=cdp.frq[cdp.remap_table[i]], res_nums=res_num_list, res_names=res_name_list, atom_names=atom_name_list, isotope=isotope_list, data=relax_data_list[i], errors=relax_error_list[i], temp_calibration=temp_calib, temp_control=temp_control)
->>>>>>> 1ac9793f
 
 
 def copy(pipe_from=None, pipe_to=None, ri_label=None, frq_label=None):
