--- conflicted
+++ resolved
@@ -179,11 +179,7 @@
         return False
 
 
-<<<<<<< HEAD
-    def atom_loop(self, atom_id=None, str_id=None, model_num=None, mol_name_flag=False, res_num_flag=False, res_name_flag=False, atom_num_flag=False, atom_name_flag=False, element_flag=False, pos_flag=False, ave=False):
-=======
-    def atom_loop(self, atom_id=None, str_id=None, model_num=None, model_num_flag=False, mol_name_flag=False, res_num_flag=False, res_name_flag=False, atom_num_flag=False, atom_name_flag=False, element_flag=False, pos_flag=False, index_flag=False, ave=False):
->>>>>>> d07ae862
+    def atom_loop(self, atom_id=None, str_id=None, model_num=None, mol_name_flag=False, res_num_flag=False, res_name_flag=False, atom_num_flag=False, atom_name_flag=False, element_flag=False, pos_flag=False, index_flag=False, ave=False):
         """Generator function for looping over all atoms in the Scientific Python data objects.
 
         @keyword atom_id:           The molecule, residue, and atom identifier string.  Only atoms matching this selection will be yielded.
@@ -257,7 +253,6 @@
 
                         # All positions.
                         else:
-<<<<<<< HEAD
                             # Initialise.
                             pos = []
 
@@ -317,60 +312,13 @@
                         atomic_tuple = atomic_tuple + (element,)
                     if pos_flag:
                         atomic_tuple = atomic_tuple + (pos,)
+                    if index_flag:
+                        atomic_tuple += (atom_index,)
 
                     # Yield the information.
+                    if len(atomic_tuple) == 1:
+                        atomic_tuple = atomic_tuple[0]
                     yield atomic_tuple
-=======
-                            pos = atom.position.array
-
-                        # The molecule name.
-                        mol_name = mol.mol_name
-
-                        # Replace empty variables with None.
-                        if not mol.mol_name:
-                            mol_name = None
-                        if not res_num:
-                            res_num = None
-                        if not res_name:
-                            res_name = None
-                        if not atom_num:
-                            atom_num = None
-                        if not atom_name:
-                            atom_name = None
-
-                        # Build the tuple to be yielded.
-                        atomic_tuple = ()
-                        if model_num_flag:
-                            if ave:
-                                atomic_tuple = atomic_tuple + (None,)
-                            else:
-                                atomic_tuple = atomic_tuple + (model.num,)
-                        if mol_name_flag:
-                            atomic_tuple = atomic_tuple + (mol_name,)
-                        if res_num_flag:
-                            atomic_tuple = atomic_tuple + (res_num,)
-                        if res_name_flag:
-                            atomic_tuple = atomic_tuple + (res_name,)
-                        if atom_num_flag:
-                            atomic_tuple = atomic_tuple + (atom_num,)
-                        if atom_name_flag:
-                            atomic_tuple = atomic_tuple + (atom_name,)
-                        if element_flag:
-                            atomic_tuple = atomic_tuple + (element,)
-                        if pos_flag:
-                            atomic_tuple = atomic_tuple + (pos,)
-                        if index_flag:
-                            atomic_tuple += (atom_index,)
-
-                        # Yield the information.
-                        if len(atomic_tuple) == 1:
-                            atomic_tuple = atomic_tuple[0]
-                        yield atomic_tuple
-
-            # Break out of the loop if the ave flag is set, as data from only one model is used.
-            if ave:
-                break
->>>>>>> d07ae862
 
 
     def attached_atom(self, atom_id=None, attached_atom=None, model=None):
