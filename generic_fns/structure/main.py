###############################################################################
#                                                                             #
# Copyright (C) 2003-2011 Edward d'Auvergne                                   #
#                                                                             #
# This file is part of the program relax.                                     #
#                                                                             #
# relax is free software; you can redistribute it and/or modify               #
# it under the terms of the GNU General Public License as published by        #
# the Free Software Foundation; either version 2 of the License, or           #
# (at your option) any later version.                                         #
#                                                                             #
# relax is distributed in the hope that it will be useful,                    #
# but WITHOUT ANY WARRANTY; without even the implied warranty of              #
# MERCHANTABILITY or FITNESS FOR A PARTICULAR PURPOSE.  See the               #
# GNU General Public License for more details.                                #
#                                                                             #
# You should have received a copy of the GNU General Public License           #
# along with relax; if not, write to the Free Software                        #
# Foundation, Inc., 59 Temple Place, Suite 330, Boston, MA  02111-1307  USA   #
#                                                                             #
###############################################################################

# Python module imports.
from math import sqrt
from numpy import array, dot, float64, ndarray, zeros
from numpy.linalg import norm
from os import F_OK, access
from re import search
from string import replace
import sys
from warnings import warn

# relax module imports.
from generic_fns import molmol, relax_re
from generic_fns.mol_res_spin import create_spin, exists_mol_res_spin_data, generate_spin_id, linear_ave, return_molecule, return_residue, return_spin, spin_loop
from generic_fns import pipes
from generic_fns.structure.internal import Internal
from generic_fns.structure.scientific import Scientific_data
from relax_errors import RelaxError, RelaxFileError, RelaxNoPdbError, RelaxNoSequenceError, RelaxPdbError
from relax_io import get_file_path, open_write_file, write_spin_data
from relax_warnings import RelaxWarning, RelaxNoPDBFileWarning, RelaxZeroVectorWarning



def delete():
    """Simple function for deleting all structural data."""

    # Run the object method.
    cdp.structure.delete()

    # Then remove any spin specific structural info.
    for spin in spin_loop():
        # Delete positional information.
        if hasattr(spin, 'pos'):
            del spin.pos

        # Delete bond vectors.
        if hasattr(spin, 'bond_vect'):
            del spin.bond_vect
        if hasattr(spin, 'xh_vect'):
            del spin.xh_vect


def get_pos(spin_id=None, str_id=None, ave_pos=False):
    """Load the spins from the structural object into the relax data store.

    @keyword spin_id:           The molecule, residue, and spin identifier string.
    @type spin_id:              str
    @keyword str_id:            The structure identifier.  This can be the file name, model number,
                                or structure number.
    @type str_id:               int or str
    @keyword ave_pos:           A flag specifying if the average atom position or the atom position
                                from all loaded structures is loaded into the SpinContainer.
    @type ave_pos:              bool
    """

    # Test if the current data pipe exists.
    pipes.test()

    # Test if the structure exists.
    if not hasattr(cdp, 'structure') or not cdp.structure.num_models() or not cdp.structure.num_molecules():
        raise RelaxNoPdbError

    # Loop over all atoms of the spin_id selection.
    model_index = -1
    last_model = None
    for model_num, mol_name, res_num, res_name, atom_num, atom_name, element, pos in cdp.structure.atom_loop(atom_id=spin_id, str_id=str_id, model_num_flag=True, mol_name_flag=True, res_num_flag=True, res_name_flag=True, atom_num_flag=True, atom_name_flag=True, element_flag=True, pos_flag=True, ave=ave_pos):
        # Update the model info.
        if last_model != model_num:
            model_index = model_index + 1
            last_model = model_num

        # Remove the '+' regular expression character from the mol, res, and spin names!
        if mol_name and search('\+', mol_name):
            mol_name = replace(mol_name, '+', '')
        if res_name and search('\+', res_name):
            res_name = replace(res_name, '+', '')
        if atom_name and search('\+', atom_name):
            atom_name = replace(atom_name, '+', '')

        # The spin identification string.  The residue name and spin num is not included to allow molecules with point mutations to be used as different models.
        id = generate_spin_id(mol_name=mol_name, res_num=res_num, res_name=None, spin_name=atom_name)

        # Get the spin container.
        spin_cont = return_spin(id)

        # Skip the spin if it doesn't exist.
        if spin_cont == None:
            continue

        # Add the position vector to the spin container.
        if ave_pos:
            spin_cont.pos = pos
        else:
            if not hasattr(spin_cont, 'pos'):
                spin_cont.pos = []
            spin_cont.pos.append(pos)

    # Update pseudo-atoms.
    for spin in spin_loop():
        if hasattr(spin, 'members'):
            # Get the spin positions.
            positions = []
            for atom in spin.members:
                # Get the spin container.
                subspin = return_spin(atom)

                # Test that the spin exists.
                if subspin == None:
                    raise RelaxNoSpinError(atom)

                # Test the position.
                if not hasattr(subspin, 'pos') or not subspin.pos:
                    raise RelaxError("Positional information is not available for the atom '%s'." % atom)

                # Alias the position.
                pos = subspin.pos

                # Convert to a list of lists if not already.
                multi_model = True
                if type(pos[0]) in [float, float64]:
                    multi_model = False
                    pos = [pos]

                # Store the position.
                positions.append([])
                for i in range(len(pos)):
                    positions[-1].append(pos[i].tolist())

            # The averaging.
            if spin.averaging == 'linear':
                # Average pos.
                ave = linear_ave(positions)

                # Convert to the correct structure.
                if multi_model:
                    spin.pos = ave
                else:
                    spin.pos = ave[0]


def load_spins(spin_id=None, str_id=None, ave_pos=False):
    """Load the spins from the structural object into the relax data store.

    @keyword spin_id:           The molecule, residue, and spin identifier string.
    @type spin_id:              str
    @keyword str_id:            The structure identifier.  This can be the file name, model number, or structure number.
    @type str_id:               int or str
    @keyword ave_pos:           A flag specifying if the average atom position or the atom position from all loaded structures is loaded into the SpinContainer.
    @type ave_pos:              bool
    """

    # Test if the current data pipe exists.
    pipes.test()

    # Test if the structure exists.
    if not hasattr(cdp, 'structure') or not cdp.structure.num_models() or not cdp.structure.num_molecules():
        raise RelaxNoPdbError

    # Print out.
    print("Adding the following spins to the relax data store.\n")

    # Init the data for printing out.
    mol_names = []
    res_nums = []
    res_names = []
    spin_nums = []
    spin_names = []

    # Initialise data for the atom loop.
    model_index = -1
    last_model = 1000000

    # Loop over all atoms of the spin_id selection.
    for model_num, mol_name, res_num, res_name, atom_num, atom_name, element, pos in cdp.structure.atom_loop(atom_id=spin_id, str_id=str_id, model_num_flag=True, mol_name_flag=True, res_num_flag=True, res_name_flag=True, atom_num_flag=True, atom_name_flag=True, element_flag=True, pos_flag=True, ave=ave_pos):
        # Update the model info.
        if last_model != model_num:
            model_index = model_index + 1
            last_model = model_num

        # Remove the '+' regular expression character from the mol, res, and spin names!
        if mol_name and search('\+', mol_name):
            mol_name = replace(mol_name, '+', '')
        if res_name and search('\+', res_name):
            res_name = replace(res_name, '+', '')
        if atom_name and search('\+', atom_name):
            atom_name = replace(atom_name, '+', '')

        # Generate a spin ID for the current atom.
        id = generate_spin_id(mol_name=mol_name, res_num=res_num, res_name=res_name, spin_num=atom_num, spin_name=atom_name)

<<<<<<< HEAD
            # Nothing exists yet.
            else:
                # Add the molecule.
                cdp.mol.add_item(mol_name=mol_name)

                # Get the container.
                mol_cont = cdp.mol[-1]

        # Add the residue number to the ID string (residue name is ignored because only the number is unique).
        res_cont = None
        if res_num:
            # Update the ID string
            id = id + ':' + repr(res_num)

            # Get the corresponding residue container.
            res_cont = return_residue(id)

        # Add the residue if it doesn't exist.
        if res_cont == None:
            # Get the unnamed residue, assuming there is only one:
            res_cont = return_residue()

            # Got something!
            if res_cont != None:
                # Rename the residue name if the res name is given and the sole container is unnamed.
                if res_cont.name == None and res_name:
                    # Print out.
                    print(("Renaming the unnamed sole residue container to '%s'." % res_name))

                    # Get the name.
                    res_cont.name = res_name
            
            # Nothing exists yet.
            else:
                # Add the residue.
                mol_cont.res.add_item(res_name=res_name, res_num=res_num)

                # Get the container.
                res_cont = mol_cont.res[-1]

        # Add the atom number to the ID string (atom name is ignored because only the number is unique).
        id = id + '@' + repr(atom_num)

        # Get the corresponding spin container.
        spin_cont = return_spin(id)

        # Add the spin if it doesn't exist.
        if spin_cont == None:
            # Add the spin.
            res_cont.spin.add_item(spin_name=atom_name, spin_num=atom_num)
=======
        # Create the spin.
        try:
            spin_cont = create_spin(mol_name=mol_name, res_num=res_num, res_name=res_name, spin_num=atom_num, spin_name=atom_name)
        except RelaxError:
            # Throw a warning if still on the first model.
            if not model_index:
                warn(RelaxWarning("The spin '%s' already exists." % id))
                continue
>>>>>>> 61677e14

            # Otherwise, get the spin container.
            spin_cont = return_spin(id)

        # Append all the spin ID info for the first model for printing later.
        if model_index == 0:
            mol_names.append(mol_name)
            res_nums.append(res_num)
            res_names.append(res_name)
            spin_nums.append(atom_num)
            spin_names.append(atom_name)

        # Convert the position vector to a numpy array.
        pos = array(pos, float64)

        # Average position vector (already averaged across models in the atom_loop).
        if ave_pos:
            spin_cont.pos = pos

        # All positions.
        else:
            # Initialise.
            if not hasattr(spin_cont, 'pos'):
                spin_cont.pos = []

            # Add the current model's position.
            spin_cont.pos.append(pos)

        # Add the element.
        if not model_index:
            spin_cont.element = element

    # Catch no data.
    if len(mol_names) == 0:
        warn(RelaxWarning("No spins matching the '%s' ID string could be found." % spin_id))
        return

    # Print out.
    write_spin_data(file=sys.stdout, mol_names=mol_names, res_nums=res_nums, res_names=res_names, spin_nums=spin_nums, spin_names=spin_names)


def read_pdb(file=None, dir=None, read_mol=None, set_mol_name=None, read_model=None, set_model_num=None, parser='internal', verbosity=1, fail=True):
    """The PDB loading function.

    Parsers
    =======

    A number of parsers are available for reading PDB files.  These include:

        - 'scientific', the Scientific Python PDB parser.
        - 'internal', a low quality yet fast PDB parser built into relax.


    @keyword file:          The name of the PDB file to read.
    @type file:             str
    @keyword dir:           The directory where the PDB file is located.  If set to None, then the
                            file will be searched for in the current directory.
    @type dir:              str or None
    @keyword read_mol:      The molecule(s) to read from the file, independent of model.  The
                            molecules are determined differently by the different parsers, but are
                            numbered consecutively from 1.  If set to None, then all molecules will
                            be loaded.
    @type read_mol:         None, int, or list of int
    @keyword set_mol_name:  Set the names of the molecules which are loaded.  If set to None, then
                            the molecules will be automatically labelled based on the file name or
                            other information.
    @type set_mol_name:     None, str, or list of str
    @keyword read_model:    The PDB model to extract from the file.  If set to None, then all models
                            will be loaded.
    @type read_model:       None, int, or list of int
    @keyword set_model_num: Set the model number of the loaded molecule.  If set to None, then the
                            PDB model numbers will be preserved, if they exist.
    @type set_model_num:    None, int, or list of int
    @keyword parser:        The parser to be used to read the PDB file.
    @type parser:           str
    @keyword fail:          A flag which, if True, will cause a RelaxError to be raised if the PDB
                            file does not exist.  If False, then a RelaxWarning will be trown
                            instead.
    @type fail:             bool
    @keyword verbosity:     The amount of information to print to screen.  Zero corresponds to
                            minimal output while higher values increase the amount of output.  The
                            default value is 1.
    @type verbosity:        int
    @raise RelaxFileError:  If the fail flag is set, then a RelaxError is raised if the PDB file
                            does not exist.
    """

    # Test if the current data pipe exists.
    pipes.test()

    # The file path.
    file_path = get_file_path(file, dir)

    # Try adding '.pdb' to the end of the file path, if the file can't be found.
    if not access(file_path, F_OK):
        file_path_orig = file_path
        file_path = file_path + '.pdb'

    # Test if the file exists.
    if not access(file_path, F_OK):
        if fail:
            raise RelaxFileError('PDB', file_path_orig)
        else:
            warn(RelaxNoPDBFileWarning(file_path))
            return

    # Check that the parser is the same as the currently loaded PDB files.
    if hasattr(cdp, 'structure') and cdp.structure.id != parser:
        raise RelaxError("The " + repr(parser) + " parser does not match the " + repr(cdp.structure.id) + " parser of the PDB loaded into the current pipe.")

    # Place the parser specific structural object into the relax data store.
    if not hasattr(cdp, 'structure'):
        if parser == 'scientific':
            cdp.structure = Scientific_data()
        elif parser == 'internal':
            cdp.structure = Internal()

    # Load the structures.
    cdp.structure.load_pdb(file_path, read_mol=read_mol, set_mol_name=set_mol_name, read_model=read_model, set_model_num=set_model_num, verbosity=verbosity)

    # Load into Molmol (if running).
    molmol.open_pdb()


def read_xyz(file=None, dir=None, read_mol=None, set_mol_name=None, read_model=None, set_model_num=None, verbosity=1, fail=True):
    """The XYZ loading function.


    @keyword file:          The name of the XYZ file to read.
    @type file:             str
    @keyword dir:           The directory where the XYZ file is located.  If set to None, then the
                            file will be searched for in the current directory.
    @type dir:              str or None
    @keyword read_mol:      The molecule(s) to read from the file, independent of model.
                            If set to None, then all molecules will be loaded.
    @type read_mol:         None, int, or list of int
    @keyword set_mol_name:  Set the names of the molecules which are loaded.  If set to None, then
                            the molecules will be automatically labelled based on the file name or
                            other information.
    @type set_mol_name:     None, str, or list of str
    @keyword read_model:    The XYZ model to extract from the file.  If set to None, then all models
                            will be loaded.
    @type read_model:       None, int, or list of int
    @keyword set_model_num: Set the model number of the loaded molecule.  If set to None, then the
                            XYZ model numbers will be preserved, if they exist.
    @type set_model_num:    None, int, or list of int
    @keyword fail:          A flag which, if True, will cause a RelaxError to be raised if the XYZ 
                            file does not exist.  If False, then a RelaxWarning will be trown
                            instead.
    @type fail:             bool
    @keyword verbosity:     The amount of information to print to screen.  Zero corresponds to
                            minimal output while higher values increase the amount of output.  The
                            default value is 1.
    @type verbosity:        int
    @raise RelaxFileError:  If the fail flag is set, then a RelaxError is raised if the XYZ file
                            does not exist.
    """

    # Test if the current data pipe exists.
    pipes.test()

    # The file path.
    file_path = get_file_path(file, dir)

    # Try adding '.xyz' to the end of the file path, if the file can't be found.
    if not access(file_path, F_OK):
        file_path_orig = file_path
        file_path = file_path + '.xyz'

    # Test if the file exists.
    if not access(file_path, F_OK):
        if fail:
            raise RelaxFileError('XYZ', file_path_orig)
        else:
            warn(RelaxNoPDBFileWarning(file_path))
            return

    # Place the  structural object into the relax data store.
    if not hasattr(cdp, 'structure'):
        cdp.structure = Internal()

    # Load the structures.
    cdp.structure.load_xyz(file_path, read_mol=read_mol, set_mol_name=set_mol_name, read_model=read_model, set_model_num=set_model_num, verbosity=verbosity)


def set_vector(spin=None, xh_vect=None):
    """Place the XH unit vector into the spin container object.

    @keyword spin:      The spin container object.
    @type spin:         SpinContainer instance
    @keyword xh_vect:   The unit vector parallel to the XH bond.
    @type xh_vect:      array of len 3
    """

    # Place the XH unit vector into the container.
    spin.xh_vect = xh_vect


def vectors(attached=None, spin_id=None, model=None, verbosity=1, ave=True, unit=True):
    """Extract the bond vectors from the loaded structures and store them in the spin container.

    @keyword attached:      The name of the atom attached to the spin, as given in the structural
                            file.  Regular expression can be used, for example 'H*'.  This uses
                            relax rather than Python regular expression (i.e. shell like syntax).
    @type attached:         str
    @keyword spin_id:       The spin identifier string.
    @type spin_id:          str
    @keyword model:         The model to extract the vector from.  If None, all vectors will be
                            extracted.
    @type model:            str
    @keyword verbosity:     The higher the value, the more information is printed to screen.
    @type verbosity:        int
    @keyword ave:           A flag which if True will cause the average of all vectors to be
                            extracted.
    @type ave:              bool
    @keyword unit:          A flag which if True will cause the function to calculate the unit
                            vectors.
    @type unit:             bool
    """

    # Test if the PDB file has been loaded.
    if not hasattr(cdp, 'structure'):
        raise RelaxPdbError

    # Test if sequence data is loaded.
    if not exists_mol_res_spin_data():
        raise RelaxNoSequenceError

    # Print out.
    if verbosity:
        # Number of models.
        num_models = cdp.structure.num_models()

        # Multiple models loaded.
        if num_models > 1:
            if model:
                print(("Extracting vectors for model '%s'." % model))
            else:
                print(("Extracting vectors for all %s models." % num_models))
                if ave:
                    print("Averaging all vectors.")

        # Single model loaded.
        else:
            print("Extracting vectors from the single model.")

        # Unit vectors.
        if unit:
            print("Calculating the unit vectors.")

    # Determine if the attached atom is a proton.
    proton = False
    if relax_re.search('.*H.*', attached) or relax_re.search(attached, 'H'):
        proton = True
    if verbosity:
        if proton:
            print("The attached atom is a proton.")
        else:
            print("The attached atom is not a proton.")
        print('')

    # Set the variable name in which the vectors will be stored.
    if proton:
        object_name = 'xh_vect'
    else:
        object_name = 'bond_vect'

    # Loop over the spins.
    no_vectors = True
    for spin, mol_name, res_num, res_name in spin_loop(selection=spin_id, full_info=True):
        # Skip deselected spins.
        if not spin.select:
            continue

        # The spin identification string.  The residue name and spin num is not included to allow molecules with point mutations to be used as different models.
        id = generate_spin_id(res_num=res_num, res_name=None, spin_name=spin.name, spin_num=spin.num)

        # Test that the spin number or name are set (one or both are essential for the identification of the atom).
        if spin.num == None and spin.name == None:
            warn(RelaxWarning("Either the spin number or name must be set for the spin " + repr(id) + " to identify the corresponding atom in the molecule."))
            continue

        # The bond vector already exists.
        if hasattr(spin, object_name):
            obj = getattr(spin, object_name)
            if obj:
                warn(RelaxWarning("The bond vector for the spin " + repr(id) + " already exists."))
                continue

        # Get the bond info.
        bond_vectors, attached_name, warnings = cdp.structure.bond_vectors(attached_atom=attached, model_num=model, res_num=res_num, spin_name=spin.name, spin_num=spin.num, return_name=True, return_warnings=True)

        # No attached atom.
        if not bond_vectors:
            # Warning messages.
            if warnings:
                warn(RelaxWarning(warnings + " (atom ID " + repr(id) + ")."))

            # Skip the spin.
            continue

        # Set the attached atom name.
        if not hasattr(spin, 'attached_atom'):
            spin.attached_atom = attached_name
        elif spin.attached_atom != attached_name:
            raise RelaxError("The " + repr(spin.attached_atom) + " atom already attached to the spin does not match the attached atom " + repr(attached_name) + ".")

        # Initialise the average vector.
        if ave:
            ave_vector = zeros(3, float64)

        # Loop over the individual vectors.
        for i in xrange(len(bond_vectors)):
            # Unit vector.
            if unit:
                # Normalisation factor.
                norm_factor = norm(bond_vectors[i])

                # Test for zero length.
                if norm_factor == 0.0:
                    warn(RelaxZeroVectorWarning(id))

                # Calculate the normalised vector.
                else:
                    bond_vectors[i] = bond_vectors[i] / norm_factor

            # Sum the vectors.
            if ave:
                ave_vector = ave_vector + bond_vectors[i]

        # Average.
        if ave:
            vector = ave_vector / float(len(bond_vectors))
        else:
            vector = bond_vectors

        # Set the vector.
        setattr(spin, object_name, vector)

        # We have a vector!
        no_vectors = False

        # Print out of modified spins.
        if verbosity:
            if spin.name:
                print(("Extracted " + spin.name + "-" + str(attached_name) + " vectors for " + repr(id) + '.'))
            else:
                print(("Extracted " + str(spin.num) + "-" + str(attached_name) + " vectors for " + repr(id) + '.'))

    # Right, catch the problem of missing vectors to prevent massive user confusion!
    if no_vectors:
        raise RelaxError("No vectors could be extracted.")


def write_pdb(file=None, dir=None, model_num=None, force=False):
    """The PDB writing function.

    @keyword file:          The name of the PDB file to write.
    @type file:             str
    @keyword dir:           The directory where the PDB file will be placed.  If set to None, then
                            the file will be placed in the current directory.
    @type dir:              str or None
    @keyword model_num:     The model to place into the PDB file.  If not supplied, then all
                            models will be placed into the file.
    @type model_num:        None or int
    @keyword force:         The force flag which if True will cause the file to be overwritten.
    @type force:            bool
    """

    # Test if the current data pipe exists.
    pipes.test()

    # Check if the structural object exists.
    if not hasattr(cdp, 'structure'):
        raise RelaxError("No structural data is present in the current data pipe.")

    # Check if the structural object is writable.
    if cdp.structure.id in ['scientific']:
        raise RelaxError("The structures from the " + cdp.structure.id + " parser are not writable.")

    # The file path.
    file_path = get_file_path(file, dir)

    # Add '.pdb' to the end of the file path if it isn't there yet.
    if not search(".pdb$", file_path):
        file_path = file_path + '.pdb'

    # Open the file for writing.
    file = open_write_file(file_path, force=force)

    # Write the structures.
    cdp.structure.write_pdb(file, model_num=model_num)<|MERGE_RESOLUTION|>--- conflicted
+++ resolved
@@ -209,58 +209,6 @@
         # Generate a spin ID for the current atom.
         id = generate_spin_id(mol_name=mol_name, res_num=res_num, res_name=res_name, spin_num=atom_num, spin_name=atom_name)
 
-<<<<<<< HEAD
-            # Nothing exists yet.
-            else:
-                # Add the molecule.
-                cdp.mol.add_item(mol_name=mol_name)
-
-                # Get the container.
-                mol_cont = cdp.mol[-1]
-
-        # Add the residue number to the ID string (residue name is ignored because only the number is unique).
-        res_cont = None
-        if res_num:
-            # Update the ID string
-            id = id + ':' + repr(res_num)
-
-            # Get the corresponding residue container.
-            res_cont = return_residue(id)
-
-        # Add the residue if it doesn't exist.
-        if res_cont == None:
-            # Get the unnamed residue, assuming there is only one:
-            res_cont = return_residue()
-
-            # Got something!
-            if res_cont != None:
-                # Rename the residue name if the res name is given and the sole container is unnamed.
-                if res_cont.name == None and res_name:
-                    # Print out.
-                    print(("Renaming the unnamed sole residue container to '%s'." % res_name))
-
-                    # Get the name.
-                    res_cont.name = res_name
-            
-            # Nothing exists yet.
-            else:
-                # Add the residue.
-                mol_cont.res.add_item(res_name=res_name, res_num=res_num)
-
-                # Get the container.
-                res_cont = mol_cont.res[-1]
-
-        # Add the atom number to the ID string (atom name is ignored because only the number is unique).
-        id = id + '@' + repr(atom_num)
-
-        # Get the corresponding spin container.
-        spin_cont = return_spin(id)
-
-        # Add the spin if it doesn't exist.
-        if spin_cont == None:
-            # Add the spin.
-            res_cont.spin.add_item(spin_name=atom_name, spin_num=atom_num)
-=======
         # Create the spin.
         try:
             spin_cont = create_spin(mol_name=mol_name, res_num=res_num, res_name=res_name, spin_num=atom_num, spin_name=atom_name)
@@ -269,7 +217,6 @@
             if not model_index:
                 warn(RelaxWarning("The spin '%s' already exists." % id))
                 continue
->>>>>>> 61677e14
 
             # Otherwise, get the spin container.
             spin_cont = return_spin(id)
