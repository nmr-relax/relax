--- conflicted
+++ resolved
@@ -117,7 +117,6 @@
         raise RelaxImplementError
 
 
-<<<<<<< HEAD
     def are_bonded(self, atom_id1=None, atom_id2=None):
         """Prototype method stub for determining if two atoms are directly bonded to each other.
 
@@ -133,10 +132,7 @@
         raise RelaxImplementError('are_bonded')
 
 
-    def atom_loop(self, atom_id=None, str_id=None, model_num=None, model_num_flag=False, mol_name_flag=False, res_num_flag=False, res_name_flag=False, atom_num_flag=False, atom_name_flag=False, element_flag=False, pos_flag=False, index_flag=False, ave=False):
-=======
-    def atom_loop(self, atom_id=None, str_id=None, model_num=None, mol_name_flag=False, res_num_flag=False, res_name_flag=False, atom_num_flag=False, atom_name_flag=False, element_flag=False, pos_flag=False, ave=False):
->>>>>>> 23d62c94
+    def atom_loop(self, atom_id=None, str_id=None, model_num=None, mol_name_flag=False, res_num_flag=False, res_name_flag=False, atom_num_flag=False, atom_name_flag=False, element_flag=False, pos_flag=False, index_flag=False, ave=False):
         """Prototype generator method stub for looping over all atoms in the structural data object.
 
         This method should be designed as a U{generator<http://www.python.org/dev/peps/pep-0255/>}.  It should loop over all atoms of the system yielding the following atomic information, if the corresponding flag is True, in tuple form:
