--- conflicted
+++ resolved
@@ -26,15 +26,9 @@
 from copy import deepcopy
 from numpy import array, dot, float64, linalg, zeros
 import os
-<<<<<<< HEAD
-from os import F_OK, access
-from string import digits, ascii_uppercase
-=======
 from os import F_OK, access, curdir, sep
 from os.path import abspath
-from re import search
-from string import digits
->>>>>>> 971e14a6
+from string import digits, ascii_uppercase
 from warnings import warn
 
 # relax module imports.
@@ -1686,11 +1680,7 @@
             return False
 
         # Create the structural data data structures.
-<<<<<<< HEAD
-        self.pack_structs(mol_conts, orig_model_num=orig_model_num, set_model_num=set_model_num, orig_mol_num=orig_mol_num, set_mol_name=new_mol_name, file_name=file, file_path=path, merge=merge)
-=======
-        self.pack_structs(mol_conts, orig_model_num=orig_model_num, set_model_num=set_model_num, orig_mol_num=orig_mol_num, set_mol_name=new_mol_name, file_name=file, file_path=path, file_path_abs=path_abs)
->>>>>>> 971e14a6
+        self.pack_structs(mol_conts, orig_model_num=orig_model_num, set_model_num=set_model_num, orig_mol_num=orig_mol_num, set_mol_name=new_mol_name, file_name=file, file_path=path, file_path_abs=path_abs, merge=merge)
 
         # Loading worked.
         return True
