--- conflicted
+++ resolved
@@ -26,14 +26,9 @@
 from copy import deepcopy
 from numpy import array, dot, float64, linalg, zeros
 import os
-<<<<<<< HEAD
 from os import F_OK, access, curdir, sep
 from os.path import abspath
-from string import digits
-=======
-from os import F_OK, access
 from string import digits, uppercase
->>>>>>> d07ae862
 from warnings import warn
 
 # relax module imports.
@@ -1151,11 +1146,7 @@
                     return False
 
 
-<<<<<<< HEAD
-    def atom_loop(self, atom_id=None, str_id=None, model_num=None, mol_name_flag=False, res_num_flag=False, res_name_flag=False, atom_num_flag=False, atom_name_flag=False, element_flag=False, pos_flag=False, ave=False):
-=======
-    def atom_loop(self, atom_id=None, str_id=None, model_num=None, model_num_flag=False, mol_name_flag=False, res_num_flag=False, res_name_flag=False, atom_num_flag=False, atom_name_flag=False, element_flag=False, pos_flag=False, index_flag=False, ave=False):
->>>>>>> d07ae862
+    def atom_loop(self, atom_id=None, str_id=None, model_num=None, mol_name_flag=False, res_num_flag=False, res_name_flag=False, atom_num_flag=False, atom_name_flag=False, element_flag=False, pos_flag=False, index_flag=False, ave=False):
         """Generator function for looping over all atoms in the internal relax structural object.
 
         @keyword atom_id:           The molecule, residue, and atom identifier string.  Only atoms matching this selection will be yielded.
@@ -1257,7 +1248,6 @@
                             if model_num != None and self.structural_data[j].num != model_num:
                                 continue
 
-<<<<<<< HEAD
                             # Alias.
                             model_index = self.structural_data.model_indices[self.structural_data.model_list[j]]
                             mol2 = self.structural_data[model_index].mol[mol_index]
@@ -1287,43 +1277,13 @@
                     atomic_tuple = atomic_tuple + (element,)
                 if pos_flag:
                     atomic_tuple = atomic_tuple + (pos,)
+                if index_flag:
+                    atomic_tuple += (i,)
 
                 # Yield the information.
+                if len(atomic_tuple) == 1:
+                    atomic_tuple = atomic_tuple[0]
                 yield atomic_tuple
-=======
-                    # Build the tuple to be yielded.
-                    atomic_tuple = ()
-                    if model_num_flag:
-                        if ave:
-                            atomic_tuple = atomic_tuple + (None,)
-                        else:
-                            atomic_tuple = atomic_tuple + (model.num,)
-                    if mol_name_flag:
-                        atomic_tuple = atomic_tuple + (mol_name,)
-                    if res_num_flag:
-                        atomic_tuple = atomic_tuple + (res_num,)
-                    if res_name_flag:
-                        atomic_tuple = atomic_tuple + (res_name,)
-                    if atom_num_flag:
-                        atomic_tuple = atomic_tuple + (atom_num,)
-                    if atom_name_flag:
-                        atomic_tuple = atomic_tuple + (atom_name,)
-                    if element_flag:
-                        atomic_tuple = atomic_tuple + (element,)
-                    if pos_flag:
-                        atomic_tuple = atomic_tuple + (pos,)
-                    if index_flag:
-                        atomic_tuple += (i,)
-
-                    # Yield the information.
-                    if len(atomic_tuple) == 1:
-                        atomic_tuple = atomic_tuple[0]
-                    yield atomic_tuple
-
-            # Break out of the loop if the ave flag is set, as data from only one model is used.
-            if ave:
-                break
->>>>>>> d07ae862
 
 
     def bond_vectors(self, attached_atom=None, model_num=None, mol_name=None, res_num=None, res_name=None, spin_num=None, spin_name=None, return_name=False, return_warnings=False):
