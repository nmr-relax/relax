###############################################################################
#                                                                             #
# Copyright (C) 2003-2010 Edward d'Auvergne                                   #
#                                                                             #
# This file is part of the program relax.                                     #
#                                                                             #
# relax is free software; you can redistribute it and/or modify               #
# it under the terms of the GNU General Public License as published by        #
# the Free Software Foundation; either version 2 of the License, or           #
# (at your option) any later version.                                         #
#                                                                             #
# relax is distributed in the hope that it will be useful,                    #
# but WITHOUT ANY WARRANTY; without even the implied warranty of              #
# MERCHANTABILITY or FITNESS FOR A PARTICULAR PURPOSE.  See the               #
# GNU General Public License for more details.                                #
#                                                                             #
# You should have received a copy of the GNU General Public License           #
# along with relax; if not, write to the Free Software                        #
# Foundation, Inc., 59 Temple Place, Suite 330, Boston, MA  02111-1307  USA   #
#                                                                             #
###############################################################################

# Module docstring.
"""Module for the support of diffusion tensors."""

# Python module imports.
from copy import deepcopy
from math import cos, pi, sin
<<<<<<< HEAD
from numpy.linalg import eig, norm
from numpy import cross, float64, int32, ones, transpose, zeros
=======
from numpy import cross, float64, int32, ones, transpose, zeros
from numpy.linalg import norm, svd
from operator import itemgetter
>>>>>>> 9f4c1d00
from re import search
import string

# relax module imports.
from angles import wrap_angles
from data.diff_tensor import DiffTensorData
from generic_fns import pipes
from generic_fns.angles import fold_spherical_angles
from generic_fns.mol_res_spin import get_molecule_names, spin_loop
from maths_fns.coord_transform import cartesian_to_spherical
from maths_fns.rotation_matrix import R_to_euler_zyz
from physical_constants import element_from_isotope, number_from_isotope
from relax_errors import RelaxError, RelaxNoTensorError, RelaxStrError, RelaxTensorError, RelaxUnknownParamCombError, RelaxUnknownParamError


def bmrb_read(star):
    """Read the relaxation data from the NMR-STAR dictionary object.

    @param star:    The NMR-STAR dictionary object.
    @type star:     NMR_STAR instance
    """

    # Get the diffusion tensor data.
    found = 0
    for data in star.tensor.loop():
        # No data.
        if data == None:
            continue

        # Not a diffusion tensor.
        if data['tensor_type'] != 'diffusion':
            continue

        # Found.
        found = found + 1

    # No diffusion tensor data.
    if not found:
        return

    # Check.
    if found != 1:
        raise RelaxError("More than one diffusion tensor found.")

    # Rebuild the tensor.
    tensor = zeros((3, 3), float64)
    tensor[0, 0] = data['tensor_11'][0]
    tensor[0, 1] = data['tensor_12'][0]
    tensor[0, 2] = data['tensor_13'][0]
    tensor[1, 0] = data['tensor_21'][0]
    tensor[1, 1] = data['tensor_22'][0]
    tensor[1, 2] = data['tensor_23'][0]
    tensor[2, 0] = data['tensor_31'][0]
    tensor[2, 1] = data['tensor_32'][0]
    tensor[2, 2] = data['tensor_33'][0]

    # Eigenvalues.
    Di, R, alpha, beta, gamma = tensor_eigen_system(tensor)

    # X-Y eigenvalue comparison.
    xy_match = False
    epsilon = 1e-1
    if abs(Di[0] - Di[1]) < epsilon:
        xy_match = True

    # Y-Z eigenvalue comparison.
    yz_match = False
    if abs(Di[1] - Di[2]) < epsilon:
        yz_match = True

    # Determine the tensor type.
    if xy_match and yz_match:
        shape = ['sphere']
    elif xy_match:
        shape = ['spheroid', 'prolate spheroid']
        type = 'prolate'
        Dpar = Di[2]
        Dper = Di[0]
    elif yz_match:
        shape = ['spheroid', 'oblate spheroid']
        type = 'oblate'
        Dpar = Di[0]
        Dper = Di[2]
    else:
        shape = ['ellipsoid']

    # Check the shape.
    if data['geometric_shape'] not in shape:
        raise RelaxError("The tensor with eigenvalues %s does not match the %s geometric shape." % (Di, shape[0]))

    # Add the diff_tensor object to the data pipe.
    cdp.diff_tensor = DiffTensorData()

    # Set the fixed flag.
    cdp.diff_tensor.fixed = True

    # Sphere.
    if data['geometric_shape'] == 'sphere':
        sphere(params=Di[0], d_scale=1.0, param_types=1)

    # Spheroid.
    elif data['geometric_shape'] in ['spheroid', 'oblate spheroid', 'prolate spheroid']:
        # The spherical angles.
<<<<<<< HEAD
        r, theta, phi = cartesian_to_spherical(R[:, 2])
=======
        theta = data['axial_sym_axis_polar_angle'][0]
        phi = data['axial_sym_axis_azimuthal_angle'][0]
>>>>>>> 9f4c1d00

        # Set up the tensor.
        spheroid(params=(Dpar, Dper, theta, phi), d_scale=1.0, param_types=3, spheroid_type=type)

    # Ellipsoid.
    elif data['geometric_shape'] == 'ellipsoid':
        ellipsoid(params=(Di[0], Di[1], Di[2], alpha, beta, gamma), d_scale=1.0, param_types=3)


def bmrb_write(star):
    """Generate the diffusion tensor saveframes for the NMR-STAR dictionary object.

    @param star:    The NMR-STAR dictionary object.
    @type star:     NMR_STAR instance
    """

    # Get the current data pipe.
    cdp = pipes.get_pipe()

    # Initialise the spin specific data lists.
    mol_name_list = []
    res_num_list = []
    res_name_list = []
    atom_name_list = []
    isotope_list = []
    element_list = []
    attached_atom_name_list = []
    attached_isotope_list = []
    attached_element_list = []

    # Relax data labels.
    labels = []
    for i in range(cdp.num_ri):
        labels.append(cdp.ri_labels[i] + '_' + cdp.frq_labels[cdp.remap_table[i]])

    # Store the spin specific data in lists for later use.
    for spin, mol_name, res_num, res_name, spin_id in spin_loop(full_info=True, return_id=True):
        # Skip deselected spins.
        if not spin.select:
            continue

        # Check the data for None (not allowed in BMRB!).
        if res_num == None:
            raise RelaxError("For the BMRB, the residue of spin '%s' must be numbered." % spin_id)
        if res_name == None:
            raise RelaxError("For the BMRB, the residue of spin '%s' must be named." % spin_id)
        if spin.name == None:
            raise RelaxError("For the BMRB, the spin '%s' must be named." % spin_id)
        if spin.heteronuc_type == None:
            raise RelaxError("For the BMRB, the spin isotope type of '%s' must be specified." % spin_id)

        # The molecule/residue/spin info.
        mol_name_list.append(mol_name)
        res_num_list.append(str(res_num))
        res_name_list.append(str(res_name))
        atom_name_list.append(str(spin.name))

        # The attached atom info.
        if hasattr(spin, 'attached_atom'):
            attached_atom_name_list.append(str(spin.attached_atom))
        else:
            attached_atom_name_list.append(str(spin.attached_proton))
        attached_element_list.append(element_from_isotope(spin.proton_type))
        attached_isotope_list.append(str(number_from_isotope(spin.proton_type)))

        # Other info.
        isotope_list.append(int(string.strip(spin.heteronuc_type, string.ascii_letters)))
        element_list.append(spin.element)

    # Convert the molecule names into the entity IDs.
    entity_ids = zeros(len(mol_name_list), int32)
    mol_names = get_molecule_names()
    for i in range(len(mol_name_list)):
        for j in range(len(mol_names)):
            if mol_name_list[i] == mol_names[j]:
                entity_ids[i] = j+1

    # The tensor geometric shape.
    geometric_shape = cdp.diff_tensor.type
    if geometric_shape == 'spheroid':
        geometric_shape = "%s %s" % (cdp.diff_tensor.spheroid_type, geometric_shape)

    # The tensor symmetry.
    shapes = ['sphere', 'oblate spheroid', 'prolate spheroid', 'ellipsoid']
    sym = ['isotropic', 'axial symmetry', 'axial symmetry', 'rhombic']
    for i in range(len(shapes)):
        if geometric_shape == shapes[i]:
            tensor_symmetry = sym[i]

    # Axial symmetry axis.
    theta = None
    phi = None
    if tensor_symmetry == 'axial symmetry':
        theta = cdp.diff_tensor.theta
        phi = cdp.diff_tensor.phi

    # Euler angles.
    alpha, beta, gamma = None, None, None
    if tensor_symmetry == 'rhombic':
        alpha = cdp.diff_tensor.alpha
        beta =  cdp.diff_tensor.beta
        gamma = cdp.diff_tensor.gamma

    # The tensor eigenvalues.
    Diso = cdp.diff_tensor.Diso
    Da = None
    Dr = None
    if tensor_symmetry == 'axial symmetry':
        Da = cdp.diff_tensor.Da
    elif tensor_symmetry == 'rhombic':
        Dr = cdp.diff_tensor.Dr

    # The full tensor.
    tensor_11 = cdp.diff_tensor.tensor[0, 0]
    tensor_12 = cdp.diff_tensor.tensor[0, 1]
    tensor_13 = cdp.diff_tensor.tensor[0, 2]
    tensor_21 = cdp.diff_tensor.tensor[1, 0]
    tensor_22 = cdp.diff_tensor.tensor[1, 1]
    tensor_23 = cdp.diff_tensor.tensor[1, 2]
    tensor_31 = cdp.diff_tensor.tensor[2, 0]
    tensor_32 = cdp.diff_tensor.tensor[2, 1]
    tensor_33 = cdp.diff_tensor.tensor[2, 2]


    # Add the diffusion tensor.
    star.tensor.add(tensor_type='diffusion', euler_type='zyz', geometric_shape=geometric_shape, tensor_symmetry=tensor_symmetry, matrix_val_units='s-1', angle_units='rad', iso_val_formula='Diso = 1/(6.tm)', aniso_val_formula='Da = Dpar - Dper', rhomb_val_formula='Dr = (Dy - Dx)/2Da', entity_ids=entity_ids, res_nums=res_num_list, res_names=res_name_list, atom_names=atom_name_list, atom_types=element_list, isotope=isotope_list, axial_sym_axis_polar_angle=theta, axial_sym_axis_azimuthal_angle=phi, iso_val=Diso, aniso_val=Da, rhombic_val=Dr, euler_alpha=alpha, euler_beta=beta, euler_gamma=gamma, tensor_11=tensor_11, tensor_12=tensor_12, tensor_13=tensor_13, tensor_21=tensor_21, tensor_22=tensor_22, tensor_23=tensor_23, tensor_31=tensor_31, tensor_32=tensor_32, tensor_33=tensor_33)



def copy(pipe_from=None, pipe_to=None):
    """Function for copying diffusion tensor data from one data pipe to another.

    @param pipe_from:   The data pipe to copy the diffusion tensor data from.  This defaults to the
                        current data pipe.
    @type pipe_from:    str
    @param pipe_to:     The data pipe to copy the diffusion tensor data to.  This defaults to the
                        current data pipe.
    @type pipe_to:      str
    """

    # Defaults.
    if pipe_from == None and pipe_to == None:
        raise RelaxError("The pipe_from and pipe_to arguments cannot both be set to None.")
    elif pipe_from == None:
        pipe_from = pipes.cdp_name()
    elif pipe_to == None:
        pipe_to = pipes.cdp_name()

    # Test if the pipe_from and pipe_to data pipes exist.
    pipes.test(pipe_from)
    pipes.test(pipe_to)

    # Get the data pipes.
    dp_from = pipes.get_pipe(pipe_from)
    dp_to = pipes.get_pipe(pipe_to)

    # Test if pipe_from contains diffusion tensor data.
    if not diff_data_exists(pipe_from):
        raise RelaxNoTensorError('diffusion')

    # Test if pipe_to contains diffusion tensor data.
    if diff_data_exists(pipe_to):
        raise RelaxTensorError('diffusion')

    # Copy the data.
    dp_to.diff_tensor = deepcopy(dp_from.diff_tensor)


def data_names():
    """Function for returning a list of names of data structures associated with the sequence."""

    names = [ 'diff_type',
              'diff_params' ]

    return names


def default_value(param):
    """Return the default values for the diffusion tensor parameters.

    @param param:   The name of the parameter.
    @type param:    str
    @return:        The default value.
    @rtype:         float
    """

    # tm.
    if param == 'tm':
        return 10.0 * 1e-9

    # Diso, Dx, Dy, Dz, Dpar, Dper.
    elif param == 'Diso' or param == 'Dx' or param == 'Dy' or param == 'Dz' or param == 'Dpar' or param == 'Dper':
        return 1.666 * 1e7

    # Da, Dr.
    elif param == 'Da' or param == 'Dr':
        return 0.0

    # Dratio.
    elif param == 'Dratio':
        return 1.0

    # All angles.
    elif param == 'alpha' or param == 'beta' or param == 'gamma' or param == 'theta' or param == 'phi':
        return 0.0

# User function documentation.
__default_value_prompt_doc__ = """
        Diffusion tensor parameter default values
        ~~~~~~~~~~~~~~~~~~~~~~~~~~~~~~~~~~~~~~~~~

        ________________________________________________________________________
        |                        |                    |                        |
        | Data type              | Object name        | Value                  |
        |________________________|____________________|________________________|
        |                        |                    |                        |
        | tm                     | 'tm'               | 10 * 1e-9              |
        |                        |                    |                        |
        | Diso                   | 'Diso'             | 1.666 * 1e7            |
        |                        |                    |                        |
        | Da                     | 'Da'               | 0.0                    |
        |                        |                    |                        |
        | Dr                     | 'Dr'               | 0.0                    |
        |                        |                    |                        |
        | Dx                     | 'Dx'               | 1.666 * 1e7            |
        |                        |                    |                        |
        | Dy                     | 'Dy'               | 1.666 * 1e7            |
        |                        |                    |                        |
        | Dz                     | 'Dz'               | 1.666 * 1e7            |
        |                        |                    |                        |
        | Dpar                   | 'Dpar'             | 1.666 * 1e7            |
        |                        |                    |                        |
        | Dper                   | 'Dper'             | 1.666 * 1e7            |
        |                        |                    |                        |
        | Dratio                 | 'Dratio'           | 1.0                    |
        |                        |                    |                        |
        | alpha                  | 'alpha'            | 0.0                    |
        |                        |                    |                        |
        | beta                   | 'beta'             | 0.0                    |
        |                        |                    |                        |
        | gamma                  | 'gamma'            | 0.0                    |
        |                        |                    |                        |
        | theta                  | 'theta'            | 0.0                    |
        |                        |                    |                        |
        | phi                    | 'phi'              | 0.0                    |
        |________________________|____________________|________________________|

"""


def delete():
    """Function for deleting diffusion tensor data."""

    # Test if the current data pipe exists.
    pipes.test()

    # Test if diffusion tensor data exists.
    if not diff_data_exists():
        raise RelaxNoTensorError('diffusion')

    # Delete the diffusion data.
    del(cdp.diff_tensor)


def diff_data_exists(pipe=None):
    """Function for determining if diffusion data exists in the current data pipe.

    @param pipe:    The data pipe to search for data in.
    @type pipe:     str
    @return:        The answer to the question.
    @rtype:         bool
    """

    # The data pipe to check.
    if pipe == None:
        pipe = pipes.cdp_name()

    # Get the data pipe.
    dp = pipes.get_pipe(pipe)

    # Test if the data structure exists.
    if hasattr(dp, 'diff_tensor'):
        return True
    else:
        return False


def display():
    """Function for displaying the diffusion tensor."""

    # Test if the current data pipe exists.
    pipes.test()

    # Test if diffusion tensor data exists.
    if not diff_data_exists():
        raise RelaxNoTensorError('diffusion')

    # Spherical diffusion.
    if cdp.diff_tensor.type == 'sphere':
        # Tensor type.
        print("Type:  Spherical diffusion")

        # Parameters.
        print("\nParameters {tm}.")
        print(("tm (s):  " + repr(cdp.diff_tensor.tm)))

        # Alternate parameters.
        print("\nAlternate parameters {Diso}.")
        print(("Diso (1/s):  " + repr(cdp.diff_tensor.Diso)))

        # Fixed flag.
        print(("\nFixed:  " + repr(cdp.diff_tensor.fixed)))

    # Spheroidal diffusion.
    elif cdp.diff_tensor.type == 'spheroid':
        # Tensor type.
        print("Type:  Spheroidal diffusion")

        # Parameters.
        print("\nParameters {tm, Da, theta, phi}.")
        print(("tm (s):  " + repr(cdp.diff_tensor.tm)))
        print(("Da (1/s):  " + repr(cdp.diff_tensor.Da)))
        print(("theta (rad):  " + repr(cdp.diff_tensor.theta)))
        print(("phi (rad):  " + repr(cdp.diff_tensor.phi)))

        # Alternate parameters.
        print("\nAlternate parameters {Diso, Da, theta, phi}.")
        print(("Diso (1/s):  " + repr(cdp.diff_tensor.Diso)))
        print(("Da (1/s):  " + repr(cdp.diff_tensor.Da)))
        print(("theta (rad):  " + repr(cdp.diff_tensor.theta)))
        print(("phi (rad):  " + repr(cdp.diff_tensor.phi)))

        # Alternate parameters.
        print("\nAlternate parameters {Dpar, Dper, theta, phi}.")
        print(("Dpar (1/s):  " + repr(cdp.diff_tensor.Dpar)))
        print(("Dper (1/s):  " + repr(cdp.diff_tensor.Dper)))
        print(("theta (rad):  " + repr(cdp.diff_tensor.theta)))
        print(("phi (rad):  " + repr(cdp.diff_tensor.phi)))

        # Alternate parameters.
        print("\nAlternate parameters {tm, Dratio, theta, phi}.")
        print(("tm (s):  " + repr(cdp.diff_tensor.tm)))
        print(("Dratio:  " + repr(cdp.diff_tensor.Dratio)))
        print(("theta (rad):  " + repr(cdp.diff_tensor.theta)))
        print(("phi (rad):  " + repr(cdp.diff_tensor.phi)))

        # Fixed flag.
        print(("\nFixed:  " + repr(cdp.diff_tensor.fixed)))

    # Ellipsoidal diffusion.
    elif cdp.diff_tensor.type == 'ellipsoid':
        # Tensor type.
        print("Type:  Ellipsoidal diffusion")

        # Parameters.
        print("\nParameters {tm, Da, Dr, alpha, beta, gamma}.")
        print(("tm (s):  " + repr(cdp.diff_tensor.tm)))
        print(("Da (1/s):  " + repr(cdp.diff_tensor.Da)))
        print(("Dr:  " + repr(cdp.diff_tensor.Dr)))
        print(("alpha (rad):  " + repr(cdp.diff_tensor.alpha)))
        print(("beta (rad):  " + repr(cdp.diff_tensor.beta)))
        print(("gamma (rad):  " + repr(cdp.diff_tensor.gamma)))

        # Alternate parameters.
        print("\nAlternate parameters {Diso, Da, Dr, alpha, beta, gamma}.")
        print(("Diso (1/s):  " + repr(cdp.diff_tensor.Diso)))
        print(("Da (1/s):  " + repr(cdp.diff_tensor.Da)))
        print(("Dr:  " + repr(cdp.diff_tensor.Dr)))
        print(("alpha (rad):  " + repr(cdp.diff_tensor.alpha)))
        print(("beta (rad):  " + repr(cdp.diff_tensor.beta)))
        print(("gamma (rad):  " + repr(cdp.diff_tensor.gamma)))

        # Alternate parameters.
        print("\nAlternate parameters {Dx, Dy, Dz, alpha, beta, gamma}.")
        print(("Dx (1/s):  " + repr(cdp.diff_tensor.Dx)))
        print(("Dy (1/s):  " + repr(cdp.diff_tensor.Dy)))
        print(("Dz (1/s):  " + repr(cdp.diff_tensor.Dz)))
        print(("alpha (rad):  " + repr(cdp.diff_tensor.alpha)))
        print(("beta (rad):  " + repr(cdp.diff_tensor.beta)))
        print(("gamma (rad):  " + repr(cdp.diff_tensor.gamma)))

        # Fixed flag.
        print(("\nFixed:  " + repr(cdp.diff_tensor.fixed)))


def ellipsoid(params=None, time_scale=None, d_scale=None, angle_units=None, param_types=None):
    """Function for setting up a ellipsoidal diffusion tensor.
    
    @param params:          The diffusion tensor parameter.
    @type params:           float
    @param time_scale:      The correlation time scaling value.
    @type time_scale:       float
    @param d_scale:         The diffusion tensor eigenvalue scaling value.
    @type d_scale:          float
    @param angle_units:     The units for the angle parameters which can be either 'deg' or 'rad'.
    @type angle_units:      str
    @param param_types:     The type of parameters supplied.  These correspond to 0: {tm, Da, theta,
                            phi}, 1: {Diso, Da, theta, phi}, 2: {tm, Dratio, theta, phi}, 3:  {Dpar,
                            Dper, theta, phi}, 4: {Diso, Dratio, theta, phi}.
    @type param_types:      int
    """

    # The diffusion type.
    cdp.diff_tensor.type = 'ellipsoid'

    # (tm, Da, Dr, alpha, beta, gamma).
    if param_types == 0:
        # Unpack the tuple.
        tm, Da, Dr, alpha, beta, gamma = params

        # Scaling.
        tm = tm * time_scale
        Da = Da * d_scale

        # Set the parameters.
        set(value=[tm, Da, Dr], param=['tm', 'Da', 'Dr'])

    # (Diso, Da, Dr, alpha, beta, gamma).
    elif param_types == 1:
        # Unpack the tuple.
        Diso, Da, Dr, alpha, beta, gamma = params

        # Scaling.
        Diso = Diso * d_scale
        Da = Da * d_scale

        # Set the parameters.
        set(value=[Diso, Da, Dr], param=['Diso', 'Da', 'Dr'])

    # (Dx, Dy, Dz, alpha, beta, gamma).
    elif param_types == 2:
        # Unpack the tuple.
        Dx, Dy, Dz, alpha, beta, gamma = params

        # Scaling.
        Dx = Dx * d_scale
        Dy = Dy * d_scale
        Dz = Dz * d_scale

        # Set the parameters.
        set(value=[Dx, Dy, Dz], param=['Dx', 'Dy', 'Dz'])

    # (Dxx, Dyy, Dzz, Dxy, Dxz, Dyz).
    elif param_types == 3:
        # Unpack the tuple.
        Dxx, Dyy, Dzz, Dxy, Dxz, Dyz = params

        # Build the tensor.
        tensor = zeros((3, 3), float64)
        tensor[0, 0] = Dxx
        tensor[1, 1] = Dyy
        tensor[2, 2] = Dzz
        tensor[0, 1] = tensor[1, 0] = Dxy
        tensor[0, 2] = tensor[2, 0] = Dxz
        tensor[1, 2] = tensor[2, 1] = Dyz

        # Scaling.
        tensor = tensor * d_scale

        # Eigenvalues.
        Di, R, alpha, beta, gamma = tensor_eigen_system(tensor)

        # Set the parameters.
        set(value=[Di[0], Di[1], Di[2]], param=['Dx', 'Dy', 'Dz'])

        # Change the angular units.
        angle_units = 'rad'

    # Unknown parameter combination.
    else:
        raise RelaxUnknownParamCombError('param_types', param_types)

    # Convert the angles to radians.
    if angle_units == 'deg':
        alpha = (alpha / 360.0) * 2.0 * pi
        beta = (beta / 360.0) * 2.0 * pi
        gamma = (gamma / 360.0) * 2.0 * pi

    # Set the orientational parameters.
    set(value=[alpha, beta, gamma], param=['alpha', 'beta', 'gamma'])


def fold_angles(sim_index=None):
    """Wrap the Euler or spherical angles and remove the glide reflection and translational symmetries.

    Wrap the angles such that::

        0 <= theta <= pi,
        0 <= phi <= 2pi,

    and::

        0 <= alpha <= 2pi,
        0 <= beta <= pi,
        0 <= gamma <= 2pi.


    For the simulated values, the angles are wrapped as::

        theta - pi/2 <= theta_sim <= theta + pi/2
        phi - pi <= phi_sim <= phi + pi

    and::

        alpha - pi <= alpha_sim <= alpha + pi
        beta - pi/2 <= beta_sim <= beta + pi/2
        gamma - pi <= gamma_sim <= gamma + pi


    @param sim_index:   The simulation index.  If set to None then the actual values will be folded
                        rather than the simulation values.
    @type sim_index:    int or None
    """


    # Wrap the angles.
    ##################

    # Spheroid.
    if cdp.diff_tensor.type == 'spheroid':
        # Get the current angles.
        theta = cdp.diff_tensor.theta
        phi = cdp.diff_tensor.phi

        # Simulated values.
        if sim_index != None:
            theta_sim = cdp.diff_tensor.theta_sim[sim_index]
            phi_sim   = cdp.diff_tensor.phi_sim[sim_index]

        # Normal value.
        if sim_index == None:
            cdp.diff_tensor.theta = wrap_angles(theta, 0.0, 2.0*pi)
            cdp.diff_tensor.phi = wrap_angles(phi, 0.0, 2.0*pi)

        # Simulated theta and phi values.
        else:
            cdp.diff_tensor.theta_sim[sim_index] = wrap_angles(theta_sim, theta - pi, theta + pi)
            cdp.diff_tensor.phi_sim[sim_index]   = wrap_angles(phi_sim, phi - pi, phi + pi)

    # Ellipsoid.
    elif cdp.diff_tensor.type == 'ellipsoid':
        # Get the current angles.
        alpha = cdp.diff_tensor.alpha
        beta  = cdp.diff_tensor.beta
        gamma = cdp.diff_tensor.gamma

        # Simulated values.
        if sim_index != None:
            alpha_sim = cdp.diff_tensor.alpha_sim[sim_index]
            beta_sim  = cdp.diff_tensor.beta_sim[sim_index]
            gamma_sim = cdp.diff_tensor.gamma_sim[sim_index]

        # Normal value.
        if sim_index == None:
            cdp.diff_tensor.alpha = wrap_angles(alpha, 0.0, 2.0*pi)
            cdp.diff_tensor.beta  = wrap_angles(beta, 0.0, 2.0*pi)
            cdp.diff_tensor.gamma = wrap_angles(gamma, 0.0, 2.0*pi)

        # Simulated alpha, beta, and gamma values.
        else:
            cdp.diff_tensor.alpha_sim[sim_index] = wrap_angles(alpha_sim, alpha - pi, alpha + pi)
            cdp.diff_tensor.beta_sim[sim_index]  = wrap_angles(beta_sim, beta - pi, beta + pi)
            cdp.diff_tensor.gamma_sim[sim_index] = wrap_angles(gamma_sim, gamma - pi, gamma + pi)


    # Remove the glide reflection and translational symmetries.
    ###########################################################

    # Spheroid.
    if cdp.diff_tensor.type == 'spheroid':
        # Normal value.
        if sim_index == None:
            # Fold phi inside 0 and pi.
            if cdp.diff_tensor.phi >= pi:
                theta, phi = fold_spherical_angles(cdp.diff_tensor.theta, cdp.diff_tensor.phi)
                cdp.diff_tensor.theta = theta
                cdp.diff_tensor.phi = phi

        # Simulated theta and phi values.
        else:
            # Fold phi_sim inside phi-pi/2 and phi+pi/2.
            if cdp.diff_tensor.phi_sim[sim_index] >= cdp.diff_tensor.phi + pi/2.0:
                cdp.diff_tensor.theta_sim[sim_index] = pi - cdp.diff_tensor.theta_sim[sim_index]
                cdp.diff_tensor.phi_sim[sim_index]   = cdp.diff_tensor.phi_sim[sim_index] - pi
            elif cdp.diff_tensor.phi_sim[sim_index] <= cdp.diff_tensor.phi - pi/2.0:
                cdp.diff_tensor.theta_sim[sim_index] = pi - cdp.diff_tensor.theta_sim[sim_index]
                cdp.diff_tensor.phi_sim[sim_index]   = cdp.diff_tensor.phi_sim[sim_index] + pi

    # Ellipsoid.
    elif cdp.diff_tensor.type == 'ellipsoid':
        # Normal value.
        if sim_index == None:
            # Fold alpha inside 0 and pi.
            if cdp.diff_tensor.alpha >= pi:
                cdp.diff_tensor.alpha = cdp.diff_tensor.alpha - pi

            # Fold beta inside 0 and pi.
            if cdp.diff_tensor.beta >= pi:
                cdp.diff_tensor.alpha = pi - cdp.diff_tensor.alpha
                cdp.diff_tensor.beta = cdp.diff_tensor.beta - pi

            # Fold gamma inside 0 and pi.
            if cdp.diff_tensor.gamma >= pi:
                cdp.diff_tensor.alpha = pi - cdp.diff_tensor.alpha
                cdp.diff_tensor.beta = pi - cdp.diff_tensor.beta
                cdp.diff_tensor.gamma = cdp.diff_tensor.gamma - pi

        # Simulated theta and phi values.
        else:
            # Fold alpha_sim inside alpha-pi/2 and alpha+pi/2.
            if cdp.diff_tensor.alpha_sim[sim_index] >= cdp.diff_tensor.alpha + pi/2.0:
                cdp.diff_tensor.alpha_sim[sim_index] = cdp.diff_tensor.alpha_sim[sim_index] - pi
            elif cdp.diff_tensor.alpha_sim[sim_index] <= cdp.diff_tensor.alpha - pi/2.0:
                cdp.diff_tensor.alpha_sim[sim_index] = cdp.diff_tensor.alpha_sim[sim_index] + pi

            # Fold beta_sim inside beta-pi/2 and beta+pi/2.
            if cdp.diff_tensor.beta_sim[sim_index] >= cdp.diff_tensor.beta + pi/2.0:
                cdp.diff_tensor.alpha_sim[sim_index] = pi - cdp.diff_tensor.alpha_sim[sim_index]
                cdp.diff_tensor.beta_sim[sim_index] = cdp.diff_tensor.beta_sim[sim_index] - pi
            elif cdp.diff_tensor.beta_sim[sim_index] <= cdp.diff_tensor.beta - pi/2.0:
                cdp.diff_tensor.alpha_sim[sim_index] = pi - cdp.diff_tensor.alpha_sim[sim_index]
                cdp.diff_tensor.beta_sim[sim_index] = cdp.diff_tensor.beta_sim[sim_index] + pi

            # Fold gamma_sim inside gamma-pi/2 and gamma+pi/2.
            if cdp.diff_tensor.gamma_sim[sim_index] >= cdp.diff_tensor.gamma + pi/2.0:
                cdp.diff_tensor.alpha_sim[sim_index] = pi - cdp.diff_tensor.alpha_sim[sim_index]
                cdp.diff_tensor.beta_sim[sim_index] = pi - cdp.diff_tensor.beta_sim[sim_index]
                cdp.diff_tensor.gamma_sim[sim_index] = cdp.diff_tensor.gamma_sim[sim_index] - pi
            elif cdp.diff_tensor.gamma_sim[sim_index] <= cdp.diff_tensor.gamma - pi/2.0:
                cdp.diff_tensor.alpha_sim[sim_index] = pi - cdp.diff_tensor.alpha_sim[sim_index]
                cdp.diff_tensor.beta_sim[sim_index] = pi - cdp.diff_tensor.beta_sim[sim_index]
                cdp.diff_tensor.gamma_sim[sim_index] = cdp.diff_tensor.gamma_sim[sim_index] + pi


def init(params=None, time_scale=1.0, d_scale=1.0, angle_units='deg', param_types=0, spheroid_type=None, fixed=1):
    """Function for initialising the diffusion tensor.

    @param params:          The diffusion tensor parameters.
    @type params:           float
    @param time_scale:      The correlation time scaling value.
    @type time_scale:       float
    @param d_scale:         The diffusion tensor eigenvalue scaling value.
    @type d_scale:          float
    @param angle_units:     The units for the angle parameters.
    @type angle_units:      str (either 'deg' or 'rad')
    @param param_types:     The type of parameters supplied.  For spherical diffusion, the flag
                            values correspond to 0: tm, 1: Diso.  For spheroidal diffusion, 0: {tm,
                            Da, theta, phi}, 1: {Diso, Da, theta, phi}, 2: {tm, Dratio, theta, phi},
                            3:  {Dpar, Dper, theta, phi}, 4: {Diso, Dratio, theta, phi}.  For
                            ellipsoidal diffusion, 0: {tm, Da, Dr, alpha, beta, gamma}, 1: {Diso,
                            Da, Dr, alpha, beta, gamma}, 2: {Dx, Dy, Dz, alpha, beta, gamma}.
    @type param_types:      int
    @param spheroid_type:   A string which, if supplied together with spheroid parameters, will
                            restrict the tensor to either being 'oblate' or 'prolate'.
    @type spheroid_type:    str
    @param fixed:           A flag specifying whether the diffusion tensor is fixed or can be
                            optimised.
    @type fixed:            bin
    """

    # Test if the current data pipe exists.
    pipes.test()

    # Test if diffusion tensor data already exists.
    if diff_data_exists():
        raise RelaxTensorError('diffusion')

    # Check the validity of the angle_units argument.
    valid_types = ['deg', 'rad']
    if not angle_units in valid_types:
        raise RelaxError("The diffusion tensor 'angle_units' argument " + repr(angle_units) + " should be either 'deg' or 'rad'.")

    # Add the diff_tensor object to the data pipe.
    cdp.diff_tensor = DiffTensorData()

    # Set the fixed flag.
    cdp.diff_tensor.fixed = fixed

    # Spherical diffusion.
    if isinstance(params, float):
        num_params = 1
        sphere(params, time_scale, param_types)

    # Spheroidal diffusion.
    elif (isinstance(params, tuple) or isinstance(params, list)) and len(params) == 4:
        num_params = 4
        spheroid(params, time_scale, d_scale, angle_units, param_types, spheroid_type)

    # Ellipsoidal diffusion.
    elif (isinstance(params, tuple) or isinstance(params, list)) and len(params) == 6:
        num_params = 6
        ellipsoid(params, time_scale, d_scale, angle_units, param_types)

    # Unknown.
    else:
        raise RelaxError("The diffusion tensor parameters " + repr(params) + " are of an unknown type.")

    # Test the validity of the parameters.
    test_params(num_params)


def map_bounds(param, spin_id=None):
    """The function for creating bounds for the mapping function.

    @param param:       The name of the parameter to return the bounds for.
    @type param:        str
    @keyword spin_id:   The spin identification string.  This arg is unused.
    @type spin_id:      None or str
    @return:            The bounds for the parameter.
    @rtype:             list of len 2 of floats
    """

    # tm.
    if param == 'tm':
        return [0, 10.0 * 1e-9]

    # {Diso, Dx, Dy, Dz, Dpar, Dper}.
    if param == 'Diso' or param == 'Dx' or param == 'Dy' or param == 'Dz' or param == 'Dpar' or param == 'Dper':
        return [1e6, 1e7]

    # Da.
    if param == 'Da':
        return [-3.0/2.0 * 1e7, 3.0 * 1e7]

    # Dr.
    if param == 'Dr':
        return [0, 1]

    # Dratio.
    if param == 'Dratio':
        return [1.0/3.0, 3.0]

    # theta.
    if param == 'theta':
        return [0, pi]

    # phi.
    if param == 'phi':
        return [0, 2*pi]

    # alpha.
    if param == 'alpha':
        return [0, 2*pi]

    # beta.
    if param == 'beta':
        return [0, pi]

    # gamma.
    if param == 'gamma':
        return [0, 2*pi]


def map_labels(index, params, bounds, swap, inc):
    """Function for creating labels, tick locations, and tick values for an OpenDX map."""

    # Initialise.
    labels = "{"
    tick_locations = []
    tick_values = []
    n = len(params)
    axis_incs = 5
    loc_inc = inc / axis_incs

    # Increment over the model parameters.
    for i in xrange(n):
        # Parameter conversion factors.
        factor = return_conversion_factor(params[swap[i]])

        # Parameter units.
        units = return_units(params[swap[i]])

        # Labels.
        if units:
            labels = labels + "\"" + params[swap[i]] + " (" + units + ")\""
        else:
            labels = labels + "\"" + params[swap[i]] + "\""

        # Tick values.
        vals = bounds[swap[i], 0] / factor
        val_inc = (bounds[swap[i], 1] - bounds[swap[i], 0]) / (axis_incs * factor)

        if i < n - 1:
            labels = labels + " "
        else:
            labels = labels + "}"

        # Tick locations.
        string = "{"
        val = 0.0
        for j in xrange(axis_incs + 1):
            string = string + " " + repr(val)
            val = val + loc_inc
        string = string + " }"
        tick_locations.append(string)

        # Tick values.
        string = "{"
        for j in xrange(axis_incs + 1):
            string = string + "\"" + "%.2f" % vals + "\" "
            vals = vals + val_inc
        string = string + "}"
        tick_values.append(string)

    return labels, tick_locations, tick_values


def return_conversion_factor(param, spin_id=None):
    """Function for returning the factor of conversion between different parameter units.

    For example, the internal representation of tm is in seconds, whereas the external
    representation is in nanoseconds, therefore this function will return 1e-9 for tm.


    @param param:       The name of the parameter to return the conversion factor for.
    @type param:        str
    @keyword spin_id:   The spin identification string.  This arg is unused.
    @type spin_id:      None or str
    @return:            The conversion factor.
    @rtype:             float
    """

    # Get the object name.
    object_name = return_data_name(param)

    # tm (nanoseconds).
    if object_name == 'tm':
        return 1e-9

    # Diso, Da, Dx, Dy, Dz, Dpar, Dper.
    if object_name in ['Diso', 'Da', 'Dx', 'Dy', 'Dz', 'Dpar', 'Dper']:
        return 1e6

    # Angles.
    if object_name in ['theta', 'phi', 'alpha', 'beta', 'gamma']:
        return (2.0*pi) / 360.0

    # No conversion factor.
    return 1.0


def return_data_name(name):
    """Return the parameter name.

    @param name:    The name of the parameter to return the name of.
    @type name:     str
    @return:        The parameter name.
    @rtype:         str
    """

    # Enforce that the name must be a string.
    if not isinstance(name, str):
        raise RelaxStrError('name', name)

    # Local tm.
    if search('^tm$', name):
        return 'tm'

    # Diso.
    if search('[Dd]iso', name):
        return 'Diso'

    # Da.
    if search('[Dd]a', name):
        return 'Da'

    # Dr.
    if search('[Dd]r$', name):
        return 'Dr'

    # Dx.
    if search('[Dd]x', name):
        return 'Dx'

    # Dy.
    if search('[Dd]y', name):
        return 'Dy'

    # Dz.
    if search('[Dd]z', name):
        return 'Dz'

    # Dpar.
    if search('[Dd]par', name):
        return 'Dpar'

    # Dper.
    if search('[Dd]per', name):
        return 'Dper'

    # Dratio.
    if search('[Dd]ratio', name):
        return 'Dratio'

    # alpha.
    if search('^a$', name) or search('alpha', name):
        return 'alpha'

    # beta.
    if search('^b$', name) or search('beta', name):
        return 'beta'

    # gamma.
    if search('^g$', name) or search('gamma', name):
        return 'gamma'

    # theta.
    if search('theta', name):
        return 'theta'

    # phi.
    if search('phi', name):
        return 'phi'

# User function documentation.
__return_data_name_prompt_doc__ = """
        Diffusion tensor parameter string matching patterns
        ~~~~~~~~~~~~~~~~~~~~~~~~~~~~~~~~~~~~~~~~~~~~~~~~~~~

        ____________________________________________________________________________________________
        |                                                        |              |                  |
        | Data type                                              | Object name  | Patterns         |
        |________________________________________________________|______________|__________________|
        |                                                        |              |                  |
        | Global correlation time - tm                           | 'tm'         | '^tm$'           |
        |                                                        |              |                  |
        | Isotropic component of the diffusion tensor - Diso     | 'Diso'       | '[Dd]iso'        |
        |                                                        |              |                  |
        | Anisotropic component of the diffusion tensor - Da     | 'Da'         | '[Dd]a'          |
        |                                                        |              |                  |
        | Rhombic component of the diffusion tensor - Dr         | 'Dr'         | '[Dd]r$'         |
        |                                                        |              |                  |
        | Eigenvalue associated with the x-axis of the diffusion | 'Dx'         | '[Dd]x'          |
        | diffusion tensor - Dx                                  |              |                  |
        |                                                        |              |                  |
        | Eigenvalue associated with the y-axis of the diffusion | 'Dy'         | '[Dd]y'          |
        | diffusion tensor - Dy                                  |              |                  |
        |                                                        |              |                  |
        | Eigenvalue associated with the z-axis of the diffusion | 'Dz'         | '[Dd]z'          |
        | diffusion tensor - Dz                                  |              |                  |
        |                                                        |              |                  |
        | Diffusion coefficient parallel to the major axis of    | 'Dpar'       | '[Dd]par'        |
        | the spheroid diffusion tensor - Dpar                   |              |                  |
        |                                                        |              |                  |
        | Diffusion coefficient perpendicular to the major axis  | 'Dper'       | '[Dd]per'        |
        | of the spheroid diffusion tensor - Dper                |              |                  |
        |                                                        |              |                  |
        | Ratio of the parallel and perpendicular components of  | 'Dratio'     | '[Dd]ratio'      |
        | the spheroid diffusion tensor - Dratio                 |              |                  |
        |                                                        |              |                  |
        | The first Euler angle of the ellipsoid diffusion       | 'alpha'      | '^a$' or 'alpha' |
        | tensor - alpha                                         |              |                  |
        |                                                        |              |                  |
        | The second Euler angle of the ellipsoid diffusion      | 'beta'       | '^b$' or 'beta'  |
        | tensor - beta                                          |              |                  |
        |                                                        |              |                  |
        | The third Euler angle of the ellipsoid diffusion       | 'gamma'      | '^g$' or 'gamma' |
        | tensor - gamma                                         |              |                  |
        |                                                        |              |                  |
        | The polar angle defining the major axis of the         | 'theta'      | 'theta'          |
        | spheroid diffusion tensor - theta                      |              |                  |
        |                                                        |              |                  |
        | The azimuthal angle defining the major axis of the     | 'phi'        | 'phi'            |
        | spheroid diffusion tensor - phi                        |              |                  |
        |________________________________________________________|______________|__________________|
"""


def return_eigenvalues():
    """Function for returning Dx, Dy, and Dz."""

    # Reassign the data.
    data = cdp.diff_tensor

    # Diso.
    Diso = 1.0 / (6.0 * data.tm)

    # Dx.
    Dx = Diso - 1.0/3.0 * data.Da * (1.0  +  3.0 * data.Dr)

    # Dy.
    Dy = Diso - 1.0/3.0 * data.Da * (1.0  -  3.0 * data.Dr)

    # Dz.
    Dz = Diso + 2.0/3.0 * data.Da

    # Return the eigenvalues.
    return Dx, Dy, Dz


def return_units(param, spin_id=None):
    """Function for returning a string representing the parameters units.

    For example, the internal representation of tm is in seconds, whereas the external
    representation is in nanoseconds, therefore this function will return the string
    'nanoseconds' for tm.


    @param param:       The name of the parameter to return the units for.
    @type param:        str
    @keyword spin_id:   The spin identification string.  This arg is unused.
    @type spin_id:      None or str
    @return:            The parameter units string.
    @rtype:             str
    """

    # Get the object name.
    object_name = return_data_name(param)

    # tm (nanoseconds).
    if object_name == 'tm':
        return 'ns'

    # Diso, Da, Dx, Dy, Dz, Dpar, Dper.
    if object_name in ['Diso', 'Da', 'Dx', 'Dy', 'Dz', 'Dpar', 'Dper']:
        return '1e6 1/s'

    # Angles.
    if object_name in ['theta', 'phi', 'alpha', 'beta', 'gamma']:
        return 'deg'


def set(value=None, param=None):
    """Set the diffusion tensor parameters.

    @keyword tensor:    The diffusion tensor object.
    @type tensor:       DiffTensorData instance
    @keyword value:     The list of values to set the parameters to.
    @type value:        list of float
    @keyword param:     The list of parameter names.
    @type param:        list of str
    """

    # Set up the diffusion tensor data if it doesn't exist.
    if not diff_data_exists():
        raise RelaxNoTensorError('diffusion')

    # Initialise.
    geo_params = []
    geo_values = []
    orient_params = []
    orient_values = []

    # Loop over the parameters.
    for i in xrange(len(param)):
        # Get the object name.
        param[i] = return_data_name(param[i])

        # Unknown parameter.
        if not param[i]:
            raise RelaxUnknownParamError("diffusion tensor", param[i])

        # Default value.
        if value[i] == None:
            value[i] = default_value(param[i])

        # Geometric parameter.
        if param[i] in ['tm', 'Diso', 'Da', 'Dratio', 'Dper', 'Dpar', 'Dr', 'Dx', 'Dy', 'Dz']:
            geo_params.append(param[i])
            geo_values.append(value[i])

        # Orientational parameter.
        if param[i] in ['theta', 'phi', 'alpha', 'beta', 'gamma']:
            orient_params.append(param[i])
            orient_values.append(value[i])


    # Spherical diffusion.
    ######################

    if cdp.diff_tensor.type == 'sphere':
        # Geometric parameters.
        #######################

        # A single geometric parameter.
        if len(geo_params) == 1:
            # The single parameter tm.
            if geo_params[0] == 'tm':
                cdp.diff_tensor.tm = geo_values[0]

            # The single parameter Diso.
            elif geo_params[0] == 'Diso':
                cdp.diff_tensor.tm = 1.0 / (6.0 * geo_values[0])

            # Cannot set the single parameter.
            else:
                raise RelaxError("The geometric diffusion parameter " + repr(geo_params[0]) + " cannot be set.")

        # More than one geometric parameters.
        elif len(geo_params) > 1:
            raise RelaxUnknownParamCombError('geometric parameter set', geo_params)


        # Orientational parameters.
        ###########################

        # ???
        if len(orient_params):
            raise RelaxError("For spherical diffusion, the orientation parameters " + repr(orient_params) + " should not exist.")


    # Spheroidal diffusion.
    #######################

    elif cdp.diff_tensor.type == 'spheroid':
        # Geometric parameters.
        #######################

        # A single geometric parameter.
        if len(geo_params) == 1:
            # The single parameter tm.
            if geo_params[0] == 'tm':
                cdp.diff_tensor.tm = geo_values[0]

            # The single parameter Diso.
            elif geo_params[0] == 'Diso':
                cdp.diff_tensor.tm = 1.0 / (6.0 * geo_values[0])

            # The single parameter Da.
            elif geo_params[0] == 'Da':
                cdp.diff_tensor.Da = geo_values[0]

            # The single parameter Dratio.
            elif geo_params[0] == 'Dratio':
                Dratio = geo_values[0]
                cdp.diff_tensor.Da = (Dratio - 1.0) / (2.0 * cdp.diff_tensor.tm * (Dratio + 2.0))

            # Cannot set the single parameter.
            else:
                raise RelaxError("The geometric diffusion parameter " + repr(geo_params[0]) + " cannot be set.")

        # Two geometric parameters.
        elif len(geo_params) == 2:
            # The geometric parameter set {tm, Da}.
            if geo_params.count('tm') == 1 and geo_params.count('Da') == 1:
                # The parameters.
                tm = geo_values[geo_params.index('tm')]
                Da = geo_values[geo_params.index('Da')]

                # Set the internal parameter values.
                cdp.diff_tensor.tm = tm
                cdp.diff_tensor.Da = Da

            # The geometric parameter set {Diso, Da}.
            elif geo_params.count('Diso') == 1 and geo_params.count('Da') == 1:
                # The parameters.
                Diso = geo_values[geo_params.index('Diso')]
                Da = geo_values[geo_params.index('Da')]

                # Set the internal parameter values.
                cdp.diff_tensor.tm = 1.0 / (6.0 * Diso)
                cdp.diff_tensor.Da = Da

            # The geometric parameter set {tm, Dratio}.
            elif geo_params.count('tm') == 1 and geo_params.count('Dratio') == 1:
                # The parameters.
                tm = geo_values[geo_params.index('tm')]
                Dratio = geo_values[geo_params.index('Dratio')]

                # Set the internal parameter values.
                cdp.diff_tensor.tm = tm
                cdp.diff_tensor.Da = (Dratio - 1.0) / (2.0 * tm * (Dratio + 2.0))

            # The geometric parameter set {Dpar, Dper}.
            elif geo_params.count('Dpar') == 1 and geo_params.count('Dper') == 1:
                # The parameters.
                Dpar = geo_values[geo_params.index('Dpar')]
                Dper = geo_values[geo_params.index('Dper')]

                # Set the internal parameter values.
                cdp.diff_tensor.tm = 1.0 / (2.0 * (Dpar + 2.0*Dper))
                cdp.diff_tensor.Da = Dpar - Dper

            # The geometric parameter set {Diso, Dratio}.
            elif geo_params.count('Diso') == 1 and geo_params.count('Dratio') == 1:
                # The parameters.
                Diso = geo_values[geo_params.index('Diso')]
                Dratio = geo_values[geo_params.index('Dratio')]

                # Set the internal parameter values.
                cdp.diff_tensor.tm = 1.0 / (6.0 * Diso)
                cdp.diff_tensor.Da = 3.0 * Diso * (Dratio - 1.0) / (Dratio + 2.0)

            # Unknown parameter combination.
            else:
                raise RelaxUnknownParamCombError('geometric parameter set', geo_params)

        # More than two geometric parameters.
        elif len(geo_params) > 2:
            raise RelaxUnknownParamCombError('geometric parameter set', geo_params)


        # Orientational parameters.
        ###########################

        # A single orientational parameter.
        if len(orient_params) == 1:
            # The single parameter theta.
            if orient_params[0] == 'theta':
                cdp.diff_tensor.theta = orient_values[orient_params.index('theta')]

            # The single parameter phi.
            elif orient_params[0] == 'phi':
                cdp.diff_tensor.phi = orient_values[orient_params.index('phi')]

            # Disallowed parameter.
            else:
                raise RelaxError("For spheroidal diffusion, the orientation parameter " + repr(orient_params) + " cannot be set.")

        # Two orientational parameters.
        elif len(orient_params) == 2:
            # The orientational parameter set {theta, phi}.
            if orient_params.count('theta') == 1 and orient_params.count('phi') == 1:
                cdp.diff_tensor.theta = orient_values[orient_params.index('theta')]
                cdp.diff_tensor.phi = orient_values[orient_params.index('phi')]

            # Unknown parameter combination.
            else:
                raise RelaxUnknownParamCombError('orientational parameter set', orient_params)

        # More than two orientational parameters.
        elif len(orient_params) > 2:
            raise RelaxUnknownParamCombError('orientational parameter set', orient_params)


    # Ellipsoidal diffusion.
    ########################

    elif cdp.diff_tensor.type == 'ellipsoid':
        # Geometric parameters.
        #######################

        # A single geometric parameter.
        if len(geo_params) == 1:
            # The single parameter tm.
            if geo_params[0] == 'tm':
                cdp.diff_tensor.tm = geo_values[0]

            # The single parameter Diso.
            elif geo_params[0] == 'Diso':
                cdp.diff_tensor.tm = 1.0 / (6.0 * geo_values[0])

            # The single parameter Da.
            elif geo_params[0] == 'Da':
                cdp.diff_tensor.Da = geo_values[0]

            # The single parameter Dr.
            elif geo_params[0] == 'Dr':
                cdp.diff_tensor.Dr = geo_values[0]

            # Cannot set the single parameter.
            else:
                raise RelaxError("The geometric diffusion parameter " + repr(geo_params[0]) + " cannot be set.")

        # Two geometric parameters.
        elif len(geo_params) == 2:
            # The geometric parameter set {tm, Da}.
            if geo_params.count('tm') == 1 and geo_params.count('Da') == 1:
                # The parameters.
                tm = geo_values[geo_params.index('tm')]
                Da = geo_values[geo_params.index('Da')]

                # Set the internal parameter values.
                cdp.diff_tensor.tm = tm
                cdp.diff_tensor.Da = Da

            # The geometric parameter set {tm, Dr}.
            elif geo_params.count('tm') == 1 and geo_params.count('Dr') == 1:
                # The parameters.
                tm = geo_values[geo_params.index('tm')]
                Dr = geo_values[geo_params.index('Dr')]

                # Set the internal parameter values.
                cdp.diff_tensor.tm = tm
                cdp.diff_tensor.Dr = Dr

            # The geometric parameter set {Diso, Da}.
            elif geo_params.count('Diso') == 1 and geo_params.count('Da') == 1:
                # The parameters.
                Diso = geo_values[geo_params.index('Diso')]
                Da = geo_values[geo_params.index('Da')]

                # Set the internal parameter values.
                cdp.diff_tensor.tm = 1.0 / (6.0 * Diso)
                cdp.diff_tensor.Da = Da

            # The geometric parameter set {Diso, Dr}.
            elif geo_params.count('Diso') == 1 and geo_params.count('Dr') == 1:
                # The parameters.
                Diso = geo_values[geo_params.index('Diso')]
                Dr = geo_values[geo_params.index('Dr')]

                # Set the internal parameter values.
                cdp.diff_tensor.tm = 1.0 / (6.0 * Diso)
                cdp.diff_tensor.Dr = Dr

            # The geometric parameter set {Da, Dr}.
            elif geo_params.count('Da') == 1 and geo_params.count('Dr') == 1:
                # The parameters.
                Da = geo_values[geo_params.index('Da')]
                Dr = geo_values[geo_params.index('Dr')]

                # Set the internal parameter values.
                cdp.diff_tensor.Da = Da
                cdp.diff_tensor.Da = Dr

            # Unknown parameter combination.
            else:
                raise RelaxUnknownParamCombError('geometric parameter set', geo_params)

        # Three geometric parameters.
        elif len(geo_params) == 3:
            # The geometric parameter set {tm, Da, Dr}.
            if geo_params.count('tm') == 1 and geo_params.count('Da') == 1 and geo_params.count('Dr') == 1:
                # The parameters.
                tm = geo_values[geo_params.index('tm')]
                Da = geo_values[geo_params.index('Da')]
                Dr = geo_values[geo_params.index('Dr')]

                # Set the internal parameter values.
                cdp.diff_tensor.tm = tm
                cdp.diff_tensor.Da = Da
                cdp.diff_tensor.Dr = Dr

            # The geometric parameter set {Diso, Da, Dr}.
            elif geo_params.count('Diso') == 1 and geo_params.count('Da') == 1 and geo_params.count('Dr') == 1:
                # The parameters.
                Diso = geo_values[geo_params.index('Diso')]
                Da = geo_values[geo_params.index('Da')]
                Dr = geo_values[geo_params.index('Dr')]

                # Set the internal parameter values.
                cdp.diff_tensor.tm = 1.0 / (6.0 * Diso)
                cdp.diff_tensor.Da = Da
                cdp.diff_tensor.Dr = Dr

            # The geometric parameter set {Dx, Dy, Dz}.
            elif geo_params.count('Dx') == 1 and geo_params.count('Dy') == 1 and geo_params.count('Dz') == 1:
                # The parameters.
                Dx = geo_values[geo_params.index('Dx')]
                Dy = geo_values[geo_params.index('Dy')]
                Dz = geo_values[geo_params.index('Dz')]

                # Set the internal tm value.
                if Dx + Dy + Dz == 0.0:
                    cdp.diff_tensor.tm = 1e99
                else:
                    cdp.diff_tensor.tm = 0.5 / (Dx + Dy + Dz)

                # Set the internal Da value.
                cdp.diff_tensor.Da = Dz - 0.5*(Dx + Dy)

                # Set the internal Dr value.
                if cdp.diff_tensor.Da == 0.0:
                    cdp.diff_tensor.Dr = (Dy - Dx) * 1e99
                else:
                    cdp.diff_tensor.Dr = (Dy - Dx) / (2.0*cdp.diff_tensor.Da)

            # Unknown parameter combination.
            else:
                raise RelaxUnknownParamCombError('geometric parameter set', geo_params)


        # More than three geometric parameters.
        elif len(geo_params) > 3:
            raise RelaxUnknownParamCombError('geometric parameter set', geo_params)


        # Orientational parameters.
        ###########################

        # A single orientational parameter.
        if len(orient_params) == 1:
            # The single parameter alpha.
            if orient_params[0] == 'alpha':
                cdp.diff_tensor.alpha = orient_values[orient_params.index('alpha')]

            # The single parameter beta.
            elif orient_params[0] == 'beta':
                cdp.diff_tensor.beta = orient_values[orient_params.index('beta')]

            # The single parameter gamma.
            elif orient_params[0] == 'gamma':
                cdp.diff_tensor.gamma = orient_values[orient_params.index('gamma')]

            # Disallowed parameter.
            else:
                raise RelaxError("For ellipsoidal diffusion, the orientation parameter " + repr(orient_params) + " cannot be set.")

        # Two orientational parameters.
        elif len(orient_params) == 2:
            # The orientational parameter set {alpha, beta}.
            if orient_params.count('alpha') == 1 and orient_params.count('beta') == 1:
                cdp.diff_tensor.alpha = orient_values[orient_params.index('alpha')]
                cdp.diff_tensor.beta = orient_values[orient_params.index('beta')]

            # The orientational parameter set {alpha, gamma}.
            if orient_params.count('alpha') == 1 and orient_params.count('gamma') == 1:
                cdp.diff_tensor.alpha = orient_values[orient_params.index('alpha')]
                cdp.diff_tensor.gamma = orient_values[orient_params.index('gamma')]

            # The orientational parameter set {beta, gamma}.
            if orient_params.count('beta') == 1 and orient_params.count('gamma') == 1:
                cdp.diff_tensor.beta = orient_values[orient_params.index('beta')]
                cdp.diff_tensor.gamma = orient_values[orient_params.index('gamma')]

            # Unknown parameter combination.
            else:
                raise RelaxUnknownParamCombError('orientational parameter set', orient_params)

        # Three orientational parameters.
        elif len(orient_params) == 3:
            # The orientational parameter set {alpha, beta, gamma}.
            if orient_params.count('alpha') == 1 and orient_params.count('beta') == 1:
                cdp.diff_tensor.alpha = orient_values[orient_params.index('alpha')]
                cdp.diff_tensor.beta = orient_values[orient_params.index('beta')]
                cdp.diff_tensor.gamma = orient_values[orient_params.index('gamma')]

            # Unknown parameter combination.
            else:
                raise RelaxUnknownParamCombError('orientational parameter set', orient_params)

        # More than three orientational parameters.
        elif len(orient_params) > 3:
            raise RelaxUnknownParamCombError('orientational parameter set', orient_params)


    # Fold the angles in.
    #####################

    if orient_params:
        fold_angles()

# User function documentation.
__set_prompt_doc__ = """
        Diffusion tensor set details
        ~~~~~~~~~~~~~~~~~~~~~~~~~~~~

        If the diffusion tensor has not been setup, use the more powerful function
        'diffusion_tensor.init' to initialise the tensor parameters.  This function cannot be used
        to initialise a diffusion tensor.

        The units of the parameters are:

            Inverse seconds for tm.
            Seconds for Diso, Da, Dx, Dy, Dz, Dpar, Dper.
            Unitless for Dratio and Dr.
            Radians for all angles (alpha, beta, gamma, theta, phi).

        When setting a diffusion tensor parameter, the residue number has no effect.  As the
        internal parameters of spherical diffusion are {tm}, spheroidal diffusion are {tm, Da,
        theta, phi}, and ellipsoidal diffusion are {tm, Da, Dr, alpha, beta, gamma}, supplying
        geometric parameters must be done in the following way.  If a single geometric parameter is
        supplied, it must be one of tm, Diso, Da, Dr, or Dratio.  For the parameters Dpar, Dper, Dx,
        Dy, and Dx, it is not possible to determine how to use the currently set values together
        with the supplied value to calculate the new internal parameters.  For spheroidal diffusion,
        when supplying multiple geometric parameters, the set must belong to one of

            {tm, Da},
            {Diso, Da},
            {tm, Dratio},
            {Dpar, Dper},
            {Diso, Dratio},

        where either theta, phi, or both orientational parameters can be additionally supplied.  For
        ellipsoidal diffusion, again when supplying multiple geometric parameters, the set must
        belong to one of

            {tm, Da, Dr},
            {Diso, Da, Dr},
            {Dx, Dy, Dz},

        where any number of the orientational parameters, alpha, beta, or gamma can be additionally
        supplied.
"""


def sphere(params=None, time_scale=None, param_types=None):
    """Function for setting up a spherical diffusion tensor.
    
    @param params:      The diffusion tensor parameter.
    @type params:       float
    @param time_scale:  The correlation time scaling value.
    @type time_scale:   float
    @param param_types: The type of parameter supplied.  If 0, then the parameter is tm.  If 1, then
                        the parameter is Diso.
    @type param_types:  int
    """

    # The diffusion type.
    cdp.diff_tensor.type = 'sphere'

    # tm.
    if param_types == 0:
        # Scaling.
        tm = params * time_scale

        # Set the parameters.
        set(value=[tm], param=['tm'])

    # Diso
    elif param_types == 1:
        # Scaling.
        Diso = params * d_scale

        # Set the parameters.
        set(value=[Diso], param=['Diso'])

    # Unknown parameter combination.
    else:
        raise RelaxUnknownParamCombError('param_types', param_types)


def spheroid(params=None, time_scale=None, d_scale=None, angle_units=None, param_types=None, spheroid_type=None):
    """Function for setting up a spheroidal diffusion tensor.
    
    @param params:          The diffusion tensor parameter.
    @type params:           float
    @param time_scale:      The correlation time scaling value.
    @type time_scale:       float
    @param d_scale:         The diffusion tensor eigenvalue scaling value.
    @type d_scale:          float
    @param angle_units:     The units for the angle parameters which can be either 'deg' or 'rad'.
    @type angle_units:      str
    @param param_types:     The type of parameters supplied.  These correspond to 0: {tm, Da, theta,
                            phi}, 1: {Diso, Da, theta, phi}, 2: {tm, Dratio, theta, phi}, 3:  {Dpar,
                            Dper, theta, phi}, 4: {Diso, Dratio, theta, phi}.
    @type param_types:      int
    @param spheroid_type:   A string which, if supplied together with spheroid parameters, will
                            restrict the tensor to either being 'oblate' or 'prolate'.
    @type spheroid_type:    str
    """

    # The diffusion type.
    cdp.diff_tensor.type = 'spheroid'

    # Spheroid diffusion type.
    allowed_types = [None, 'oblate', 'prolate']
    if spheroid_type not in allowed_types:
        raise RelaxError("The 'spheroid_type' argument " + repr(spheroid_type) + " should be 'oblate', 'prolate', or None.")
    cdp.diff_tensor.spheroid_type = spheroid_type

    # (tm, Da, theta, phi).
    if param_types == 0:
        # Unpack the tuple.
        tm, Da, theta, phi = params

        # Scaling.
        tm = tm * time_scale
        Da = Da * d_scale

        # Set the parameters.
        set(value=[tm, Da], param=['tm', 'Da'])

    # (Diso, Da, theta, phi).
    elif param_types == 1:
        # Unpack the tuple.
        Diso, Da, theta, phi = params

        # Scaling.
        Diso = Diso * d_scale
        Da = Da * d_scale

        # Set the parameters.
        set(value=[Diso, Da], param=['Diso', 'Da'])

    # (tm, Dratio, theta, phi).
    elif param_types == 2:
        # Unpack the tuple.
        tm, Dratio, theta, phi = params

        # Scaling.
        tm = tm * time_scale

        # Set the parameters.
        set(value=[tm, Dratio], param=['tm', 'Dratio'])

    # (Dpar, Dper, theta, phi).
    elif param_types == 3:
        # Unpack the tuple.
        Dpar, Dper, theta, phi = params

        # Scaling.
        Dpar = Dpar * d_scale
        Dper = Dper * d_scale

        # Set the parameters.
        set(value=[Dpar, Dper], param=['Dpar', 'Dper'])

    # (Diso, Dratio, theta, phi).
    elif param_types == 4:
        # Unpack the tuple.
        Diso, Dratio, theta, phi = params

        # Scaling.
        Diso = Diso * d_scale

        # Set the parameters.
        set(value=[Diso, Dratio], param=['Diso', 'Dratio'])

    # Unknown parameter combination.
    else:
        raise RelaxUnknownParamCombError('param_types', param_types)

    # Convert the angles to radians.
    if angle_units == 'deg':
        theta = (theta / 360.0) * 2.0 * pi
        phi = (phi / 360.0) * 2.0 * pi

    # Set the orientational parameters.
    set(value=[theta, phi], param=['theta', 'phi'])


def tensor_eigen_system(tensor):
    """Determine the eigenvalues and vectors for the tensor, sorting the entries.

    @return:    The eigenvalues, rotation matrix, and the Euler angles in zyz notation.
    @rtype:     3D rank-1 array, 3D rank-2 array, float, float, float
    """

    # Eigenvalues.
<<<<<<< HEAD
    Di, R = eig(tensor)

    # Reordering structure.
    reorder = zeros(3, int)
    Di_sort = sorted(Di)
    Di = Di.tolist()
    R_new = zeros((3, 3), float64)

    # Reorder columns.
    for i in range(3):
        R_new[:, i] = R[:, Di.index(Di_sort[i])]
=======
    R, Di, A = svd(tensor)
    D_diag = zeros((3, 3), float64)
    for i in range(3):
        D_diag[i, i] = Di[i]

    # Reordering structure.
    tup_struct = []
    for i in range(3):
        tup_struct.append((i, Di[i]))

    # The indices.
    reorder_data = sorted(tup_struct, key=itemgetter(1))
    reorder = zeros(3, int)
    Di_sort = zeros(3, float)
    for i in range(3):
        reorder[i], Di_sort[i] = reorder_data[i]

    # Reorder columns.
    R_new = zeros((3, 3), float64)
    for i in range(3):
        R_new[:, i] = R[:, reorder[i]]
>>>>>>> 9f4c1d00

    # Switch from the left handed to right handed universes (if needed).
    if norm(cross(R_new[:, 0], R_new[:, 1]) - R_new[:, 2]) > 1e-7:
        R_new[:, 2] = -R_new[:, 2]

    # Reverse the rotation.
    R_new = transpose(R_new)

    # Euler angles (reverse rotation in the rotated axis system).
    gamma, beta, alpha = R_to_euler_zyz(R_new)

    # Collapse the pi axis rotation symmetries.
    if alpha >= pi:
        alpha = alpha - pi
    if gamma >= pi:
        alpha = pi - alpha
        beta = pi - beta
        gamma = gamma - pi
    if beta >= pi:
        alpha = pi - alpha
        beta = beta - pi

    # Return the values.
    return Di_sort, R_new, alpha, beta, gamma


def test_params(num_params):
    """Function for testing the validity of the input parameters."""

    # An allowable error to account for machine precision, optimisation quality, etc.
    error = 1e-4

    # tm.
    tm = cdp.diff_tensor.tm
    if tm <= 0.0 or tm > 1e-6:
        raise RelaxError("The tm value of " + repr(tm) + " should be between zero and one microsecond.")

    # Spheroid.
    if num_params == 4:
        # Parameters.
        Diso = 1.0 / (6.0 * cdp.diff_tensor.tm)
        Da = cdp.diff_tensor.Da

        # Da.
        if Da < (-1.5*Diso - error*Diso) or Da > (3.0*Diso + error*Diso):
            raise RelaxError("The Da value of " + repr(Da) + " should be between -3/2 * Diso and 3Diso.")

    # Ellipsoid.
    if num_params == 6:
        # Parameters.
        Diso = 1.0 / (6.0 * cdp.diff_tensor.tm)
        Da = cdp.diff_tensor.Da
        Dr = cdp.diff_tensor.Dr

        # Da.
        if Da < (0.0 - error*Diso) or Da > (3.0*Diso + error*Diso):
            raise RelaxError("The Da value of " + repr(Da) + " should be between zero and 3Diso.")

        # Dr.
        if Dr < (0.0 - error) or Dr > (1.0 + error):
            raise RelaxError("The Dr value of " + repr(Dr) + " should be between zero and one.")


def unit_axes():
    """Function for calculating the unit axes of the diffusion tensor.

    Spheroid
    ========

    The unit Dpar vector is::

                 | sin(theta) * cos(phi) |
        Dpar  =  | sin(theta) * sin(phi) |
                 |      cos(theta)       |


    Ellipsoid
    =========

    The unit Dx vector is::

               | -sin(alpha) * sin(gamma) + cos(alpha) * cos(beta) * cos(gamma) |
        Dx  =  | -sin(alpha) * cos(gamma) - cos(alpha) * cos(beta) * sin(gamma) |
               |                    cos(alpha) * sin(beta)                      |

    The unit Dy vector is::

               | cos(alpha) * sin(gamma) + sin(alpha) * cos(beta) * cos(gamma) |
        Dy  =  | cos(alpha) * cos(gamma) - sin(alpha) * cos(beta) * sin(gamma) |
               |                   sin(alpha) * sin(beta)                      |

    The unit Dz vector is::

               | -sin(beta) * cos(gamma) |
        Dz  =  |  sin(beta) * sin(gamma) |
               |        cos(beta)        |

    """

    # Spheroid.
    if cdp.diff_tensor.type == 'spheroid':
        # Initialise.
        Dpar = zeros(3, float64)

        # Trig.
        sin_theta = sin(cdp.diff_tensor.theta)
        cos_theta = cos(cdp.diff_tensor.theta)
        sin_phi = sin(cdp.diff_tensor.phi)
        cos_phi = cos(cdp.diff_tensor.phi)

        # Unit Dpar axis.
        Dpar[0] = sin_theta * cos_phi
        Dpar[1] = sin_theta * sin_phi
        Dpar[2] = cos_theta

        # Return the vector.
        return Dpar

    # Ellipsoid.
    if cdp.diff_tensor.type == 'ellipsoid':
        # Initialise.
        Dx = zeros(3, float64)
        Dy = zeros(3, float64)
        Dz = zeros(3, float64)

        # Trig.
        sin_alpha = sin(cdp.diff_tensor.alpha)
        cos_alpha = cos(cdp.diff_tensor.alpha)
        sin_beta = sin(cdp.diff_tensor.beta)
        cos_beta = cos(cdp.diff_tensor.beta)
        sin_gamma = sin(cdp.diff_tensor.gamma)
        cos_gamma = cos(cdp.diff_tensor.gamma)

        # Unit Dx axis.
        Dx[0] = -sin_alpha * sin_gamma  +  cos_alpha * cos_beta * cos_gamma
        Dx[1] = -sin_alpha * cos_gamma  -  cos_alpha * cos_beta * sin_gamma
        Dx[2] =  cos_alpha * sin_beta

        # Unit Dy axis.
        Dx[0] = cos_alpha * sin_gamma  +  sin_alpha * cos_beta * cos_gamma
        Dx[1] = cos_alpha * cos_gamma  -  sin_alpha * cos_beta * sin_gamma
        Dx[2] = sin_alpha * sin_beta

        # Unit Dz axis.
        Dx[0] = -sin_beta * cos_gamma
        Dx[1] =  sin_beta * sin_gamma
        Dx[2] =  cos_beta

        # Return the vectors.
        return Dx, Dy, Dz<|MERGE_RESOLUTION|>--- conflicted
+++ resolved
@@ -26,14 +26,8 @@
 # Python module imports.
 from copy import deepcopy
 from math import cos, pi, sin
-<<<<<<< HEAD
 from numpy.linalg import eig, norm
 from numpy import cross, float64, int32, ones, transpose, zeros
-=======
-from numpy import cross, float64, int32, ones, transpose, zeros
-from numpy.linalg import norm, svd
-from operator import itemgetter
->>>>>>> 9f4c1d00
 from re import search
 import string
 
@@ -137,12 +131,8 @@
     # Spheroid.
     elif data['geometric_shape'] in ['spheroid', 'oblate spheroid', 'prolate spheroid']:
         # The spherical angles.
-<<<<<<< HEAD
-        r, theta, phi = cartesian_to_spherical(R[:, 2])
-=======
         theta = data['axial_sym_axis_polar_angle'][0]
         phi = data['axial_sym_axis_azimuthal_angle'][0]
->>>>>>> 9f4c1d00
 
         # Set up the tensor.
         spheroid(params=(Dpar, Dper, theta, phi), d_scale=1.0, param_types=3, spheroid_type=type)
@@ -1764,7 +1754,6 @@
     """
 
     # Eigenvalues.
-<<<<<<< HEAD
     Di, R = eig(tensor)
 
     # Reordering structure.
@@ -1776,29 +1765,6 @@
     # Reorder columns.
     for i in range(3):
         R_new[:, i] = R[:, Di.index(Di_sort[i])]
-=======
-    R, Di, A = svd(tensor)
-    D_diag = zeros((3, 3), float64)
-    for i in range(3):
-        D_diag[i, i] = Di[i]
-
-    # Reordering structure.
-    tup_struct = []
-    for i in range(3):
-        tup_struct.append((i, Di[i]))
-
-    # The indices.
-    reorder_data = sorted(tup_struct, key=itemgetter(1))
-    reorder = zeros(3, int)
-    Di_sort = zeros(3, float)
-    for i in range(3):
-        reorder[i], Di_sort[i] = reorder_data[i]
-
-    # Reorder columns.
-    R_new = zeros((3, 3), float64)
-    for i in range(3):
-        R_new[:, i] = R[:, reorder[i]]
->>>>>>> 9f4c1d00
 
     # Switch from the left handed to right handed universes (if needed).
     if norm(cross(R_new[:, 0], R_new[:, 1]) - R_new[:, 2]) > 1e-7:
