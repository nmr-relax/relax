###############################################################################
#                                                                             #
# Copyright (C) 2003-2004, 2006-2008 Edward d'Auvergne                        #
#                                                                             #
# This file is part of the program relax.                                     #
#                                                                             #
# relax is free software; you can redistribute it and/or modify               #
# it under the terms of the GNU General Public License as published by        #
# the Free Software Foundation; either version 2 of the License, or           #
# (at your option) any later version.                                         #
#                                                                             #
# relax is distributed in the hope that it will be useful,                    #
# but WITHOUT ANY WARRANTY; without even the implied warranty of              #
# MERCHANTABILITY or FITNESS FOR A PARTICULAR PURPOSE.  See the               #
# GNU General Public License for more details.                                #
#                                                                             #
# You should have received a copy of the GNU General Public License           #
# along with relax; if not, write to the Free Software                        #
# Foundation, Inc., 59 Temple Place, Suite 330, Boston, MA  02111-1307  USA   #
#                                                                             #
###############################################################################

# Module docstring.
"""Module for the manipulation of the molecule-residue-spin data structures in the relax data store.

The functionality of this module is diverse:
    - Documentation for the spin identification string.
    - Functions for parsing or generating spin identification strings.
    - The mol-res-spin selection object (derived from the Selection class).
    - Generator functions for looping over molecules, residues, or spins.
    - Functions for returning MoleculeContainer, ResidueContainer, and SpinContainer objects or
    information about these.
    - Functions for copying, creating, deleting, displaying, naming, and numbering
    MoleculeContainer, ResidueContainer, and SpinContainer objects in the relax data store.
    - Functions for counting spins or testing their existence.
"""

# Python module imports.
from numpy import array
from re import split
from string import strip
from textwrap import fill
from warnings import warn

# relax module imports.
from data.mol_res_spin import MoleculeContainer, ResidueContainer, SpinContainer
from generic_fns import pipes
from generic_fns import relax_re
from relax_errors import RelaxError, RelaxNoSpinError, RelaxResSelectDisallowError, RelaxSpinSelectDisallowError
from relax_warnings import RelaxWarning


id_string_doc = """
Identification string documentation
~~~~~~~~~~~~~~~~~~~~~~~~~~~~~~~~~~~

The identification string is composed of three components: the molecule id token beginning with the '#' character, the residue id token beginning with the ':' character, and the atom or spin system id token beginning with the '@' character.  Each token can be composed of multiple elements separated by the ',' character and each individual element can either be a number (which must be an integer, in string format), a name, or a range of numbers separated by the '-' character.  Negative numbers are supported.  The full id string specification is

    #<mol_name> :<res_id>[, <res_id>[, <res_id>, ...]] @<atom_id>[, <atom_id>[, <atom_id>, ...]],

where the token elements are

    <mol_name>, the name of the molecule,
    <res_id>, the residue identifier which can be a number, name, or range of numbers,
    <atom_id>, the atom or spin system identifier which can be a number, name, or range of numbers.

If one of the tokens is left out then all elements will be assumed to match.  For example if the string does not contain the '#' character then all molecules will match the string.

Regular expression can be used to select spins.  For example the string '@H*' will select the protons 'H', 'H2', 'H98'.
"""

# Wrap the id string doc.
string = ''
for line in split('\n', id_string_doc):
    string = string + fill(line, width=100, initial_indent=8*' ', subsequent_indent=8*' ') + '\n'
id_string_doc = string



class Selection(object):
    """An object containing mol-res-spin selections.

    A Selection object represents either a set of selected molecules, residues and spins, or the
    union or intersection of two other Selection objects.
    """

    def __init__(self, select_string):
        """Initialise a Selection object.

        @param select_string:   A mol-res-spin selection string.
        @type select_string:    string
        """

        self._union = None
        self._intersect = None

        self.molecules = []
        self.residues = []
        self.spins = []

        if not select_string:
            return

        # Read boolean symbols from right to left:
        and_index = select_string.rfind('&')
        or_index = select_string.rfind('|')

        if and_index > or_index:
            sel0 = Selection(select_string[:and_index].strip())
            sel1 = Selection(select_string[and_index+1:].strip())
            self.intersection(sel0, sel1)

        elif or_index > and_index:
            sel0 = Selection(select_string[:or_index].strip())
            sel1 = Selection(select_string[or_index+1:].strip())
            self.union(sel0, sel1)

        # No booleans, so parse as simple selection:
        else:
            mol_token, res_token, spin_token = tokenise(select_string)
            self.molecules = parse_token(mol_token)
            self.residues = parse_token(res_token)
            self.spins = parse_token(spin_token)


    def __contains__(self, obj):
        """Replacement function for determining if an object matches the selection.

        @param obj:     The data object.  This can be a MoleculeContainer, ResidueContainer, or
                        SpinContainer instance or a type of these instances.  If a tuple, only one
                        type of object can be in the tuple.
        @type obj:      instance or type of instances.
        @return:        The answer of whether the object matches the selection.
        @rtype:         bool
        """

        # The selection object is a union.
        if self._union:
            return (obj in self._union[0]) or (obj in self._union[1])

        # The selection object is an intersection.
        elif self._intersect:
            return (obj in self._intersect[0]) and (obj in self._intersect[1])

        # Simple spin identification string.
        if type(obj) == str:
            return self.__contains_spin_id(obj)

        # Comparison of data containers to this selection object.
        else:
            return self.__contains_mol_res_spin_containers(obj)


    def __contains_mol_res_spin_containers(self, obj):
        """Are the MoleculeContainer, ResidueContainer, and/or SpinContainer in the selection.

        @param obj:     The data object.  This can be a MoleculeContainer, ResidueContainer, or
                        SpinContainer instance or a type of these instances.  If a tuple, only one
                        type of object can be in the tuple.
        @type obj:      instance or type of instances.
        @return:        The answer of whether the objects are found within the selection object.
        @rtype:         bool
        """

        # Initialise the molecule, residue, and spin objects.
        mol = None
        res = None
        spin = None

        # The object is not a tuple, so lets turn it into one.
        if type(obj) != tuple:
            obj = (obj,)

        # Max 3 objects (cannot match, so False).
        if len(obj) > 3:
            return False

        # Loop over the objects.
        for i in range(len(obj)):
            # The object is a molecule.
            if isinstance(obj[i], MoleculeContainer):
                # Error.
                if mol != None:
                    raise RelaxError, "Comparing two molecular containers simultaneously with the selection object is not supported."

                # Unpack.
                mol = obj[i]

            # The object is a residue.
            elif isinstance(obj[i], ResidueContainer):
                # Error.
                if res != None:
                    raise RelaxError, "Comparing two residue containers simultaneously with the selection object is not supported."

                # Unpack.
                res = obj[i]

            # The object is a spin.
            elif isinstance(obj[i], SpinContainer):
                # Error.
                if spin != None:
                    raise RelaxError, "Comparing two spin containers simultaneously with the selection object is not supported."

                # Unpack.
                spin = obj[i]

            # Unknown object (so return False).
            else:
                return False

        # Selection flags.
        select_mol = False
        select_res = False
        select_spin = False

        # Molecule container.
        if mol:
            # No molecules in selection object, therefore default to a match.
            if not self.molecules:
                select_mol = True

            # A true match.
            elif relax_re.search(self.molecules, mol.name):
                select_mol = True
        else:
            # No molecule container sent in, therefore the molecule is assumed to match.
            select_mol = True

        # Residue container.
        if res:
            # No residues in selection object, therefore default to a match.
            if not self.residues:
                select_res = True

            # A true match.
            elif relax_re.search(self.residues, res.name) or res.num in self.residues:
                select_res = True
        else:
            # No residue container sent in, therefore the residue is assumed to match.
            select_res = True

        # Spin container.
        if spin:
            # No spins in selection object, therefore default to a match.
            if not self.spins:
                select_spin = True

            # A true match.
            elif relax_re.search(self.spins, spin.name) or spin.num in self.spins:
                select_spin = True
        else:
            # No spin container sent in, therefore the spin is assumed to match.
            select_spin = True

        # Return the selection status.
        return select_mol and select_res and select_spin


    def __contains_spin_id(self, spin_id):
        """Is the molecule, residue, and/or spin of the spin_id string located in the selection.

        Only the simple selections allowed by the tokenise function are currently supported.


        @param spin_id: The spin identification string.
        @type spin_id:  str
        @return:        The answer of whether the molecule, residue, and/or spin corresponding to
                        the spin_id string found within the selection object.
        @rtype:         bool
        """

        # Parse the spin_id string.
        try:
            mol_token, res_token, spin_token = tokenise(spin_id)
            molecules = parse_token(mol_token)
            residues = parse_token(res_token)
            spins = parse_token(spin_token)
        except RelaxError:
            warn(RelaxWarning("The spin identification string " + `spin_id` + " is too complex for the selection object."))


    def contains_mol(self, mol=None):
        """Determine if the molecule name, in string form, is contained in this selection object.

        @keyword mol:   The name of the molecule.
        @type mol:      str or None
        @return:        The answer of whether the molecule is contained withing the selection
                        object.
        @rtype:         bool
        """

        # The selection object is a union.
        if self._union:
            return self._union[0].contains_mol(mol) or self._union[1].contains_mol(mol)

        # The selection object is an intersection.
        elif self._intersect:
            return self._intersect[0].contains_mol(mol) and self._intersect[1].contains_mol(mol)

        # The check.
        if relax_re.search(self.molecules, mol):
            return True

        # Nothingness.
        if not self.molecules:
            return True

        # No match.
        return False


    def contains_res(self, res_num=None, res_name=None, mol=None):
        """Determine if the residue name, in string form, is contained in this selection object.

        @keyword res_num:   The residue number.
        @type res_num:      int or None
        @keyword res_name:  The residue name.
        @type res_name:     str or None
        @keyword mol:       The molecule name.
        @type mol:          str or None
        @return:            The answer of whether the molecule is contained withing the selection
                            object.
        @rtype:             bool
        """

        # The selection object is a union.
        if self._union:
            return self._union[0].contains_res(res_num, res_name, mol) or self._union[1].contains_res(res_num, res_name, mol)

        # The selection object is an intersection.
        elif self._intersect:
            return self._intersect[0].contains_res(res_num, res_name, mol) and self._intersect[1].contains_res(res_num, res_name, mol)

        # Does it contain the molecule.
        select_mol = self.contains_mol(mol)

        # Residue selection flag.
        select_res = False

        # The residue checks.
        if res_num in self.residues or relax_re.search(self.residues, res_name):
            select_res = True

        # Nothingness.
        if not self.residues:
            select_res = True

        # Return the result.
        return select_res and select_mol


    def contains_spin(self, spin_num=None, spin_name=None, res_num=None, res_name=None, mol=None):
        """Determine if the spin is contained in this selection object.

        @keyword spin_num:  The spin number.
        @type spin_num:     int or None
        @keyword spin_name: The spin name.
        @type spin_name:    str or None
        @keyword res_num:   The residue number.
        @type res_num:      int or None
        @keyword res_name:  The residue name.
        @type res_name:     str or None
        @keyword mol:       The molecule name.
        @type mol:          str or None
        @return:            The answer of whether the spin is contained withing the selection
                            object.
        @rtype:             bool
        """

        # The selection object is a union.
        if self._union:
            return self._union[0].contains_spin(spin_num, spin_name, res_num, res_name, mol) or self._union[1].contains_spin(spin_num, spin_name, res_num, res_name, mol)

        # The selection object is an intersection.
        elif self._intersect:
            return self._intersect[0].contains_spin(spin_num, spin_name, res_num, res_name, mol) and self._intersect[1].contains_spin(spin_num, spin_name, res_num, res_name, mol)

        # Does it contain the molecule.
        select_mol = self.contains_mol(mol)

        # Does it contain the residue.
        select_res = self.contains_res(res_num, res_name, mol)

        # Spin selection flag.
        select_spin = False

        # The spin checks.
        if spin_num in self.spins or relax_re.search(self.spins, spin_name):
            select_spin = True

        # Nothingness.
        if not self.spins:
            select_spin = True

        # Return the result.
        return select_spin and select_res and select_mol


    def has_molecules(self):
        """Determine if the selection object contains molecules.

        @return:            The answer of whether the selection contains molecules.
        @rtype:             bool
        """

        # The selection object is a union.
        if self._union:
            return self._union[0].has_molecules() or self._union[1].has_molecules()

        # The selection object is an intersection.
        elif self._intersect:
            return self._intersect[0].has_molecules() and self._intersect[1].has_molecules()

        # Molecules are present.
        if self.molecules:
            return True


    def has_residues(self):
        """Determine if the selection object contains residues.

        @return:            The answer of whether the selection contains residues.
        @rtype:             bool
        """

        # The selection object is a union.
        if self._union:
            return self._union[0].has_residues() or self._union[1].has_residues()

        # The selection object is an intersection.
        elif self._intersect:
            return self._intersect[0].has_residues() and self._intersect[1].has_residues()

        # Residues are present.
        if self.residues:
            return True


    def has_spins(self):
        """Determine if the selection object contains spins.

        @return:            The answer of whether the selection contains spins.
        @rtype:             bool
        """

        # The selection object is a union.
        if self._union:
            return self._union[0].has_spins() or self._union[1].has_spins()

        # The selection object is an intersection.
        elif self._intersect:
            return self._intersect[0].has_spins() and self._intersect[1].has_spins()

        # Spins are present.
        if self.spins:
            return True


    def intersection(self, select_obj0, select_obj1):
        """Make this Selection object the intersection of two other Selection objects.

        @param select_obj0: First Selection object in intersection.
        @type select_obj0:  Selection instance.
        @param select_obj1: First Selection object in intersection.
        @type select_obj1:  Selection instance.
        """

        # Check that nothing is set.
        if self._union or self._intersect or self.molecules or self.residues or self.spins:
            raise RelaxError, "Cannot define multiple Boolean relationships between Selection objects"

        # Create the intersection.
        self._intersect = (select_obj0, select_obj1)


    def union(self, select_obj0, select_obj1):
        """Make this Selection object the union of two other Selection objects.

        @param select_obj0: First Selection object in intersection.
        @type select_obj0:  Selection instance.
        @param select_obj1: First Selection object in intersection.
        @type select_obj1:  Selection instance.
        """

        # Check that nothing is set.
        if self._union or self._intersect or self.molecules or self.residues or self.spins:
            raise RelaxError, "Cannot define multiple Boolean relationships between Selection objects"

        # Create the union.
        self._union = (select_obj0, select_obj1)



<<<<<<< HEAD
def bmrb_read(star):
    """Generate the molecule and residue spin containers from the entity saveframe records.

    @param star:    The NMR-STAR dictionary object.
    @type star:     NMR_STAR instance
    """

    # Get the entities.
    for mol_name, mol_type, res_nums, res_names in star.entity.loop():
        # Add the residues.
        for i in range(len(res_nums)):
            create_residue(res_nums[i], res_names[i], mol_name=mol_name)


def bmrb_write_entity(star):
    """Generate the entity saveframe records for the NMR-STAR dictionary object.

    @param star:    The NMR-STAR dictionary object.
    @type star:     NMR_STAR instance
    """

    # Can't handle multiple molecules yet.
    if count_molecules() > 1:
        raise RelaxError, "Multiple molecules are not yet supported."

    # Get the molecule names.
    mol_names = get_molecule_names()

    # Loop over the names.
    for i in range(len(mol_names)):
        # Test that the molecule has a name!
        if not mol_names[i]:
            raise RelaxError, "All molecules must be named."

        # Get the residue names and numbers.
        res_names = get_residue_names("#" + mol_names[i])
        res_nums = get_residue_nums("#" + mol_names[i])

        # Find the molecule type.
        if len(res_nums) < 4:
            mol_type = 'non-polymer'
            warn(RelaxWarning("The molecule '%s' is assumed to be a non-polymer, i.e. an organic molecule, ligand, metal ion, etc.  It should not be a solvent molecule!"))
        else:
            mol_type = 'polymer'

        # Add the entity.
        star.entity.add(mol_name=mol_names[i], mol_type=mol_type, res_nums=res_nums, res_names=res_names)
=======
def __linear_ave(positions):
    """Perform linear averaging of the atomic positions.

    @param positions:   The atomic positions.  The first index is that of the positions to be
                        averaged over.  The second index is over the different models.  The last
                        index is over the x, y, and z coordinates.
    @type positions:    list of lists of numpy float arrays
    @return:            The averaged positions as a list of vectors.
    @rtype:             list of numpy float arrays
    """

    # Loop over the multiple models.
    ave = []
    for model_index in range(len(positions[0])):
        # Append an empty vector.
        ave.append(array([0.0, 0.0, 0.0]))

        # Loop over the x, y, and z coordinates.
        for coord_index in range(3):
            # Loop over the atomic positions.
            for atom_index in range(len(positions)):
                ave[model_index][coord_index] = ave[model_index][coord_index] + positions[atom_index][model_index][coord_index]

            # Average.
            ave[model_index][coord_index] = ave[model_index][coord_index] / len(positions)

    # Return the averaged positions.
    return ave
>>>>>>> 715d8243


def copy_molecule(pipe_from=None, mol_from=None, pipe_to=None, mol_to=None):
    """Copy the contents of a molecule container to a new molecule.

    For copying to be successful, the mol_from identification string must match an existent molecule.

    @param pipe_from:   The data pipe to copy the molecule data from.  This defaults to the current
                        data pipe.
    @type pipe_from:    str
    @param mol_from:    The molecule identification string for the structure to copy the data from.
    @type mol_from:     str
    @param pipe_to:     The data pipe to copy the molecule data to.  This defaults to the current
                        data pipe.
    @type pipe_to:      str
    @param mol_to:      The molecule identification string for the structure to copy the data to.
    @type mol_to:       str
    """

    # The current data pipe.
    if pipe_from == None:
        pipe_from = pipes.cdp_name()
    if pipe_to == None:
        pipe_to = pipes.cdp_name()

    # The second pipe does not exist.
    pipes.test(pipe_to)

    # Split up the selection string.
    mol_from_token, res_from_token, spin_from_token = tokenise(mol_from)
    mol_to_token, res_to_token, spin_to_token = tokenise(mol_to)

    # Disallow spin selections.
    if spin_from_token != None or spin_to_token != None:
        raise RelaxSpinSelectDisallowError

    # Disallow residue selections.
    if res_from_token != None or res_to_token != None:
        raise RelaxResSelectDisallowError

    # Parse the molecule token for renaming.
    mol_name_to = return_single_molecule_info(mol_to_token)

    # Test if the molecule name already exists.
    mol_to_cont = return_molecule(mol_to, pipe_to)
    if mol_to_cont and not mol_to_cont.is_empty():
        raise RelaxError, "The molecule " + `mol_to` + " already exists in the " + `pipe_to` + " data pipe."

    # Get the single molecule data container.
    mol_from_cont = return_molecule(mol_from, pipe_from)

    # No molecule to copy data from.
    if mol_from_cont == None:
        raise RelaxError, "The molecule " + `mol_from` + " does not exist in the " + `pipe_from` + " data pipe."

    # Get the target pipe.
    pipe = pipes.get_pipe(pipe_to)

    # Copy the data.
    if pipe.mol[0].name == None and len(pipe.mol) == 1:
        pipe.mol[0] = mol_from_cont.__clone__()
    else:
        pipe.mol.append(mol_from_cont.__clone__())

    # Change the new molecule name.
    if mol_name_to != None:
        pipe.mol[-1].name = mol_name_to


def copy_residue(pipe_from=None, res_from=None, pipe_to=None, res_to=None):
    """Copy the contents of the residue structure from one residue to a new residue.

    For copying to be successful, the res_from identification string must match an existent residue.
    The new residue number must be unique.

    @param pipe_from:   The data pipe to copy the residue from.  This defaults to the current data
                        pipe.
    @type pipe_from:    str
    @param res_from:    The residue identification string for the structure to copy the data from.
    @type res_from:     str
    @param pipe_to:     The data pipe to copy the residue to.  This defaults to the current data
                        pipe.
    @type pipe_to:      str
    @param res_to:      The residue identification string for the structure to copy the data to.
    @type res_to:       str
    """

    # The current data pipe.
    if pipe_from == None:
        pipe_from = pipes.cdp_name()
    if pipe_to == None:
        pipe_to = pipes.cdp_name()

    # The second pipe does not exist.
    pipes.test(pipe_to)

    # Get the target pipe.
    pipe = pipes.get_pipe(pipe_to)

    # Split up the selection string.
    mol_from_token, res_from_token, spin_from_token = tokenise(res_from)
    mol_to_token, res_to_token, spin_to_token = tokenise(res_to)

    # Disallow spin selections.
    if spin_from_token != None or spin_to_token != None:
        raise RelaxSpinSelectDisallowError

    # Parse the residue token for renaming and renumbering.
    res_num_to, res_name_to = return_single_residue_info(res_to_token)

    # Test if the residue number already exists.
    res_to_cont = return_residue(res_to, pipe_to)
    if res_to_cont and not res_to_cont.is_empty():
        raise RelaxError, "The residue " + `res_to` + " already exists in the " + `pipe_to` + " data pipe."

    # Get the single residue data container.
    res_from_cont = return_residue(res_from, pipe_from)

    # No residue to copy data from.
    if res_from_cont == None:
        raise RelaxError, "The residue " + `res_from` + " does not exist in the " + `pipe_from` + " data pipe."

    # Get the single molecule data container to copy the residue to (default to the first molecule).
    mol_to_container = return_molecule(res_to, pipe_to)
    if mol_to_container == None:
        mol_to_container = pipe.mol[0]

    # Copy the data.
    if mol_to_container.res[0].num == None and mol_to_container.res[0].name == None and len(mol_to_container.res) == 1:
        mol_to_container.res[0] = res_from_cont.__clone__()
    else:
        mol_to_container.res.append(res_from_cont.__clone__())

    # Change the new residue number and name.
    if res_num_to != None:
        mol_to_container.res[-1].num = res_num_to
    if res_name_to != None:
        mol_to_container.res[-1].name = res_name_to


def copy_spin(pipe_from=None, spin_from=None, pipe_to=None, spin_to=None):
    """Copy the contents of the spin structure from one spin to a new spin.

    For copying to be successful, the spin_from identification string must match an existent spin.
    The new spin number must be unique.

    @param pipe_from:   The data pipe to copy the spin from.  This defaults to the current data
                        pipe.
    @type pipe_from:    str
    @param spin_from:   The spin identification string for the structure to copy the data from.
    @type spin_from:    str
    @param pipe_to:     The data pipe to copy the spin to.  This defaults to the current data
                        pipe.
    @type pipe_to:      str
    @param spin_to:     The spin identification string for the structure to copy the data to.
    @type spin_to:      str
    """

    # The current data pipe.
    if pipe_from == None:
        pipe_from = pipes.cdp_name()
    if pipe_to == None:
        pipe_to = pipes.cdp_name()

    # The second pipe does not exist.
    pipes.test(pipe_to)

    # Get the target pipe.
    pipe = pipes.get_pipe(pipe_to)

    # Split up the selection string.
    mol_to_token, res_to_token, spin_to_token = tokenise(spin_to)

    # Test if the spin number already exists.
    if spin_to_token:
        spin_to_cont = return_spin(spin_to, pipe_to)
        if spin_to_cont and not spin_to_cont.is_empty():
            raise RelaxError, "The spin " + `spin_to` + " already exists in the " + `pipe_from` + " data pipe."

    # No residue to copy data from.
    if not return_residue(spin_from, pipe_from):
        raise RelaxError, "The residue in " + `spin_from` + " does not exist in the " + `pipe_from` + " data pipe."

    # No spin to copy data from.
    spin_from_cont = return_spin(spin_from, pipe_from)
    if spin_from_cont == None:
        raise RelaxError, "The spin " + `spin_from` + " does not exist in the " + `pipe_from` + " data pipe."

    # Get the single residue data container to copy the spin to (default to the first molecule, first residue).
    res_to_cont = return_residue(spin_to, pipe_to)
    if res_to_cont == None and spin_to:
        # No residue to copy data to.
        raise RelaxError, "The residue in " + `spin_to` + " does not exist in the " + `pipe_from` + " data pipe."
    if res_to_cont == None:
        res_to_cont = pipe.mol[0].res[0]

    # Copy the data.
    if len(res_to_cont.spin) == 1 and res_to_cont.spin[0].is_empty():
        res_to_cont.spin[0] = spin_from_cont.__clone__()
    else:
        res_to_cont.spin.append(spin_from_cont.__clone__())

    # Parse the spin token for renaming and renumbering.
    spin_num_to, spin_name_to = return_single_spin_info(spin_to_token)

    # Change the new spin number and name.
    if spin_num_to != None:
        res_to_cont.spin[-1].num = spin_num_to
    if spin_name_to != None:
        res_to_cont.spin[-1].name = spin_name_to


def count_molecules(selection=None):
    """Count the number of molecules for which there is data.

    @param selection:   The selection string.
    @type selection:    str
    @return:            The number of non-empty molecules.
    @rtype:             int
    """

    # No data, hence no molecules.
    if not exists_mol_res_spin_data():
        return 0

    # Init.
    mol_num = 0

    # Spin loop.
    for mol in molecule_loop(selection):
        mol_num = mol_num + 1

    # Return the number of molecules.
    return mol_num


def count_residues(selection=None):
    """Count the number of residues for which there is data.

    @param selection:   The selection string.
    @type selection:    str
    @return:            The number of non-empty residues.
    @rtype:             int
    """

    # No data, hence no residues.
    if not exists_mol_res_spin_data():
        return 0

    # Init.
    res_num = 0

    # Spin loop.
    for res in residue_loop(selection):
        res_num = res_num + 1

    # Return the number of residues.
    return res_num


def count_spins(selection=None, skip_desel=True):
    """Function for counting the number of spins for which there is data.

    @param selection:   The selection string.
    @type selection:    str
    @return:            The number of non-empty spins.
    @rtype:             int
    """

    # No data, hence no spins.
    if not exists_mol_res_spin_data():
        return 0

    # Init.
    spin_num = 0

    # Spin loop.
    for spin in spin_loop(selection):
        # Skip deselected spins.
        if skip_desel and not spin.select:
            continue

        spin_num = spin_num + 1

    # Return the number of spins.
    return spin_num


def create_molecule(mol_name=None):
    """Add a molecule into the relax data store.

    @keyword mol_name:  The name of the molecule.
    @type mol_name:     str
    """

    # Test if the current data pipe exists.
    pipes.test()

    # Alias the current data pipe.
    cdp = pipes.get_pipe()

    # Test if the molecule name already exists.
    for i in xrange(len(cdp.mol)):
        if cdp.mol[i].name == mol_name:
            raise RelaxError, "The molecule '" + `mol_name` + "' already exists in the relax data store."

    # Append the molecule.
    cdp.mol.add_item(mol_name=mol_name)


def create_residue(res_num=None, res_name=None, mol_name=None):
    """Add a residue into the relax data store (and molecule if necessary).

    @keyword res_num:   The number of the new residue.
    @type res_num:      int
    @keyword res_name:  The name of the new residue.
    @type res_name:     str
    @keyword mol_name:  The name of the molecule to add the residue to.
    @type mol_name:     str
    """

    # Test if the current data pipe exists.
    pipes.test()

    # Get the current data pipe.
    cdp = pipes.get_pipe()

    # Create the molecule if it does not exist.
    if not return_molecule(generate_spin_id(mol_name=mol_name)):
        create_molecule(mol_name=mol_name)

    # Get the molecule container to add the residue to.
    mol_cont = return_molecule(generate_spin_id(mol_name=mol_name))
    if not mol_cont:
        mol_cont = cdp.mol[0]

    # Add the residue.
    mol_cont.res.add_item(res_num=res_num, res_name=res_name)


def create_pseudo_spin(spin_name=None, spin_num=None, res_id=None, members=None, averaging=None):
    """Add a pseudo-atom spin container into the relax data store.
    
    @param spin_name:   The name of the new pseudo-spin.
    @type spin_name:    str
    @param spin_num:    The identification number of the new spin.
    @type spin_num:     int
    @param res_id:      The molecule and residue identification string.
    @type res_id:       str
    """

    # Test if the current data pipe exists.
    pipes.test()

    # Get the current data pipe.
    cdp = pipes.get_pipe()

    # Split up the selection string.
    mol_token, res_token, spin_token = tokenise(res_id)

    # Disallow spin selections.
    if spin_token != None:
        raise RelaxSpinSelectDisallowError

    # Get the residue container to add the spin to.
    if res_id:
        res_to_cont = return_residue(res_id)
        if res_to_cont == None:
            raise RelaxError, "The residue in " + `res_id` + " does not exist in the current data pipe."
    else:
        res_to_cont = cdp.mol[0].res[0]

    # Check the averaging technique.
    if averaging not in ['linear']:
        raise RelaxError, "The '%s' averaging technique is unknown." % averaging

    # Get the spin positions.
    positions = []
    for atom in members:
        # Get the spin container.
        spin = return_spin(atom)

        # Test that the spin exists.
        if spin == None:
            raise RelaxNoSpinError, atom

        # Test the position.
        if not hasattr(spin, 'pos') or not spin.pos:
            raise RelaxError, "Positional information is not available for the atom '%s'." % atom

        # Store the position.
        positions.append([])
        for i in range(len(spin.pos)):
            positions[-1].append(spin.pos[i].tolist())

    # Now add the pseudo-spin name to the spins belonging to it (after the tests).
    for atom in members:
        # Get the spin container.
        spin = return_spin(atom)

        # Add the pseudo-spin number and name.
        if res_id:
            spin.pseudo_name = res_id + '@' + spin_name
        else:
            spin.pseudo_name = '@' + spin_name
        spin.pseudo_num = spin_num

    # Add the spin.
    res_to_cont.spin.add_item(spin_num=spin_num, spin_name=spin_name)
    spin = res_to_cont.spin[-1]

    # Set the pseudo-atom spin container attributes.
    spin.averaging = averaging
    spin.members = members
    if averaging == 'linear':
        spin.pos = __linear_ave(positions)


def create_spin(spin_num=None, spin_name=None, res_num=None, res_name=None, mol_name=None):
    """Add a spin into the relax data store (and molecule and residue if necessary).
    
    @keyword spin_num:  The number of the new spin.
    @type spin_num:     int
    @keyword spin_name: The name of the new spin.
    @type spin_name:    str
    @keyword res_num:   The number of the residue to add the spin to.
    @type res_num:      int
    @keyword res_name:  The name of the residue to add the spin to.
    @type res_name:     str
    @keyword mol_name:  The name of the molecule to add the spin to.
    @type mol_name:     str
    """

    # Test if the current data pipe exists.
    pipes.test()

    # Get the current data pipe.
    cdp = pipes.get_pipe()

    # Create the molecule and residue if they do not exist.
    if not return_molecule(generate_spin_id(mol_name=mol_name)):
        create_molecule(mol_name=mol_name)
    if not return_residue(generate_spin_id(mol_name=mol_name, res_num=res_num, res_name=res_name)):
        create_residue(mol_name=mol_name, res_num=res_num, res_name=res_name)

    # Get the residue container to add the spin to.
    res_cont = return_residue(generate_spin_id(mol_name=mol_name, res_num=res_num, res_name=res_name))
    if not res_cont:
        res_cont = cdp.mol[0].res[0]

    # Add the spin.
    res_cont.spin.add_item(spin_num=spin_num, spin_name=spin_name)


def convert_from_global_index(global_index=None, pipe=None):
    """Convert the global index into the molecule, residue, and spin indices.

    @param global_index:        The global spin index, spanning the molecule and residue containers.
    @type global_index:         int
    @param pipe:                The data pipe containing the spin.  Defaults to the current data
                                pipe.
    @type pipe:                 str
    @return:                    The corresponding molecule, residue, and spin indices.
    @rtype:                     tuple of int
    """

    # The data pipe.
    if pipe == None:
        pipe = pipes.cdp_name()

    # Test the data pipe.
    pipes.test(pipe)

    # Loop over the spins.
    spin_num = 0
    for mol_index, res_index, spin_index in spin_index_loop(pipe=pipe):
        # Match to the global index.
        if spin_num == global_index:
            return mol_index, res_index, spin_index

        # Increment the spin number.
        spin_num = spin_num + 1


def delete_molecule(mol_id=None):
    """Function for deleting molecules from the current data pipe.

    @param mol_id:  The molecule identifier string.
    @type mol_id:   str
    """

    # Split up the selection string.
    mol_token, res_token, spin_token = tokenise(mol_id)

    # Disallow spin selections.
    if spin_token != None:
        raise RelaxSpinSelectDisallowError

    # Disallow residue selections.
    if res_token != None:
        raise RelaxResSelectDisallowError

    # Parse the token.
    molecules = parse_token(mol_token)

    # Alias the current data pipe.
    cdp = pipes.get_pipe()

    # List of indices to delete.
    indices = []

    # Loop over the molecules.
    for i in xrange(len(cdp.mol)):
        # Remove the residue is there is a match.
        if cdp.mol[i].name in molecules:
            indices.append(i)

    # Reverse the indices.
    indices.reverse()

    # Delete the molecules.
    for index in indices:
        cdp.mol.pop(index)

    # Create an empty residue container if no residues remain.
    if len(cdp.mol) == 0:
        cdp.mol.add_item()


def delete_residue(res_id=None):
    """Function for deleting residues from the current data pipe.

    @param res_id:  The molecule and residue identifier string.
    @type res_id:   str
    """

    # Split up the selection string.
    mol_token, res_token, spin_token = tokenise(res_id)

    # Disallow spin selections.
    if spin_token != None:
        raise RelaxSpinSelectDisallowError

    # Parse the tokens.
    residues = parse_token(res_token)

    # Molecule loop.
    for mol in molecule_loop(mol_token):
        # List of indices to delete.
        indices = []

        # Loop over the residues of the molecule.
        for i in xrange(len(mol.res)):
            # Remove the residue is there is a match.
            if mol.res[i].num in residues or mol.res[i].name in residues:
                indices.append(i)

        # Reverse the indices.
        indices.reverse()

        # Delete the residues.
        for index in indices:
            mol.res.pop(index)

        # Create an empty residue container if no residues remain.
        if len(mol.res) == 0:
            mol.res.add_item()


def delete_spin(spin_id=None):
    """Function for deleting spins from the current data pipe.

    @param spin_id: The molecule, residue, and spin identifier string.
    @type spin_id:  str
    """

    # Split up the selection string.
    mol_token, res_token, spin_token = tokenise(spin_id)

    # Parse the tokens.
    spins = parse_token(spin_token)

    # Residue loop.
    for res in residue_loop(spin_id):
        # List of indices to delete.
        indices = []

        # Loop over the spins of the residue.
        for i in xrange(len(res.spin)):
            # Store the spin indices for deletion.
            if res.spin[i].num in spins or res.spin[i].name in spins:
                indices.append(i)

        # Reverse the indices.
        indices.reverse()

        # Delete the spins.
        for index in indices:
            res.spin.pop(index)

        # Create an empty spin container if no spins remain.
        if len(res.spin) == 0:
            res.spin.add_item()


def display_molecule(mol_id=None):
    """Function for displaying the information associated with the molecule.

    @param mol_id:  The molecule identifier string.
    @type mol_id:   str
    """

    # Split up the selection string.
    mol_token, res_token, spin_token = tokenise(mol_id)

    # Disallowed selections.
    if res_token != None:
        raise RelaxResSelectDisallowError
    if spin_token != None:
        raise RelaxSpinSelectDisallowError

    # The molecule selection string.
    if mol_token:
        mol_sel = '#' + mol_token
    else:
        mol_sel = None

    # Print a header.
    print "\n\n%-15s %-15s" % ("Molecule", "Number of residues")

    # Molecule loop.
    for mol in molecule_loop(mol_sel):
        # Print the molecule data.
        print "%-15s %-15s" % (mol.name, `len(mol.res)`)


def display_residue(res_id=None):
    """Function for displaying the information associated with the residue.

    @param res_id:  The molecule and residue identifier string.
    @type res_id:   str
    """

    # Split up the selection string.
    mol_token, res_token, spin_token = tokenise(res_id)

    # Disallow spin selections.
    if spin_token != None:
        raise RelaxSpinSelectDisallowError

    # Print a header.
    print "\n\n%-15s %-15s %-15s %-15s" % ("Molecule", "Res number", "Res name", "Number of spins")

    # Residue loop.
    for res, mol_name in residue_loop(res_id, full_info=True):
        print "%-15s %-15s %-15s %-15s" % (mol_name, `res.num`, res.name, `len(res.spin)`)


def display_spin(spin_id=None):
    """Function for displaying the information associated with the spin.

    @param spin_id: The molecule and residue identifier string.
    @type spin_id:  str
    """

    # Print a header.
    print "\n\n%-15s %-15s %-15s %-15s %-15s" % ("Molecule", "Res number", "Res name", "Spin number", "Spin name")

    # Spin loop.
    for spin, mol_name, res_num, res_name in spin_loop(spin_id, full_info=True):
        # Print the residue data.
        print "%-15s %-15s %-15s %-15s %-15s" % (mol_name, `res_num`, res_name, `spin.num`, spin.name)


def exists_mol_res_spin_data(pipe=None):
    """Function for determining if any molecule-residue-spin data exists.

    @keyword pipe:      The data pipe in which the molecule-residue-spin data will be checked for.
    @type pipe:         str
    @return:            The answer to the question about the existence of data.
    @rtype:             bool
    """

    # The current data pipe.
    if pipe == None:
        pipe = pipes.cdp_name()

    # Test the data pipe.
    pipes.test(pipe)

    # Get the data pipe.
    dp = pipes.get_pipe(pipe)

    # The molecule, residue, spin object stack is empty.
    if dp.mol.is_empty():
        return False

    # Otherwise.
    return True


def find_index(selection=None, pipe=None, global_index=True):
    """Find and return the spin index or indices for the selection string.

    @keyword selection:     The spin selection identifier.
    @type selection:        str
    @keyword pipe:          The data pipe containing the spin.  Defaults to the current data pipe.
    @type pipe:             str
    @keyword global_index:  A flag which if True will cause the global index to be returned.  If
                            False, then the molecule, residue, and spin indices will be returned.
    @type global_index:     bool
    @return:                The global spin index or the molecule, residue, and spin indices.
    @rtype:                 int or tuple of 3 int
    """

    # The data pipe.
    if pipe == None:
        pipe = pipes.cdp_name()

    # Test the data pipe.
    pipes.test(pipe)

    # Get the data pipe.
    dp = pipes.get_pipe(pipe)

    # Parse the selection string.
    select_obj = Selection(selection)

    # Init the mol and global index.
    global_i = -1
    mol_index = -1

    # Loop over the molecules.
    for mol in dp.mol:
        # Increment the molecule index.
        mol_index = mol_index + 1

        # Init the residue index.
        res_index = -1

        # Loop over the residues.
        for res in mol.res:
            # Increment the residue index.
            res_index = res_index + 1

            # Init the residue index.
            spin_index = -1

            # Loop over the spins.
            for spin in res.spin:
                # Increment the spin and global index.
                spin_index = spin_index + 1
                global_i = global_i + 1

                # Stop if the spin matches the selection.
                if (mol, res, spin) in select_obj:
                    # Return the indices.
                    if global_index:
                        return global_i
                    else:
                        return mol_index, res_index, spin_index


def first_residue_num(selection=None):
    """Determine the first residue number.

    @return:    The number of the first residue.
    @rtype:     int
    """

    # Get the molecule.
    mol = return_molecule(selection)

    # The first residue number.
    return mol.res[0].num


def generate_spin_id(mol_name=None, res_num=None, res_name=None, spin_num=None, spin_name=None):
    """Generate the spin selection string.

    @param mol_name:    The molecule name.
    @type mol_name:     str or None
    @param res_num:     The residue number.
    @type res_num:      int or None
    @param res_name:    The residue name.
    @type res_name:     str or None
    @param spin_num:    The spin number.
    @type spin_num:     int or None
    @param spin_name:   The spin name.
    @type spin_name:    str or None
    @return:            The spin identification string.
    @rtype:             str
    """

    # Init.
    id = ""

    # Molecule name.
    if mol_name != None:
        id = id + "#" + mol_name

    # Residue data.
    if res_num != None:
        id = id + ":" + str(res_num)
    if res_num != None and res_name != None:
        id = id + "&:" + res_name
    elif res_name != None:
        id = id + ":" + res_name

    # Spin data.
    if spin_num != None:
        id = id + "@" + str(spin_num)
    if spin_num != None and spin_name != None:
        id = id + "&@" + spin_name
    elif spin_name != None:
        id = id + "@" + spin_name

    # Return the spin id string.
    return id


def generate_spin_id_data_array(data=None, mol_name_col=None, res_num_col=0, res_name_col=1, spin_num_col=None, spin_name_col=None):
    """Generate the spin selection string from the given data array.

    @param data:            An array containing the molecule, residue, and/or spin data.
    @type data:             list of str
    @param mol_name_col:    The column containing the molecule name information.
    @type mol_name_col:     int or None
    @param res_name_col:    The column containing the residue name information.
    @type res_name_col:     int or None
    @param res_num_col:     The column containing the residue number information.
    @type res_num_col:      int or None
    @param spin_name_col:   The column containing the spin name information.
    @type spin_name_col:    int or None
    @param spin_num_col:    The column containing the spin number information.
    @type spin_num_col:     int or None
    @return:                The spin identification string.
    @rtype:                 str
    """

    # Init.
    id = ""

    # Molecule data.
    if mol_name_col != None and data[mol_name_col]:
        id = id + "#" + data[mol_name_col]

    # Residue data.
    if res_num_col != None and data[res_num_col] != None:
        id = id + ":" + str(data[res_num_col])
    if (res_num_col != None and data[res_num_col] != None) and (res_name_col != None and data[res_name_col]):
        id = id + "&:" + data[res_name_col]
    elif res_name_col != None and data[res_name_col]:
        id = id + ":" + data[res_name_col]

    # Spin data.
    if spin_num_col != None and data[spin_num_col] != None:
        id = id + "@" + str(data[spin_num_col])
    if (spin_num_col != None and data[spin_num_col] != None) and (spin_name_col != None and data[spin_name_col]):
        id = id + "&@" + data[spin_name_col]
    elif spin_name_col != None and data[spin_name_col]:
        id = id + "@" + data[spin_name_col]

    # Return the spin id string.
    return id


def get_molecule_names(selection=None):
    """Return a list of the molecule names.

    @param selection:   The molecule selection identifier.
    @type selection:    str
    @return:            The molecule names.
    @rtype:             list of str
    """

    # Loop over the molecules, append the name of each within the selection.
    mol_names = []
    for mol in molecule_loop(selection):
        mol_names.append(mol.name)

    # Return the names.
    return mol_names


def get_residue_names(selection=None):
    """Return a list of the residue names.

    @param selection:   The molecule and residue selection identifier.
    @type selection:    str
    @return:            The residue names.
    @rtype:             list of str
    """

    # Loop over the residues, appending the name of each within the selection.
    res_names = []
    for res in residue_loop(selection):
        res_names.append(res.name)

    # Return the names.
    return res_names


def get_residue_nums(selection=None):
    """Return a list of the residue numbers.

    @param selection:   The molecule and residue selection identifier.
    @type selection:    str
    @return:            The residue numbers.
    @rtype:             list of str
    """

    # Loop over the residues, appending the number of each within the selection.
    res_nums = []
    for res in residue_loop(selection):
        res_nums.append(res.num)

    # Return the numbers.
    return res_nums


def last_residue_num(selection=None):
    """Determine the last residue number.

    @param selection:   The molecule selection identifier.
    @type selection:    str
    @return:            The number of the last residue.
    @rtype:             int
    """

    # Get the molecule.
    mol = return_molecule(selection)

    # The last residue number.
    return mol.res[-1].num


def molecule_loop(selection=None, pipe=None):
    """Generator function for looping over all the molecules of the given selection.

    @param selection:   The molecule selection identifier.
    @type selection:    str
    @param pipe:        The data pipe containing the molecule.  Defaults to the current data pipe.
    @type pipe:         str
    @return:            The molecule specific data container.
    @rtype:             instance of the MoleculeContainer class.
    """

    # The data pipe.
    if pipe == None:
        pipe = pipes.cdp_name()

    # Test the data pipe.
    pipes.test(pipe)

    # Get the data pipe.
    dp = pipes.get_pipe(pipe)

    # Test for the presence of data, and end the execution of this function if there is none.
    if not exists_mol_res_spin_data():
        return

    # Parse the selection string.
    select_obj = Selection(selection)

    # Disallowed selections.
    if select_obj.residues:
        raise RelaxResSelectDisallowError
    if select_obj.spins:
        raise RelaxSpinSelectDisallowError

    # Loop over the molecules.
    for mol in dp.mol:
        # Skip the molecule if there is no match to the selection.
        if mol not in select_obj:
            continue

        # Yield the molecule data container.
        yield mol


def name_molecule(mol_id, name=None, force=False):
    """Name the molecules.

    @param mol_id:      The molecule identification string.
    @type mol_id:       str
    @param name:        The new molecule name.
    @type name:         str
    @keyword force:     A flag which if True will cause the named molecule to be renamed.
    @type force:        bool
    """

    # Get the single molecule data container.
    mol = return_molecule(mol_id)

    # Disallow residue and spin selections.
    select_obj = Selection(mol_id)
    if select_obj.has_residues():
        raise RelaxResSelectDisallowError
    if select_obj.has_spins():
        raise RelaxSpinSelectDisallowError

    # Name the molecule is there is a single match.
    if mol:
        if mol.name and not force:
            warn(RelaxWarning("The molecule '%s' is already named.  Set the force flag to rename." % mol_id))
        else:
            mol.name = name
        

def name_residue(res_id, name=None, force=False):
    """Name the residues.

    @param res_id:      The residue identification string.
    @type res_id:       str
    @param name:        The new residue name.
    @type name:         str
    @keyword force:     A flag which if True will cause the named residue to be renamed.
    @type force:        bool
    """

    # Disallow spin selections.
    select_obj = Selection(res_id)
    if select_obj.has_spins():
        raise RelaxSpinSelectDisallowError

    # Rename the matching residues.
    for res, mol_name in residue_loop(res_id, full_info=True):
        if res.name and not force:
            warn(RelaxWarning("The residue '%s' is already named.  Set the force flag to rename." % generate_spin_id(mol_name, res.num, res.name)))
        else:
            res.name = name


def name_spin(spin_id=None, name=None, force=False):
    """Name the spins.

    @keyword spin_id:   The spin identification string.
    @type spin_id:      str
    @keyword name:      The new spin name.
    @type name:         str
    @keyword force:     A flag which if True will cause the named spin to be renamed.
    @type force:        bool
    """

    # Rename the matching spins.
    for spin, id in spin_loop(spin_id, return_id=True):
        if spin.name and not force:
            warn(RelaxWarning("The spin '%s' is already named.  Set the force flag to rename." % id))
        else:
            spin.name = name


def number_residue(res_id, number=None, force=False):
    """Number the residues.

    @param res_id:      The residue identification string.
    @type res_id:       str
    @param number:      The new residue number.
    @type number:       int
    @keyword force:     A flag which if True will cause the numbered residue to be renumbered.
    @type force:        bool
    """

    # Catch multiple numberings!
    i = 0
    for res in residue_loop(res_id):
        i = i + 1

    # Fail if multiple residues are numbered.
    if i > 1:
        raise RelaxError, "The numbering of multiple residues is disallowed, each residue requires a unique number."

    # Disallow spin selections.
    select_obj = Selection(res_id)
    if select_obj.has_spins():
        raise RelaxSpinSelectDisallowError

    # Rename the residue.
    for res, mol_name in residue_loop(res_id, full_info=True):
        if res.num and not force:
            warn(RelaxWarning("The residue '%s' is already numbered.  Set the force flag to renumber." % generate_spin_id(mol_name, res.num, res.name)))
        else:
            res.num = number


def number_spin(spin_id=None, number=None, force=False):
    """Number the spins.

    @param spin_id:     The spin identification string.
    @type spin_id:      str
    @param number:      The new spin number.
    @type number:       int
    @keyword force:     A flag which if True will cause the numbered spin to be renumbered.
    @type force:        bool
    """

    # Catch multiple renumberings!
    i = 0
    for spin in spin_loop(spin_id):
        i = i + 1

    # Fail if multiple spins are numbered.
    if number != None and i > 1:
        raise RelaxError, "The numbering of multiple spins is disallowed, as each spin requires a unique number."

    # Rename the spin.
    for spin, id in spin_loop(spin_id, return_id=True):
        if spin.num and not force:
            warn(RelaxWarning("The spin '%s' is already numbered.  Set the force flag to renumber." % id))
        else:
            spin.num = number


def parse_token(token, verbosity=False):
    """Parse the token string and return a list of identifying numbers and names.

    Firstly the token is split by the ',' character into its individual elements and all whitespace
    stripped from the elements.  Numbers are converted to integers, names are left as strings, and
    ranges are converted into the full list of integers.

    @param token:       The identification string, the elements of which are separated by commas.
                        Each element can be either a single number, a range of numbers (two numbers
                        separated by '-'), or a name.
    @type token:        str
    @keyword verbosity: A flag which if True will cause a number of print outs to be activated.
    @type verbosity:    bool
    @return:            A list of identifying numbers and names.
    @rtype:             list of int and str
    """

    # No token.
    if token == None:
        return []

    # Split by the ',' character.
    elements = split(',', token)

    # Loop over the elements.
    list = []
    for element in elements:
        # Strip all leading and trailing whitespace.
        element = strip(element)

        # Find all '-' characters (ignoring the first character, i.e. a negative number).
        indices= []
        for i in xrange(1,len(element)):
            if element[i] == '-':
                indices.append(i)

        # Range.
        valid_range = True
        if indices:
            # Invalid range element, only one range char '-' and one negative sign is allowed.
            if len(indices) > 2:
                if verbosity:
                    print "The range element " + `element` + " is invalid.  Assuming the '-' character does not specify a range."
                valid_range = False

            # Convert the two numbers to integers.
            try:
                start = int(element[:indices[0]])
                end = int(element[indices[0]+1:])
            except ValueError:
                if verbosity:
                    print "The range element " + `element` + " is invalid as either the start or end of the range are not integers.  Assuming the '-' character does not specify a range."
                valid_range = False

            # Test that the starting number is less than the end.
            if valid_range and start >= end:
                if verbosity:
                    print "The starting number of the range element " + `element` + " needs to be less than the end number.  Assuming the '-' character does not specify a range."
                valid_range = False

            # Create the range and append it to the list.
            if valid_range:
                for i in range(start, end+1):
                    list.append(i)

            # Just append the string (even though it might be junk).
            else:
                list.append(element)

        # Number or name.
        else:
            # Try converting the element into an integer.
            try:
                element = int(element)
            except ValueError:
                pass

            # Append the element.
            list.append(element)

    # Sort the list.
    list.sort()

    # Return the identifying list.
    return list


def residue_loop(selection=None, pipe=None, full_info=False):
    """Generator function for looping over all the residues of the given selection.

    @param selection:   The residue selection identifier.
    @type selection:    str
    @param pipe:        The data pipe containing the residue.  Defaults to the current data pipe.
    @type pipe:         str
    @param full_info:   A flag specifying if the amount of information to be returned.  If false,
                        only the data container is returned.  If true, the molecule name, residue
                        number, and residue name is additionally returned.
    @type full_info:    boolean
    @return:            The residue specific data container and, if full_info=True, the molecule
                        name.
    @rtype:             instance of the ResidueContainer class.  If full_info=True, the type is the
                        tuple (ResidueContainer, str).
    """

    # The data pipe.
    if pipe == None:
        pipe = pipes.cdp_name()

    # Test the data pipe.
    pipes.test(pipe)

    # Get the data pipe.
    dp = pipes.get_pipe(pipe)

    # Test for the presence of data, and end the execution of this function if there is none.
    if not exists_mol_res_spin_data():
        return

    # Parse the selection string.
    select_obj = Selection(selection)

    # Loop over the molecules.
    for mol in dp.mol:
        # Loop over the residues.
        for res in mol.res:
            # Skip the residue if there is no match to the selection.
            if (mol, res) not in select_obj:
                continue

            # Yield the residue data container.
            if full_info:
                yield res, mol.name
            else:
                yield res


def return_molecule(selection=None, pipe=None):
    """Function for returning the molecule data container of the given selection.

    @param selection:   The molecule selection identifier.
    @type selection:    str
    @param pipe:        The data pipe containing the molecule.  Defaults to the current data pipe.
    @type pipe:         str
    @return:            The molecule specific data container.
    @rtype:             instance of the MoleculeContainer class.
    """

    # The data pipe.
    if pipe == None:
        pipe = pipes.cdp_name()

    # Test the data pipe.
    pipes.test(pipe)

    # Get the data pipe.
    dp = pipes.get_pipe(pipe)

    # Parse the selection string.
    select_obj = Selection(selection)

    # Loop over the molecules.
    mol_num = 0
    mol_container = None
    for mol in dp.mol:
        # Skip the molecule if there is no match to the selection.
        if mol not in select_obj:
            continue

        # Skip named molecules if the selection is None.
        if selection == None and mol.name != None:
            continue

        # Store the molecule container.
        mol_container = mol

        # Increment the molecule number counter.
        mol_num = mol_num + 1

    # No unique identifier.
    if mol_num > 1:
        raise RelaxError, "The identifier " + `selection` + " corresponds to more than a single molecule in the " + `pipe` + " data pipe."

    # Return the molecule container.
    return mol_container


def return_residue(selection=None, pipe=None):
    """Function for returning the residue data container of the given selection.

    @param selection:   The residue selection identifier.
    @type selection:    str
    @param pipe:        The data pipe containing the residue.  Defaults to the current data pipe.
    @type pipe:         str
    @return:            The residue specific data container.
    @rtype:             instance of the ResidueContainer class.
    """

    # The data pipe.
    if pipe == None:
        pipe = pipes.cdp_name()

    # Test the data pipe.
    pipes.test(pipe)

    # Get the data pipe.
    dp = pipes.get_pipe(pipe)

    # Parse the selection string.
    select_obj = Selection(selection)

    # Loop over the molecules.
    res = None
    res_num = 0
    res_container = None
    for mol in dp.mol:
        # Loop over the residues.
        for res in mol.res:
            # Skip the residue if there is no match to the selection.
            if (mol, res) not in select_obj:
                continue

            # Store the residue container.
            res_container = res

            # Increment the residue number counter.
            res_num = res_num + 1

    # No unique identifier.
    if res_num > 1:
        raise RelaxError, "The identifier " + `selection` + " corresponds to more than a single residue in the " + `pipe` + " data pipe."

    # Return the residue container.
    return res_container


def return_spin(selection=None, pipe=None, full_info=False):
    """Function for returning the spin data container of the given selection.

    @param selection:   The spin selection identifier.
    @type selection:    str
    @param pipe:        The data pipe containing the spin.  Defaults to the current data pipe.
    @type pipe:         str
    @param full_info:   A flag specifying if the amount of information to be returned.  If false,
                        only the data container is returned.  If true, the molecule name, residue
                        number, and residue name is additionally returned.
    @type full_info:    boolean
    @return:            The spin system specific data container and, if full_info=True, the molecule
                        name, residue number, and residue name.
    @rtype:             instance of the SpinContainer class.  If full_info=True, the type is the
                        tuple (SpinContainer, str, int, str).
    """

    # The data pipe.
    if pipe == None:
        pipe = pipes.cdp_name()

    # Test the data pipe.
    pipes.test(pipe)

    # Get the data pipe.
    dp = pipes.get_pipe(pipe)

    # Parse the selection string.
    select_obj = Selection(selection)

    # Loop over the molecules.
    spin = None
    spin_num = 0
    spin_container = None
    for mol in dp.mol:
        # Loop over the residues.
        for res in mol.res:
            # Loop over the spins.
            for spin in res.spin:
                # Skip the spin if there is no match to the selection.
                if (mol, res, spin) not in select_obj:
                    continue

                # Store all containers.
                mol_container = mol
                res_container = res
                spin_container = spin

                # Increment the spin number counter.
                spin_num = spin_num + 1

    # No unique identifier.
    if spin_num > 1:
        raise RelaxError, "The identifier " + `selection` + " corresponds to more than a single spin in the " + `pipe` + " data pipe."

    # Return the spin container.
    if full_info:
        return mol_container.name, res_container.num, res_container.name, spin_container
    else:
        return spin_container


def return_spin_from_index(global_index=None, pipe=None, return_spin_id=False):
    """Function for returning the spin data container corresponding to the global index.

    @param global_index:        The global spin index, spanning the molecule and residue containers.
    @type global_index:         int
    @param pipe:                The data pipe containing the spin.  Defaults to the current data
                                pipe.
    @type pipe:                 str
    @keyword return_spin_id:    A flag which if True will cause both the spin container and spin
                                identification string to be returned.
    @type return_spin_id:       bool
    @return:                    The spin specific data container (additionally the spin
                                identification string if return_spin_id is set).
    @rtype:                     instance of the SpinContainer class (or tuple of SpinContainer and
                                str)
    """

    # The data pipe.
    if pipe == None:
        pipe = pipes.cdp_name()

    # Test the data pipe.
    pipes.test(pipe)

    # Loop over the spins.
    spin_num = 0
    for spin, mol_name, res_num, res_name in spin_loop(full_info=True):
        # Match to the global index.
        if spin_num == global_index:
            # Return the spin and the spin_id string.
            if return_spin_id:
                # The spin identification string.
                spin_id = generate_spin_id(mol_name, res_num, res_name, spin.num, spin.name)

                # Return both objects.
                return spin, spin_id

            # Return the spin by itself.
            else:
                return spin

        # Increment the spin number.
        spin_num = spin_num + 1


def return_single_molecule_info(molecule_token):
    """Return the single molecule name corresponding to the molecule token.

    @param molecule_token:  The molecule identification string.
    @type molecule_token:   str
    @return:                The molecule name.
    @rtype:                 str
    """

    # Parse the molecule token for renaming and renumbering.
    molecule_info = parse_token(molecule_token)

    # Determine the molecule name.
    mol_name = None
    for info in molecule_info:
        # A molecule name identifier.
        if mol_name == None:
            mol_name = info
        else:
            raise RelaxError, "The molecule identifier " + `molecule_token` + " does not correspond to a single molecule."

    # Return the molecule name.
    return mol_name


def return_single_residue_info(residue_token):
    """Return the single residue number and name corresponding to the residue token.

    @param residue_token:   The residue identification string.
    @type residue_token:    str
    @return:                A tuple containing the residue number and the residue name.
    @rtype:                 (int, str)
    """

    # Parse the residue token for renaming and renumbering.
    residue_info = parse_token(residue_token)

    # Determine the residue number and name.
    res_num = None
    res_name = None
    for info in residue_info:
        # A residue name identifier.
        if type(info) == str:
            if res_name == None:
                res_name = info
            else:
                raise RelaxError, "The residue identifier " + `residue_token` + " does not correspond to a single residue."

        # A residue number identifier.
        if type(info) == int:
            if res_num == None:
                res_num = info
            else:
                raise RelaxError, "The residue identifier " + `residue_token` + " does not correspond to a single residue."

    # Return the residue number and name.
    return res_num, res_name


def return_single_spin_info(spin_token):
    """Return the single spin number and name corresponding to the spin token.

    @param spin_token:  The spin identification string.
    @type spin_token:   str
    @return:            A tuple containing the spin number and the spin name.
    @rtype:             (int, str)
    """

    # Parse the spin token for renaming and renumbering.
    spin_info = parse_token(spin_token)

    # Determine the spin number and name.
    spin_num = None
    spin_name = None
    for info in spin_info:
        # A spin name identifier.
        if type(info) == str:
            if spin_name == None:
                spin_name = info
            else:
                raise RelaxError, "The spin identifier " + `spin_token` + " does not correspond to a single spin."

        # A spin number identifier.
        if type(info) == int:
            if spin_num == None:
                spin_num = info
            else:
                raise RelaxError, "The spin identifier " + `spin_token` + " does not correspond to a single spin."

    # Return the spin number and name.
    return spin_num, spin_name


def same_sequence(pipe1, pipe2):
    """Test if the sequence data in both pipes are the same.

    @param pipe1:       The first data pipe.
    @type pipe1:        str
    @param pipe2:       The second data pipe.
    @type pipe2:        str
    @return:            True if the sequence data matches, False otherwise.
    @rtype:             bool
    """

    # Test the data pipes.
    pipes.test(pipe1)
    pipes.test(pipe2)

    # Get the data pipes.
    pipe1 = pipes.get_pipe(pipe1)
    pipe2 = pipes.get_pipe(pipe2)

    # Different number of molecules.
    if len(pipe1.mol) != len(pipe2.mol):
        return False

    # Loop over the molecules.
    for i in xrange(len(pipe1.mol)):
        # Different number of residues.
        if len(pipe1.mol[i].res) != len(pipe2.mol[i].res):
            return False

        # Loop over the residues.
        for j in xrange(len(pipe1.mol[i].res)):
            # Different number of spins.
            if len(pipe1.mol[i].res[j].spin) != len(pipe2.mol[i].res[j].spin):
                return False

            # Loop over the spins.
            for k in xrange(len(pipe1.mol[i].res[j].spin)):
                # Different spin numbers.
                if pipe1.mol[i].res[j].spin[k].num != pipe2.mol[i].res[j].spin[k].num:
                    return False

                # Different spin names.
                if pipe1.mol[i].res[j].spin[k].name != pipe2.mol[i].res[j].spin[k].name:
                    return False

    # The sequence is the same.
    return True


def spin_in_list(spin_list, mol_name_col=None, res_num_col=None, res_name_col=None, spin_num_col=None, spin_name_col=None, mol_name=None, res_num=None, res_name=None, spin_num=None, spin_name=None):
    """Function for determining if the spin is located within the list of spins.

    @param spin_list:       The list of spins.  The first dimension corresponds to different spins,
                            the second corresponds to the spin information columns.
    @type spin_list:        list of lists of str
    @keyword mol_name_col:  The column containing the molecule name information.
    @type mol_name_col:     int or None
    @keyword res_num_col:   The column containing the residue number information.
    @type res_num_col:      int or None
    @keyword res_name_col:  The column containing the residue name information.
    @type res_name_col:     int or None
    @keyword spin_num_col:  The column containing the spin number information.
    @type spin_num_col:     int or None
    @keyword spin_name_col: The column containing the spin name information.
    @type spin_name_col:    int or None
    @keyword mol_name:      The molecule name.
    @type mol_name:         str or None
    @keyword res_num:       The residue number.
    @type res_num:          int or None
    @keyword res_name:      The residue name.
    @type res_name:         str or None
    @keyword spin_num:      The spin number.
    @type spin_num:         int or None
    @keyword spin_name:     The spin name.
    @type spin_name:        str or None
    @return:                The answer of whether the spin is within the list.
    @rtype:                 bool
    """

    # Create a selection object based on the spin.
    select_obj = Selection(generate_spin_id(mol_name=mol_name, res_num=res_num, res_name=res_name, spin_num=spin_num, spin_name=spin_name))

    # Loop over the spins.
    for spin in spin_list:
        # Generate the spin identification string.
        spin_id = generate_spin_id_data_array(data=file_data[i], mol_name_col=mol_name_col, res_num_col=res_num_col, res_name_col=res_name_col, spin_num_col=spin_num_col, spin_name_col=spin_name_col)

        # There is a hit.
        if spin_id in select_obj:
            return True

    # Not in the list.
    return False


def spin_index_loop(selection=None, pipe=None):
    """Generator function for looping over all selected spins, returning the mol-res-spin indices.

    @param selection:   The spin system selection identifier.
    @type selection:    str
    @param pipe:        The data pipe containing the spin.  Defaults to the current data pipe.
    @type pipe:         str
    @return:            The molecule, residue, and spin index.
    @rtype:             tuple of 3 int
    """

    # The data pipe.
    if pipe == None:
        pipe = pipes.cdp_name()

    # Test the data pipe.
    pipes.test(pipe)

    # Get the data pipe.
    dp = pipes.get_pipe(pipe)

    # Test for the presence of data, and end the execution of this function if there is none.
    if not exists_mol_res_spin_data():
        return

    # Parse the selection string.
    select_obj = Selection(selection)

    # Loop over the molecules.
    for mol_index in xrange(len(dp.mol)):
        # Alias the molecule container.
        mol = dp.mol[mol_index]

        # Loop over the residues.
        for res_index in xrange(len(dp.mol[mol_index].res)):
            # Alias the residue container.
            res = dp.mol[mol_index].res[res_index]

            # Loop over the spins.
            for spin_index in xrange(len(dp.mol[mol_index].res[res_index].spin)):
                # Alias the spin container.
                spin = dp.mol[mol_index].res[res_index].spin[spin_index]

                # Skip the spin if there is no match to the selection.
                if (mol, res, spin) not in select_obj:
                    continue

                # Yield the spin system specific indices.
                yield mol_index, res_index, spin_index


def spin_loop(selection=None, pipe=None, full_info=False, return_id=False):
    """Generator function for looping over all the spin systems of the given selection.

    @keyword selection: The spin system selection identifier.
    @type selection:    str
    @keyword pipe:      The data pipe containing the spin.  Defaults to the current data pipe.
    @type pipe:         str
    @keyword full_info: A flag which if True will cause the the molecule name, residue number, and
                        residue name to be returned in addition to the spin container.
    @type full_info:    bool
    @keyword return_id: A flag which if True will cause the spin identification string of the
                        current spin to be returned in addition to the spin container.
    @type return_id:    bool
    @return:            The spin system specific data container.  If full_info is True, a tuple of
                        the spin container, the molecule name, residue number, and residue name.  If
                        return_id is True, a tuple of the spin container and spin id.  If both flags
                        are True, then a tuple of the spin container, the molecule name, residue
                        number, residue name, and spin id.
    @rtype:             If full_info and return_id are False, SpinContainer instance.  If full_info
                        is True and return_id is false, a tuple of (SpinContainer instance, str,
                        int, str).  If full_info is False and return_id is True, a tuple of
                        (SpinContainer instance, str).  If full_info and return_id are False, a
                        tuple of (SpinContainer instance, str, int, str, str)
    """

    # The data pipe.
    if pipe == None:
        pipe = pipes.cdp_name()

    # Test the data pipe.
    pipes.test(pipe)

    # Get the data pipe.
    dp = pipes.get_pipe(pipe)

    # Test for the presence of data, and end the execution of this function if there is none.
    if not exists_mol_res_spin_data(pipe):
        return

    # Parse the selection string.
    select_obj = Selection(selection)

    # Loop over the molecules.
    for mol in dp.mol:
        # Loop over the residues.
        for res in mol.res:
            # Loop over the spins.
            for spin in res.spin:
                # Skip the spin if there is no match to the selection.
                if (mol, res, spin) not in select_obj:
                    continue

                # Generate the spin id.
                if return_id:
                    spin_id = generate_spin_id(mol.name, res.num, res.name, spin.num, spin.name)

                # Yield the data.
                if full_info and return_id:
                    yield spin, mol.name, res.num, res.name, spin_id
                elif full_info:
                    yield spin, mol.name, res.num, res.name
                elif return_id:
                    yield spin, spin_id
                else:
                    yield spin


def tokenise(selection):
    """Split the input selection string returning the mol_token, res_token, and spin_token strings.

    The mol_token is identified as the text from the '#' to either the ':' or '@' characters or the
    end of the string.

    The res_token is identified as the text from the ':' to either the '@' character or the end of
    the string.

    The spin_token is identified as the text from the '@' to the end of the string.

    @param selection:   The selection identifier.
    @type selection:    str
    @return:            The mol_token, res_token, and spin_token.
    @rtype:             3-tuple of str or None
    """

    # No selection.
    if selection == None:
        return None, None, None


    # Atoms.
    ########

    # Split by '@'.
    atom_split = split('@', selection)

    # Test that only one '@' character was supplied.
    if len(atom_split) > 2:
        raise RelaxError, "Only one '@' character is allowed within the selection identifier string."

    # No atom identifier.
    if len(atom_split) == 1:
        spin_token = None
    else:
        # Test for out of order identifiers.
        if ':' in atom_split[1]:
            raise RelaxError, "The atom identifier '@' must come after the residue identifier ':'."
        elif '#' in atom_split[1]:
            raise RelaxError, "The atom identifier '@' must come after the molecule identifier '#'."

        # The token.
        spin_token = atom_split[1]


    # Residues.
    ###########

    # Split by ':'.
    res_split = split(':', atom_split[0])

    # Test that only one ':' character was supplied.
    if len(res_split) > 2:
        raise RelaxError, "Only one ':' character is allowed within the selection identifier string."

    # No residue identifier.
    if len(res_split) == 1:
        res_token = None
    else:
        # Test for out of order identifiers.
        if '#' in res_split[1]:
            raise RelaxError, "The residue identifier ':' must come after the molecule identifier '#'."

        # The token.
        res_token = res_split[1]



    # Molecules.
    ############

    # Split by '#'.
    mol_split = split('#', res_split[0])

    # Test that only one '#' character was supplied.
    if len(mol_split) > 2:
        raise RelaxError, "Only one '#' character is allowed within the selection identifier string."

    # No molecule identifier.
    if len(mol_split) == 1:
        mol_token = None
    else:
        mol_token = mol_split[1]


    # Improper selection string.
    if mol_token == None and res_token == None and spin_token == None:
        raise RelaxError, "The selection string " + `selection` + " is invalid."

    # Return the three tokens.
    return mol_token, res_token, spin_token<|MERGE_RESOLUTION|>--- conflicted
+++ resolved
@@ -491,7 +491,36 @@
 
 
 
-<<<<<<< HEAD
+def __linear_ave(positions):
+    """Perform linear averaging of the atomic positions.
+
+    @param positions:   The atomic positions.  The first index is that of the positions to be
+                        averaged over.  The second index is over the different models.  The last
+                        index is over the x, y, and z coordinates.
+    @type positions:    list of lists of numpy float arrays
+    @return:            The averaged positions as a list of vectors.
+    @rtype:             list of numpy float arrays
+    """
+
+    # Loop over the multiple models.
+    ave = []
+    for model_index in range(len(positions[0])):
+        # Append an empty vector.
+        ave.append(array([0.0, 0.0, 0.0]))
+
+        # Loop over the x, y, and z coordinates.
+        for coord_index in range(3):
+            # Loop over the atomic positions.
+            for atom_index in range(len(positions)):
+                ave[model_index][coord_index] = ave[model_index][coord_index] + positions[atom_index][model_index][coord_index]
+
+            # Average.
+            ave[model_index][coord_index] = ave[model_index][coord_index] / len(positions)
+
+    # Return the averaged positions.
+    return ave
+
+
 def bmrb_read(star):
     """Generate the molecule and residue spin containers from the entity saveframe records.
 
@@ -539,36 +568,6 @@
 
         # Add the entity.
         star.entity.add(mol_name=mol_names[i], mol_type=mol_type, res_nums=res_nums, res_names=res_names)
-=======
-def __linear_ave(positions):
-    """Perform linear averaging of the atomic positions.
-
-    @param positions:   The atomic positions.  The first index is that of the positions to be
-                        averaged over.  The second index is over the different models.  The last
-                        index is over the x, y, and z coordinates.
-    @type positions:    list of lists of numpy float arrays
-    @return:            The averaged positions as a list of vectors.
-    @rtype:             list of numpy float arrays
-    """
-
-    # Loop over the multiple models.
-    ave = []
-    for model_index in range(len(positions[0])):
-        # Append an empty vector.
-        ave.append(array([0.0, 0.0, 0.0]))
-
-        # Loop over the x, y, and z coordinates.
-        for coord_index in range(3):
-            # Loop over the atomic positions.
-            for atom_index in range(len(positions)):
-                ave[model_index][coord_index] = ave[model_index][coord_index] + positions[atom_index][model_index][coord_index]
-
-            # Average.
-            ave[model_index][coord_index] = ave[model_index][coord_index] / len(positions)
-
-    # Return the averaged positions.
-    return ave
->>>>>>> 715d8243
 
 
 def copy_molecule(pipe_from=None, mol_from=None, pipe_to=None, mol_to=None):
