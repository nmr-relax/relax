--- conflicted
+++ resolved
@@ -2631,15 +2631,9 @@
     # Get the data pipe.
     dp = pipes.get_pipe(pipe)
 
-<<<<<<< HEAD
-    # No spin ID, so switch to selection matching.
-    if not dp.mol.lookup_table.has_key(spin_id):
-        return return_spin_from_selection(selection=spin_id, pipe=pipe, full_info=full_info, multi=multi)
-=======
     # No spin ID, so assume there is no spin.
     if not dp.mol._spin_id_lookup.has_key(spin_id):
         return None
->>>>>>> 8f7dce7f
 
     # The indices from the look up table.
     else:
