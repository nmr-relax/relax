###############################################################################
#                                                                             #
# Copyright (C) 2003-2004, 2006-2009 Edward d'Auvergne                        #
#                                                                             #
# This file is part of the program relax.                                     #
#                                                                             #
# relax is free software; you can redistribute it and/or modify               #
# it under the terms of the GNU General Public License as published by        #
# the Free Software Foundation; either version 2 of the License, or           #
# (at your option) any later version.                                         #
#                                                                             #
# relax is distributed in the hope that it will be useful,                    #
# but WITHOUT ANY WARRANTY; without even the implied warranty of              #
# MERCHANTABILITY or FITNESS FOR A PARTICULAR PURPOSE.  See the               #
# GNU General Public License for more details.                                #
#                                                                             #
# You should have received a copy of the GNU General Public License           #
# along with relax; if not, write to the Free Software                        #
# Foundation, Inc., 59 Temple Place, Suite 330, Boston, MA  02111-1307  USA   #
#                                                                             #
###############################################################################

# Module docstring.
"""Module for the manipulation of the molecule-residue-spin data structures in the relax data store.

The functionality of this module is diverse:
    - Documentation for the spin identification string.
    - Functions for parsing or generating spin identification strings.
    - The mol-res-spin selection object (derived from the Selection class).
    - Generator functions for looping over molecules, residues, or spins.
    - Functions for returning MoleculeContainer, ResidueContainer, and SpinContainer objects or
    information about these.
    - Functions for copying, creating, deleting, displaying, naming, and numbering
    MoleculeContainer, ResidueContainer, and SpinContainer objects in the relax data store.
    - Functions for counting spins or testing their existence.
"""

# Python module imports.
from numpy import array
from re import split
from string import count, strip, upper
from textwrap import fill
from warnings import warn

# relax module imports.
from data.mol_res_spin import MoleculeContainer, ResidueContainer, SpinContainer
from generic_fns import pipes
from generic_fns import relax_re
from relax_errors import RelaxError, RelaxNoSpinError, RelaxResSelectDisallowError, RelaxSpinSelectDisallowError
from relax_warnings import RelaxWarning


ALLOWED_MOL_TYPES = ['protein',
                     'DNA',
                     'RNA',
                     'organic molecule',
                     'inorganic molecule'
]
"""The list of allowable molecule types."""

id_string_doc = """
Identification string documentation
~~~~~~~~~~~~~~~~~~~~~~~~~~~~~~~~~~~

The identification string is composed of three components: the molecule id token beginning with the '#' character, the residue id token beginning with the ':' character, and the atom or spin system id token beginning with the '@' character.  Each token can be composed of multiple elements separated by the ',' character and each individual element can either be a number (which must be an integer, in string format), a name, or a range of numbers separated by the '-' character.  Negative numbers are supported.  The full id string specification is '#<mol_name> :<res_id>[, <res_id>[, <res_id>, ...]] @<atom_id>[, <atom_id>[, <atom_id>, ...]]', where the token elements are '<mol_name>', the name of the molecule, '<res_id>', the residue identifier which can be a number, name, or range of numbers, '<atom_id>', the atom or spin system identifier which can be a number, name, or range of numbers.

If one of the tokens is left out then all elements will be assumed to match.  For example if the string does not contain the '#' character then all molecules will match the string.

Regular expression can be used to select spins.  For example the string '@H*' will select the protons 'H', 'H2', 'H98'.
"""

# Wrap the id string doc.
string = ''
for line in split('\n', id_string_doc):
    string = string + fill(line, width=100, initial_indent=8*' ', subsequent_indent=8*' ') + '\n'
id_string_doc = string



class Selection(object):
    """An object containing mol-res-spin selections.

    A Selection object represents either a set of selected molecules, residues and spins, or the
    union or intersection of two other Selection objects.
    """

    def __init__(self, select_string):
        """Initialise a Selection object.

        @param select_string:   A mol-res-spin selection string.
        @type select_string:    string
        """

        # Handle Unicode.
        if isinstance(select_string, unicode):
            select_string = str(select_string)

        self._union = None
        self._intersect = None

        self.molecules = []
        self.residues = []
        self.spins = []

        if not select_string:
            return

        # Read boolean symbols from right to left:
        and_index = select_string.rfind('&')
        or_index = select_string.rfind('|')

        if and_index > or_index:
            sel0 = Selection(select_string[:and_index].strip())
            sel1 = Selection(select_string[and_index+1:].strip())
            self.intersection(sel0, sel1)

        elif or_index > and_index:
            sel0 = Selection(select_string[:or_index].strip())
            sel1 = Selection(select_string[or_index+1:].strip())
            self.union(sel0, sel1)

        # No booleans, so parse as simple selection:
        else:
            mol_token, res_token, spin_token = tokenise(select_string)
            self.molecules = parse_token(mol_token)
            self.residues = parse_token(res_token)
            self.spins = parse_token(spin_token)


    def __contains__(self, obj):
        """Replacement function for determining if an object matches the selection.

        @param obj:     The data object.  This can be a MoleculeContainer, ResidueContainer, or
                        SpinContainer instance or a type of these instances.  If a tuple, only one
                        type of object can be in the tuple.
        @type obj:      instance or type of instances.
        @return:        The answer of whether the object matches the selection.
        @rtype:         bool
        """

        # The selection object is a union.
        if self._union:
            return (obj in self._union[0]) or (obj in self._union[1])

        # The selection object is an intersection.
        elif self._intersect:
            return (obj in self._intersect[0]) and (obj in self._intersect[1])

        # Simple spin identification string.
        if isinstance(obj, str):
            return self.__contains_spin_id(obj)

        # Comparison of data containers to this selection object.
        else:
            return self.__contains_mol_res_spin_containers(obj)


    def __contains_mol_res_spin_containers(self, obj):
        """Are the MoleculeContainer, ResidueContainer, and/or SpinContainer in the selection.

        @param obj:     The data object.  This can be a MoleculeContainer, ResidueContainer, or
                        SpinContainer instance or a type of these instances.  If a tuple, only one
                        type of object can be in the tuple.
        @type obj:      instance or type of instances.
        @return:        The answer of whether the objects are found within the selection object.
        @rtype:         bool
        """

        # Initialise the molecule, residue, and spin objects.
        mol = None
        res = None
        spin = None

        # The object is not a tuple, so lets turn it into one.
        if not isinstance(obj, tuple):
            obj = (obj,)

        # Max 3 objects (cannot match, so False).
        if len(obj) > 3:
            return False

        # Loop over the objects.
        for i in range(len(obj)):
            # The object is a molecule.
            if isinstance(obj[i], MoleculeContainer):
                # Error.
                if mol != None:
                    raise RelaxError("Comparing two molecular containers simultaneously with the selection object is not supported.")

                # Unpack.
                mol = obj[i]

            # The object is a residue.
            elif isinstance(obj[i], ResidueContainer):
                # Error.
                if res != None:
                    raise RelaxError("Comparing two residue containers simultaneously with the selection object is not supported.")

                # Unpack.
                res = obj[i]

            # The object is a spin.
            elif isinstance(obj[i], SpinContainer):
                # Error.
                if spin != None:
                    raise RelaxError("Comparing two spin containers simultaneously with the selection object is not supported.")

                # Unpack.
                spin = obj[i]

            # Unknown object (so return False).
            else:
                return False

        # Selection flags.
        select_mol = False
        select_res = False
        select_spin = False

        # Molecule container.
        if mol:
            # No molecules in selection object, therefore default to a match.
            if not self.molecules:
                select_mol = True

            # A true match.
            elif relax_re.search(self.molecules, mol.name):
                select_mol = True
        else:
            # No molecule container sent in, therefore the molecule is assumed to match.
            select_mol = True

        # Residue container.
        if res:
            # No residues in selection object, therefore default to a match.
            if not self.residues:
                select_res = True

            # A true match.
            elif relax_re.search(self.residues, res.name) or res.num in self.residues:
                select_res = True
        else:
            # No residue container sent in, therefore the residue is assumed to match.
            select_res = True

        # Spin container.
        if spin:
            # No spins in selection object, therefore default to a match.
            if not self.spins:
                select_spin = True

            # A true match.
            elif relax_re.search(self.spins, spin.name) or spin.num in self.spins:
                select_spin = True
        else:
            # No spin container sent in, therefore the spin is assumed to match.
            select_spin = True

        # Return the selection status.
        return select_mol and select_res and select_spin


    def __contains_spin_id(self, spin_id):
        """Is the molecule, residue, and/or spin of the spin_id string located in the selection.

        Only the simple selections allowed by the tokenise function are currently supported.


        @param spin_id: The spin identification string.
        @type spin_id:  str
        @return:        The answer of whether the molecule, residue, and/or spin corresponding to
                        the spin_id string found within the selection object.
        @rtype:         bool
        """

        # Parse the spin_id string.
        try:
            mol_token, res_token, spin_token = tokenise(spin_id)
            molecules = parse_token(mol_token)
            residues = parse_token(res_token)
            spins = parse_token(spin_token)
        except RelaxError:
            warn(RelaxWarning("The spin identification string " + repr(spin_id) + " is too complex for the selection object."))


    def contains_mol(self, mol=None):
        """Determine if the molecule name, in string form, is contained in this selection object.

        @keyword mol:   The name of the molecule.
        @type mol:      str or None
        @return:        The answer of whether the molecule is contained withing the selection
                        object.
        @rtype:         bool
        """

        # The selection object is a union.
        if self._union:
            return self._union[0].contains_mol(mol) or self._union[1].contains_mol(mol)

        # The selection object is an intersection.
        elif self._intersect:
            return self._intersect[0].contains_mol(mol) and self._intersect[1].contains_mol(mol)

        # The check.
        if relax_re.search(self.molecules, mol):
            return True

        # Nothingness.
        if not self.molecules:
            return True

        # No match.
        return False


    def contains_res(self, res_num=None, res_name=None, mol=None):
        """Determine if the residue name, in string form, is contained in this selection object.

        @keyword res_num:   The residue number.
        @type res_num:      int or None
        @keyword res_name:  The residue name.
        @type res_name:     str or None
        @keyword mol:       The molecule name.
        @type mol:          str or None
        @return:            The answer of whether the molecule is contained withing the selection
                            object.
        @rtype:             bool
        """

        # The selection object is a union.
        if self._union:
            return self._union[0].contains_res(res_num, res_name, mol) or self._union[1].contains_res(res_num, res_name, mol)

        # The selection object is an intersection.
        elif self._intersect:
            return self._intersect[0].contains_res(res_num, res_name, mol) and self._intersect[1].contains_res(res_num, res_name, mol)

        # Does it contain the molecule.
        select_mol = self.contains_mol(mol)

        # Residue selection flag.
        select_res = False

        # The residue checks.
        if res_num in self.residues or relax_re.search(self.residues, res_name):
            select_res = True

        # Nothingness.
        if not self.residues:
            select_res = True

        # Return the result.
        return select_res and select_mol


    def contains_spin(self, spin_num=None, spin_name=None, res_num=None, res_name=None, mol=None):
        """Determine if the spin is contained in this selection object.

        @keyword spin_num:  The spin number.
        @type spin_num:     int or None
        @keyword spin_name: The spin name.
        @type spin_name:    str or None
        @keyword res_num:   The residue number.
        @type res_num:      int or None
        @keyword res_name:  The residue name.
        @type res_name:     str or None
        @keyword mol:       The molecule name.
        @type mol:          str or None
        @return:            The answer of whether the spin is contained withing the selection
                            object.
        @rtype:             bool
        """

        # The selection object is a union.
        if self._union:
            return self._union[0].contains_spin(spin_num, spin_name, res_num, res_name, mol) or self._union[1].contains_spin(spin_num, spin_name, res_num, res_name, mol)

        # The selection object is an intersection.
        elif self._intersect:
            return self._intersect[0].contains_spin(spin_num, spin_name, res_num, res_name, mol) and self._intersect[1].contains_spin(spin_num, spin_name, res_num, res_name, mol)

        # Does it contain the molecule.
        select_mol = self.contains_mol(mol)

        # Does it contain the residue.
        select_res = self.contains_res(res_num, res_name, mol)

        # Spin selection flag.
        select_spin = False

        # The spin checks.
        if spin_num in self.spins or relax_re.search(self.spins, spin_name):
            select_spin = True

        # Nothingness.
        if not self.spins:
            select_spin = True

        # Return the result.
        return select_spin and select_res and select_mol


    def has_molecules(self):
        """Determine if the selection object contains molecules.

        @return:            The answer of whether the selection contains molecules.
        @rtype:             bool
        """

        # The selection object is a union.
        if self._union:
            return self._union[0].has_molecules() or self._union[1].has_molecules()

        # The selection object is an intersection.
        elif self._intersect:
            return self._intersect[0].has_molecules() and self._intersect[1].has_molecules()

        # Molecules are present.
        if self.molecules:
            return True


    def has_residues(self):
        """Determine if the selection object contains residues.

        @return:            The answer of whether the selection contains residues.
        @rtype:             bool
        """

        # The selection object is a union.
        if self._union:
            return self._union[0].has_residues() or self._union[1].has_residues()

        # The selection object is an intersection.
        elif self._intersect:
            return self._intersect[0].has_residues() and self._intersect[1].has_residues()

        # Residues are present.
        if self.residues:
            return True


    def has_spins(self):
        """Determine if the selection object contains spins.

        @return:            The answer of whether the selection contains spins.
        @rtype:             bool
        """

        # The selection object is a union.
        if self._union:
            return self._union[0].has_spins() or self._union[1].has_spins()

        # The selection object is an intersection.
        elif self._intersect:
            return self._intersect[0].has_spins() and self._intersect[1].has_spins()

        # Spins are present.
        if self.spins:
            return True


    def intersection(self, select_obj0, select_obj1):
        """Make this Selection object the intersection of two other Selection objects.

        @param select_obj0: First Selection object in intersection.
        @type select_obj0:  Selection instance.
        @param select_obj1: First Selection object in intersection.
        @type select_obj1:  Selection instance.
        """

        # Check that nothing is set.
        if self._union or self._intersect or self.molecules or self.residues or self.spins:
            raise RelaxError("Cannot define multiple Boolean relationships between Selection objects")

        # Create the intersection.
        self._intersect = (select_obj0, select_obj1)


    def union(self, select_obj0, select_obj1):
        """Make this Selection object the union of two other Selection objects.

        @param select_obj0: First Selection object in intersection.
        @type select_obj0:  Selection instance.
        @param select_obj1: First Selection object in intersection.
        @type select_obj1:  Selection instance.
        """

        # Check that nothing is set.
        if self._union or self._intersect or self.molecules or self.residues or self.spins:
            raise RelaxError("Cannot define multiple Boolean relationships between Selection objects")

        # Create the union.
        self._union = (select_obj0, select_obj1)



def bmrb_read(star):
    """Generate the molecule and residue spin containers from the entity saveframe records.

    @param star:    The NMR-STAR dictionary object.
    @type star:     NMR_STAR instance
    """

    # Get the entities.
    for mol_name, mol_type, res_nums, res_names in star.entity.loop():
        # Add the residues.
        for i in range(len(res_nums)):
            create_residue(res_nums[i], res_names[i], mol_name=mol_name)


def bmrb_write_entity(star, version=None):
    """Generate the entity saveframe records for the NMR-STAR dictionary object.

    @param star:        The NMR-STAR dictionary object.
    @type star:         NMR_STAR instance
    @keyword version:   The BMRB NMR-STAR dictionary format to output to.
    @type version:      str
    """

<<<<<<< HEAD
    # Can't handle multiple molecules yet.
    if count_molecules() > 1:
        raise RelaxError("Multiple molecules are not yet supported.")

    # Get the molecule names.
    mol_names = get_molecule_names()

    # Loop over the names.
    for i in range(len(mol_names)):
        # Test that the molecule has a name!
        if not mol_names[i]:
            raise RelaxError("All molecules must be named.")

        # Get the residue names and numbers.
        res_names = get_residue_names("#" + mol_names[i])
        res_nums = get_residue_nums("#" + mol_names[i])

        # Find the molecule type.
        if len(res_nums) < 4:
            mol_type = 'non-polymer'
            warn(RelaxWarning("The molecule '%s' is assumed to be a non-polymer, i.e. an organic molecule, ligand, metal ion, etc.  It should not be a solvent molecule!"))
=======
    # Loop over the molecules.
    for mol in molecule_loop():
        # Test that the molecule has a name!
        if not mol.name:
            raise RelaxError("All molecules must be named.")

        # Test that the molecule has a type!
        if not hasattr(mol, 'type') or not mol.type:
            raise RelaxError("The molecule type for the '%s' molecule must be specified, please use the appropriate molecule user function to set this." % mol.name)

        # Test that the molecule thiol state has been set.
        if not hasattr(cdp, 'exp_info') or not hasattr(cdp.exp_info, 'thiol_state'):
            raise RelaxError("The thiol state of the molecule '%s' must be specified, please use the appropriate BMRB user function to set this." % mol.name)

        # Get the residue names and numbers.
        res_names = get_residue_names("#" + mol.name)
        res_nums = get_residue_nums("#" + mol.name)

        # Get the one letter codes.
        polymer_seq_code = one_letter_code(res_names)

        # Find the molecule type.
        if mol.type in ['organic molecule', 'other']:
            mol_type = 'non-polymer'
>>>>>>> 4f9cfdb5
        else:
            mol_type = 'polymer'

        # Add the entity.
<<<<<<< HEAD
        star.entity.add(mol_name=mol_names[i], mol_type=mol_type, res_nums=res_nums, res_names=res_names)
=======
        star.entity.add(mol_name=mol.name, mol_type=mol_type, polymer_type=mol.type, polymer_seq_code=polymer_seq_code,thiol_state=cdp.exp_info.thiol_state, res_nums=res_nums, res_names=res_names)
>>>>>>> 4f9cfdb5


def copy_molecule(pipe_from=None, mol_from=None, pipe_to=None, mol_to=None):
    """Copy the contents of a molecule container to a new molecule.

    For copying to be successful, the mol_from identification string must match an existent molecule.

    @param pipe_from:   The data pipe to copy the molecule data from.  This defaults to the current
                        data pipe.
    @type pipe_from:    str
    @param mol_from:    The molecule identification string for the structure to copy the data from.
    @type mol_from:     str
    @param pipe_to:     The data pipe to copy the molecule data to.  This defaults to the current
                        data pipe.
    @type pipe_to:      str
    @param mol_to:      The molecule identification string for the structure to copy the data to.
    @type mol_to:       str
    """

    # The current data pipe.
    if pipe_from == None:
        pipe_from = pipes.cdp_name()
    if pipe_to == None:
        pipe_to = pipes.cdp_name()

    # The second pipe does not exist.
    pipes.test(pipe_to)

    # Split up the selection string.
    mol_from_token, res_from_token, spin_from_token = tokenise(mol_from)
    mol_to_token, res_to_token, spin_to_token = tokenise(mol_to)

    # Disallow spin selections.
    if spin_from_token != None or spin_to_token != None:
        raise RelaxSpinSelectDisallowError

    # Disallow residue selections.
    if res_from_token != None or res_to_token != None:
        raise RelaxResSelectDisallowError

    # Parse the molecule token for renaming.
    mol_name_to = return_single_molecule_info(mol_to_token)

    # Test if the molecule name already exists.
    mol_to_cont = return_molecule(mol_to, pipe_to)
    if mol_to_cont and not mol_to_cont.is_empty():
        raise RelaxError("The molecule " + repr(mol_to) + " already exists in the " + repr(pipe_to) + " data pipe.")

    # Get the single molecule data container.
    mol_from_cont = return_molecule(mol_from, pipe_from)

    # No molecule to copy data from.
    if mol_from_cont == None:
        raise RelaxError("The molecule " + repr(mol_from) + " does not exist in the " + repr(pipe_from) + " data pipe.")

    # Get the target pipe.
    pipe = pipes.get_pipe(pipe_to)

    # Copy the data.
    if pipe.mol[0].name == None and len(pipe.mol) == 1:
        pipe.mol[0] = mol_from_cont.__clone__()
    else:
        pipe.mol.append(mol_from_cont.__clone__())

    # Change the new molecule name.
    if mol_name_to != None:
        pipe.mol[-1].name = mol_name_to


def copy_residue(pipe_from=None, res_from=None, pipe_to=None, res_to=None):
    """Copy the contents of the residue structure from one residue to a new residue.

    For copying to be successful, the res_from identification string must match an existent residue.
    The new residue number must be unique.

    @param pipe_from:   The data pipe to copy the residue from.  This defaults to the current data
                        pipe.
    @type pipe_from:    str
    @param res_from:    The residue identification string for the structure to copy the data from.
    @type res_from:     str
    @param pipe_to:     The data pipe to copy the residue to.  This defaults to the current data
                        pipe.
    @type pipe_to:      str
    @param res_to:      The residue identification string for the structure to copy the data to.
    @type res_to:       str
    """

    # The current data pipe.
    if pipe_from == None:
        pipe_from = pipes.cdp_name()
    if pipe_to == None:
        pipe_to = pipes.cdp_name()

    # The second pipe does not exist.
    pipes.test(pipe_to)

    # Get the target pipe.
    pipe = pipes.get_pipe(pipe_to)

    # Split up the selection string.
    mol_from_token, res_from_token, spin_from_token = tokenise(res_from)
    mol_to_token, res_to_token, spin_to_token = tokenise(res_to)

    # Disallow spin selections.
    if spin_from_token != None or spin_to_token != None:
        raise RelaxSpinSelectDisallowError

    # Parse the residue token for renaming and renumbering.
    res_num_to, res_name_to = return_single_residue_info(res_to_token)

    # Test if the residue number already exists.
    res_to_cont = return_residue(res_to, pipe_to)
    if res_to_cont and not res_to_cont.is_empty():
        raise RelaxError("The residue " + repr(res_to) + " already exists in the " + repr(pipe_to) + " data pipe.")

    # Get the single residue data container.
    res_from_cont = return_residue(res_from, pipe_from)

    # No residue to copy data from.
    if res_from_cont == None:
        raise RelaxError("The residue " + repr(res_from) + " does not exist in the " + repr(pipe_from) + " data pipe.")

    # Get the single molecule data container to copy the residue to (default to the first molecule).
    mol_to_container = return_molecule(res_to, pipe_to)
    if mol_to_container == None:
        mol_to_container = pipe.mol[0]

    # Copy the data.
    if mol_to_container.res[0].num == None and mol_to_container.res[0].name == None and len(mol_to_container.res) == 1:
        mol_to_container.res[0] = res_from_cont.__clone__()
    else:
        mol_to_container.res.append(res_from_cont.__clone__())

    # Change the new residue number and name.
    if res_num_to != None:
        mol_to_container.res[-1].num = res_num_to
    if res_name_to != None:
        mol_to_container.res[-1].name = res_name_to


def copy_spin(pipe_from=None, spin_from=None, pipe_to=None, spin_to=None):
    """Copy the contents of the spin structure from one spin to a new spin.

    For copying to be successful, the spin_from identification string must match an existent spin.
    The new spin number must be unique.

    @param pipe_from:   The data pipe to copy the spin from.  This defaults to the current data
                        pipe.
    @type pipe_from:    str
    @param spin_from:   The spin identification string for the structure to copy the data from.
    @type spin_from:    str
    @param pipe_to:     The data pipe to copy the spin to.  This defaults to the current data
                        pipe.
    @type pipe_to:      str
    @param spin_to:     The spin identification string for the structure to copy the data to.
    @type spin_to:      str
    """

    # The current data pipe.
    if pipe_from == None:
        pipe_from = pipes.cdp_name()
    if pipe_to == None:
        pipe_to = pipes.cdp_name()

    # The second pipe does not exist.
    pipes.test(pipe_to)

    # Get the target pipe.
    pipe = pipes.get_pipe(pipe_to)

    # Split up the selection string.
    mol_to_token, res_to_token, spin_to_token = tokenise(spin_to)

    # Test if the spin number already exists.
    if spin_to_token:
        spin_to_cont = return_spin(spin_to, pipe_to)
        if spin_to_cont and not spin_to_cont.is_empty():
            raise RelaxError("The spin " + repr(spin_to) + " already exists in the " + repr(pipe_from) + " data pipe.")

    # No residue to copy data from.
    if not return_residue(spin_from, pipe_from):
        raise RelaxError("The residue in " + repr(spin_from) + " does not exist in the " + repr(pipe_from) + " data pipe.")

    # No spin to copy data from.
    spin_from_cont = return_spin(spin_from, pipe_from)
    if spin_from_cont == None:
        raise RelaxError("The spin " + repr(spin_from) + " does not exist in the " + repr(pipe_from) + " data pipe.")

    # Get the single residue data container to copy the spin to (default to the first molecule, first residue).
    res_to_cont = return_residue(spin_to, pipe_to)
    if res_to_cont == None and spin_to:
        # No residue to copy data to.
        raise RelaxError("The residue in " + repr(spin_to) + " does not exist in the " + repr(pipe_from) + " data pipe.")
    if res_to_cont == None:
        res_to_cont = pipe.mol[0].res[0]

    # Copy the data.
    if len(res_to_cont.spin) == 1 and res_to_cont.spin[0].is_empty():
        res_to_cont.spin[0] = spin_from_cont.__clone__()
    else:
        res_to_cont.spin.append(spin_from_cont.__clone__())

    # Parse the spin token for renaming and renumbering.
    spin_num_to, spin_name_to = return_single_spin_info(spin_to_token)

    # Change the new spin number and name.
    if spin_num_to != None:
        res_to_cont.spin[-1].num = spin_num_to
    if spin_name_to != None:
        res_to_cont.spin[-1].name = spin_name_to


def count_molecules(selection=None, pipe=None):
    """Count the number of molecules for which there is data.

    @keyword selection: The selection string.
    @type selection:    str
    @keyword pipe:      The data pipe containing the spin.  Defaults to the current data pipe.
    @type pipe:         str
    @return:            The number of non-empty molecules.
    @rtype:             int
    """

    # The data pipe.
    if pipe == None:
        pipe = pipes.cdp_name()

    # Test the data pipe.
    pipes.test(pipe)

    # No data, hence no molecules.
    if not exists_mol_res_spin_data():
        return 0

    # Init.
    mol_num = 0

    # Spin loop.
    for mol in molecule_loop(selection):
        mol_num = mol_num + 1

    # Return the number of molecules.
    return mol_num


def count_residues(selection=None, pipe=None):
    """Count the number of residues for which there is data.

    @keyword selection: The selection string.
    @type selection:    str
    @keyword pipe:      The data pipe containing the spin.  Defaults to the current data pipe.
    @type pipe:         str
    @return:            The number of non-empty residues.
    @rtype:             int
    """

    # The data pipe.
    if pipe == None:
        pipe = pipes.cdp_name()

    # Test the data pipe.
    pipes.test(pipe)

    # No data, hence no residues.
    if not exists_mol_res_spin_data():
        return 0

    # Init.
    res_num = 0

    # Spin loop.
    for res in residue_loop(selection):
        res_num = res_num + 1

    # Return the number of residues.
    return res_num


def count_spins(selection=None, pipe=None, skip_desel=True):
    """Function for counting the number of spins for which there is data.

    @keyword selection:     The selection string.
    @type selection:        str
    @keyword pipe:          The data pipe containing the spin.  Defaults to the current data pipe.
    @type pipe:             str
    @keyword skip_desel:    A flag which if true will cause deselected spins to be skipped in the
                            count.
    @type skip_desel:       bool
    @return:                The number of non-empty spins.
    @rtype:                 int
    """

    # The data pipe.
    if pipe == None:
        pipe = pipes.cdp_name()

    # Test the data pipe.
    pipes.test(pipe)

    # No data, hence no spins.
    if not exists_mol_res_spin_data():
        return 0

    # Init.
    spin_num = 0

    # Spin loop.
    for spin in spin_loop(selection):
        # Skip deselected spins.
        if skip_desel and not spin.select:
            continue

        spin_num = spin_num + 1

    # Return the number of spins.
    return spin_num


def create_molecule(mol_name=None, mol_type=None):
    """Add a molecule into the relax data store.

    @keyword mol_name:  The name of the molecule.
    @type mol_name:     str
    @keyword mol_type:  The type of molecule.
    @type mol_type:     str
    """

    # Test if the current data pipe exists.
    pipes.test()

    # Test the molecule type.
    if mol_type and mol_type not in ALLOWED_MOL_TYPES:
        raise RelaxError("The molecule type '%s' must be one of %s" % (mol_type, ALLOWED_MOL_TYPES))

    # Test if the molecule name already exists.
    for i in xrange(len(cdp.mol)):
        if cdp.mol[i].name == mol_name:
            raise RelaxError("The molecule '" + repr(mol_name) + "' already exists in the relax data store.")

    # Append the molecule.
    cdp.mol.add_item(mol_name=mol_name, mol_type=mol_type)


def create_residue(res_num=None, res_name=None, mol_name=None):
    """Add a residue into the relax data store (and molecule if necessary).

    @keyword res_num:   The number of the new residue.
    @type res_num:      int
    @keyword res_name:  The name of the new residue.
    @type res_name:     str
    @keyword mol_name:  The name of the molecule to add the residue to.
    @type mol_name:     str
    """

    # Test if the current data pipe exists.
    pipes.test()

    # Create the molecule if it does not exist.
    if not return_molecule(generate_spin_id(mol_name=mol_name)):
        create_molecule(mol_name=mol_name)

    # Get the molecule container to add the residue to.
    mol_cont = return_molecule(generate_spin_id(mol_name=mol_name))
    if not mol_cont:
        mol_cont = cdp.mol[0]

    # Add the residue.
    mol_cont.res.add_item(res_num=res_num, res_name=res_name)


def create_pseudo_spin(spin_name=None, spin_num=None, res_id=None, members=None, averaging=None):
    """Add a pseudo-atom spin container into the relax data store.

    @param spin_name:   The name of the new pseudo-spin.
    @type spin_name:    str
    @param spin_num:    The identification number of the new spin.
    @type spin_num:     int
    @param res_id:      The molecule and residue identification string.
    @type res_id:       str
    """

    # Test if the current data pipe exists.
    pipes.test()

    # Split up the selection string.
    mol_token, res_token, spin_token = tokenise(res_id)

    # Disallow spin selections.
    if spin_token != None:
        raise RelaxSpinSelectDisallowError

    # Get the residue container to add the spin to.
    if res_id:
        res_to_cont = return_residue(res_id)
        if res_to_cont == None:
            raise RelaxError("The residue in " + repr(res_id) + " does not exist in the current data pipe.")
    else:
        res_to_cont = cdp.mol[0].res[0]

    # Check the averaging technique.
    if averaging not in ['linear']:
        raise RelaxError("The '%s' averaging technique is unknown." % averaging)

    # Get the spin positions.
    positions = []
    for atom in members:
        # Get the spin container.
        spin = return_spin(atom)

        # Test that the spin exists.
        if spin == None:
            raise RelaxNoSpinError(atom)

        # Test the position.
        if not hasattr(spin, 'pos') or not spin.pos:
            raise RelaxError("Positional information is not available for the atom '%s'." % atom)

        # Store the position.
        positions.append([])
        for i in range(len(spin.pos)):
            positions[-1].append(spin.pos[i].tolist())

    # Now add the pseudo-spin name to the spins belonging to it (after the tests).
    for atom in members:
        # Get the spin container.
        spin = return_spin(atom)

        # Add the pseudo-spin number and name.
        if res_id:
            spin.pseudo_name = res_id + '@' + spin_name
        else:
            spin.pseudo_name = '@' + spin_name
        spin.pseudo_num = spin_num

    # Add the spin.
    res_to_cont.spin.add_item(spin_num=spin_num, spin_name=spin_name)
    spin = res_to_cont.spin[-1]

    # Set the pseudo-atom spin container attributes.
    spin.averaging = averaging
    spin.members = members
    if averaging == 'linear':
        spin.pos = linear_ave(positions)


def create_spin(spin_num=None, spin_name=None, res_num=None, res_name=None, mol_name=None):
    """Add a spin into the relax data store (and molecule and residue if necessary).

    @keyword spin_num:  The number of the new spin.
    @type spin_num:     int
    @keyword spin_name: The name of the new spin.
    @type spin_name:    str
    @keyword res_num:   The number of the residue to add the spin to.
    @type res_num:      int
    @keyword res_name:  The name of the residue to add the spin to.
    @type res_name:     str
    @keyword mol_name:  The name of the molecule to add the spin to.
    @type mol_name:     str
    """

    # Test if the current data pipe exists.
    pipes.test()

    # Create the molecule and residue if they do not exist.
    if not return_molecule(generate_spin_id(mol_name=mol_name)):
        create_molecule(mol_name=mol_name)
    if not return_residue(generate_spin_id(mol_name=mol_name, res_num=res_num, res_name=res_name)):
        create_residue(mol_name=mol_name, res_num=res_num, res_name=res_name)

    # Get the residue container to add the spin to.
    res_cont = return_residue(generate_spin_id(mol_name=mol_name, res_num=res_num, res_name=res_name))
    if not res_cont:
        res_cont = cdp.mol[0].res[0]

    # Add the spin.
    res_cont.spin.add_item(spin_num=spin_num, spin_name=spin_name)


def convert_from_global_index(global_index=None, pipe=None):
    """Convert the global index into the molecule, residue, and spin indices.

    @param global_index:        The global spin index, spanning the molecule and residue containers.
    @type global_index:         int
    @param pipe:                The data pipe containing the spin.  Defaults to the current data
                                pipe.
    @type pipe:                 str
    @return:                    The corresponding molecule, residue, and spin indices.
    @rtype:                     tuple of int
    """

    # The data pipe.
    if pipe == None:
        pipe = pipes.cdp_name()

    # Test the data pipe.
    pipes.test(pipe)

    # Loop over the spins.
    spin_num = 0
    for mol_index, res_index, spin_index in spin_index_loop(pipe=pipe):
        # Match to the global index.
        if spin_num == global_index:
            return mol_index, res_index, spin_index

        # Increment the spin number.
        spin_num = spin_num + 1


def delete_molecule(mol_id=None):
    """Function for deleting molecules from the current data pipe.

    @param mol_id:  The molecule identifier string.
    @type mol_id:   str
    """

    # Split up the selection string.
    mol_token, res_token, spin_token = tokenise(mol_id)

    # Disallow spin selections.
    if spin_token != None:
        raise RelaxSpinSelectDisallowError

    # Disallow residue selections.
    if res_token != None:
        raise RelaxResSelectDisallowError

    # Parse the token.
    molecules = parse_token(mol_token)

    # List of indices to delete.
    indices = []

    # Loop over the molecules.
    for i in xrange(len(cdp.mol)):
        # Remove the residue is there is a match.
        if cdp.mol[i].name in molecules:
            indices.append(i)

    # Reverse the indices.
    indices.reverse()

    # Delete the molecules.
    for index in indices:
        cdp.mol.pop(index)

    # Create an empty residue container if no residues remain.
    if len(cdp.mol) == 0:
        cdp.mol.add_item()


def delete_residue(res_id=None):
    """Function for deleting residues from the current data pipe.

    @param res_id:  The molecule and residue identifier string.
    @type res_id:   str
    """

    # Split up the selection string.
    mol_token, res_token, spin_token = tokenise(res_id)

    # Disallow spin selections.
    if spin_token != None:
        raise RelaxSpinSelectDisallowError

    # Parse the tokens.
    residues = parse_token(res_token)

    # Molecule loop.
    for mol in molecule_loop(res_id):
        # List of indices to delete.
        indices = []

        # Loop over the residues of the molecule.
        for i in xrange(len(mol.res)):
            # Remove the residue is there is a match.
            if mol.res[i].num in residues or mol.res[i].name in residues:
                indices.append(i)

        # Reverse the indices.
        indices.reverse()

        # Delete the residues.
        for index in indices:
            mol.res.pop(index)

        # Create an empty residue container if no residues remain.
        if len(mol.res) == 0:
            mol.res.add_item()


def delete_spin(spin_id=None):
    """Function for deleting spins from the current data pipe.

    @param spin_id: The molecule, residue, and spin identifier string.
    @type spin_id:  str
    """

    # Split up the selection string.
    mol_token, res_token, spin_token = tokenise(spin_id)

    # Parse the tokens.
    spins = parse_token(spin_token)

    # Residue loop.
    for res in residue_loop(spin_id):
        # List of indices to delete.
        indices = []

        # Loop over the spins of the residue.
        for i in xrange(len(res.spin)):
            # Store the spin indices for deletion.
            if res.spin[i].num in spins or res.spin[i].name in spins:
                indices.append(i)

        # Reverse the indices.
        indices.reverse()

        # Delete the spins.
        for index in indices:
            res.spin.pop(index)

        # Create an empty spin container if no spins remain.
        if len(res.spin) == 0:
            res.spin.add_item()


def display_molecule(mol_id=None):
    """Function for displaying the information associated with the molecule.

    @param mol_id:  The molecule identifier string.
    @type mol_id:   str
    """

    # Split up the selection string.
    mol_token, res_token, spin_token = tokenise(mol_id)

    # Disallowed selections.
    if res_token != None:
        raise RelaxResSelectDisallowError
    if spin_token != None:
        raise RelaxSpinSelectDisallowError

    # The molecule selection string.
    if mol_token:
        mol_sel = '#' + mol_token
    else:
        mol_sel = None

    # Print a header.
    print(("\n\n%-15s %-15s" % ("Molecule", "Number of residues")))

    # Molecule loop.
    for mol in molecule_loop(mol_sel):
        # Print the molecule data.
        print(("%-15s %-15s" % (mol.name, repr(len(mol.res)))))


def display_residue(res_id=None):
    """Function for displaying the information associated with the residue.

    @param res_id:  The molecule and residue identifier string.
    @type res_id:   str
    """

    # Split up the selection string.
    mol_token, res_token, spin_token = tokenise(res_id)

    # Disallow spin selections.
    if spin_token != None:
        raise RelaxSpinSelectDisallowError

    # Print a header.
    print(("\n\n%-15s %-15s %-15s %-15s" % ("Molecule", "Res number", "Res name", "Number of spins")))

    # Residue loop.
    for res, mol_name in residue_loop(res_id, full_info=True):
        print(("%-15s %-15s %-15s %-15s" % (mol_name, repr(res.num), res.name, repr(len(res.spin)))))


def display_spin(spin_id=None):
    """Function for displaying the information associated with the spin.

    @param spin_id: The molecule and residue identifier string.
    @type spin_id:  str
    """

    # Print a header.
    print(("\n\n%-15s %-15s %-15s %-15s %-15s" % ("Molecule", "Res number", "Res name", "Spin number", "Spin name")))

    # Spin loop.
    for spin, mol_name, res_num, res_name in spin_loop(spin_id, full_info=True):
        # Print the residue data.
        print(("%-15s %-15s %-15s %-15s %-15s" % (mol_name, repr(res_num), res_name, repr(spin.num), spin.name)))


def exists_mol_res_spin_data(pipe=None):
    """Function for determining if any molecule-residue-spin data exists.

    @keyword pipe:      The data pipe in which the molecule-residue-spin data will be checked for.
    @type pipe:         str
    @return:            The answer to the question about the existence of data.
    @rtype:             bool
    """

    # The current data pipe.
    if pipe == None:
        pipe = pipes.cdp_name()

    # Test the data pipe.
    pipes.test(pipe)

    # Get the data pipe.
    dp = pipes.get_pipe(pipe)

    # The molecule, residue, spin object stack is empty.
    if dp.mol.is_empty():
        return False

    # Otherwise.
    return True


def find_index(selection=None, pipe=None, global_index=True):
    """Find and return the spin index or indices for the selection string.

    @keyword selection:     The spin selection identifier.
    @type selection:        str
    @keyword pipe:          The data pipe containing the spin.  Defaults to the current data pipe.
    @type pipe:             str
    @keyword global_index:  A flag which if True will cause the global index to be returned.  If
                            False, then the molecule, residue, and spin indices will be returned.
    @type global_index:     bool
    @return:                The global spin index or the molecule, residue, and spin indices.
    @rtype:                 int or tuple of 3 int
    """

    # The data pipe.
    if pipe == None:
        pipe = pipes.cdp_name()

    # Test the data pipe.
    pipes.test(pipe)

    # Get the data pipe.
    dp = pipes.get_pipe(pipe)

    # Parse the selection string.
    select_obj = Selection(selection)

    # Init the mol and global index.
    global_i = -1
    mol_index = -1

    # Loop over the molecules.
    for mol in dp.mol:
        # Increment the molecule index.
        mol_index = mol_index + 1

        # Init the residue index.
        res_index = -1

        # Loop over the residues.
        for res in mol.res:
            # Increment the residue index.
            res_index = res_index + 1

            # Init the residue index.
            spin_index = -1

            # Loop over the spins.
            for spin in res.spin:
                # Increment the spin and global index.
                spin_index = spin_index + 1
                global_i = global_i + 1

                # Stop if the spin matches the selection.
                if (mol, res, spin) in select_obj:
                    # Return the indices.
                    if global_index:
                        return global_i
                    else:
                        return mol_index, res_index, spin_index


def first_residue_num(selection=None):
    """Determine the first residue number.

    @return:    The number of the first residue.
    @rtype:     int
    """

    # Get the molecule.
    mol = return_molecule(selection)

    # The first residue number.
    return mol.res[0].num


def generate_spin_id(mol_name=None, res_num=None, res_name=None, spin_num=None, spin_name=None):
    """Generate the spin selection string.

    @param mol_name:    The molecule name.
    @type mol_name:     str or None
    @param res_num:     The residue number.
    @type res_num:      int or None
    @param res_name:    The residue name.
    @type res_name:     str or None
    @param spin_num:    The spin number.
    @type spin_num:     int or None
    @param spin_name:   The spin name.
    @type spin_name:    str or None
    @return:            The spin identification string.
    @rtype:             str
    """

    # Init.
    id = ""

    # Molecule name.
    if mol_name != None:
        id = id + "#" + mol_name

    # Residue data.
    if res_num != None:
        id = id + ":" + str(res_num)
    if res_num != None and res_name != None:
        id = id + "&:" + res_name
    elif res_name != None:
        id = id + ":" + res_name

    # Spin data.
    if spin_num != None:
        id = id + "@" + str(spin_num)
    if spin_num != None and spin_name != None:
        id = id + "&@" + spin_name
    elif spin_name != None:
        id = id + "@" + spin_name

    # Return the spin id string.
    return id


def generate_spin_id_data_array(data=None, mol_name_col=None, res_num_col=None, res_name_col=None, spin_num_col=None, spin_name_col=None):
    """Generate the spin selection string from the given data array.

    @param data:            An array containing the molecule, residue, and/or spin data.
    @type data:             list of str
    @param mol_name_col:    The column containing the molecule name information.
    @type mol_name_col:     int or None
    @param res_name_col:    The column containing the residue name information.
    @type res_name_col:     int or None
    @param res_num_col:     The column containing the residue number information.
    @type res_num_col:      int or None
    @param spin_name_col:   The column containing the spin name information.
    @type spin_name_col:    int or None
    @param spin_num_col:    The column containing the spin number information.
    @type spin_num_col:     int or None
    @return:                The spin identification string.
    @rtype:                 str
    """

    # Init.
    id = ""

    # Molecule data.
    if mol_name_col and data[mol_name_col-1]:
        id = id + "#" + data[mol_name_col-1]

    # Residue data.
    if res_num_col and data[res_num_col-1] != None:
        id = id + ":" + str(data[res_num_col-1])
    if (res_num_col and data[res_num_col-1] != None) and (res_name_col and data[res_name_col-1]):
        id = id + "&:" + data[res_name_col-1]
    elif res_name_col and data[res_name_col-1]:
        id = id + ":" + data[res_name_col-1]

    # Spin data.
    if spin_num_col and data[spin_num_col-1] != None:
        id = id + "@" + str(data[spin_num_col-1])
    if (spin_num_col and data[spin_num_col-1] != None) and (spin_name_col and data[spin_name_col-1]):
        id = id + "&@" + data[spin_name_col-1]
    elif spin_name_col and data[spin_name_col-1]:
        id = id + "@" + data[spin_name_col-1]

    # Return the spin id string.
    return id


def get_molecule_names(selection=None):
    """Return a list of the molecule names.

    @param selection:   The molecule selection identifier.
    @type selection:    str
    @return:            The molecule names.
    @rtype:             list of str
    """

    # Loop over the molecules, append the name of each within the selection.
    mol_names = []
    for mol in molecule_loop(selection):
        mol_names.append(mol.name)

    # Return the names.
    return mol_names


def get_residue_names(selection=None):
    """Return a list of the residue names.

    @param selection:   The molecule and residue selection identifier.
    @type selection:    str
    @return:            The residue names.
    @rtype:             list of str
    """

    # Loop over the residues, appending the name of each within the selection.
    res_names = []
    for res in residue_loop(selection):
        res_names.append(res.name)

    # Return the names.
    return res_names


def get_residue_nums(selection=None):
    """Return a list of the residue numbers.

    @param selection:   The molecule and residue selection identifier.
    @type selection:    str
    @return:            The residue numbers.
    @rtype:             list of str
    """

    # Loop over the residues, appending the number of each within the selection.
    res_nums = []
    for res in residue_loop(selection):
        res_nums.append(res.num)

    # Return the numbers.
    return res_nums


def last_residue_num(selection=None):
    """Determine the last residue number.

    @param selection:   The molecule selection identifier.
    @type selection:    str
    @return:            The number of the last residue.
    @rtype:             int
    """

    # Get the molecule.
    mol = return_molecule(selection)

    # The last residue number.
    return mol.res[-1].num


def molecule_loop(selection=None, pipe=None, return_id=False):
    """Generator function for looping over all the molecules of the given selection.

    @param selection:   The molecule selection identifier.
    @type selection:    str
    @param pipe:        The data pipe containing the molecule.  Defaults to the current data pipe.
    @type pipe:         str
    @keyword return_id: A flag which if True will cause the molecule identification string of the molecule spin to be returned in addition to the spin container.
    @type return_id:    bool
    @return:            The molecule specific data container.
    @rtype:             instance of the MoleculeContainer class.
    """

    # The data pipe.
    if pipe == None:
        pipe = pipes.cdp_name()

    # Test the data pipe.
    pipes.test(pipe)

    # Get the data pipe.
    dp = pipes.get_pipe(pipe)

    # Test for the presence of data, and end the execution of this function if there is none.
    if not exists_mol_res_spin_data():
        return

    # Parse the selection string.
    select_obj = Selection(selection)

    # Loop over the molecules.
    for mol in dp.mol:
        # Skip the molecule if there is no match to the selection.
        if mol not in select_obj:
            continue

        # Generate the spin id.
        if return_id:
            mol_id = generate_spin_id(mol.name)

        # Yield the molecule data container.
        if return_id:
            yield mol, mol_id
        else:
            yield mol


def linear_ave(positions):
    """Perform linear averaging of the atomic positions.

    @param positions:   The atomic positions.  The first index is that of the positions to be
                        averaged over.  The second index is over the different models.  The last
                        index is over the x, y, and z coordinates.
    @type positions:    list of lists of numpy float arrays
    @return:            The averaged positions as a list of vectors.
    @rtype:             list of numpy float arrays
    """

    # Loop over the multiple models.
    ave = []
    for model_index in range(len(positions[0])):
        # Append an empty vector.
        ave.append(array([0.0, 0.0, 0.0]))

        # Loop over the x, y, and z coordinates.
        for coord_index in range(3):
            # Loop over the atomic positions.
            for atom_index in range(len(positions)):
                ave[model_index][coord_index] = ave[model_index][coord_index] + positions[atom_index][model_index][coord_index]

            # Average.
            ave[model_index][coord_index] = ave[model_index][coord_index] / len(positions)

    # Return the averaged positions.
    return ave


def name_molecule(mol_id, name=None, force=False):
    """Name the molecules.

    @param mol_id:      The molecule identification string.
    @type mol_id:       str
    @param name:        The new molecule name.
    @type name:         str
    @keyword force:     A flag which if True will cause the named molecule to be renamed.
    @type force:        bool
    """

    # Get the single molecule data container.
    mol = return_molecule(mol_id)

    # Disallow residue and spin selections.
    select_obj = Selection(mol_id)
    if select_obj.has_residues():
        raise RelaxResSelectDisallowError
    if select_obj.has_spins():
        raise RelaxSpinSelectDisallowError

    # Name the molecule is there is a single match.
    if mol:
        if mol.name and not force:
            warn(RelaxWarning("The molecule '%s' is already named.  Set the force flag to rename." % mol_id))
        else:
            mol.name = name


def name_residue(res_id, name=None, force=False):
    """Name the residues.

    @param res_id:      The residue identification string.
    @type res_id:       str
    @param name:        The new residue name.
    @type name:         str
    @keyword force:     A flag which if True will cause the named residue to be renamed.
    @type force:        bool
    """

    # Disallow spin selections.
    select_obj = Selection(res_id)
    if select_obj.has_spins():
        raise RelaxSpinSelectDisallowError

    # Rename the matching residues.
    for res, mol_name in residue_loop(res_id, full_info=True):
        if res.name and not force:
            warn(RelaxWarning("The residue '%s' is already named.  Set the force flag to rename." % generate_spin_id(mol_name, res.num, res.name)))
        else:
            res.name = name


def name_spin(spin_id=None, name=None, force=False):
    """Name the spins.

    @keyword spin_id:   The spin identification string.
    @type spin_id:      str
    @keyword name:      The new spin name.
    @type name:         str
    @keyword force:     A flag which if True will cause the named spin to be renamed.
    @type force:        bool
    """

    # Rename the matching spins.
    for spin, id in spin_loop(spin_id, return_id=True):
        if spin.name and not force:
            warn(RelaxWarning("The spin '%s' is already named.  Set the force flag to rename." % id))
        else:
            spin.name = name


def number_residue(res_id, number=None, force=False):
    """Number the residues.

    @param res_id:      The residue identification string.
    @type res_id:       str
    @param number:      The new residue number.
    @type number:       int
    @keyword force:     A flag which if True will cause the numbered residue to be renumbered.
    @type force:        bool
    """

    # Catch multiple numberings!
    i = 0
    for res in residue_loop(res_id):
        i = i + 1

    # Fail if multiple residues are numbered.
    if i > 1:
        raise RelaxError("The numbering of multiple residues is disallowed, each residue requires a unique number.")

    # Disallow spin selections.
    select_obj = Selection(res_id)
    if select_obj.has_spins():
        raise RelaxSpinSelectDisallowError

    # Rename the residue.
    for res, mol_name in residue_loop(res_id, full_info=True):
        if res.num and not force:
            warn(RelaxWarning("The residue '%s' is already numbered.  Set the force flag to renumber." % generate_spin_id(mol_name, res.num, res.name)))
        else:
            res.num = number


def number_spin(spin_id=None, number=None, force=False):
    """Number the spins.

    @param spin_id:     The spin identification string.
    @type spin_id:      str
    @param number:      The new spin number.
    @type number:       int
    @keyword force:     A flag which if True will cause the numbered spin to be renumbered.
    @type force:        bool
    """

    # Catch multiple renumberings!
    i = 0
    for spin in spin_loop(spin_id):
        i = i + 1

    # Fail if multiple spins are numbered.
    if number != None and i > 1:
        raise RelaxError("The numbering of multiple spins is disallowed, as each spin requires a unique number.")

    # Rename the spin.
    for spin, id in spin_loop(spin_id, return_id=True):
        if spin.num and not force:
            warn(RelaxWarning("The spin '%s' is already numbered.  Set the force flag to renumber." % id))
        else:
            spin.num = number


def one_letter_code(res_names):
    """Convert the list of residue names into a string of one letter residue codes.

    Standard amino acids are converted to the one letter code.  Unknown residues are labelled as 'X'.


    @param res_names:   A list of residue names.
    @type res_names:    list or str
    @return:            The one letter codes for the residues.
    @rtype:             str
    """

    # The amino acid translation table.
    aa_table = [
                ['Alanine',         'ALA', 'A'],
                ['Arginine',        'ARG', 'R'],
                ['Asparagine',      'ASN', 'N'],
                ['Aspartic acid',   'ASP', 'D'],
                ['Cysteine',        'CYS', 'C'],
                ['Glutamic acid',   'GLU', 'E'],
                ['Glutamine',       'GLN', 'Q'],
                ['Glycine',         'GLY', 'G'],
                ['Histidine',       'HIS', 'H'],
                ['Isoleucine',      'ILE', 'I'],
                ['Leucine',         'LEU', 'L'],
                ['Lysine',          'LYS', 'K'],
                ['Methionine',      'MET', 'M'],
                ['Phenylalanine',   'PHE', 'F'],
                ['Proline',         'PRO', 'P'],
                ['Serine',          'SER', 'S'],
                ['Threonine',       'THR', 'T'],
                ['Tryptophan',      'TRP', 'W'],
                ['Tyrosine',        'TYR', 'Y'],
                ['Valine',          'VAL', 'V']
    ]

    # Translate.
    seq = ''
    for res in res_names:
        # Aa match.
        match = False
        for i in range(len(aa_table)):
            if upper(res) == aa_table[i][1]:
                seq = seq + aa_table[i][2]
                match = True
                break

        # No match.
        if not match:
            seq = seq + 'X'

    # Return the sequence.
    return seq


def parse_token(token, verbosity=False):
    """Parse the token string and return a list of identifying numbers and names.

    Firstly the token is split by the ',' character into its individual elements and all whitespace
    stripped from the elements.  Numbers are converted to integers, names are left as strings, and
    ranges are converted into the full list of integers.

    @param token:       The identification string, the elements of which are separated by commas.
                        Each element can be either a single number, a range of numbers (two numbers
                        separated by '-'), or a name.
    @type token:        str
    @keyword verbosity: A flag which if True will cause a number of print outs to be activated.
    @type verbosity:    bool
    @return:            A list of identifying numbers and names.
    @rtype:             list of int and str
    """

    # No token.
    if token == None:
        return []

    # Convert to a list.
    if not isinstance(token, list):
        tokens = [token]
    else:
        tokens = token

    # Loop over the tokens.
    id_list = []
    for token in tokens:
        # Split by the ',' character.
        elements = split(',', token)

        # Loop over the elements.
        for element in elements:
            # Strip all leading and trailing whitespace.
            element = strip(element)

            # Find all '-' characters (ignoring the first character, i.e. a negative number).
            indices= []
            for i in xrange(1, len(element)):
                if element[i] == '-':
                    indices.append(i)

            # Range.
            valid_range = True
            if indices:
                # Invalid range element, only one range char '-' and one negative sign is allowed.
                if len(indices) > 2:
                    if verbosity:
                        print(("The range element " + repr(element) + " is invalid.  Assuming the '-' character does not specify a range."))
                    valid_range = False

                # Convert the two numbers to integers.
                try:
                    start = int(element[:indices[0]])
                    end = int(element[indices[0]+1:])
                except ValueError:
                    if verbosity:
                        print(("The range element " + repr(element) + " is invalid as either the start or end of the range are not integers.  Assuming the '-' character does not specify a range."))
                    valid_range = False

                # Test that the starting number is less than the end.
                if valid_range and start >= end:
                    if verbosity:
                        print(("The starting number of the range element " + repr(element) + " needs to be less than the end number.  Assuming the '-' character does not specify a range."))
                    valid_range = False

                # Create the range and append it to the list.
                if valid_range:
                    for i in range(start, end+1):
                        id_list.append(i)

                # Just append the string (even though it might be junk).
                else:
                    id_list.append(element)

            # Number or name.
            else:
                # Try converting the element into an integer.
                try:
                    element = int(element)
                except ValueError:
                    pass

                # Append the element.
                id_list.append(element)

    # Sort the list.
    id_list.sort()

    # Return the identifying list.
    return id_list


def residue_loop(selection=None, pipe=None, full_info=False, return_id=False):
    """Generator function for looping over all the residues of the given selection.

    @param selection:   The residue selection identifier.
    @type selection:    str
    @param pipe:        The data pipe containing the residue.  Defaults to the current data pipe.
    @type pipe:         str
    @param full_info:   A flag specifying if the amount of information to be returned.  If false, only the data container is returned.  If true, the molecule name, residue number, and residue name is additionally returned.
    @type full_info:    boolean
    @keyword return_id: A flag which if True will cause the molecule identification string of the molecule spin to be returned in addition to the spin container.
    @type return_id:    bool
    @return:            The residue specific data container and, if full_info=True, the molecule name.
    @rtype:             instance of the ResidueContainer class.  If full_info=True, the type is the tuple (ResidueContainer, str).
    """

    # The data pipe.
    if pipe == None:
        pipe = pipes.cdp_name()

    # Test the data pipe.
    pipes.test(pipe)

    # Get the data pipe.
    dp = pipes.get_pipe(pipe)

    # Test for the presence of data, and end the execution of this function if there is none.
    if not exists_mol_res_spin_data():
        return

    # Parse the selection string.
    select_obj = Selection(selection)

    # Loop over the molecules.
    for mol in dp.mol:
        # Loop over the residues.
        for res in mol.res:
            # Skip the residue if there is no match to the selection.
            if (mol, res) not in select_obj:
                continue

            # Generate the spin id.
            if return_id:
                res_id = generate_spin_id(mol.name, res.num, res.name)

            # Yield the residue data container.
            if full_info and return_id:
                yield res, mol.name, res_id
            elif full_info:
                yield res, mol.name
            elif return_id:
                yield res, res_id
            else:
                yield res


def return_molecule(selection=None, pipe=None):
    """Function for returning the molecule data container of the given selection.

    @param selection:   The molecule selection identifier.
    @type selection:    str
    @param pipe:        The data pipe containing the molecule.  Defaults to the current data pipe.
    @type pipe:         str
    @return:            The molecule specific data container.
    @rtype:             instance of the MoleculeContainer class.
    """

    # The data pipe.
    if pipe == None:
        pipe = pipes.cdp_name()

    # Test the data pipe.
    pipes.test(pipe)

    # Get the data pipe.
    dp = pipes.get_pipe(pipe)

    # Parse the selection string.
    select_obj = Selection(selection)

    # Loop over the molecules.
    mol_num = 0
    mol_container = None
    for mol in dp.mol:
        # Skip the molecule if there is no match to the selection.
        if mol not in select_obj:
            continue

        # Skip named molecules if the selection is None.
        if selection == None and mol.name != None:
            continue

        # Store the molecule container.
        mol_container = mol

        # Increment the molecule number counter.
        mol_num = mol_num + 1

    # No unique identifier.
    if mol_num > 1:
        raise RelaxError("The identifier " + repr(selection) + " corresponds to more than a single molecule in the " + repr(pipe) + " data pipe.")

    # Return the molecule container.
    return mol_container


def return_residue(selection=None, pipe=None):
    """Function for returning the residue data container of the given selection.

    @param selection:   The residue selection identifier.
    @type selection:    str
    @param pipe:        The data pipe containing the residue.  Defaults to the current data pipe.
    @type pipe:         str
    @return:            The residue specific data container.
    @rtype:             instance of the ResidueContainer class.
    """

    # The data pipe.
    if pipe == None:
        pipe = pipes.cdp_name()

    # Test the data pipe.
    pipes.test(pipe)

    # Get the data pipe.
    dp = pipes.get_pipe(pipe)

    # Parse the selection string.
    select_obj = Selection(selection)

    # Loop over the molecules.
    res = None
    res_num = 0
    res_container = None
    for mol in dp.mol:
        # Loop over the residues.
        for res in mol.res:
            # Skip the residue if there is no match to the selection.
            if (mol, res) not in select_obj:
                continue

            # Store the residue container.
            res_container = res

            # Increment the residue number counter.
            res_num = res_num + 1

    # No unique identifier.
    if res_num > 1:
        raise RelaxError("The identifier " + repr(selection) + " corresponds to more than a single residue in the " + repr(pipe) + " data pipe.")

    # Return the residue container.
    return res_container


def return_spin(selection=None, pipe=None, full_info=False):
    """Function for returning the spin data container of the given selection.

    If more than one selection is given, then the boolean AND operation will be used to pull out the
    spin.

    @param selection:   The spin selection identifier(s).
    @type selection:    str or list of str
    @param pipe:        The data pipe containing the spin.  Defaults to the current data pipe.
    @type pipe:         str
    @param full_info:   A flag specifying if the amount of information to be returned.  If false,
                        only the data container is returned.  If true, the molecule name, residue
                        number, and residue name is additionally returned.
    @type full_info:    boolean
    @return:            The spin system specific data container and, if full_info=True, the molecule
                        name, residue number, and residue name.
    @rtype:             instance of the SpinContainer class.  If full_info=True, the type is the
                        tuple (SpinContainer, str, int, str).
    """

    # Handle Unicode.
    if isinstance(selection, unicode):
        selection = str(selection)

    # The data pipe.
    if pipe == None:
        pipe = pipes.cdp_name()

    # Test the data pipe.
    pipes.test(pipe)

    # Get the data pipe.
    dp = pipes.get_pipe(pipe)

    # Parse the selection string.
    if isinstance(selection, str):
        selection = [selection]
    select_obj = []
    for i in range(len(selection)):
        select_obj.append(Selection(selection[i]))

    # Loop over the molecules.
    spin = None
    spin_num = 0
    spin_container = None
    for mol in dp.mol:
        # Loop over the residues.
        for res in mol.res:
            # Loop over the spins.
            for spin in res.spin:
                # Skip the spin if there is no match to the selection.
                skip = False
                for i in range(len(selection)):
                    if (mol, res, spin) not in select_obj[i]:
                        skip = True
                if skip:
                    continue

                # Store all containers.
                mol_container = mol
                res_container = res
                spin_container = spin

                # Increment the spin number counter.
                spin_num = spin_num + 1

    # No unique identifier.
    if spin_num > 1:
        raise RelaxError("The identifier " + repr(selection) + " corresponds to more than a single spin in the " + repr(pipe) + " data pipe.")

    # Return the spin container.
    if full_info:
        return mol_container.name, res_container.num, res_container.name, spin_container
    else:
        return spin_container


def return_spin_from_index(global_index=None, pipe=None, return_spin_id=False):
    """Function for returning the spin data container corresponding to the global index.

    @param global_index:        The global spin index, spanning the molecule and residue containers.
    @type global_index:         int
    @param pipe:                The data pipe containing the spin.  Defaults to the current data
                                pipe.
    @type pipe:                 str
    @keyword return_spin_id:    A flag which if True will cause both the spin container and spin
                                identification string to be returned.
    @type return_spin_id:       bool
    @return:                    The spin specific data container (additionally the spin
                                identification string if return_spin_id is set).
    @rtype:                     instance of the SpinContainer class (or tuple of SpinContainer and
                                str)
    """

    # The data pipe.
    if pipe == None:
        pipe = pipes.cdp_name()

    # Test the data pipe.
    pipes.test(pipe)

    # Loop over the spins.
    spin_num = 0
    for spin, mol_name, res_num, res_name in spin_loop(full_info=True):
        # Match to the global index.
        if spin_num == global_index:
            # Return the spin and the spin_id string.
            if return_spin_id:
                # The spin identification string.
                spin_id = generate_spin_id(mol_name, res_num, res_name, spin.num, spin.name)

                # Return both objects.
                return spin, spin_id

            # Return the spin by itself.
            else:
                return spin

        # Increment the spin number.
        spin_num = spin_num + 1


def return_single_molecule_info(molecule_token):
    """Return the single molecule name corresponding to the molecule token.

    @param molecule_token:  The molecule identification string.
    @type molecule_token:   str
    @return:                The molecule name.
    @rtype:                 str
    """

    # Parse the molecule token for renaming and renumbering.
    molecule_info = parse_token(molecule_token)

    # Determine the molecule name.
    mol_name = None
    for info in molecule_info:
        # A molecule name identifier.
        if mol_name == None:
            mol_name = info
        else:
            raise RelaxError("The molecule identifier " + repr(molecule_token) + " does not correspond to a single molecule.")

    # Return the molecule name.
    return mol_name


def return_single_residue_info(residue_token):
    """Return the single residue number and name corresponding to the residue token.

    @param residue_token:   The residue identification string.
    @type residue_token:    str
    @return:                A tuple containing the residue number and the residue name.
    @rtype:                 (int, str)
    """

    # Parse the residue token for renaming and renumbering.
    residue_info = parse_token(residue_token)

    # Determine the residue number and name.
    res_num = None
    res_name = None
    for info in residue_info:
        # A residue name identifier.
        if isinstance(info, str):
            if res_name == None:
                res_name = info
            else:
                raise RelaxError("The residue identifier " + repr(residue_token) + " does not correspond to a single residue.")

        # A residue number identifier.
        if isinstance(info, int):
            if res_num == None:
                res_num = info
            else:
                raise RelaxError("The residue identifier " + repr(residue_token) + " does not correspond to a single residue.")

    # Return the residue number and name.
    return res_num, res_name


def return_single_spin_info(spin_token):
    """Return the single spin number and name corresponding to the spin token.

    @param spin_token:  The spin identification string.
    @type spin_token:   str
    @return:            A tuple containing the spin number and the spin name.
    @rtype:             (int, str)
    """

    # Parse the spin token for renaming and renumbering.
    spin_info = parse_token(spin_token)

    # Determine the spin number and name.
    spin_num = None
    spin_name = None
    for info in spin_info:
        # A spin name identifier.
        if isinstance(info, str):
            if spin_name == None:
                spin_name = info
            else:
                raise RelaxError("The spin identifier " + repr(spin_token) + " does not correspond to a single spin.")

        # A spin number identifier.
        if isinstance(info, int):
            if spin_num == None:
                spin_num = info
            else:
                raise RelaxError("The spin identifier " + repr(spin_token) + " does not correspond to a single spin.")

    # Return the spin number and name.
    return spin_num, spin_name


def same_sequence(pipe1, pipe2):
    """Test if the sequence data in both pipes are the same.

    @param pipe1:       The first data pipe.
    @type pipe1:        str
    @param pipe2:       The second data pipe.
    @type pipe2:        str
    @return:            True if the sequence data matches, False otherwise.
    @rtype:             bool
    """

    # Test the data pipes.
    pipes.test(pipe1)
    pipes.test(pipe2)

    # Get the data pipes.
    pipe1 = pipes.get_pipe(pipe1)
    pipe2 = pipes.get_pipe(pipe2)

    # Different number of molecules.
    if len(pipe1.mol) != len(pipe2.mol):
        return False

    # Loop over the molecules.
    for i in xrange(len(pipe1.mol)):
        # Different number of residues.
        if len(pipe1.mol[i].res) != len(pipe2.mol[i].res):
            return False

        # Loop over the residues.
        for j in xrange(len(pipe1.mol[i].res)):
            # Different number of spins.
            if len(pipe1.mol[i].res[j].spin) != len(pipe2.mol[i].res[j].spin):
                return False

            # Loop over the spins.
            for k in xrange(len(pipe1.mol[i].res[j].spin)):
                # Different spin numbers.
                if pipe1.mol[i].res[j].spin[k].num != pipe2.mol[i].res[j].spin[k].num:
                    return False

                # Different spin names.
                if pipe1.mol[i].res[j].spin[k].name != pipe2.mol[i].res[j].spin[k].name:
                    return False

    # The sequence is the same.
    return True


def set_spin_element(spin_id=None, element=None, force=False):
    """Set the element type of the spins.

    @keyword spin_id:   The spin identification string.
    @type spin_id:      str
    @keyword element:   The IUPAC element name.
    @type element:      str
    @keyword force:     A flag which if True will cause the element to be changed.
    @type force:        bool
    """

    # Valid names (for NMR active spins).
    valid_names = ['H',
             'C',
             'N',
             'O',
             'F',
             'Na',
             'P',
             'Cd'
    ]

    # Check.
    if element not in valid_names:
        raise(RelaxError("The element name '%s' is not valid and should be one of the IUPAC names %s." % (element, valid_names)))


    # Set the element name for the matching spins.
    for spin, id in spin_loop(spin_id, return_id=True):
        if hasattr(spin, 'element') and spin.element and not force:
            warn(RelaxWarning("The element type of the spin '%s' is already set.  Set the force flag to True to rename." % id))
        else:
            spin.element = element


def spin_id_to_data_list(id):
    """Convert the single spin ID string into a list of the mol, res, and spin names and numbers.

    @param id:  The spin ID string.
    @type id:   str
    @return:    The molecule name, the residue number and name, and the spin number and name.
    @rtype:     str, int, str, int, str
    """

    # Split up the spin ID.
    mol_token, res_token, spin_token = tokenise(id)
    mol_info = parse_token(mol_token)
    res_info = parse_token(res_token)
    spin_info = parse_token(spin_token)

    # Molecule name.
    mol_name = None
    if len(mol_info) > 1:
        raise RelaxError("The single spin ID should only belong to one molecule, not %s." % mol_info)
    if len(mol_info) == 1:
        mol_name = mol_info[0]

    # Residue info.
    res_names = []
    res_nums = []
    for i in range(len(res_info)):
        try:
            res_nums.append(int(res_info[i]))
        except ValueError:
            res_names.append(res_info[i])

    # Residue number.
    res_num = None
    if len(res_nums) > 1:
        raise RelaxError("The single spin ID should only belong to one residue number, not %s." % res_info)
    elif len(res_nums) == 1:
        res_num = res_nums[0]

    # Residue name.
    res_name = None
    if len(res_names) > 1:
        raise RelaxError("The single spin ID should only belong to one residue name, not %s." % res_info)
    elif len(res_names) == 1:
        res_name = res_names[0]

    # Spin info.
    spin_names = []
    spin_nums = []
    for i in range(len(spin_info)):
        try:
            spin_nums.append(int(spin_info[i]))
        except ValueError:
            spin_names.append(spin_info[i])

    # Spin number.
    spin_num = None
    if len(spin_nums) > 1:
        raise RelaxError("The single spin ID should only belong to one spin number, not %s." % spin_info)
    elif len(spin_nums) == 1:
        spin_num = spin_nums[0]

    # Spin name.
    spin_name = None
    if len(spin_names) > 1:
        raise RelaxError("The single spin ID should only belong to one spin name, not %s." % spin_info)
    elif len(spin_names) == 1:
        spin_name = spin_names[0]

    # Return the data.
    return mol_name, res_num, res_name, spin_num, spin_name


def spin_in_list(spin_list, mol_name_col=None, res_num_col=None, res_name_col=None, spin_num_col=None, spin_name_col=None, mol_name=None, res_num=None, res_name=None, spin_num=None, spin_name=None):
    """Function for determining if the spin is located within the list of spins.

    @param spin_list:       The list of spins.  The first dimension corresponds to different spins,
                            the second corresponds to the spin information columns.
    @type spin_list:        list of lists of str
    @keyword mol_name_col:  The column containing the molecule name information.
    @type mol_name_col:     int or None
    @keyword res_num_col:   The column containing the residue number information.
    @type res_num_col:      int or None
    @keyword res_name_col:  The column containing the residue name information.
    @type res_name_col:     int or None
    @keyword spin_num_col:  The column containing the spin number information.
    @type spin_num_col:     int or None
    @keyword spin_name_col: The column containing the spin name information.
    @type spin_name_col:    int or None
    @keyword mol_name:      The molecule name.
    @type mol_name:         str or None
    @keyword res_num:       The residue number.
    @type res_num:          int or None
    @keyword res_name:      The residue name.
    @type res_name:         str or None
    @keyword spin_num:      The spin number.
    @type spin_num:         int or None
    @keyword spin_name:     The spin name.
    @type spin_name:        str or None
    @return:                The answer of whether the spin is within the list.
    @rtype:                 bool
    """

    # Create a selection object based on the spin.
    select_obj = Selection(generate_spin_id(mol_name=mol_name, res_num=res_num, res_name=res_name, spin_num=spin_num, spin_name=spin_name))

    # Loop over the spins.
    for spin in spin_list:
        # Generate the spin identification string.
        spin_id = generate_spin_id_data_array(data=file_data[i], mol_name_col=mol_name_col, res_num_col=res_num_col, res_name_col=res_name_col, spin_num_col=spin_num_col, spin_name_col=spin_name_col)

        # There is a hit.
        if spin_id in select_obj:
            return True

    # Not in the list.
    return False


def spin_index_loop(selection=None, pipe=None):
    """Generator function for looping over all selected spins, returning the mol-res-spin indices.

    @param selection:   The spin system selection identifier.
    @type selection:    str
    @param pipe:        The data pipe containing the spin.  Defaults to the current data pipe.
    @type pipe:         str
    @return:            The molecule, residue, and spin index.
    @rtype:             tuple of 3 int
    """

    # The data pipe.
    if pipe == None:
        pipe = pipes.cdp_name()

    # Test the data pipe.
    pipes.test(pipe)

    # Get the data pipe.
    dp = pipes.get_pipe(pipe)

    # Test for the presence of data, and end the execution of this function if there is none.
    if not exists_mol_res_spin_data():
        return

    # Parse the selection string.
    select_obj = Selection(selection)

    # Loop over the molecules.
    for mol_index in xrange(len(dp.mol)):
        # Alias the molecule container.
        mol = dp.mol[mol_index]

        # Loop over the residues.
        for res_index in xrange(len(dp.mol[mol_index].res)):
            # Alias the residue container.
            res = dp.mol[mol_index].res[res_index]

            # Loop over the spins.
            for spin_index in xrange(len(dp.mol[mol_index].res[res_index].spin)):
                # Alias the spin container.
                spin = dp.mol[mol_index].res[res_index].spin[spin_index]

                # Skip the spin if there is no match to the selection.
                if (mol, res, spin) not in select_obj:
                    continue

                # Yield the spin system specific indices.
                yield mol_index, res_index, spin_index


def spin_loop(selection=None, pipe=None, full_info=False, return_id=False):
    """Generator function for looping over all the spin systems of the given selection.

    @keyword selection: The spin system selection identifier.
    @type selection:    str
    @keyword pipe:      The data pipe containing the spin.  Defaults to the current data pipe.
    @type pipe:         str
    @keyword full_info: A flag which if True will cause the the molecule name, residue number, and residue name to be returned in addition to the spin container.
    @type full_info:    bool
    @keyword return_id: A flag which if True will cause the spin identification string of the current spin to be returned in addition to the spin container.
    @type return_id:    bool
    @return:            The spin system specific data container.  If full_info is True, a tuple of the spin container, the molecule name, residue number, and residue name.  If return_id is True, a tuple of the spin container and spin id.  If both flags are True, then a tuple of the spin container, the molecule name, residue number, residue name, and spin id.
    @rtype:             If full_info and return_id are False, SpinContainer instance.  If full_info is True and return_id is false, a tuple of (SpinContainer instance, str, int, str).  If full_info is False and return_id is True, a tuple of (SpinContainer instance, str).  If full_info and return_id are False, a tuple of (SpinContainer instance, str, int, str, str)
    """

    # The data pipe.
    if pipe == None:
        pipe = pipes.cdp_name()

    # Test the data pipe.
    pipes.test(pipe)

    # Get the data pipe.
    dp = pipes.get_pipe(pipe)

    # Test for the presence of data, and end the execution of this function if there is none.
    if not exists_mol_res_spin_data(pipe):
        return

    # Parse the selection string.
    select_obj = Selection(selection)

    # Loop over the molecules.
    for mol in dp.mol:
        # Loop over the residues.
        for res in mol.res:
            # Loop over the spins.
            for spin in res.spin:
                # Skip the spin if there is no match to the selection.
                if (mol, res, spin) not in select_obj:
                    continue

                # Generate the spin id.
                if return_id:
                    spin_id = generate_spin_id(mol.name, res.num, res.name, spin.num, spin.name)

                # Yield the data.
                if full_info and return_id:
                    yield spin, mol.name, res.num, res.name, spin_id
                elif full_info:
                    yield spin, mol.name, res.num, res.name
                elif return_id:
                    yield spin, spin_id
                else:
                    yield spin


def tokenise(selection):
    """Split the input selection string returning the mol_token, res_token, and spin_token strings.

    The mol_token is identified as the text from the '#' to either the ':' or '@' characters or the
    end of the string.

    The res_token is identified as the text from the ':' to either the '@' character or the end of
    the string.

    The spin_token is identified as the text from the '@' to the end of the string.

    @param selection:   The selection identifier.
    @type selection:    str
    @return:            The mol_token, res_token, and spin_token.
    @rtype:             3-tuple of str or None
    """

    # No selection.
    if selection == None:
        return None, None, None


    # Walk along the ID string, separating the molecule, residue, and spin data.
    mol_info = ''
    res_info = ''
    spin_info = ''
    pos = 'mol'
    for i in range(len(selection)):
        # Find forbidden boolean operators.
        if selection[i] == '|':
            raise RelaxError("The boolean operator '|' is not supported for individual spin selections.")

        # Hit the residue position.
        if selection[i] == ':':
            if pos == 'spin':
                raise RelaxError("Invalid selection string '%s'." % selection)
            pos = 'res'

        # Hit the spin position.
        if selection[i] == '@':
            pos = 'spin'

        # Append the data.
        if pos == 'mol':
            mol_info = mol_info + selection[i]
        if pos == 'res':
            res_info = res_info + selection[i]
        if pos == 'spin':
            spin_info = spin_info + selection[i]


    # Molecules.
    ############

    # Molecule identifier.
    if mol_info:
        # Find boolean operators.
        if '&' in mol_info:
            raise RelaxError("The boolean operator '&' is not supported for the molecule component of individual spin IDs.")

        # Checks:
        #   No residue identification characters are allowed.
        #   No spin identification characters are allowed.
        #   First character must be '#'.
        #   Only 1 '#' allowed.
        if ':' in mol_info or '@' in mol_info or mol_info[0] != '#' or count(mol_info, '#') != 1:
            raise RelaxError("Invalid molecule selection '%s'." % mol_info)

        # ID.
        mol_token = mol_info[1:]

    # No molecule identifier.
    else:
        mol_token = None


    # Residues.
    ###########

    # Residue identifier.
    if res_info:
        # Only max 1 '&' allowed.
        if count(res_info, '&') > 1:
            raise RelaxError("Only one '&' boolean operator is supported for the residue component of individual spin IDs.")

        # Split by '&'.
        res_token = split('&', res_info)

        # Check and remove the ':' character.
        for i in range(len(res_token)):
            # Checks:
            #   No molecule identification characters are allowed.
            #   No spin identification characters are allowed.
            #   First character must be ':'.
            #   Only 1 ':' allowed.
            if '#' in res_token[i] or '@' in res_token[i] or res_token[i][0] != ':' or count(res_token[i], ':') != 1:
                raise RelaxError("Invalid residue selection '%s'." % res_info)

            # Strip.
            res_token[i] = res_token[i][1:]

        # Convert to a string if only a single item.
        if len(res_token) == 1:
            res_token = res_token[0]

    # No residue identifier.
    else:
        res_token = None


    # Spins.
    ########

    # Spin identifier.
    if spin_info:
        # Only max 1 '&' allowed.
        if count(spin_info, '&') > 1:
            raise RelaxError("Only one '&' boolean operator is supported for the spin component of individual spin IDs.")

        # Split by '&'.
        spin_token = split('&', spin_info)

        # Check and remove the ':' character.
        for i in range(len(spin_token)):
            # Checks:
            #   No molecule identification characters are allowed.
            #   No residue identification characters are allowed.
            #   First character must be '@'.
            #   Only 1 '@' allowed.
            if '#' in spin_token[i] or ':' in spin_token[i] or spin_token[i][0] != '@' or count(spin_token[i], '@') != 1:
                raise RelaxError("Invalid spin selection '%s'." % spin_info)

            # Strip.
            spin_token[i] = spin_token[i][1:]

        # Convert to a string if only a single item.
        if len(spin_token) == 1:
            spin_token = spin_token[0]

    # No spin identifier.
    else:
        spin_token = None


    # End.
    ######

    # Improper selection string.
    if mol_token == None and res_token == None and spin_token == None:
        raise RelaxError("The selection string '%s' is invalid." % selection)

    # Return the three tokens.
    return mol_token, res_token, spin_token


def type_molecule(mol_id, type=None, force=False):
    """Set the molecule type.

    @param mol_id:      The molecule identification string.
    @type mol_id:       str
    @param type:        The molecule type.
    @type type:         str
    @keyword force:     A flag which if True will cause the molecule type to be overwritten.
    @type force:        bool
    """

    # Check.
    allowed = ['organic molecule',
               'DNA/RNA hybrid',
               'polydeoxyribonucleotide',
               'polypeptide(D)',
               'polypeptide(L)',
               'polyribonucleotide',
               'polysaccharide(D)',
               'polysaccharide(L)'
               'other'
    ]
    if type not in allowed:
        raise RelaxError("The molecule type '%s' must be one of %s." % (type, allowed))

    # Disallow residue and spin selections.
    select_obj = Selection(mol_id)
    if select_obj.has_residues():
        raise RelaxResSelectDisallowError
    if select_obj.has_spins():
        raise RelaxSpinSelectDisallowError

    # Change the molecule types.
    for mol in molecule_loop(mol_id):
        if hasattr(mol, 'type') and not force:
            warn(RelaxWarning("The molecule '%s' already has its type set.  Set the force flag to change." % mol_id))
        else:
            mol.type = type


<|MERGE_RESOLUTION|>--- conflicted
+++ resolved
@@ -518,29 +518,6 @@
     @type version:      str
     """
 
-<<<<<<< HEAD
-    # Can't handle multiple molecules yet.
-    if count_molecules() > 1:
-        raise RelaxError("Multiple molecules are not yet supported.")
-
-    # Get the molecule names.
-    mol_names = get_molecule_names()
-
-    # Loop over the names.
-    for i in range(len(mol_names)):
-        # Test that the molecule has a name!
-        if not mol_names[i]:
-            raise RelaxError("All molecules must be named.")
-
-        # Get the residue names and numbers.
-        res_names = get_residue_names("#" + mol_names[i])
-        res_nums = get_residue_nums("#" + mol_names[i])
-
-        # Find the molecule type.
-        if len(res_nums) < 4:
-            mol_type = 'non-polymer'
-            warn(RelaxWarning("The molecule '%s' is assumed to be a non-polymer, i.e. an organic molecule, ligand, metal ion, etc.  It should not be a solvent molecule!"))
-=======
     # Loop over the molecules.
     for mol in molecule_loop():
         # Test that the molecule has a name!
@@ -565,16 +542,11 @@
         # Find the molecule type.
         if mol.type in ['organic molecule', 'other']:
             mol_type = 'non-polymer'
->>>>>>> 4f9cfdb5
         else:
             mol_type = 'polymer'
 
         # Add the entity.
-<<<<<<< HEAD
-        star.entity.add(mol_name=mol_names[i], mol_type=mol_type, res_nums=res_nums, res_names=res_names)
-=======
         star.entity.add(mol_name=mol.name, mol_type=mol_type, polymer_type=mol.type, polymer_seq_code=polymer_seq_code,thiol_state=cdp.exp_info.thiol_state, res_nums=res_nums, res_names=res_names)
->>>>>>> 4f9cfdb5
 
 
 def copy_molecule(pipe_from=None, mol_from=None, pipe_to=None, mol_to=None):
