###############################################################################
#                                                                             #
# Copyright (C) 2003-2013 Edward d'Auvergne                                   #
#                                                                             #
# This file is part of the program relax (http://www.nmr-relax.com).          #
#                                                                             #
# This program is free software: you can redistribute it and/or modify        #
# it under the terms of the GNU General Public License as published by        #
# the Free Software Foundation, either version 3 of the License, or           #
# (at your option) any later version.                                         #
#                                                                             #
# This program is distributed in the hope that it will be useful,             #
# but WITHOUT ANY WARRANTY; without even the implied warranty of              #
# MERCHANTABILITY or FITNESS FOR A PARTICULAR PURPOSE.  See the               #
# GNU General Public License for more details.                                #
#                                                                             #
# You should have received a copy of the GNU General Public License           #
# along with this program.  If not, see <http://www.gnu.org/licenses/>.       #
#                                                                             #
###############################################################################

# Module docstring.
"""Module for selecting and deselecting spins."""

# Python module imports
from warnings import warn

# relax module imports.
from generic_fns.interatomic import interatomic_loop
<<<<<<< HEAD
from generic_fns.mol_res_spin import Selection, exists_mol_res_spin_data, generate_spin_id_unique, return_spin, spin_loop
=======
from generic_fns.mol_res_spin import Selection, exists_mol_res_spin_data, generate_spin_id, return_spin, spin_loop
>>>>>>> 9a24a99d
from generic_fns import pipes
from relax_errors import RelaxError, RelaxNoDomainError, RelaxNoSequenceError
from relax_io import read_spin_data
from relax_warnings import RelaxNoSpinWarning
from user_functions.data import Uf_tables; uf_tables = Uf_tables()
from user_functions.objects import Desc_container


boolean_doc = Desc_container("Boolean operators")
boolean_doc.add_paragraph("The boolean operator can be used to change how spin systems or interatomic data containers are selected.  The allowed values are: 'OR', 'NOR', 'AND', 'NAND', 'XOR', 'XNOR'.  The following table details how the selections will occur for the different boolean operators.")
table = uf_tables.add_table(label="table: bool operators", caption="Boolean operators and their effects on selections")
table.add_headings(["Spin system or interatomic data container", "1", "2", "3", "4", "5", "6", "7", "8", "9"])
table.add_row(["Original selection", "0", "1", "1", "1", "1", "0", "1", "0", "1"])
table.add_row(["New selection", "0", "1", "1", "1", "1", "1", "0", "0", "0"])
table.add_row(["OR", "0", "1", "1", "1", "1", "1", "1", "0", "1"])
table.add_row(["NOR", "1", "0", "0", "0", "0", "0", "0", "1", "0"])
table.add_row(["AND", "0", "1", "1", "1", "1", "0", "0", "0", "0"])
table.add_row(["NAND", "1", "0", "0", "0", "0", "1", "1", "1", "1"])
table.add_row(["XOR", "0", "0", "0", "0", "0", "1", "1", "0", "1"])
table.add_row(["XNOR", "1", "1", "1", "1", "1", "0", "0", "1", "0"])
boolean_doc.add_table(table.label)


def boolean_deselect(current=None, boolean=None):
    """Return the new boolean deselection result using the current selection.

    @keyword current:   The current selection state.
    @type current:      bool
    @keyword boolean:   The boolean operator used to select with.  It can be one of 'OR', 'NOR', 'AND', 'NAND', 'XOR', or 'XNOR'.
    @type boolean:      str
    @return:            The new selection state.
    @rtype:             bool
    """

    # Boolean selections.
    if boolean == 'OR':
        state = current or False
    elif boolean == 'NOR':
        state = not (current or False)
    elif boolean == 'AND':
        state = current and False
    elif boolean == 'NAND':
        state = not (current and False)
    elif boolean == 'XOR':
        state = not (current and False) and (current or False)
    elif boolean == 'XNOR':
        state = (current and False) or not (current or False)
    else:
        raise RelaxError("Unknown boolean operator " + repr(boolean))

    # Return the new selection state.
    return state


def boolean_select(current=None, boolean=None):
    """Return the new boolean selection result using the current selection.

    @keyword current:   The current selection state.
    @type current:      bool
    @keyword boolean:   The boolean operator used to select with.  It can be one of 'OR', 'NOR', 'AND', 'NAND', 'XOR', or 'XNOR'.
    @type boolean:      str
    @return:            The new selection state.
    @rtype:             bool
    """

    # Boolean selections.
    if boolean == 'OR':
        state = current or True
    elif boolean == 'NOR':
        state = not (current or True)
    elif boolean == 'AND':
        state = current and True
    elif boolean == 'NAND':
        state = not (current and True)
    elif boolean == 'XOR':
        state = not (current and True) and (current or True)
    elif boolean == 'XNOR':
        state = (current and True) or not (current or True)
    else:
        raise RelaxError("Unknown boolean operator " + repr(boolean))

    # Return the new selection state.
    return state


def desel_all():
    """Deselect all spins.

    @raises RelaxNoSequenceError:   If no molecule/residue/spins sequence data exists.
    """

    # Test if the current data pipe exists.
    pipes.test()

    # Test if sequence data is loaded.
    if not exists_mol_res_spin_data():
        raise RelaxNoSequenceError

    # Loop over the spins and deselect them.
    for spin in spin_loop():
        spin.select = False


def desel_interatom(spin_id1=None, spin_id2=None, boolean='AND', change_all=False):
    """Deselect specific interatomic data containers.

    @keyword spin_id1:              The spin ID string of the first spin of the pair.
    @type spin_id1:                 str or None
    @keyword spin_id2:              The spin ID string of the second spin of the pair.
    @type spin_id2:                 str or None
    @param boolean:                 The boolean operator used to deselect the spin systems with.  It can be one of 'OR', 'NOR', 'AND', 'NAND', 'XOR', or 'XNOR'. This will be ignored if the change_all flag is set.
    @type boolean:                  str
    @keyword change_all:            A flag which if True will cause all spins not specified in the file to be selected.  Only the boolean operator 'AND' is compatible with this flag set to True (all others will be ignored).
    @type change_all:               bool
    @raises RelaxNoSequenceError:   If no molecule/residue/spins sequence data exists.
    @raises RelaxError:             If the boolean operator is unknown.
    """

    # Test if the current data pipe exists.
    pipes.test()

    # Test if sequence data is loaded.
    if not exists_mol_res_spin_data():
        raise RelaxNoSequenceError

    # First select all interatom containers if the change_all flag is set.
    if change_all:
        # Interatomic data loop.
        for interatom in interatomic_loop(selected=False):
            interatom.select = True

    # Interatomic data loop.
    for interatom in interatomic_loop(selection1=spin_id1, selection2=spin_id2, selected=False):
        # Deselect just the specified residues.
        if change_all:
            interatom.select = False

        # Boolean selections.
        else:
            interatom.select = boolean_deselect(current=interatom.select, boolean=boolean)


def desel_read(file=None, dir=None, file_data=None, spin_id_col=None, mol_name_col=None, res_num_col=None, res_name_col=None, spin_num_col=None, spin_name_col=None, sep=None, spin_id=None, boolean='AND', change_all=False):
    """Deselect the spins contained in the given file.

    @keyword file:                  The name of the file to open.
    @type file:                     str
    @keyword dir:                   The directory containing the file (defaults to the current
                                    directory if None).
    @type dir:                      str or None
    @keyword file_data:             An alternative opening a file, if the data already exists in the
                                    correct format.  The format is a list of lists where the first
                                    index corresponds to the row and the second the column.
    @type file_data:                list of lists
    @keyword spin_id_col:           The column containing the spin ID strings.  If supplied, the
                                    mol_name_col, res_name_col, res_num_col, spin_name_col, and
                                    spin_num_col arguments must be none.
    @type spin_id_col:              int or None
    @keyword mol_name_col:          The column containing the molecule name information.  If
                                    supplied, spin_id_col must be None.
    @type mol_name_col:             int or None
    @keyword res_name_col:          The column containing the residue name information.  If
                                    supplied, spin_id_col must be None.
    @type res_name_col:             int or None
    @keyword res_num_col:           The column containing the residue number information.  If
                                    supplied, spin_id_col must be None.
    @type res_num_col:              int or None
    @keyword spin_name_col:         The column containing the spin name information.  If supplied,
                                    spin_id_col must be None.
    @type spin_name_col:            int or None
    @keyword spin_num_col:          The column containing the spin number information.  If supplied,
                                    spin_id_col must be None.
    @type spin_num_col:             int or None
    @keyword sep:                   The column separator which, if None, defaults to whitespace.
    @type sep:                      str or None
    @keyword spin_id:               The spin ID string used to restrict data loading to a subset of
                                    all spins.
    @type spin_id:                  None or str
    @param boolean:                 The boolean operator used to deselect the spin systems with.  It
                                    can be one of 'OR', 'NOR', 'AND', 'NAND', 'XOR', or 'XNOR'.
                                    This will be ignored if the change_all flag is set.
    @type boolean:                  str
    @keyword change_all:            A flag which if True will cause all spins not specified in the
                                    file to be selected.  Only the boolean operator 'AND' is
                                    compatible with this flag set to True (all others will be
                                    ignored).
    @type change_all:               bool
    @raises RelaxNoSequenceError:   If no molecule/residue/spins sequence data exists.
    @raises RelaxError:             If the boolean operator is unknown.
    """

    # Test if the current data pipe exists.
    pipes.test()

    # Test if sequence data is loaded.
    if not exists_mol_res_spin_data():
        raise RelaxNoSequenceError

    # First select all spins if the change_all flag is set.
    if change_all:
        for spin in spin_loop():
            spin.select = True

    # Then deselect the spins in the file.
    for mol_name, res_num, res_name, spin_num, spin_name in read_spin_data(file=file, dir=dir, file_data=file_data, spin_id_col=spin_id_col, mol_name_col=mol_name_col, res_num_col=res_num_col, res_name_col=res_name_col, spin_num_col=spin_num_col, spin_name_col=spin_name_col, sep=sep, spin_id=spin_id):
        # Get the corresponding spin container.
        id = generate_spin_id_unique(mol_name=mol_name, res_num=res_num, res_name=res_name, spin_num=spin_num, spin_name=spin_name)
        spin = return_spin(id)

        # No spin.
        if spin == None:
            warn(RelaxNoSpinWarning(id))
            continue

        # Deselect the spin.
        if change_all:
            spin.select = False

        # Boolean selections.
        else:
            spin.select = boolean_deselect(current=spin.select, boolean=boolean)


def desel_spin(spin_id=None, boolean='AND', change_all=False):
    """Deselect specific spins.

    @keyword spin_id:               The spin identification string.
    @type spin_id:                  str or None
    @param boolean:                 The boolean operator used to deselect the spin systems with.  It
                                    can be one of 'OR', 'NOR', 'AND', 'NAND', 'XOR', or 'XNOR'.
                                    This will be ignored if the change_all flag is set.
    @type boolean:                  str
    @keyword change_all:            A flag which if True will cause all spins not specified in the
                                    file to be selected.  Only the boolean operator 'AND' is
                                    compatible with this flag set to True (all others will be
                                    ignored).
    @type change_all:               bool
    @raises RelaxNoSequenceError:   If no molecule/residue/spins sequence data exists.
    @raises RelaxError:             If the boolean operator is unknown.
    """

    # Test if the current data pipe exists.
    pipes.test()

    # Test if sequence data is loaded.
    if not exists_mol_res_spin_data():
        raise RelaxNoSequenceError

    # First select all spins if the change_all flag is set.
    if change_all:
        for spin in spin_loop():
            spin.select = True

    # Loop over the specified spins.
    for spin in spin_loop(spin_id):
        # Deselect just the specified residues.
        if change_all:
            spin.select = False

        # Boolean selections.
        else:
            spin.select = boolean_deselect(current=spin.select, boolean=boolean)


def is_mol_selected(selection=None):
    """Query if the molecule is selected.

    @keyword selection:     The molecule ID string.
    @type selection:        str
    """

    # Find if any spins are selected.
    select = False
    for spin in spin_loop(selection):
        if spin.select:
            select = True
            break

    # Return the state.
    return select


def is_res_selected(selection=None):
    """Query if the residue is selected.

    @keyword selection:     The residue ID string.
    @type selection:        str
    """

    # Find if any spins are selected.
    select = False
    for spin in spin_loop(selection):
        if spin.select:
            select = True
            break

    # Return the state.
    return select


def is_spin_selected(selection=None):
    """Query if the spin is selected.

    @keyword selection:     The molecule ID string.
    @type selection:        str
    """

    # Get the spin.
    spin = return_spin(selection)

    # Return the selected state.
    return spin.select


def reverse(spin_id=None):
    """Reversal of spin selections.

    @keyword spin_id:               The spin identification string.
    @type spin_id:                  str or None
    @raises RelaxNoSequenceError:   If no molecule/residue/spins sequence data exists.
    """

    # Test if the current data pipe exists.
    pipes.test()

    # Test if sequence data is loaded.
    if not exists_mol_res_spin_data():
        raise RelaxNoSequenceError

    # Loop over the spin systems and reverse the selection flag.
    for spin in spin_loop(spin_id):
        # Reverse the selection.
        if spin.select:
            spin.select = False
        else:
            spin.select = True


def sel_all():
    """Select all residues.

    @raises RelaxNoSequenceError:   If no molecule/residue/spins sequence data exists.
    """

    # Test if the current data pipe exists.
    pipes.test()

    # Test if sequence data is loaded.
    if not exists_mol_res_spin_data():
        raise RelaxNoSequenceError

    # Loop over the spins and select them.
    for spin in spin_loop():
        spin.select = True


def sel_domain(domain_id=None, boolean='OR', change_all=False):
    """Select all spins and interatomic data containers of the given domain.

    @keyword domain_id:     The domain ID string.
    @type domain_id:        str or None
    @param boolean:         The boolean operator used to select the spin systems with.  It can be one of 'OR', 'NOR', 'AND', 'NAND', 'XOR', or 'XNOR'. This will be ignored if the change_all flag is set.
    @type boolean:          str
    @keyword change_all:    A flag which if True will cause all spins and interatomic data containers outside of the domain to be deselected.
    @type change_all:       bool
    """

    # Test if the current data pipe exists.
    pipes.test()

    # Test if the domain is defined.
    if not hasattr(cdp, 'domain') or domain_id not in cdp.domain:
        raise RelaxNoDomainError(domain_id)

    # The domain selection object.
    domain = Selection(cdp.domain[domain_id])

    # Loop over the spins and select as required.
    for spin, spin_id in spin_loop(return_id=True):
        # Deselect spins outside of the domain.
        if spin_id not in domain and change_all:
<<<<<<< HEAD
            print "out: %s" % spin_id
=======
>>>>>>> 9a24a99d
            spin.select = False

        # Inside the domain.
        if spin_id in domain:
<<<<<<< HEAD
            if boolean == 'OR':
                print "OR: %s" % spin_id
                spin.select = spin.select or True
            elif boolean == 'NOR':
                spin.select = not (spin.select or True)
            elif boolean == 'AND':
                spin.select = spin.select and True
            elif boolean == 'NAND':
                spin.select = not (spin.select and True)
            elif boolean == 'XOR':
                spin.select = not (spin.select and True) and (spin.select or True)
            elif boolean == 'XNOR':
                spin.select = (spin.select and True) or not (spin.select or True)
            else:
                raise RelaxError("Unknown boolean operator " + repr(boolean))
=======
            spin.select = boolean_select(current=spin.select, boolean=boolean)
>>>>>>> 9a24a99d

    # Interatomic data loop.
    for interatom in interatomic_loop():
        # Deselect containers outside of the domain.
        if (interatom.spin_id1 not in domain and interatom.spin_id2 not in domain) and change_all:
            interatom.select = False

        # Inside the domain.
        if interatom.spin_id1 in domain or interatom.spin_id2 in domain:
<<<<<<< HEAD
            if boolean == 'OR':
                interatom.select = interatom.select or True
            elif boolean == 'NOR':
                interatom.select = not (interatom.select or True)
            elif boolean == 'AND':
                interatom.select = interatom.select and True
            elif boolean == 'NAND':
                interatom.select = not (interatom.select and True)
            elif boolean == 'XOR':
                interatom.select = not (interatom.select and True) and (interatom.select or True)
            elif boolean == 'XNOR':
                interatom.select = (interatom.select and True) or not (interatom.select or True)
            else:
                raise RelaxError("Unknown boolean operator " + repr(boolean))

=======
            interatom.select = boolean_select(current=interatom.select, boolean=boolean)
>>>>>>> 9a24a99d


def sel_interatom(spin_id1=None, spin_id2=None, boolean='OR', change_all=False):
    """Select specific interatomic data containers.

    @keyword spin_id1:              The spin ID string of the first spin of the pair.
    @type spin_id1:                 str or None
    @keyword spin_id2:              The spin ID string of the second spin of the pair.
    @type spin_id2:                 str or None
    @param boolean:                 The boolean operator used to select the spin systems with.  It can be one of 'OR', 'NOR', 'AND', 'NAND', 'XOR', or 'XNOR'.  This will be ignored if the change_all flag is set.
    @type boolean:                  str
    @keyword change_all:            A flag which if True will cause all spins not specified in the file to be deselected.  Only the boolean operator 'OR' is compatible with this flag set to True (all others will be ignored).
    @type change_all:               bool
    @raises RelaxNoSequenceError:   If no molecule/residue/spins sequence data exists.
    @raises RelaxError:             If the boolean operator is unknown.
    """

    # Test if the current data pipe exists.
    pipes.test()

    # Test if sequence data is loaded.
    if not exists_mol_res_spin_data():
        raise RelaxNoSequenceError

    # First deselect all interatom containers if the change_all flag is set.
    if change_all:
        # Interatomic data loop.
        for interatom in interatomic_loop(selected=False):
            interatom.select = False

    # Interatomic data loop.
    for interatom in interatomic_loop(selection1=spin_id1, selection2=spin_id2, selected=False):
        # Select just the specified containers.
        if change_all:
            interatom.select = True

        # Boolean selections.
        else:
            interatom.select = boolean_select(current=interatom.select, boolean=boolean)


def sel_read(file=None, dir=None, file_data=None, spin_id_col=None, mol_name_col=None, res_num_col=None, res_name_col=None, spin_num_col=None, spin_name_col=None, sep=None, spin_id=None, boolean='OR', change_all=False):
    """Select the spins contained in the given file.

    @keyword file:                  The name of the file to open.
    @type file:                     str
    @keyword dir:                   The directory containing the file (defaults to the current
                                    directory if None).
    @type dir:                      str or None
    @keyword file_data:             An alternative opening a file, if the data already exists in the
                                    correct format.  The format is a list of lists where the first
                                    index corresponds to the row and the second the column.
    @type file_data:                list of lists
    @keyword spin_id_col:           The column containing the spin ID strings.  If supplied, the
                                    mol_name_col, res_name_col, res_num_col, spin_name_col, and
                                    spin_num_col arguments must be none.
    @type spin_id_col:              int or None
    @keyword mol_name_col:          The column containing the molecule name information.  If
                                    supplied, spin_id_col must be None.
    @type mol_name_col:             int or None
    @keyword res_name_col:          The column containing the residue name information.  If
                                    supplied, spin_id_col must be None.
    @type res_name_col:             int or None
    @keyword res_num_col:           The column containing the residue number information.  If
                                    supplied, spin_id_col must be None.
    @type res_num_col:              int or None
    @keyword spin_name_col:         The column containing the spin name information.  If supplied,
                                    spin_id_col must be None.
    @type spin_name_col:            int or None
    @keyword spin_num_col:          The column containing the spin number information.  If supplied,
                                    spin_id_col must be None.
    @type spin_num_col:             int or None
    @keyword sep:                   The column separator which, if None, defaults to whitespace.
    @type sep:                      str or None
    @keyword spin_id:               The spin ID string used to restrict data loading to a subset of
                                    all spins.
    @type spin_id:                  None or str
    @param boolean:                 The boolean operator used to select the spin systems with.  It
                                    can be one of 'OR', 'NOR', 'AND', 'NAND', 'XOR', or 'XNOR'.
                                    This will be ignored if the change_all flag is set.
    @type boolean:                  str
    @keyword change_all:            A flag which if True will cause all spins not specified in the
                                    file to be deselected.  Only the boolean operator 'OR' is
                                    compatible with this flag set to True (all others will be
                                    ignored).
    @type change_all:               bool
    @raises RelaxNoSequenceError:   If no molecule/residue/spins sequence data exists.
    @raises RelaxError:             If the boolean operator is unknown.
    """

    # Test if the current data pipe exists.
    pipes.test()

    # Test if sequence data is loaded.
    if not exists_mol_res_spin_data():
        raise RelaxNoSequenceError

    # First deselect all spins if the change_all flag is set.
    if change_all:
        # Loop over all spins.
        for spin in spin_loop():
            spin.select = False

    # Then deselect the spins in the file.
    for id in read_spin_data(file=file, dir=dir, file_data=file_data, spin_id_col=spin_id_col, mol_name_col=mol_name_col, res_num_col=res_num_col, res_name_col=res_name_col, spin_num_col=spin_num_col, spin_name_col=spin_name_col, sep=sep, spin_id=spin_id):
        # Get the corresponding spin container.
        spin = return_spin(id)

        # No spin.
        if spin == None:
            warn(RelaxNoSpinWarning(id))
            continue

        # Select the spin.
        if change_all:
            spin.select = True

        # Boolean selections.
        else:
            spin.select = boolean_select(current=spin.select, boolean=boolean)


def sel_spin(spin_id=None, boolean='OR', change_all=False):
    """Select specific spins.

    @keyword spin_id:               The spin identification string.
    @type spin_id:                  str or None
    @param boolean:                 The boolean operator used to select the spin systems with.  It
                                    can be one of 'OR', 'NOR', 'AND', 'NAND', 'XOR', or 'XNOR'.
                                    This will be ignored if the change_all flag is set.
    @type boolean:                  str
    @keyword change_all:            A flag which if True will cause all spins not specified in the
                                    file to be deselected.  Only the boolean operator 'OR' is
                                    compatible with this flag set to True (all others will be
                                    ignored).
    @type change_all:               bool
    @raises RelaxNoSequenceError:   If no molecule/residue/spins sequence data exists.
    @raises RelaxError:             If the boolean operator is unknown.
    """

    # Test if the current data pipe exists.
    pipes.test()

    # Test if sequence data is loaded.
    if not exists_mol_res_spin_data():
        raise RelaxNoSequenceError

    # First deselect all spins if the change_all flag is set.
    if change_all:
        # Loop over all spins.
        for spin in spin_loop():
            spin.select = False

    # Loop over the specified spins.
    for spin in spin_loop(spin_id):
        # Select just the specified residues.
        if change_all:
            spin.select = True

        # Boolean selections.
        else:
            spin.select = boolean_select(current=spin.select, boolean=boolean)<|MERGE_RESOLUTION|>--- conflicted
+++ resolved
@@ -27,11 +27,7 @@
 
 # relax module imports.
 from generic_fns.interatomic import interatomic_loop
-<<<<<<< HEAD
 from generic_fns.mol_res_spin import Selection, exists_mol_res_spin_data, generate_spin_id_unique, return_spin, spin_loop
-=======
-from generic_fns.mol_res_spin import Selection, exists_mol_res_spin_data, generate_spin_id, return_spin, spin_loop
->>>>>>> 9a24a99d
 from generic_fns import pipes
 from relax_errors import RelaxError, RelaxNoDomainError, RelaxNoSequenceError
 from relax_io import read_spin_data
@@ -413,33 +409,11 @@
     for spin, spin_id in spin_loop(return_id=True):
         # Deselect spins outside of the domain.
         if spin_id not in domain and change_all:
-<<<<<<< HEAD
-            print "out: %s" % spin_id
-=======
->>>>>>> 9a24a99d
             spin.select = False
 
         # Inside the domain.
         if spin_id in domain:
-<<<<<<< HEAD
-            if boolean == 'OR':
-                print "OR: %s" % spin_id
-                spin.select = spin.select or True
-            elif boolean == 'NOR':
-                spin.select = not (spin.select or True)
-            elif boolean == 'AND':
-                spin.select = spin.select and True
-            elif boolean == 'NAND':
-                spin.select = not (spin.select and True)
-            elif boolean == 'XOR':
-                spin.select = not (spin.select and True) and (spin.select or True)
-            elif boolean == 'XNOR':
-                spin.select = (spin.select and True) or not (spin.select or True)
-            else:
-                raise RelaxError("Unknown boolean operator " + repr(boolean))
-=======
             spin.select = boolean_select(current=spin.select, boolean=boolean)
->>>>>>> 9a24a99d
 
     # Interatomic data loop.
     for interatom in interatomic_loop():
@@ -449,25 +423,7 @@
 
         # Inside the domain.
         if interatom.spin_id1 in domain or interatom.spin_id2 in domain:
-<<<<<<< HEAD
-            if boolean == 'OR':
-                interatom.select = interatom.select or True
-            elif boolean == 'NOR':
-                interatom.select = not (interatom.select or True)
-            elif boolean == 'AND':
-                interatom.select = interatom.select and True
-            elif boolean == 'NAND':
-                interatom.select = not (interatom.select and True)
-            elif boolean == 'XOR':
-                interatom.select = not (interatom.select and True) and (interatom.select or True)
-            elif boolean == 'XNOR':
-                interatom.select = (interatom.select and True) or not (interatom.select or True)
-            else:
-                raise RelaxError("Unknown boolean operator " + repr(boolean))
-
-=======
             interatom.select = boolean_select(current=interatom.select, boolean=boolean)
->>>>>>> 9a24a99d
 
 
 def sel_interatom(spin_id1=None, spin_id2=None, boolean='OR', change_all=False):
