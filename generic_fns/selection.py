--- conflicted
+++ resolved
@@ -259,11 +259,7 @@
                     raise RelaxError, "Unknown boolean operator " + `boolean`
 
                 # Match flag.
-<<<<<<< HEAD
-                if new_selection:
-=======
                 if new_select:
->>>>>>> a9845642
                     no_match = 0
 
         # No residue matched.
